--- conflicted
+++ resolved
@@ -8,11 +8,6 @@
 import 'package:themed/themed.dart';
 
 class SideDrawer extends StatefulWidget {
-<<<<<<< HEAD
-  const SideDrawer({Key? key, required this.client}) : super(key: key);
-
-=======
->>>>>>> 560dc2af
   final Client client;
 
   const SideDrawer({Key? key, required this.client}) : super(key: key);
