// ignore_for_file: prefer_const_constructors

import 'package:effektio/common/store/themes/SeperatedThemes.dart';
import 'package:effektio/screens/UserScreens/SocialProfile.dart';
<<<<<<< HEAD
import 'package:effektio/widgets/CustomAvatar.dart';
=======
>>>>>>> bbb95a28
import 'package:effektio_flutter_sdk/effektio_flutter_sdk_ffi.dart' hide Color;
import 'package:flutter/material.dart';
import 'package:flutter_gen/gen_l10n/app_localizations.dart';
import 'package:flutter_svg/flutter_svg.dart';
import 'package:themed/themed.dart';

class SideDrawer extends StatefulWidget {
  const SideDrawer({Key? key, required this.client}) : super(key: key);

  final Client client;

  @override
  State<SideDrawer> createState() => _SideDrawerState();
}

class _SideDrawerState extends State<SideDrawer> {
  late Future<String> displayName;
  late Future<String> userId;
  late Future<FfiBufferUint8> avatar;

  @override
  void initState() {
    super.initState();
    if (!widget.client.isGuest()) {
      displayName = getDisplayName();
      avatar = getAvatar();
      userId = getUserId();
    }
  }

  Future<String> getDisplayName() async => await widget.client.displayName();
  Future<FfiBufferUint8> getAvatar() async => await widget.client.avatar();
  Future<String> getUserId() async =>
      await widget.client.userId().then((id) => id.toString());

  @override
  Widget build(BuildContext context) {
    final _size = MediaQuery.of(context).size;
    return Drawer(
      backgroundColor: AppCommonTheme.backgroundColor,
      child: ScrollConfiguration(
        behavior: const ScrollBehavior().copyWith(overscroll: false),
        child: SingleChildScrollView(
          child: Column(
            children: <Widget>[
              const SizedBox(
                height: 20,
              ),
              widget.client.isGuest()
                  ? Row(
                      mainAxisAlignment: MainAxisAlignment.center,
                      children: [
                        Container(
                          margin: const EdgeInsets.only(right: 20),
                          alignment: Alignment.bottomCenter,
                          child: ElevatedButton(
                            style: ButtonStyle(
                              alignment: Alignment.center,
                              backgroundColor: MaterialStateProperty.all<Color>(
                                AppCommonTheme.primaryColor,
                              ),
                            ),
                            onPressed: () {
                              Navigator.pushNamed(context, '/login');
                            },
                            child: Text(AppLocalizations.of(context)!.login),
                          ),
                        ),
                        Container(
                          alignment: Alignment.bottomCenter,
                          child: ElevatedButton(
                            style: ButtonStyle(
                              alignment: Alignment.center,
                              backgroundColor: MaterialStateProperty.all<Color>(
                                AppCommonTheme.primaryColor,
                              ),
                            ),
                            onPressed: () {
                              Navigator.pushNamed(context, '/signup');
                            },
                            child: Text(AppLocalizations.of(context)!.signUp),
                          ),
                        ),
                      ],
                    )
                  : GestureDetector(
                      onTap: () => Navigator.pushNamed(
                        context,
                        '/profile',
                        arguments: widget.client,
                      ),
                      child: Row(
                        children: [
                          Container(
                            margin: EdgeInsets.all(10),
                            child: CustomAvatar(
                              radius: 24,
                              avatar: avatar,
                              displayName: displayName,
                              isGroup: false,
                              stringName: '',
                            ),
                          ),
                          const SizedBox(
                            width: 10,
                          ),
                          Column(
                            crossAxisAlignment: CrossAxisAlignment.start,
                            children: [
                              FutureBuilder<String>(
                                future:
                                    displayName, // a previously-obtained Future<String> or null
                                builder: (
                                  BuildContext context,
                                  AsyncSnapshot<String> snapshot,
                                ) {
                                  if (snapshot.connectionState ==
                                      ConnectionState.done) {
                                    if (snapshot.hasError) {
                                      return Center(
                                        child: Text(
                                          '${snapshot.error} occurred',
                                          style: TextStyle(fontSize: 18),
                                        ),
                                      );
                                    } else if (snapshot.hasData) {
                                      return Text(
                                        snapshot.data ??
                                            AppLocalizations.of(context)!
                                                .noName,
                                        style: SideMenuAndProfileTheme
                                            .sideMenuProfileStyle,
                                      );
                                    }
                                  }
                                  return const SizedBox(
                                    height: 20,
                                    width: 20,
                                    child: CircularProgressIndicator(
                                      color: AppCommonTheme.primaryColor,
                                    ),
                                  );
                                },
                              ),
                              FutureBuilder<String>(
<<<<<<< HEAD
                                future: userId,
                                // a previously-obtained Future<String> or null
=======
                                future:
                                    userId, // a previously-obtained Future<String> or null
>>>>>>> bbb95a28
                                builder: (
                                  BuildContext context,
                                  AsyncSnapshot<String> snapshot,
                                ) {
                                  if (snapshot.connectionState ==
                                      ConnectionState.done) {
                                    if (snapshot.hasError) {
                                      return Center(
                                        child: Text(
                                          '${snapshot.error} occurred',
                                          style: TextStyle(fontSize: 18),
                                        ),
                                      );
                                    } else if (snapshot.hasData) {
                                      return Text(
                                        snapshot.data ?? '',
                                        style: SideMenuAndProfileTheme
                                                .sideMenuProfileStyle +
                                            FontSize(14),
                                      );
                                    }
                                  }
                                  return const SizedBox(
                                    height: 50,
                                    width: 50,
                                    child: CircularProgressIndicator(
                                      color: AppCommonTheme.primaryColor,
                                    ),
                                  );
                                },
                              ),
                            ],
                          ),
                        ],
                      ),
                    ),
              SizedBox(
                height: _size.height * 0.04,
              ),
              ListTile(
                leading: SvgPicture.asset(
                  'assets/images/task.svg',
                  width: 25,
                  height: 25,
                  color: Colors.teal[700],
                ),
                title: Text(
                  AppLocalizations.of(context)!.toDoList,
                  style: SideMenuAndProfileTheme.sideMenuStyle,
                ),
                onTap: () => {
                  Navigator.pushNamed(context, '/todo'),
                },
              ),
              ListTile(
                leading: SvgPicture.asset(
                  'assets/images/gallery.svg',
                  width: 25,
                  height: 25,
                  color: Colors.teal[700],
                ),
                title: Text(
                  AppLocalizations.of(context)!.gallery,
                  style: SideMenuAndProfileTheme.sideMenuStyle,
                ),
                onTap: () => {
                  Navigator.pushNamed(context, '/gallery'),
                },
              ),
              ListTile(
                leading: SvgPicture.asset(
                  'assets/images/event.svg',
                  width: 25,
                  height: 25,
                  color: Colors.teal[700],
                ),
                title: Text(
                  AppLocalizations.of(context)!.events,
                  style: SideMenuAndProfileTheme.sideMenuStyle,
                ),
                onTap: () => {},
              ),
              ListTile(
                leading: SvgPicture.asset(
                  'assets/images/shared_resources.svg',
                  width: 25,
                  height: 25,
                  color: Colors.teal[700],
                ),
                title: Text(
                  AppLocalizations.of(context)!.sharedResource,
                  style: SideMenuAndProfileTheme.sideMenuStyle,
                ),
                onTap: () => {},
              ),
              ListTile(
                leading: SvgPicture.asset(
                  'assets/images/polls.svg',
                  width: 25,
                  height: 25,
                  color: Colors.teal[700],
                ),
                title: Text(
                  AppLocalizations.of(context)!.pollsVotes,
                  style: SideMenuAndProfileTheme.sideMenuStyle,
                ),
                onTap: () => {},
              ),
              ListTile(
                leading: SvgPicture.asset(
                  'assets/images/group_budgeting.svg',
                  width: 25,
                  height: 25,
                  color: Colors.teal[700],
                ),
                title: Text(
                  AppLocalizations.of(context)!.groupBudgeting,
                  style: SideMenuAndProfileTheme.sideMenuStyle,
                ),
                onTap: () {
                  Navigator.push(
                    context,
                    MaterialPageRoute(
                      builder: (context) => SocialProfileScreen(),
                    ),
                  );
                },
              ),
              ListTile(
                leading: SvgPicture.asset(
                  'assets/images/shared_documents.svg',
                  width: 25,
                  height: 25,
                  color: Colors.teal[700],
                ),
                title: Text(
                  AppLocalizations.of(context)!.sharedDocuments,
                  style: SideMenuAndProfileTheme.sideMenuStyle,
                ),
                onTap: () {},
              ),
              ListTile(
                leading: SvgPicture.asset(
                  'assets/images/faq.svg',
                  width: 25,
                  height: 25,
                  color: Colors.teal[700],
                ),
                title: Text(
                  AppLocalizations.of(context)!.faqs,
                  style: SideMenuAndProfileTheme.sideMenuStyle,
                ),
                onTap: () {},
              ),
              const SizedBox(
                height: 5,
              ),
              widget.client.isGuest()
                  ? const SizedBox()
                  : Container(
                      margin: EdgeInsets.only(bottom: 20, left: 10),
                      alignment: Alignment.bottomCenter,
                      child: InkWell(
                        onTap: () {},
                        child: Row(
                          children: [
                            IconButton(
                              icon: Container(
                                margin: const EdgeInsets.only(right: 10),
                                child: SvgPicture.asset(
                                  'assets/images/logout.svg',
                                ),
                              ),
                              onPressed: () {
                                Navigator.pushReplacementNamed(
                                  context,
                                  '/login',
                                );
                              },
                            ),
                            Text(
                              AppLocalizations.of(context)!.logOut,
                              style: SideMenuAndProfileTheme.signOutText,
                            )
                          ],
                        ),
                      ),
                    ),
            ],
          ),
        ),
      ),
    );
  }
}<|MERGE_RESOLUTION|>--- conflicted
+++ resolved
@@ -2,10 +2,7 @@
 
 import 'package:effektio/common/store/themes/SeperatedThemes.dart';
 import 'package:effektio/screens/UserScreens/SocialProfile.dart';
-<<<<<<< HEAD
 import 'package:effektio/widgets/CustomAvatar.dart';
-=======
->>>>>>> bbb95a28
 import 'package:effektio_flutter_sdk/effektio_flutter_sdk_ffi.dart' hide Color;
 import 'package:flutter/material.dart';
 import 'package:flutter_gen/gen_l10n/app_localizations.dart';
@@ -151,13 +148,8 @@
                                 },
                               ),
                               FutureBuilder<String>(
-<<<<<<< HEAD
-                                future: userId,
-                                // a previously-obtained Future<String> or null
-=======
                                 future:
                                     userId, // a previously-obtained Future<String> or null
->>>>>>> bbb95a28
                                 builder: (
                                   BuildContext context,
                                   AsyncSnapshot<String> snapshot,
