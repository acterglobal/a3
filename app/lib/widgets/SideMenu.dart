--- conflicted
+++ resolved
@@ -75,11 +75,7 @@
                 ),
               ),
               onPressed: () {
-<<<<<<< HEAD
-                Beamer.of(context).beamToNamed('/login');
-=======
                 Navigator.pushNamed(context, '/login');
->>>>>>> f19e4079
               },
               child: Text(AppLocalizations.of(context)!.login),
             ),
@@ -94,11 +90,7 @@
                 ),
               ),
               onPressed: () {
-<<<<<<< HEAD
-                Beamer.of(context).beamToNamed('/signup');
-=======
                 Navigator.pushNamed(context, '/signup');
->>>>>>> f19e4079
               },
               child: Text(AppLocalizations.of(context)!.signUp),
             ),
@@ -175,11 +167,7 @@
         style: SideMenuAndProfileTheme.sideMenuStyle,
       ),
       onTap: () {
-<<<<<<< HEAD
-        Beamer.of(context).beamToNamed('/todo', data: client);
-=======
         Navigator.pushNamed(context, '/todo');
->>>>>>> f19e4079
       },
     );
   }
