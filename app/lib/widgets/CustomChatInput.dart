--- conflicted
+++ resolved
@@ -111,7 +111,6 @@
   }
 
   Widget _buildTextEditor(BuildContext context, ChatRoomController controller) {
-<<<<<<< HEAD
     return FlutterMentions(
       key: controller.mentionKey,
       suggestionPosition: SuggestionPosition.Top,
@@ -121,11 +120,7 @@
               '[${user['display']}](https://matrix.to/#/${user['link']})'
         });
       },
-      onChanged: ((value) async {
-=======
-    return TextField(
       onChanged: (value) async {
->>>>>>> d69f8bb6
         controller.sendButtonUpdate();
         await controller.typingNotice(true);
       },
