--- conflicted
+++ resolved
@@ -62,13 +62,8 @@
                       ),
                       buildDivider(),
                       GestureDetector(
-<<<<<<< HEAD
                         onTap: () {
-                          Beamer.of(context).beamBack();
-=======
-                        onTap: (){
                           Navigator.pop(context);
->>>>>>> f19e4079
                         },
                         child: Text(
                           'Cancel',
