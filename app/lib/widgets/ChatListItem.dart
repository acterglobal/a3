import 'dart:io';

import 'package:effektio/common/store/themes/SeperatedThemes.dart';
import 'package:effektio/controllers/chat_list_controller.dart';
import 'package:effektio/screens/HomeScreens/chat/ChatScreen.dart';
import 'package:effektio/widgets/AppCommon.dart';
import 'package:effektio/widgets/CustomAvatar.dart';
import 'package:effektio_flutter_sdk/effektio_flutter_sdk_ffi.dart';
import 'package:flutter/material.dart';
import 'package:flutter_gen/gen_l10n/app_localizations.dart';
import 'package:flutter_link_previewer/flutter_link_previewer.dart';
import 'package:flutter_parsed_text/flutter_parsed_text.dart';
import 'package:flutter_chat_types/flutter_chat_types.dart' as types;
import 'package:intl/intl.dart';

class ChatListItem extends StatefulWidget {
  final String userId;
  final Conversation room;
  final LatestMessage? latestMessage;
  final List<types.User> typingUsers;

  const ChatListItem({
    Key? key,
    required this.userId,
    required this.room,
    this.latestMessage,
    required this.typingUsers,
  }) : super(key: key);

  @override
  State<ChatListItem> createState() => _ChatListItemState();
}

class _ChatListItemState extends State<ChatListItem> {
  Future<FfiBufferUint8>? avatar;
  String? displayName;

  @override
  void initState() {
    super.initState();

    widget.room.getProfile().then((value) {
      if (mounted) {
        setState(() {
          if (value.hasAvatar()) {
            avatar = value.getAvatar();
          }
          displayName = value.getDisplayName();
        });
      }
    });
  }

  @override
  Widget build(BuildContext context) {
    // ToDo: UnreadCounter
    return Column(
      children: <Widget>[
        ListTile(
          onTap: () => handleTap(context),
          leading: CustomAvatar(
            avatar: avatar,
            displayName: displayName,
            radius: 25,
            isGroup: true,
            stringName: simplifyRoomId(widget.room.getRoomId())!,
          ),
          title: buildTitle(context),
          subtitle: buildSubtitle(context),
          trailing: buildTrailing(context),
        ),
        const Padding(
          padding: EdgeInsets.only(bottom: 5),
          child: Divider(
            indent: 75,
            endIndent: 10,
            color: AppCommonTheme.dividerColor,
          ),
        ),
      ],
    );
  }

  void handleTap(BuildContext context) {
    Navigator.push(
      context,
      MaterialPageRoute(
        builder: (context) => ChatScreen(
          userId: widget.userId,
          room: widget.room,
        ),
      ),
    );
  }

  Widget buildTitle(BuildContext context) {
    if (displayName == null) {
      return Text(
        AppLocalizations.of(context)!.loadingName,
        style: ChatTheme01.chatTitleStyle,
      );
    }
    return Text(
      displayName!,
      style: ChatTheme01.chatTitleStyle,
    );
  }

  Widget? buildSubtitle(BuildContext context) {
    if (widget.latestMessage == null) {
      if (widget.typingUsers.isEmpty) {
        return null;
      }
      return Text(
        getUserPlural(widget.typingUsers),
        style: ChatTheme01.latestChatStyle.copyWith(
          fontStyle: FontStyle.italic,
        ),
      );
    }
    if (widget.typingUsers.isNotEmpty) {
      return Container(
        margin: const EdgeInsets.symmetric(vertical: 10),
        child: Text(
          getUserPlural(widget.typingUsers),
          style: ChatTheme01.latestChatStyle.copyWith(
            fontStyle: FontStyle.italic,
          ),
        ),
      );
    }
    return Container(
      margin: const EdgeInsets.symmetric(vertical: 10),
      child: ParsedText(
        text:
            '${simplifyUserId(widget.latestMessage!.sender)}: ${widget.latestMessage!.body}',
        style: ChatTheme01.latestChatStyle,
        regexOptions: const RegexOptions(multiLine: true, dotAll: true),
        maxLines: 2,
        parse: [
          MatchText(
            pattern: '(\\*\\*|\\*)(.*?)(\\*\\*|\\*)',
            style: ChatTheme01.latestChatStyle.copyWith(
              fontWeight: FontWeight.bold,
            ),
            renderText: ({required String str, required String pattern}) {
              return {'display': str.replaceAll(RegExp('(\\*\\*|\\*)'), '')};
            },
            onTap: (String value) => handleTap(context),
          ),
          MatchText(
            pattern: '_(.*?)_',
            style: ChatTheme01.latestChatStyle.copyWith(
              fontStyle: FontStyle.italic,
            ),
            renderText: ({required String str, required String pattern}) {
              return {'display': str.replaceAll('_', '')};
            },
            onTap: (String value) => handleTap(context),
          ),
          MatchText(
            pattern: '~(.*?)~',
            style: ChatTheme01.latestChatStyle.copyWith(
              decoration: TextDecoration.lineThrough,
            ),
            renderText: ({required String str, required String pattern}) {
              return {'display': str.replaceAll('~', '')};
            },
            onTap: (String value) => handleTap(context),
          ),
          MatchText(
            pattern: '`(.*?)`',
            style: ChatTheme01.latestChatStyle.copyWith(
              fontFamily: Platform.isIOS ? 'Courier' : 'monospace',
            ),
            renderText: ({required String str, required String pattern}) {
              return {'display': str.replaceAll('`', '')};
            },
            onTap: (String value) => handleTap(context),
          ),
          MatchText(
            pattern: regexEmail,
            style: ChatTheme01.latestChatStyle.copyWith(
              decoration: TextDecoration.underline,
            ),
            onTap: (String value) => handleTap(context),
          ),
          MatchText(
            pattern: regexLink,
            style: ChatTheme01.latestChatStyle.copyWith(
              decoration: TextDecoration.underline,
            ),
            onTap: (String value) => handleTap(context),
          ),
        ],
      ),
    );
  }

  Widget? buildTrailing(BuildContext context) {
    if (widget.latestMessage == null) {
      return null;
<<<<<<< HEAD
    }
    if (widget.latestMessage!.originServerTs == null) {
      return null;
=======
>>>>>>> 9d24d358
    }
    return Text(
      DateFormat.Hm().format(
        DateTime.fromMillisecondsSinceEpoch(
          widget.latestMessage!.originServerTs!,
          isUtc: true,
        ),
      ),
      style: ChatTheme01.latestChatDateStyle,
    );
  }

  String getUserPlural(List<types.User> authors) {
    if (authors.isEmpty) {
      return '';
    } else if (authors.length == 1) {
      return '${authors[0].firstName} is typing...';
    } else if (authors.length == 2) {
      return '${authors[0].firstName} and ${authors[1].firstName} is typing...';
    } else {
      return '${authors[0].firstName} and ${authors.length - 1} others typing...';
    }
  }
}<|MERGE_RESOLUTION|>--- conflicted
+++ resolved
@@ -200,12 +200,9 @@
   Widget? buildTrailing(BuildContext context) {
     if (widget.latestMessage == null) {
       return null;
-<<<<<<< HEAD
     }
     if (widget.latestMessage!.originServerTs == null) {
       return null;
-=======
->>>>>>> 9d24d358
     }
     return Text(
       DateFormat.Hm().format(
