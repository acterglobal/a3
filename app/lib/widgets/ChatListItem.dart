import 'dart:io';

import 'package:effektio/common/store/themes/SeperatedThemes.dart';
import 'package:effektio/controllers/chat_list_controller.dart';
import 'package:effektio/screens/HomeScreens/chat/ChatScreen.dart';
import 'package:effektio/widgets/AppCommon.dart';
import 'package:effektio/widgets/CustomAvatar.dart';
import 'package:effektio_flutter_sdk/effektio_flutter_sdk_ffi.dart';
import 'package:flutter/material.dart';
import 'package:flutter_gen/gen_l10n/app_localizations.dart';
import 'package:flutter_link_previewer/flutter_link_previewer.dart';
import 'package:flutter_parsed_text/flutter_parsed_text.dart';
import 'package:flutter_chat_types/flutter_chat_types.dart' as types;
import 'package:get/get.dart';
import 'package:intl/intl.dart';

class ChatListItem extends StatefulWidget {
  final String userId;
  final Conversation room;
  final RoomMessage? latestMessage;
  final List<types.User> typingUsers;

  const ChatListItem({
    Key? key,
    required this.userId,
    required this.room,
    this.latestMessage,
    required this.typingUsers,
  }) : super(key: key);

  @override
  State<ChatListItem> createState() => _ChatListItemState();
}

class _ChatListItemState extends State<ChatListItem> {
  Future<FfiBufferUint8>? avatar;
  String? displayName;

  @override
  void initState() {
    super.initState();

    widget.room.getProfile().then((value) {
      if (mounted) {
        setState(() {
          if (value.hasAvatar()) {
            avatar = value.getAvatar();
          }
          displayName = value.getDisplayName();
        });
      }
    });
  }

  @override
  Widget build(BuildContext context) {
    String roomId = widget.room.getRoomId();
    // ToDo: UnreadCounter
    return Column(
      children: <Widget>[
        ListTile(
          onTap: () => handleTap(context),
          leading: CustomAvatar(
            avatar: avatar,
            displayName: displayName,
            radius: 25,
            isGroup: true,
            stringName: simplifyRoomId(roomId)!,
          ),
          title: buildTitle(context),
          subtitle: GetBuilder<ChatListController>(
            id: 'chatroom-$roomId-subtitle',
            builder: (controller) => buildSubtitle(context),
          ),
          trailing: buildTrailing(context),
        ),
        const Padding(
          padding: EdgeInsets.only(bottom: 5),
          child: Divider(
            indent: 75,
            endIndent: 10,
            color: AppCommonTheme.dividerColor,
          ),
        ),
      ],
    );
  }

  void handleTap(BuildContext context) {
    Navigator.push(
      context,
      MaterialPageRoute(
        builder: (context) => ChatScreen(
          userId: widget.userId,
          room: widget.room,
        ),
      ),
    );
  }

  Widget buildTitle(BuildContext context) {
    if (displayName == null) {
      return Text(
        AppLocalizations.of(context)!.loadingName,
        style: ChatTheme01.chatTitleStyle,
      );
    }
    return Text(
      displayName!,
      style: ChatTheme01.chatTitleStyle,
    );
  }

<<<<<<< HEAD
  Widget buildSubtitle(BuildContext context) {
=======
  Widget? buildSubtitle(BuildContext context) {
    if (widget.latestMessage == null) {
      if (widget.typingUsers.isEmpty) {
        return null;
      }
      return Text(
        getUserPlural(widget.typingUsers),
        style: ChatTheme01.latestChatStyle.copyWith(
          fontStyle: FontStyle.italic,
        ),
      );
    }
>>>>>>> 9d24d358
    if (widget.typingUsers.isNotEmpty) {
      return Container(
        margin: const EdgeInsets.symmetric(vertical: 10),
        child: Text(
          getUserPlural(widget.typingUsers),
          style: ChatTheme01.latestChatStyle.copyWith(
            fontStyle: FontStyle.italic,
          ),
        ),
      );
    }
    if (widget.latestMessage == null) {
      return const SizedBox();
    }
    String sender = widget.latestMessage!.sender();
    String body = widget.latestMessage!.body();
    return Container(
      margin: const EdgeInsets.symmetric(vertical: 10),
      child: ParsedText(
        text: '${simplifyUserId(sender)}: $body',
        style: ChatTheme01.latestChatStyle,
        regexOptions: const RegexOptions(multiLine: true, dotAll: true),
        maxLines: 2,
        parse: [
          MatchText(
            pattern: '(\\*\\*|\\*)(.*?)(\\*\\*|\\*)',
            style: ChatTheme01.latestChatStyle.copyWith(
              fontWeight: FontWeight.bold,
            ),
            renderText: ({required String str, required String pattern}) {
              return {'display': str.replaceAll(RegExp('(\\*\\*|\\*)'), '')};
            },
            onTap: (String value) => handleTap(context),
          ),
          MatchText(
            pattern: '_(.*?)_',
            style: ChatTheme01.latestChatStyle.copyWith(
              fontStyle: FontStyle.italic,
            ),
            renderText: ({required String str, required String pattern}) {
              return {'display': str.replaceAll('_', '')};
            },
            onTap: (String value) => handleTap(context),
          ),
          MatchText(
            pattern: '~(.*?)~',
            style: ChatTheme01.latestChatStyle.copyWith(
              decoration: TextDecoration.lineThrough,
            ),
            renderText: ({required String str, required String pattern}) {
              return {'display': str.replaceAll('~', '')};
            },
            onTap: (String value) => handleTap(context),
          ),
          MatchText(
            pattern: '`(.*?)`',
            style: ChatTheme01.latestChatStyle.copyWith(
              fontFamily: Platform.isIOS ? 'Courier' : 'monospace',
            ),
            renderText: ({required String str, required String pattern}) {
              return {'display': str.replaceAll('`', '')};
            },
            onTap: (String value) => handleTap(context),
          ),
          MatchText(
            pattern: regexEmail,
            style: ChatTheme01.latestChatStyle.copyWith(
              decoration: TextDecoration.underline,
            ),
            onTap: (String value) => handleTap(context),
          ),
          MatchText(
            pattern: regexLink,
            style: ChatTheme01.latestChatStyle.copyWith(
              decoration: TextDecoration.underline,
            ),
            onTap: (String value) => handleTap(context),
          ),
        ],
      ),
    );
  }

  Widget? buildTrailing(BuildContext context) {
    if (widget.latestMessage == null) {
      return null;
    }
    return Text(
      DateFormat.Hm().format(
        DateTime.fromMillisecondsSinceEpoch(
          widget.latestMessage!.originServerTs(),
          isUtc: true,
        ),
      ),
      style: ChatTheme01.latestChatDateStyle,
    );
  }

  String getUserPlural(List<types.User> authors) {
    if (authors.isEmpty) {
      return '';
    } else if (authors.length == 1) {
      return '${authors[0].firstName} is typing...';
    } else if (authors.length == 2) {
      return '${authors[0].firstName} and ${authors[1].firstName} is typing...';
    } else {
      return '${authors[0].firstName} and ${authors.length - 1} others typing...';
    }
  }
}<|MERGE_RESOLUTION|>--- conflicted
+++ resolved
@@ -111,22 +111,7 @@
     );
   }
 
-<<<<<<< HEAD
   Widget buildSubtitle(BuildContext context) {
-=======
-  Widget? buildSubtitle(BuildContext context) {
-    if (widget.latestMessage == null) {
-      if (widget.typingUsers.isEmpty) {
-        return null;
-      }
-      return Text(
-        getUserPlural(widget.typingUsers),
-        style: ChatTheme01.latestChatStyle.copyWith(
-          fontStyle: FontStyle.italic,
-        ),
-      );
-    }
->>>>>>> 9d24d358
     if (widget.typingUsers.isNotEmpty) {
       return Container(
         margin: const EdgeInsets.symmetric(vertical: 10),
