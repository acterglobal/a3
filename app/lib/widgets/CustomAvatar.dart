import 'dart:typed_data';

import 'package:cached_memory_image/provider/cached_memory_image_provider.dart';
import 'package:colorize_text_avatar/colorize_text_avatar.dart';
import 'package:effektio/common/store/themes/SeperatedThemes.dart';
import 'package:effektio_flutter_sdk/effektio_flutter_sdk_ffi.dart';
import 'package:flutter/material.dart';
import 'package:flutter_svg/flutter_svg.dart';

class CustomAvatar extends StatefulWidget {
  final String uniqueKey;
  final Future<FfiBufferUint8>? avatar;
  final String? displayName;
  final double radius;
  final bool isGroup;
  final String stringName;

  const CustomAvatar({
    Key? key,
    required this.uniqueKey,
    this.avatar,
    this.displayName,
    required this.radius,
    required this.isGroup,
    required this.stringName,
  }) : super(key: key);

  @override
  State<CustomAvatar> createState() => _CustomAvatarState();
}

class _CustomAvatarState extends State<CustomAvatar> {
  Future<Uint8List>? getAvatar() async {
<<<<<<< HEAD
    if (widget.avatar != null) {
      try {
        FfiBufferUint8 avatar = await widget.avatar!;
        return avatar.asTypedList();
      } catch (e) {
        return Uint8List(0);
      }
=======
    if (widget.avatar == null) {
      return Uint8List(0);
    }
    // sometimes fetch of avatar failed because encryption not working well
    // this is hack to avoid that issue
    try {
      FfiBufferUint8 avatar = await widget.avatar!;
      return avatar.asTypedList();
    } catch (e) {
      return Uint8List(0);
>>>>>>> 6b323681
    }
  }

  @override
  Widget build(BuildContext context) {
    return FutureBuilder<Uint8List>(
      future: getAvatar(),
      builder: (context, snapshot) {
        if (snapshot.connectionState == ConnectionState.waiting) {
          const SizedBox(
            height: 20,
            width: 20,
            child: CircularProgressIndicator(
              color: AppCommonTheme.primaryColor,
            ),
          );
        }
        if (snapshot.hasData && snapshot.requireData.isNotEmpty) {
          return CircleAvatar(
            backgroundImage: CachedMemoryImageProvider(
              widget.uniqueKey,
              bytes: snapshot.requireData,
            ),
            radius: widget.radius,
          );
        } else if (snapshot.hasError) {
          debugPrint('${snapshot.error}');
          return const Text('❌', style: TextStyle(fontSize: 14.0));
        }
        if (widget.isGroup) {
          return CircleAvatar(
            radius: widget.radius,
            backgroundColor: Colors.grey[700],
            child: SvgPicture.asset('assets/images/people.svg'),
          );
        } else {
          return SizedBox(
            height: widget.radius * 2,
            width: widget.radius * 2,
            child: buildTextAvatar(),
          );
        }
      },
    );
  }

  Widget buildTextAvatar() {
    if (widget.displayName != null) {
      return TextAvatar(
        numberLetters: 2,
        shape: Shape.Circular,
        upperCase: true,
        text: widget.displayName,
      );
    }
    return TextAvatar(
      fontSize: 12,
      numberLetters: 2,
      shape: Shape.Circular,
      upperCase: true,
      text: widget.stringName,
    );
  }
}<|MERGE_RESOLUTION|>--- conflicted
+++ resolved
@@ -31,15 +31,6 @@
 
 class _CustomAvatarState extends State<CustomAvatar> {
   Future<Uint8List>? getAvatar() async {
-<<<<<<< HEAD
-    if (widget.avatar != null) {
-      try {
-        FfiBufferUint8 avatar = await widget.avatar!;
-        return avatar.asTypedList();
-      } catch (e) {
-        return Uint8List(0);
-      }
-=======
     if (widget.avatar == null) {
       return Uint8List(0);
     }
@@ -50,7 +41,6 @@
       return avatar.asTypedList();
     } catch (e) {
       return Uint8List(0);
->>>>>>> 6b323681
     }
   }
 
