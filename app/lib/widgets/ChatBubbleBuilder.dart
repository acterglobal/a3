import 'dart:convert';
import 'dart:typed_data';

import 'package:bubble/bubble.dart';
import 'package:effektio/common/store/themes/SeperatedThemes.dart';
import 'package:effektio/controllers/chat_room_controller.dart';
import 'package:effektio/widgets/EmojiReactionListItem.dart';
import 'package:effektio/widgets/emoji_row.dart';
import 'package:effektio_flutter_sdk/effektio_flutter_sdk_ffi.dart'
    show ReactionDesc;
import 'package:flutter/material.dart';
import 'package:flutter_chat_types/flutter_chat_types.dart' as types;
import 'package:flutter_html/flutter_html.dart';
import 'package:get/get.dart';

class ChatBubbleBuilder extends StatefulWidget {
  final String userId;
  final Widget child;
  final types.Message message;
  final bool nextMessageInGroup;

  const ChatBubbleBuilder({
    Key? key,
    required this.child,
    required this.message,
    required this.nextMessageInGroup,
    required this.userId,
  }) : super(key: key);

  @override
  State<ChatBubbleBuilder> createState() => _ChatBubbleBuilderState();
}

class _ChatBubbleBuilderState extends State<ChatBubbleBuilder>
    with TickerProviderStateMixin {
  late types.MessageType messagetype;
  final ChatRoomController roomController = Get.find<ChatRoomController>();
  late TabController tabBarController;
  List<Tab> reactionTabs = [];

  @override
  void initState() {
    super.initState();
    tabBarController = TabController(length: reactionTabs.length, vsync: this);
    messagetype = widget.message.type;
  }

  @override
  Widget build(BuildContext context) {
    return GetBuilder<ChatRoomController>(
      id: 'emoji-reaction',
      builder: (ChatRoomController controller) {
        return Column(
          mainAxisAlignment: MainAxisAlignment.end,
          mainAxisSize: MainAxisSize.min,
          children: [
            const SizedBox(height: 6),
            Row(
              crossAxisAlignment: CrossAxisAlignment.end,
              mainAxisAlignment: MainAxisAlignment.start,
              textDirection:
                  !isAuthor() ? TextDirection.ltr : TextDirection.rtl,
              children: [
                Flexible(
                  child: Stack(
                    children: [
                      buildChatBubble(),
                      buildEmojiRow(),
                    ],
                  ),
                ),
              ],
            ),
            Align(
              alignment:
                  !isAuthor() ? Alignment.bottomLeft : Alignment.bottomRight,
              child: buildEmojiContainer(),
            ),
          ],
        );
      },
    );
  }

  //Emoji reaction info bottom sheet.
<<<<<<< HEAD
  void showEmojiReactionsSheet() {
=======
  void showEmojiReactionsSheet(Map<String, dynamic> reactions) {
    List<String> keys = reactions.keys.toList();
    num count = 0;
    setState(() {
      reactions.forEach((key, value) {
        count += value.count();
        reactionTabs.add(Tab(text: '$key+${value.count()}'));
      });
      reactionTabs.insert(0, (Tab(text: 'All $count')));
      tabBarController =
          TabController(length: reactionTabs.length, vsync: this);
    });
>>>>>>> caf4f982
    showModalBottomSheet(
      backgroundColor: AppCommonTheme.backgroundColorLight,
      context: context,
      shape: const RoundedRectangleBorder(
        borderRadius: BorderRadius.vertical(top: Radius.circular(15)),
      ),
      isDismissible: true,
      builder: (BuildContext context) {
        return Column(
          mainAxisSize: MainAxisSize.min,
          children: [
            Flexible(
              child: TabBar(
                isScrollable: true,
                overlayColor:
                    MaterialStateProperty.all<Color>(Colors.transparent),
                padding: const EdgeInsets.all(24),
                controller: tabBarController,
                indicator: const BoxDecoration(
                  color: AppCommonTheme.backgroundColor,
                  borderRadius: BorderRadius.all(Radius.circular(12)),
                ),
                tabs: reactionTabs,
              ),
            ),
            const SizedBox(height: 10),
            Flexible(
              child: Padding(
                padding: const EdgeInsets.symmetric(horizontal: 14),
                child: TabBarView(
                  viewportFraction: 1.0,
                  controller: tabBarController,
                  children: [
                    buildReactionListing(keys),
                    for (var count in keys) buildReactionListing([count]),
                  ],
                ),
              ),
            ),
          ],
        );
      },
    ).whenComplete(() {
      setState(() {
        reactionTabs.clear();
      });
    });
  }

  // Custom chat bubble
  Widget buildChatBubble() {
    return GestureDetector(
      onLongPress: () {
        roomController.updateEmojiState(widget.message);
        roomController.replyMessageWidget = widget.child;
        roomController.repliedToMessage = widget.message;
      },
      child: Column(
        crossAxisAlignment:
            isAuthor() ? CrossAxisAlignment.end : CrossAxisAlignment.start,
        mainAxisSize: MainAxisSize.min,
        children: [
          (widget.message.metadata != null &&
                  widget.message.metadata!.containsKey('repliedTo'))
              ? widget.userId == widget.message.metadata!['repliedTo']['sender']
                  ? const Text(
                      'Replied to yourself',
                      style: TextStyle(color: Colors.white, fontSize: 12),
                    )
                  : Text(
                      roomController.client.userId().toString() ==
                              widget.message.metadata!['repliedTo']['sender']
                          ? 'Replied to you'
                          : 'Replied to ${widget.message.metadata!['repliedTo']['sender']}',
                      style: const TextStyle(color: Colors.white, fontSize: 12),
                    )
              : const SizedBox(),
          const SizedBox(height: 8),
          (widget.message.metadata != null &&
                  widget.message.metadata!.containsKey('repliedTo'))
              ? buildOriginalBubble(widget.message)
              : const SizedBox(),
          const SizedBox(height: 4),
          Bubble(
            child: widget.child,
            color: !isAuthor() || messagetype == types.MessageType.image
                ? AppCommonTheme.backgroundColorLight
                : AppCommonTheme.primaryColor,
            margin: widget.nextMessageInGroup
                ? const BubbleEdges.symmetric(horizontal: 2)
                : null,
            radius: const Radius.circular(22),
            padding: messagetype == types.MessageType.image
                ? const BubbleEdges.all(0)
                : null,
            nip: (widget.nextMessageInGroup ||
                    messagetype == types.MessageType.image)
                ? BubbleNip.no
                : !isAuthor()
                    ? BubbleNip.leftBottom
                    : BubbleNip.rightBottom,
            nipHeight: 18,
            nipWidth: 0.5,
            nipRadius: 0,
          ),
        ],
      ),
    );
  }

  //Custom original bubble
  Widget buildOriginalBubble(types.Message? message) {
    return Bubble(
      child: originalMessageBuilder(message!),
      color: AppCommonTheme.backgroundColorLight,
      margin: widget.nextMessageInGroup
          ? const BubbleEdges.symmetric(horizontal: 2)
          : null,
      radius: const Radius.circular(22),
      padding: message.metadata?['repliedTo']['type'] == 'm.image'
          ? const BubbleEdges.all(0)
          : null,
      nip: BubbleNip.no,
    );
  }

  Widget originalMessageBuilder(types.Message? message) {
    switch (message?.metadata?['repliedTo']['type']) {
      case 'm.text':
        return Html(
          data: """${message?.metadata?['repliedTo']['content']}""",
          shrinkWrap: true,
          style: {
            'body': Style(
              color: ChatTheme01.chatReplyTextColor,
              fontWeight: FontWeight.w400,
              fontSize: FontSize(14),
            ),
          },
        );
      case 'm.image':
        Uint8List data =
            base64Decode(message?.metadata?['repliedTo']['content']);
        return ClipRRect(
          borderRadius: BorderRadius.circular(15),
          child: data.isNotEmpty
              ? Image.memory(
                  data,
                  errorBuilder:
                      (BuildContext context, Object url, StackTrace? error) {
                    return Text('Could not load image due to $error');
                  },
                  cacheHeight: 75,
                  cacheWidth: 75,
                  fit: BoxFit.cover,
                )
              : const SizedBox(),
        );
      case 'm.file':
        return Text(
          message?.metadata?['repliedTo']['content'],
          style: const TextStyle(color: Colors.white, fontSize: 12),
        );
      default:
        return const SizedBox();
    }
  }

  //Emoji Container which shows message reactions
  Widget buildEmojiContainer() {
    List<String> keys = [];
    if (widget.message.metadata != null) {
      if (widget.message.metadata!.containsKey('reactions')) {
        Map<String, dynamic> reactions = widget.message.metadata!['reactions'];
        keys = reactions.keys.toList();
      }
    }
    return Container(
      margin: const EdgeInsets.all(2),
      decoration: BoxDecoration(
        border: keys.isEmpty
            ? null
            : Border.all(color: AppCommonTheme.dividerColor, width: 0.2),
        borderRadius: BorderRadius.only(
          topLeft: widget.nextMessageInGroup
              ? const Radius.circular(12)
              : !isAuthor()
                  ? const Radius.circular(0)
                  : const Radius.circular(12),
          topRight: widget.nextMessageInGroup
              ? const Radius.circular(12)
              : !isAuthor()
                  ? const Radius.circular(12)
                  : const Radius.circular(0),
          bottomLeft: const Radius.circular(12),
          bottomRight: const Radius.circular(12),
        ),
        color: ChatTheme01.chatEmojiContainerColor,
      ),
      padding: const EdgeInsets.all(5),
      child: Wrap(
        direction: Axis.horizontal,
        spacing: 5,
        runSpacing: 3,
        children: List.generate(keys.length, (int index) {
          String key = keys[index];
          Map<String, dynamic> reactions =
              widget.message.metadata!['reactions'];
          ReactionDesc? desc = reactions[key];
          int count = desc!.count();
          return GestureDetector(
            onTap: () {
              showEmojiReactionsSheet(reactions);
            },
            child: Row(
              mainAxisSize: MainAxisSize.min,
              children: [
                Text(key, style: ChatTheme01.emojiCountStyle),
                const SizedBox(width: 2),
                Text(count.toString(), style: ChatTheme01.emojiCountStyle),
              ],
            ),
          );
        }),
      ),
    );
  }

  //Emoji Row to select emoji reaction
  Widget buildEmojiRow() {
    return Visibility(
      visible: roomController.emojiCurrentId == widget.message.id &&
          roomController.isEmojiContainerVisible,
      child: Container(
        width: 198,
        height: 42,
        padding: const EdgeInsets.all(8),
        margin: !isAuthor()
            ? const EdgeInsets.only(bottom: 8, left: 8)
            : const EdgeInsets.only(bottom: 8, right: 8),
        decoration: BoxDecoration(
          borderRadius: const BorderRadius.all(Radius.circular(20)),
          color: AppCommonTheme.backgroundColor,
          border: Border.all(color: AppCommonTheme.dividerColor, width: 0.5),
        ),
        child: EmojiRow(
          onEmojiTap: (String value) {
            roomController.toggleEmojiContainer();
            ScaffoldMessenger.of(context).showSnackBar(
              SnackBar(
                content: Text('$value tapped'),
                backgroundColor: AuthTheme.authSuccess,
                duration: const Duration(seconds: 1),
              ),
            );
          },
        ),
      ),
    );
  }

  Widget buildReactionListing(List<String> emojis) {
    return ListView.separated(
      padding: const EdgeInsets.symmetric(vertical: 10),
      shrinkWrap: true,
      itemCount: emojis.length,
      itemBuilder: (BuildContext context, int index) {
        return EmojiReactionListItem(emoji: emojis[index]);
      },
      separatorBuilder: (BuildContext context, int index) {
        return const SizedBox(height: 12);
      },
    );
  }

  bool isAuthor() {
    return widget.userId == widget.message.author.id;
  }
}<|MERGE_RESOLUTION|>--- conflicted
+++ resolved
@@ -83,9 +83,6 @@
   }
 
   //Emoji reaction info bottom sheet.
-<<<<<<< HEAD
-  void showEmojiReactionsSheet() {
-=======
   void showEmojiReactionsSheet(Map<String, dynamic> reactions) {
     List<String> keys = reactions.keys.toList();
     num count = 0;
@@ -98,7 +95,6 @@
       tabBarController =
           TabController(length: reactionTabs.length, vsync: this);
     });
->>>>>>> caf4f982
     showModalBottomSheet(
       backgroundColor: AppCommonTheme.backgroundColorLight,
       context: context,
