--- conflicted
+++ resolved
@@ -67,12 +67,6 @@
                 ),
               ],
             ),
-<<<<<<< HEAD
-            Align(
-              alignment:
-                  !isAuthor() ? Alignment.bottomLeft : Alignment.bottomRight,
-              child: buildEmojiContainer(),
-=======
             GestureDetector(
               onLongPress: () {
                 roomController.updateEmojiState(widget.message);
@@ -82,7 +76,6 @@
                     !isAuthor() ? Alignment.bottomLeft : Alignment.bottomRight,
                 child: buildEmojiContainer(),
               ),
->>>>>>> 26d6cc4f
             ),
           ],
         );
@@ -154,74 +147,6 @@
 
   // Custom chat bubble
   Widget buildChatBubble() {
-<<<<<<< HEAD
-    return GestureDetector(
-      onLongPress: () {
-        roomController.updateEmojiState(widget.message);
-        roomController.replyMessageWidget = widget.child;
-        roomController.repliedToMessage = widget.message;
-      },
-      child: Column(
-        crossAxisAlignment:
-            isAuthor() ? CrossAxisAlignment.end : CrossAxisAlignment.start,
-        children: [
-          const Text(
-            'You replied',
-            style: TextStyle(color: Colors.white, fontSize: 12),
-          ),
-          const SizedBox(
-            height: 8,
-          ),
-          Bubble(
-            child: const Padding(
-              padding: EdgeInsets.all(8.0),
-              child: Text(
-                'This is a reply message demo',
-                style: ChatTheme01.chatReplyTextStyle,
-              ),
-            ),
-            color: AppCommonTheme.backgroundColorLight,
-            margin: widget.nextMessageInGroup
-                ? const BubbleEdges.symmetric(
-                    horizontal: 2,
-                  )
-                : null,
-            radius: const Radius.circular(22),
-            padding: messagetype == types.MessageType.image
-                ? const BubbleEdges.all(0)
-                : null,
-            nip: BubbleNip.no,
-          ),
-          const SizedBox(
-            height: 4,
-          ),
-          Bubble(
-            child: widget.child,
-            color: !isAuthor() || messagetype == types.MessageType.image
-                ? AppCommonTheme.backgroundColorLight
-                : AppCommonTheme.primaryColor,
-            margin: widget.nextMessageInGroup
-                ? const BubbleEdges.symmetric(
-                    horizontal: 2,
-                  )
-                : null,
-            radius: const Radius.circular(22),
-            padding: messagetype == types.MessageType.image
-                ? const BubbleEdges.all(0)
-                : null,
-            nip: (widget.nextMessageInGroup ||
-                    messagetype == types.MessageType.image)
-                ? BubbleNip.no
-                : !isAuthor()
-                    ? BubbleNip.leftBottom
-                    : BubbleNip.rightBottom,
-            nipHeight: 18,
-            nipWidth: 0.5,
-            nipRadius: 0,
-          ),
-        ],
-      ),
-=======
     return Column(
       crossAxisAlignment:
           isAuthor() ? CrossAxisAlignment.end : CrossAxisAlignment.start,
@@ -273,7 +198,6 @@
           nipRadius: 0,
         ),
       ],
->>>>>>> 26d6cc4f
     );
   }
 
