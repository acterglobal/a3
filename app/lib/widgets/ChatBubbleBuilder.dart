import 'package:bubble/bubble.dart';
import 'package:effektio/common/store/themes/SeperatedThemes.dart';
import 'package:effektio/controllers/chat_room_controller.dart';
import 'package:effektio/widgets/EmojiReactionListItem.dart';
import 'package:effektio/widgets/emoji_row.dart';
import 'package:effektio_flutter_sdk/effektio_flutter_sdk_ffi.dart'
    show ReactionDescription;
import 'package:flutter/material.dart';
import 'package:flutter_chat_types/flutter_chat_types.dart' as types;
import 'package:get/get.dart';

class ChatBubbleBuilder extends StatefulWidget {
  final String userId;
  final Widget child;
  final types.Message message;
  final bool nextMessageInGroup;

  const ChatBubbleBuilder({
    Key? key,
    required this.child,
    required this.message,
    required this.nextMessageInGroup,
    required this.userId,
  }) : super(key: key);

  @override
  State<ChatBubbleBuilder> createState() => _ChatBubbleBuilderState();
}

class _ChatBubbleBuilderState extends State<ChatBubbleBuilder>
    with TickerProviderStateMixin {
  late types.MessageType messagetype;
  final ChatRoomController roomController = Get.find<ChatRoomController>();
  late TabController tabBarController;
  List<Tab> reactionTabs = [];

  @override
  void initState() {
    super.initState();
    tabBarController = TabController(length: reactionTabs.length, vsync: this);
    messagetype = widget.message.type;
  }

  @override
  Widget build(BuildContext context) {
    return GetBuilder<ChatRoomController>(
      id: 'emoji-reaction',
      builder: (context) {
        return Column(
          mainAxisAlignment: MainAxisAlignment.end,
          mainAxisSize: MainAxisSize.min,
          children: [
            const SizedBox(height: 6),
            Row(
              crossAxisAlignment: CrossAxisAlignment.end,
              mainAxisAlignment: MainAxisAlignment.start,
              textDirection:
                  !isAuthor() ? TextDirection.ltr : TextDirection.rtl,
              children: [
                Flexible(
                  child: Stack(
                    children: [
                      buildChatBubble(),
                      buildEmojiRow(),
                    ],
                  ),
                ),
              ],
            ),
<<<<<<< HEAD
            Align(
              alignment:
                  !isAuthor() ? Alignment.bottomLeft : Alignment.bottomRight,
              child: buildEmojiContainer(20),
=======
            GestureDetector(
              onLongPress: () =>
                  roomController.updateEmojiState(widget.message),
              child: Align(
                alignment:
                    !isAuthor() ? Alignment.bottomLeft : Alignment.bottomRight,
                child: buildEmojiContainer(),
              ),
>>>>>>> 90f3ce95
            ),
          ],
        );
      },
    );
  }

  //Emoji reaction info bottom sheet.
  void showEmojiReactionsSheet(Map<String, dynamic> reactions) {
    List<String> keys = reactions.keys.toList();
    num count = 0;
    setState(() {
      reactions.forEach((key, value) {
        count += value.count();
        reactionTabs.add(Tab(text: '$key +${value.count()}'));
      });
      reactionTabs.insert(0, (Tab(text: 'All $count')));
      tabBarController =
          TabController(length: reactionTabs.length, vsync: this);
    });
    showModalBottomSheet(
      backgroundColor: AppCommonTheme.backgroundColorLight,
      context: context,
      shape: const RoundedRectangleBorder(
        borderRadius: BorderRadius.vertical(top: Radius.circular(15)),
      ),
      isDismissible: true,
      builder: (context) {
        return Column(
          mainAxisSize: MainAxisSize.min,
          children: [
            Flexible(
              child: TabBar(
                overlayColor:
                    MaterialStateProperty.all<Color>(Colors.transparent),
                padding: const EdgeInsets.all(24),
                controller: tabBarController,
                indicator: const BoxDecoration(
                  color: AppCommonTheme.backgroundColor,
                  borderRadius: BorderRadius.all(Radius.circular(12)),
                ),
                tabs: reactionTabs,
              ),
            ),
            const SizedBox(height: 10),
            Flexible(
              child: Padding(
                padding: const EdgeInsets.symmetric(horizontal: 16),
                child: TabBarView(
                  controller: tabBarController,
                  children: <Widget>[
                    buildReactionListing(keys),
                    for (var count in keys) buildReactionListing([count]),
                  ],
                ),
              ),
            ),
          ],
        );
      },
    ).whenComplete(() {
      setState(() {
        reactionTabs.clear();
      });
    });
  }

  // Custom chat bubble
  Widget buildChatBubble() {
<<<<<<< HEAD
    return GestureDetector(
      onLongPress: () {
        roomController.updateEmojiState(widget.message);
        roomController.replyMessageWidget = widget.child;
      },
      child: Column(
        crossAxisAlignment:
            isAuthor() ? CrossAxisAlignment.end : CrossAxisAlignment.start,
        children: [
          const Text(
            'You replied',
            style: TextStyle(color: Colors.white, fontSize: 12),
          ),
          const SizedBox(
            height: 8,
          ),
          Bubble(
            child: const Padding(
              padding: EdgeInsets.all(8.0),
              child: Text(
                'This is a reply message demo',
                style: ChatTheme01.chatReplyTextStyle,
              ),
=======
    return Column(
      crossAxisAlignment:
          isAuthor() ? CrossAxisAlignment.end : CrossAxisAlignment.start,
      children: [
        const Text(
          'You replied',
          style: TextStyle(color: Colors.white, fontSize: 12),
        ),
        const SizedBox(height: 8),
        Bubble(
          child: const Padding(
            padding: EdgeInsets.all(8),
            child: Text(
              'This is a reply message demo',
              style: ChatTheme01.chatReplyTextStyle,
>>>>>>> 90f3ce95
            ),
            color: AppCommonTheme.backgroundColorLight,
            margin: widget.nextMessageInGroup
                ? const BubbleEdges.symmetric(
                    horizontal: 2,
                  )
                : null,
            radius: const Radius.circular(22),
            padding: messagetype == types.MessageType.image
                ? const BubbleEdges.all(0)
                : null,
            nip: BubbleNip.no,
          ),
<<<<<<< HEAD
          const SizedBox(
            height: 4,
          ),
          Bubble(
            child: widget.child,
            color: !isAuthor() || messagetype == types.MessageType.image
                ? AppCommonTheme.backgroundColorLight
                : AppCommonTheme.primaryColor,
            margin: widget.nextMessageInGroup
                ? const BubbleEdges.symmetric(
                    horizontal: 2,
                  )
                : null,
            radius: const Radius.circular(22),
            padding: messagetype == types.MessageType.image
                ? const BubbleEdges.all(0)
                : null,
            nip: (widget.nextMessageInGroup ||
                    messagetype == types.MessageType.image)
                ? BubbleNip.no
                : !isAuthor()
                    ? BubbleNip.leftBottom
                    : BubbleNip.rightBottom,
            nipHeight: 18,
            nipWidth: 0.5,
            nipRadius: 0,
          ),
        ],
      ),
=======
          color: AppCommonTheme.backgroundColorLight,
          margin: widget.nextMessageInGroup
              ? const BubbleEdges.symmetric(
                  horizontal: 2,
                )
              : null,
          radius: const Radius.circular(22),
          padding: messagetype == types.MessageType.image
              ? const BubbleEdges.all(0)
              : null,
          nip: BubbleNip.no,
        ),
        const SizedBox(height: 4),
        Bubble(
          child: widget.child,
          color: !isAuthor() || messagetype == types.MessageType.image
              ? AppCommonTheme.backgroundColorLight
              : AppCommonTheme.primaryColor,
          margin: widget.nextMessageInGroup
              ? const BubbleEdges.symmetric(
                  horizontal: 2,
                )
              : null,
          radius: const Radius.circular(22),
          padding: messagetype == types.MessageType.image
              ? const BubbleEdges.all(0)
              : null,
          nip: (widget.nextMessageInGroup ||
                  messagetype == types.MessageType.image)
              ? BubbleNip.no
              : !isAuthor()
                  ? BubbleNip.leftBottom
                  : BubbleNip.rightBottom,
          nipHeight: 18,
          nipWidth: 0.5,
          nipRadius: 0,
        ),
      ],
>>>>>>> 90f3ce95
    );
  }

  //Custom reply bubble
  Widget buildReplyBubble() {
    return Bubble(
      child: widget.child,
      color: AppCommonTheme.backgroundColorLight,
      margin: widget.nextMessageInGroup
          ? const BubbleEdges.symmetric(
              horizontal: 2,
            )
          : null,
      radius: const Radius.circular(18),
      padding: messagetype == types.MessageType.image
          ? const BubbleEdges.all(0)
          : null,
      nip: BubbleNip.no,
    );
  }

  //Emoji Container which shows message reactions
  Widget buildEmojiContainer() {
    Map<String, dynamic> reactions = widget.message.metadata!['reactions'];
    List<String> keys = reactions.keys.toList();
    return Container(
      width: keys.length * 50,
      margin: const EdgeInsets.all(2),
      decoration: BoxDecoration(
        border: Border.all(color: AppCommonTheme.dividerColor, width: 0.2),
        borderRadius: BorderRadius.only(
          topLeft: widget.nextMessageInGroup
              ? const Radius.circular(12)
              : !isAuthor()
                  ? const Radius.circular(0)
                  : const Radius.circular(12),
          topRight: widget.nextMessageInGroup
              ? const Radius.circular(12)
              : !isAuthor()
                  ? const Radius.circular(12)
                  : const Radius.circular(0),
          bottomLeft: const Radius.circular(12),
          bottomRight: const Radius.circular(12),
        ),
        color: ChatTheme01.chatEmojiContainerColor,
      ),
      padding: const EdgeInsets.all(5),
      child: Wrap(
        direction: Axis.horizontal,
        spacing: 5,
        runSpacing: 3,
        children: List.generate(keys.length, (int index) {
          String key = keys[index];
          ReactionDescription? desc = reactions[key];
          int count = desc!.count();
          return GestureDetector(
            onTap: () {
              showEmojiReactionsSheet(reactions);
            },
            child: Row(
              mainAxisSize: MainAxisSize.min,
              children: [
                Text(key, style: ChatTheme01.emojiCountStyle),
                const SizedBox(width: 2),
                Text(count.toString(), style: ChatTheme01.emojiCountStyle),
              ],
            ),
          );
        }),
      ),
    );
  }

  //Emoji Row to select emoji reaction
  Widget buildEmojiRow() {
    return Visibility(
      visible: roomController.emojiCurrentId == widget.message.id &&
          roomController.isEmojiContainerVisible,
      child: Container(
        width: 198,
        height: 42,
        padding: const EdgeInsets.all(8),
        margin: !isAuthor()
            ? const EdgeInsets.only(bottom: 8, left: 8)
            : const EdgeInsets.only(bottom: 8, right: 8),
        decoration: BoxDecoration(
          borderRadius: const BorderRadius.all(Radius.circular(20)),
          color: AppCommonTheme.backgroundColor,
          border: Border.all(color: AppCommonTheme.dividerColor, width: 0.5),
        ),
        child: EmojiRow(
          onEmojiTap: (String value) {
            roomController.toggleEmojiContainer();
            ScaffoldMessenger.of(context).showSnackBar(
              SnackBar(
                content: Text('$value tapped'),
                backgroundColor: AuthTheme.authSuccess,
                duration: const Duration(seconds: 1),
              ),
            );
          },
        ),
      ),
    );
  }

  Widget buildReactionListing(List<String> emojis) {
    return ListView.separated(
      padding: const EdgeInsets.symmetric(vertical: 10),
      shrinkWrap: true,
      itemCount: emojis.length,
      itemBuilder: (BuildContext context, int index) {
        return EmojiReactionListItem(emoji: emojis[index]);
      },
      separatorBuilder: (BuildContext context, int index) {
        return const SizedBox(height: 12);
      },
    );
  }

  bool isAuthor() {
    return widget.userId == widget.message.author.id;
  }
}<|MERGE_RESOLUTION|>--- conflicted
+++ resolved
@@ -66,22 +66,11 @@
                   ),
                 ),
               ],
-            ),
-<<<<<<< HEAD
             Align(
               alignment:
                   !isAuthor() ? Alignment.bottomLeft : Alignment.bottomRight,
               child: buildEmojiContainer(20),
-=======
-            GestureDetector(
-              onLongPress: () =>
-                  roomController.updateEmojiState(widget.message),
-              child: Align(
-                alignment:
-                    !isAuthor() ? Alignment.bottomLeft : Alignment.bottomRight,
-                child: buildEmojiContainer(),
-              ),
->>>>>>> 90f3ce95
+              ),
             ),
           ],
         );
@@ -151,7 +140,6 @@
 
   // Custom chat bubble
   Widget buildChatBubble() {
-<<<<<<< HEAD
     return GestureDetector(
       onLongPress: () {
         roomController.updateEmojiState(widget.message);
@@ -175,23 +163,6 @@
                 'This is a reply message demo',
                 style: ChatTheme01.chatReplyTextStyle,
               ),
-=======
-    return Column(
-      crossAxisAlignment:
-          isAuthor() ? CrossAxisAlignment.end : CrossAxisAlignment.start,
-      children: [
-        const Text(
-          'You replied',
-          style: TextStyle(color: Colors.white, fontSize: 12),
-        ),
-        const SizedBox(height: 8),
-        Bubble(
-          child: const Padding(
-            padding: EdgeInsets.all(8),
-            child: Text(
-              'This is a reply message demo',
-              style: ChatTheme01.chatReplyTextStyle,
->>>>>>> 90f3ce95
             ),
             color: AppCommonTheme.backgroundColorLight,
             margin: widget.nextMessageInGroup
@@ -205,7 +176,6 @@
                 : null,
             nip: BubbleNip.no,
           ),
-<<<<<<< HEAD
           const SizedBox(
             height: 4,
           ),
@@ -235,46 +205,6 @@
           ),
         ],
       ),
-=======
-          color: AppCommonTheme.backgroundColorLight,
-          margin: widget.nextMessageInGroup
-              ? const BubbleEdges.symmetric(
-                  horizontal: 2,
-                )
-              : null,
-          radius: const Radius.circular(22),
-          padding: messagetype == types.MessageType.image
-              ? const BubbleEdges.all(0)
-              : null,
-          nip: BubbleNip.no,
-        ),
-        const SizedBox(height: 4),
-        Bubble(
-          child: widget.child,
-          color: !isAuthor() || messagetype == types.MessageType.image
-              ? AppCommonTheme.backgroundColorLight
-              : AppCommonTheme.primaryColor,
-          margin: widget.nextMessageInGroup
-              ? const BubbleEdges.symmetric(
-                  horizontal: 2,
-                )
-              : null,
-          radius: const Radius.circular(22),
-          padding: messagetype == types.MessageType.image
-              ? const BubbleEdges.all(0)
-              : null,
-          nip: (widget.nextMessageInGroup ||
-                  messagetype == types.MessageType.image)
-              ? BubbleNip.no
-              : !isAuthor()
-                  ? BubbleNip.leftBottom
-                  : BubbleNip.rightBottom,
-          nipHeight: 18,
-          nipWidth: 0.5,
-          nipRadius: 0,
-        ),
-      ],
->>>>>>> 90f3ce95
     );
   }
 
