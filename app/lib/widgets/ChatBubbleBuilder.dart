import 'dart:convert';
import 'dart:math';
import 'dart:typed_data';

import 'package:bubble/bubble.dart';
import 'package:effektio/common/store/themes/SeperatedThemes.dart';
import 'package:effektio/controllers/chat_room_controller.dart';
import 'package:effektio/widgets/EmojiReactionListItem.dart';
import 'package:effektio/widgets/ActionRow.dart';
import 'package:effektio_flutter_sdk/effektio_flutter_sdk_ffi.dart'
    show ReactionDesc;
import 'package:flutter/material.dart';
import 'package:flutter_chat_types/flutter_chat_types.dart' as types;
import 'package:flutter_matrix_html/flutter_html.dart';
import 'package:get/get.dart';

class ChatBubbleBuilder extends StatefulWidget {
  final String userId;
  final Widget child;
  final types.Message message;
  final bool nextMessageInGroup;
  final bool enlargeEmoji;

  const ChatBubbleBuilder({
    Key? key,
    required this.child,
    required this.message,
    required this.nextMessageInGroup,
    required this.userId,
    required this.enlargeEmoji,
  }) : super(key: key);

  @override
  State<ChatBubbleBuilder> createState() => _ChatBubbleBuilderState();
}

class _ChatBubbleBuilderState extends State<ChatBubbleBuilder>
    with TickerProviderStateMixin {
  final ChatRoomController roomController = Get.find<ChatRoomController>();
  late TabController tabBarController;
  List<Tab> reactionTabs = [];

  @override
  void initState() {
    super.initState();

    tabBarController = TabController(length: reactionTabs.length, vsync: this);
  }

  @override
  Widget build(BuildContext context) {
    return GetBuilder<ChatRoomController>(
      id: 'emoji-reaction',
      builder: (ChatRoomController controller) {
        return Column(
          mainAxisAlignment: MainAxisAlignment.spaceAround,
          crossAxisAlignment:
              isAuthor() ? CrossAxisAlignment.end : CrossAxisAlignment.start,
          mainAxisSize: MainAxisSize.min,
          children: [
            const SizedBox(height: 6),
            Row(
              crossAxisAlignment: CrossAxisAlignment.end,
              mainAxisAlignment: MainAxisAlignment.start,
              textDirection:
                  !isAuthor() ? TextDirection.ltr : TextDirection.rtl,
              children: [
                Flexible(
                  child: Column(
                    children: [
                      buildEmojiRow(),
                      buildChatBubble(),
                    ],
                  ),
                ),
              ],
            ),
            Align(
              alignment:
                  !isAuthor() ? Alignment.bottomLeft : Alignment.bottomRight,
              child: buildEmojiContainer(),
            ),
          ],
        );
      },
    );
  }

  //Emoji reaction info bottom sheet.
  void showEmojiReactionsSheet(Map<String, dynamic> reactions) {
    List<String> keys = reactions.keys.toList();
    num count = 0;
    setState(() {
      reactions.forEach((key, value) {
        count += value.count();
        reactionTabs.add(Tab(text: '$key+${value.count()}'));
      });
      reactionTabs.insert(0, (Tab(text: 'All $count')));
      tabBarController =
          TabController(length: reactionTabs.length, vsync: this);
    });
    showModalBottomSheet(
      backgroundColor: AppCommonTheme.backgroundColorLight,
      context: context,
      shape: const RoundedRectangleBorder(
        borderRadius: BorderRadius.vertical(top: Radius.circular(15)),
      ),
      isDismissible: true,
      builder: (BuildContext context) {
        return Column(
          mainAxisSize: MainAxisSize.min,
          children: [
            Flexible(
              child: TabBar(
                isScrollable: true,
                overlayColor:
                    MaterialStateProperty.all<Color>(Colors.transparent),
                padding: const EdgeInsets.all(24),
                controller: tabBarController,
                indicator: const BoxDecoration(
                  color: AppCommonTheme.backgroundColor,
                  borderRadius: BorderRadius.all(Radius.circular(12)),
                ),
                tabs: reactionTabs,
              ),
            ),
            const SizedBox(height: 10),
            Flexible(
              child: Padding(
                padding: const EdgeInsets.symmetric(horizontal: 14),
                child: TabBarView(
                  viewportFraction: 1.0,
                  controller: tabBarController,
                  children: [
                    buildReactionListing(keys),
                    for (var count in keys) buildReactionListing([count]),
                  ],
                ),
              ),
            ),
          ],
        );
      },
    ).whenComplete(() {
      setState(() {
        reactionTabs.clear();
      });
    });
  }

  // Custom chat bubble
  Widget buildChatBubble() {
    return GestureDetector(
      onLongPress: () {
        roomController.updateEmojiState(widget.message);
        roomController.replyMessageWidget = widget.child;
        roomController.repliedToMessage = widget.message;
      },
      child: Column(
        crossAxisAlignment:
            isAuthor() ? CrossAxisAlignment.end : CrossAxisAlignment.start,
        mainAxisSize: MainAxisSize.min,
        children: [
<<<<<<< HEAD
          ...buildInReplyToBubble(),
          Bubble(
            child: widget.child,
            color: !isAuthor() || widget.message is types.ImageMessage
                ? AppCommonTheme.backgroundColorLight
                : AppCommonTheme.primaryColor,
            margin: widget.nextMessageInGroup
                ? const BubbleEdges.symmetric(horizontal: 2)
                : null,
            radius: const Radius.circular(22),
            padding: widget.message is types.ImageMessage
                ? const BubbleEdges.all(0)
                : null,
            nip: (widget.nextMessageInGroup ||
                    widget.message is types.ImageMessage)
                ? BubbleNip.no
                : !isAuthor()
                    ? BubbleNip.leftBottom
                    : BubbleNip.rightBottom,
            nipHeight: 18,
            nipWidth: 0.5,
            nipRadius: 0,
=======
          (widget.message.repliedMessage != null)
              ? widget.userId == widget.message.repliedMessage!.author.id
                  ? const Text(
                      'Replied to yourself',
                      style: TextStyle(color: Colors.white, fontSize: 12),
                    )
                  : Text(
                      roomController.client.userId().toString() ==
                              widget.message.repliedMessage!.author.id
                          ? 'Replied to you'
                          : 'Replied to ${widget.message.repliedMessage!.author.id}',
                      style: const TextStyle(color: Colors.white, fontSize: 12),
                    )
              : const SizedBox(),
          const SizedBox(height: 8),
          (widget.message.repliedMessage != null)
              ? buildOriginalBubble(widget.message)
              : const SizedBox(),
          const SizedBox(height: 4),
          Flexible(
            child: Bubble(
              child: widget.child,
              style: widget.enlargeEmoji
                  ? const BubbleStyle(
                      color: Colors.transparent,
                      borderColor: Colors.transparent,
                      elevation: 0,
                    )
                  : BubbleStyle(
                      color: !isAuthor() || widget.message is types.ImageMessage
                          ? AppCommonTheme.backgroundColorLight
                          : AppCommonTheme.primaryColor,
                      margin: widget.nextMessageInGroup
                          ? const BubbleEdges.symmetric(horizontal: 2)
                          : null,
                      radius: const Radius.circular(22),
                      padding: widget.message is types.ImageMessage
                          ? const BubbleEdges.all(0)
                          : null,
                      nip: (widget.nextMessageInGroup ||
                              widget.message is types.ImageMessage)
                          ? BubbleNip.no
                          : !isAuthor()
                              ? BubbleNip.leftBottom
                              : BubbleNip.rightBottom,
                      nipHeight: 18,
                      nipWidth: 0.5,
                      nipRadius: 0,
                    ),
            ),
>>>>>>> 33551f75
          ),
        ],
      ),
    );
  }

  List<Widget> buildInReplyToBubble() {
    types.Message? msg = widget.message.repliedMessage;
    if (msg == null) {
      return [];
    }
    return [
      widget.userId == msg.author.id
          ? const Text(
              'Replied to you',
              style: TextStyle(color: Colors.white, fontSize: 12),
            )
          : Text(
              roomController.client.userId().toString() == msg.author.id
                  ? 'Replied to you'
                  : 'Replied to ${msg.author.id}',
              style: const TextStyle(color: Colors.white, fontSize: 12),
            ),
      const SizedBox(height: 8),
      Bubble(
        child: inReplyToMessageBuilder(),
        color: AppCommonTheme.backgroundColorLight,
        margin: widget.nextMessageInGroup
            ? const BubbleEdges.symmetric(horizontal: 2)
            : null,
        radius: const Radius.circular(22),
        padding: msg is types.ImageMessage ? const BubbleEdges.all(0) : null,
        nip: BubbleNip.no,
      ),
      const SizedBox(height: 4),
    ];
  }

<<<<<<< HEAD
  Widget inReplyToMessageBuilder() {
    types.Message? msg = widget.message.repliedMessage;
    if (msg is types.TextMessage) {
      return Html(
        data: """${msg.metadata?['content']}""",
        shrinkWrap: true,
        style: {
          'body': Style(
            color: ChatTheme01.chatReplyTextColor,
            fontWeight: FontWeight.w400,
            fontSize: FontSize(14),
          ),
        },
=======
  Widget originalMessageBuilder(types.Message message) {
    if (message.repliedMessage is types.TextMessage) {
      return ConstrainedBox(
        constraints: BoxConstraints(
          maxWidth:
              sqrt(message.repliedMessage!.metadata!['messageLength']) * 38.5,
          maxHeight: double.infinity,
        ),
        child: Html(
          data: """${message.repliedMessage!.metadata?['content']}""",
          defaultTextStyle:
              const TextStyle(color: ChatTheme01.chatReplyTextColor),
          padding: const EdgeInsets.all(8),
        ),
>>>>>>> 33551f75
      );
    } else if (msg is types.ImageMessage) {
      Uint8List data = base64Decode(msg.metadata?['content']);
      return ClipRRect(
        borderRadius: BorderRadius.circular(15),
        child: data.isNotEmpty
            ? Image.memory(
                data,
                errorBuilder:
                    (BuildContext context, Object url, StackTrace? error) {
                  return Text('Could not load image due to $error');
                },
                cacheHeight: 75,
                cacheWidth: 75,
                fit: BoxFit.cover,
              )
            : const SizedBox(),
      );
    } else if (msg is types.FileMessage) {
      return Text(
        msg.metadata?['content'],
        style: const TextStyle(color: Colors.white, fontSize: 12),
      );
    } else {
      return const SizedBox();
    }
  }

  //Emoji Container which shows message reactions
  Widget buildEmojiContainer() {
    List<String> keys = [];
    if (widget.message.metadata != null) {
      if (widget.message.metadata!.containsKey('reactions')) {
        Map<String, dynamic> reactions = widget.message.metadata!['reactions'];
        keys = reactions.keys.toList();
      }
    }

    return LayoutBuilder(
      builder: (context, constraints) {
        return Container(
          constraints: BoxConstraints(maxWidth: constraints.maxWidth / 3),
          margin: const EdgeInsets.all(2),
          decoration: BoxDecoration(
            border: keys.isEmpty
                ? null
                : Border.all(color: AppCommonTheme.dividerColor, width: 0.2),
            borderRadius: BorderRadius.only(
              topLeft: widget.nextMessageInGroup
                  ? const Radius.circular(12)
                  : !isAuthor()
                      ? const Radius.circular(0)
                      : const Radius.circular(12),
              topRight: widget.nextMessageInGroup
                  ? const Radius.circular(12)
                  : !isAuthor()
                      ? const Radius.circular(12)
                      : const Radius.circular(0),
              bottomLeft: const Radius.circular(12),
              bottomRight: const Radius.circular(12),
            ),
            color: ChatTheme01.chatEmojiContainerColor,
          ),
          padding: const EdgeInsets.all(5),
          child: Wrap(
            direction: Axis.horizontal,
            spacing: 5,
            runSpacing: 3,
            children: List.generate(keys.length, (int index) {
              String key = keys[index];
              Map<String, dynamic> reactions =
                  widget.message.metadata!['reactions'];
              ReactionDesc? desc = reactions[key];
              int count = desc!.count();
              return GestureDetector(
                onTap: () {
                  showEmojiReactionsSheet(reactions);
                },
                child: Row(
                  mainAxisSize: MainAxisSize.min,
                  children: [
                    Text(key, style: ChatTheme01.emojiCountStyle),
                    const SizedBox(width: 2),
                    Text(count.toString(), style: ChatTheme01.emojiCountStyle),
                  ],
                ),
              );
            }),
          ),
        );
      },
    );
  }

  //Emoji Row to select emoji reaction
  Widget buildEmojiRow() {
    return Visibility(
      visible: roomController.emojiCurrentId == widget.message.id &&
          roomController.isEmojiContainerVisible,
      replacement: const SizedBox.shrink(),
      child: Container(
        padding: const EdgeInsets.all(8),
        margin: !isAuthor()
            ? const EdgeInsets.only(bottom: 8, left: 8)
            : const EdgeInsets.only(bottom: 8, right: 8),
        decoration: BoxDecoration(
          borderRadius: const BorderRadius.all(Radius.circular(20)),
          color: AppCommonTheme.backgroundColor,
          border: Border.all(color: AppCommonTheme.dividerColor, width: 0.5),
        ),
        child: ActionRow(
          isClient: roomController.isAuthor(),
          onEmojiTap: (String value) {
            roomController.toggleEmojiContainer();
            ScaffoldMessenger.of(context).showSnackBar(
              SnackBar(
                content: Text('$value tapped'),
                backgroundColor: AuthTheme.authSuccess,
                duration: const Duration(seconds: 1),
              ),
            );
          },
        ),
      ),
    );
  }

  Widget buildReactionListing(List<String> emojis) {
    return ListView.separated(
      padding: const EdgeInsets.symmetric(vertical: 10),
      shrinkWrap: true,
      itemCount: emojis.length,
      itemBuilder: (BuildContext context, int index) {
        return EmojiReactionListItem(emoji: emojis[index]);
      },
      separatorBuilder: (BuildContext context, int index) {
        return const SizedBox(height: 12);
      },
    );
  }

  bool isAuthor() {
    return widget.userId == widget.message.author.id;
  }
}<|MERGE_RESOLUTION|>--- conflicted
+++ resolved
@@ -6,7 +6,7 @@
 import 'package:effektio/common/store/themes/SeperatedThemes.dart';
 import 'package:effektio/controllers/chat_room_controller.dart';
 import 'package:effektio/widgets/EmojiReactionListItem.dart';
-import 'package:effektio/widgets/ActionRow.dart';
+import 'package:effektio/widgets/emoji_row.dart';
 import 'package:effektio_flutter_sdk/effektio_flutter_sdk_ffi.dart'
     show ReactionDesc;
 import 'package:flutter/material.dart';
@@ -46,6 +46,9 @@
 
     tabBarController = TabController(length: reactionTabs.length, vsync: this);
   }
+
+  // A helper function to get bubble widget size to set constraints beforehand
+  //for emoji container.
 
   @override
   Widget build(BuildContext context) {
@@ -58,21 +61,11 @@
               isAuthor() ? CrossAxisAlignment.end : CrossAxisAlignment.start,
           mainAxisSize: MainAxisSize.min,
           children: [
-            const SizedBox(height: 6),
-            Row(
-              crossAxisAlignment: CrossAxisAlignment.end,
-              mainAxisAlignment: MainAxisAlignment.start,
-              textDirection:
-                  !isAuthor() ? TextDirection.ltr : TextDirection.rtl,
+            Stack(
+              clipBehavior: Clip.none,
               children: [
-                Flexible(
-                  child: Column(
-                    children: [
-                      buildEmojiRow(),
-                      buildChatBubble(),
-                    ],
-                  ),
-                ),
+                buildChatBubble(),
+                buildEmojiRow(),
               ],
             ),
             Align(
@@ -161,30 +154,6 @@
             isAuthor() ? CrossAxisAlignment.end : CrossAxisAlignment.start,
         mainAxisSize: MainAxisSize.min,
         children: [
-<<<<<<< HEAD
-          ...buildInReplyToBubble(),
-          Bubble(
-            child: widget.child,
-            color: !isAuthor() || widget.message is types.ImageMessage
-                ? AppCommonTheme.backgroundColorLight
-                : AppCommonTheme.primaryColor,
-            margin: widget.nextMessageInGroup
-                ? const BubbleEdges.symmetric(horizontal: 2)
-                : null,
-            radius: const Radius.circular(22),
-            padding: widget.message is types.ImageMessage
-                ? const BubbleEdges.all(0)
-                : null,
-            nip: (widget.nextMessageInGroup ||
-                    widget.message is types.ImageMessage)
-                ? BubbleNip.no
-                : !isAuthor()
-                    ? BubbleNip.leftBottom
-                    : BubbleNip.rightBottom,
-            nipHeight: 18,
-            nipWidth: 0.5,
-            nipRadius: 0,
-=======
           (widget.message.repliedMessage != null)
               ? widget.userId == widget.message.repliedMessage!.author.id
                   ? const Text(
@@ -235,60 +204,28 @@
                       nipRadius: 0,
                     ),
             ),
->>>>>>> 33551f75
           ),
         ],
       ),
     );
   }
 
-  List<Widget> buildInReplyToBubble() {
-    types.Message? msg = widget.message.repliedMessage;
-    if (msg == null) {
-      return [];
-    }
-    return [
-      widget.userId == msg.author.id
-          ? const Text(
-              'Replied to you',
-              style: TextStyle(color: Colors.white, fontSize: 12),
-            )
-          : Text(
-              roomController.client.userId().toString() == msg.author.id
-                  ? 'Replied to you'
-                  : 'Replied to ${msg.author.id}',
-              style: const TextStyle(color: Colors.white, fontSize: 12),
-            ),
-      const SizedBox(height: 8),
-      Bubble(
-        child: inReplyToMessageBuilder(),
-        color: AppCommonTheme.backgroundColorLight,
-        margin: widget.nextMessageInGroup
-            ? const BubbleEdges.symmetric(horizontal: 2)
-            : null,
-        radius: const Radius.circular(22),
-        padding: msg is types.ImageMessage ? const BubbleEdges.all(0) : null,
-        nip: BubbleNip.no,
-      ),
-      const SizedBox(height: 4),
-    ];
-  }
-
-<<<<<<< HEAD
-  Widget inReplyToMessageBuilder() {
-    types.Message? msg = widget.message.repliedMessage;
-    if (msg is types.TextMessage) {
-      return Html(
-        data: """${msg.metadata?['content']}""",
-        shrinkWrap: true,
-        style: {
-          'body': Style(
-            color: ChatTheme01.chatReplyTextColor,
-            fontWeight: FontWeight.w400,
-            fontSize: FontSize(14),
-          ),
-        },
-=======
+  //Custom original bubble
+  Widget buildOriginalBubble(types.Message message) {
+    return Bubble(
+      child: originalMessageBuilder(message),
+      color: AppCommonTheme.backgroundColorLight,
+      margin: widget.nextMessageInGroup
+          ? const BubbleEdges.symmetric(horizontal: 2)
+          : null,
+      radius: const Radius.circular(22),
+      padding: message.repliedMessage is types.ImageMessage
+          ? const BubbleEdges.all(0)
+          : null,
+      nip: BubbleNip.no,
+    );
+  }
+
   Widget originalMessageBuilder(types.Message message) {
     if (message.repliedMessage is types.TextMessage) {
       return ConstrainedBox(
@@ -303,10 +240,10 @@
               const TextStyle(color: ChatTheme01.chatReplyTextColor),
           padding: const EdgeInsets.all(8),
         ),
->>>>>>> 33551f75
       );
-    } else if (msg is types.ImageMessage) {
-      Uint8List data = base64Decode(msg.metadata?['content']);
+    } else if (message.repliedMessage is types.ImageMessage) {
+      Uint8List data =
+          base64Decode(message.repliedMessage!.metadata?['content']);
       return ClipRRect(
         borderRadius: BorderRadius.circular(15),
         child: data.isNotEmpty
@@ -322,9 +259,9 @@
               )
             : const SizedBox(),
       );
-    } else if (msg is types.FileMessage) {
+    } else if (message.repliedMessage is types.FileMessage) {
       return Text(
-        msg.metadata?['content'],
+        message.repliedMessage!.metadata?['content'],
         style: const TextStyle(color: Colors.white, fontSize: 12),
       );
     } else {
@@ -403,8 +340,9 @@
     return Visibility(
       visible: roomController.emojiCurrentId == widget.message.id &&
           roomController.isEmojiContainerVisible,
-      replacement: const SizedBox.shrink(),
       child: Container(
+        width: 198,
+        height: 42,
         padding: const EdgeInsets.all(8),
         margin: !isAuthor()
             ? const EdgeInsets.only(bottom: 8, left: 8)
@@ -414,16 +352,11 @@
           color: AppCommonTheme.backgroundColor,
           border: Border.all(color: AppCommonTheme.dividerColor, width: 0.5),
         ),
-        child: ActionRow(
-          isClient: roomController.isAuthor(),
-          onEmojiTap: (String value) {
-            roomController.toggleEmojiContainer();
-            ScaffoldMessenger.of(context).showSnackBar(
-              SnackBar(
-                content: Text('$value tapped'),
-                backgroundColor: AuthTheme.authSuccess,
-                duration: const Duration(seconds: 1),
-              ),
+        child: EmojiRow(
+          onEmojiTap: (String value) async {
+            await roomController.sendEmojiReaction(
+              roomController.repliedToMessage!.id,
+              value,
             );
           },
         ),
