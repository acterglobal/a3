--- conflicted
+++ resolved
@@ -154,11 +154,6 @@
             isAuthor() ? CrossAxisAlignment.end : CrossAxisAlignment.start,
         mainAxisSize: MainAxisSize.min,
         children: [
-<<<<<<< HEAD
-          buildRepliedTo(),
-          const SizedBox(height: 8),
-          buildRepliedToBubble(),
-=======
           (widget.message.repliedMessage != null)
               ? widget.userId == widget.message.repliedMessage!.author.id
                   ? const Text(
@@ -177,7 +172,6 @@
           (widget.message.repliedMessage != null)
               ? buildOriginalBubble(widget.message)
               : const SizedBox(),
->>>>>>> 0fe679ba
           const SizedBox(height: 4),
           Flexible(
             child: Bubble(
@@ -216,103 +210,22 @@
     );
   }
 
-  Widget buildRepliedTo() {
-    Map<String, dynamic>? metadata = widget.message.metadata;
-    if (metadata == null || !metadata.containsKey('repliedTo')) {
-      return const SizedBox();
-    }
-    if (metadata['repliedTo']['sender'] == widget.userId) {
-      return const Text(
-        'Replied to you',
-        style: TextStyle(color: Colors.white, fontSize: 12),
-      );
-    }
-    String myId = roomController.client.userId().toString();
-    return Text(
-      metadata['repliedTo']['sender'] == myId
-          ? 'Replied to you'
-          : 'Replied to ${metadata['repliedTo']['sender']}',
-      style: const TextStyle(color: Colors.white, fontSize: 12),
-    );
-  }
-
   //Custom original bubble
-<<<<<<< HEAD
-  Widget buildRepliedToBubble() {
-    Map<String, dynamic>? metadata = widget.message.metadata;
-    if (metadata == null || !metadata.containsKey('repliedTo')) {
-      return const SizedBox();
-    }
-    return Bubble(
-      child: repliedToBuilder(),
-=======
   Widget buildOriginalBubble(types.Message message) {
     return Bubble(
       child: originalMessageBuilder(message),
->>>>>>> 0fe679ba
       color: AppCommonTheme.backgroundColorLight,
       margin: widget.nextMessageInGroup
           ? const BubbleEdges.symmetric(horizontal: 2)
           : null,
       radius: const Radius.circular(22),
-<<<<<<< HEAD
-      padding: metadata['repliedTo']['type'] == 'm.image'
-=======
       padding: message.repliedMessage is types.ImageMessage
->>>>>>> 0fe679ba
           ? const BubbleEdges.all(0)
           : null,
       nip: BubbleNip.no,
     );
   }
 
-<<<<<<< HEAD
-  Widget repliedToBuilder() {
-    Map<String, dynamic>? metadata = widget.message.metadata;
-    if (metadata == null || !metadata.containsKey('repliedTo')) {
-      return const SizedBox();
-    }
-    switch (metadata['repliedTo']['type']) {
-      case 'm.text':
-        return Html(
-          data: """${metadata['repliedTo']['content']}""",
-          shrinkWrap: true,
-          style: {
-            'body': Style(
-              color: ChatTheme01.chatReplyTextColor,
-              fontWeight: FontWeight.w400,
-              fontSize: FontSize(14),
-            ),
-          },
-        );
-      case 'm.image':
-        Uint8List data = base64Decode(metadata['repliedTo']['content']);
-        return ClipRRect(
-          borderRadius: BorderRadius.circular(15),
-          child: data.isEmpty
-              ? const SizedBox()
-              : Image.memory(
-                  data,
-                  errorBuilder: (
-                    BuildContext context,
-                    Object url,
-                    StackTrace? error,
-                  ) {
-                    return Text('Could not load image due to $error');
-                  },
-                  cacheHeight: 75,
-                  cacheWidth: 75,
-                  fit: BoxFit.cover,
-                ),
-        );
-      case 'm.file':
-        return Text(
-          metadata['repliedTo']['content'],
-          style: const TextStyle(color: Colors.white, fontSize: 12),
-        );
-      default:
-        return const SizedBox();
-=======
   Widget originalMessageBuilder(types.Message message) {
     if (message.repliedMessage is types.TextMessage) {
       return ConstrainedBox(
@@ -353,7 +266,6 @@
       );
     } else {
       return const SizedBox();
->>>>>>> 0fe679ba
     }
   }
 
