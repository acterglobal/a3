--- conflicted
+++ resolved
@@ -44,9 +44,6 @@
     tabBarController = TabController(length: reactionTabs.length, vsync: this);
   }
 
-  // A helper function to get bubble widget size to set constraints beforehand
-  //for emoji container.
-
   @override
   Widget build(BuildContext context) {
     return GetBuilder<ChatRoomController>(
@@ -58,10 +55,13 @@
               isAuthor() ? CrossAxisAlignment.end : CrossAxisAlignment.start,
           mainAxisSize: MainAxisSize.min,
           children: [
-            Stack(
-              clipBehavior: Clip.none,
+            const SizedBox(height: 6),
+            Row(
+              crossAxisAlignment: CrossAxisAlignment.end,
+              mainAxisAlignment: MainAxisAlignment.start,
+              textDirection:
+                  !isAuthor() ? TextDirection.ltr : TextDirection.rtl,
               children: [
-<<<<<<< HEAD
                 Flexible(
                   child: Column(
                     children: [
@@ -70,10 +70,6 @@
                     ],
                   ),
                 ),
-=======
-                buildChatBubble(),
-                buildEmojiRow(),
->>>>>>> f7f49725
               ],
             ),
             Align(
@@ -165,7 +161,7 @@
           (widget.message.repliedMessage != null)
               ? widget.userId == widget.message.repliedMessage!.author.id
                   ? const Text(
-                      'Replied to yourself',
+                      'Replied to you',
                       style: TextStyle(color: Colors.white, fontSize: 12),
                     )
                   : Text(
@@ -347,7 +343,6 @@
           color: AppCommonTheme.backgroundColor,
           border: Border.all(color: AppCommonTheme.dividerColor, width: 0.5),
         ),
-<<<<<<< HEAD
         child: ActionRow(
           isClient: roomController.isAuthor(),
           onEmojiTap: (String value) {
@@ -358,13 +353,6 @@
                 backgroundColor: AuthTheme.authSuccess,
                 duration: const Duration(seconds: 1),
               ),
-=======
-        child: EmojiRow(
-          onEmojiTap: (String value) async {
-            await roomController.sendEmojiReaction(
-              roomController.repliedToMessage!.id,
-              value,
->>>>>>> f7f49725
             );
           },
         ),
