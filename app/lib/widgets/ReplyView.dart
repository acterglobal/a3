import 'package:flutter/material.dart';
import 'package:flutter_svg/flutter_svg.dart';

class ReplyView extends StatefulWidget {
  final String name;
  final Color titleColor;
  final String reply;

  const ReplyView({
    Key? key,
    required this.name,
    required this.titleColor,
    required this.reply,
  }) : super(key: key);

  @override
  ReplyViewState createState() => ReplyViewState();
}

class ReplyViewState extends State<ReplyView> {
  bool liked = false;
  int likeCount = 0;

  @override
  Widget build(BuildContext context) {
    return Padding(
      padding: const EdgeInsets.only(left: 50, top: 12),
      child: Flex(
        direction: Axis.horizontal,
        children: [
          const CircleAvatar(backgroundColor: Colors.white),
          Flexible(
            fit: FlexFit.loose,
            child: Padding(
              padding: const EdgeInsets.only(left: 12),
              child: Column(
                crossAxisAlignment: CrossAxisAlignment.start,
                children: [
                  Text(
                    widget.name,
                    style: TextStyle(color: widget.titleColor, fontSize: 16),
                  ),
                  Text(
                    widget.reply,
                    style: const TextStyle(color: Colors.white, fontSize: 16),
                  ),
                  Row(
                    children: [
                      const Text(
                        '2h',
                        style: TextStyle(color: Colors.white, fontSize: 14),
                      ),
                      Padding(
                        padding: const EdgeInsets.only(left: 8),
                        child: Text(
                          likeCount.toString() + ' likes',
                          style: const TextStyle(
                            color: Colors.white,
                            fontSize: 14,
                          ),
                        ),
                      )
                    ],
                  ),
                ],
              ),
            ),
          ),
          if (liked == false)
            GestureDetector(
              onTap: () {
                setState(() {
                  liked = true;
                  likeCount = likeCount + 1;
                });
              },
              child: SvgPicture.asset(
                'assets/images/heart.svg',
                color: Colors.white,
                width: 24,
                height: 24,
              ),
            )
          else
            GestureDetector(
              onTap: () {
                setState(() {
                  liked = false;
                  likeCount = likeCount - 1;
                });
              },
<<<<<<< HEAD
              child: const Icon(
                Icons.favorite,
                color: Colors.red,
              ),
=======
              child: const Icon(Icons.favorite, color: Colors.red),
>>>>>>> 560dc2af
            ),
        ],
      ),
    );
  }
}<|MERGE_RESOLUTION|>--- conflicted
+++ resolved
@@ -89,14 +89,7 @@
                   likeCount = likeCount - 1;
                 });
               },
-<<<<<<< HEAD
-              child: const Icon(
-                Icons.favorite,
-                color: Colors.red,
-              ),
-=======
               child: const Icon(Icons.favorite, color: Colors.red),
->>>>>>> 560dc2af
             ),
         ],
       ),
