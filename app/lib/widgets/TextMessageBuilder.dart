import 'dart:math';

import 'package:cached_network_image/cached_network_image.dart';
import 'package:effektio/common/store/themes/ChatTheme.dart';
import 'package:effektio/common/store/themes/SeperatedThemes.dart';
import 'package:effektio/controllers/chat_room_controller.dart';
import 'package:effektio/widgets/AppCommon.dart';
import 'package:flutter/material.dart';
import 'package:flutter_chat_types/flutter_chat_types.dart' as types;
import 'package:flutter_link_previewer/flutter_link_previewer.dart';
import 'package:flutter_matrix_html/flutter_html.dart';
import 'package:get/get.dart';

class TextMessageBuilder extends StatelessWidget {
  TextMessageBuilder({
    Key? key,
    required this.message,
    this.onPreviewDataFetched,
    required this.messageWidth,
  }) : super(key: key);

  final types.TextMessage message;
  final void Function(types.TextMessage, types.PreviewData)?
      onPreviewDataFetched;
  final int messageWidth;
  final controller = Get.find<ChatRoomController>();
  @override
  Widget build(BuildContext context) {
    String msgType = '';
    if (message.metadata!.containsKey('msgType')) {
      msgType = message.metadata?['msgType'];
    }
    final bool isNotice =
        (msgType == 'm.notice' || msgType == 'm.server_notice');
    //remove mx-reply tags.
    String parsedString = simplifyBody(message.text);
    bool enlargeEmoji = false;
    final urlRegexp = RegExp(
      r'https://matrix\.to/#/@[A-Za-z0-9]+:[A-Za-z0-9]+\.[A-Za-z0-9]+',
      caseSensitive: false,
    );
    if (message.metadata!.containsKey('enlargeEmoji')) {
      enlargeEmoji = message.metadata!['enlargeEmoji'];
    }

    //will return empty if link is other than mention
    final matches = urlRegexp.allMatches(parsedString);
    if (matches.isEmpty) {
      return LinkPreview(
<<<<<<< HEAD
        metadataTitleStyle: controller.userId == message.author.id
            ? EffektioChatTheme().sentMessageLinkTitleTextStyle
            : EffektioChatTheme().receivedMessageLinkTitleTextStyle,
        metadataTextStyle: controller.userId == message.author.id
            ? EffektioChatTheme().sentMessageLinkDescriptionTextStyle
            : EffektioChatTheme().receivedMessageLinkDescriptionTextStyle,
=======
        metadataTitleStyle: isNotice
            ? ChatTheme01.chatMutedBodyStyle
                .copyWith(fontWeight: FontWeight.w800)
            : controller.userId == message.author.id
                ? const EffektioChatTheme().sentMessageLinkTitleTextStyle
                : const EffektioChatTheme().receivedMessageLinkTitleTextStyle,
        metadataTextStyle: isNotice
            ? ChatTheme01.chatMutedBodyStyle.copyWith(fontSize: 12)
            : controller.userId == message.author.id
                ? const EffektioChatTheme().sentMessageLinkDescriptionTextStyle
                : const EffektioChatTheme()
                    .receivedMessageLinkDescriptionTextStyle,
>>>>>>> 271de1d1
        enableAnimation: true,
        imageBuilder: (image) {
          return Padding(
            padding: const EdgeInsets.all(8.0),
            child: ClipRRect(
              borderRadius: BorderRadius.circular(16),
              child: CachedNetworkImage(
                imageUrl: image,
                maxHeightDiskCache: 256,
              ),
            ),
          );
        },
        previewData: message.previewData,
        text: parsedString,
        onPreviewDataFetched: _onPreviewDataFetched,
        textWidget: _TextWidget(
          controller: controller,
          message: message,
          enlargeEmoji: message.metadata!['enlargeEmoji'] ?? enlargeEmoji,
          isNotice: isNotice,
        ),
        width: messageWidth.toDouble(),
        padding: const EdgeInsets.symmetric(horizontal: 20, vertical: 16),
      );
    }
    return _TextWidget(
      controller: controller,
      message: message,
      enlargeEmoji: enlargeEmoji,
      isNotice: isNotice,
    );
  }

  void _onPreviewDataFetched(types.PreviewData previewData) {
    final controller = Get.find<ChatRoomController>();
    if (message.previewData == null) {
      controller.handlePreviewDataFetched.call(message, previewData);
    }
  }
}

class _TextWidget extends StatelessWidget {
  const _TextWidget({
    required this.controller,
    required this.message,
    required this.enlargeEmoji,
    required this.isNotice,
  });
  final ChatRoomController controller;
  final types.TextMessage message;
  final bool enlargeEmoji;
  final bool isNotice;
  @override
  Widget build(BuildContext context) {
    final emojiTextStyle = controller.userId == message.author.id
        ? EffektioChatTheme().sentEmojiMessageTextStyle
        : EffektioChatTheme().receivedEmojiMessageTextStyle;
    return ConstrainedBox(
      constraints: BoxConstraints(
        maxWidth: enlargeEmoji
            ? double.infinity
            : sqrt(message.metadata!['messageLength']) * 38.5,
        maxHeight: double.infinity,
      ),
      child: enlargeEmoji
          ? Text(
              message.text,
              style: emojiTextStyle,
            )
          : Html(
              // ignore: prefer_single_quotes, unnecessary_string_interpolations
              data: """${message.text}""",
              padding: const EdgeInsets.all(8),
              defaultTextStyle: isNotice
                  ? ChatTheme01.chatMutedBodyStyle
                  : ChatTheme01.chatBodyStyle,
            ),
    );
  }
}<|MERGE_RESOLUTION|>--- conflicted
+++ resolved
@@ -47,27 +47,17 @@
     final matches = urlRegexp.allMatches(parsedString);
     if (matches.isEmpty) {
       return LinkPreview(
-<<<<<<< HEAD
-        metadataTitleStyle: controller.userId == message.author.id
-            ? EffektioChatTheme().sentMessageLinkTitleTextStyle
-            : EffektioChatTheme().receivedMessageLinkTitleTextStyle,
-        metadataTextStyle: controller.userId == message.author.id
-            ? EffektioChatTheme().sentMessageLinkDescriptionTextStyle
-            : EffektioChatTheme().receivedMessageLinkDescriptionTextStyle,
-=======
         metadataTitleStyle: isNotice
             ? ChatTheme01.chatMutedBodyStyle
                 .copyWith(fontWeight: FontWeight.w800)
             : controller.userId == message.author.id
-                ? const EffektioChatTheme().sentMessageLinkTitleTextStyle
-                : const EffektioChatTheme().receivedMessageLinkTitleTextStyle,
+                ? EffektioChatTheme().sentMessageLinkTitleTextStyle
+                : EffektioChatTheme().receivedMessageLinkTitleTextStyle,
         metadataTextStyle: isNotice
             ? ChatTheme01.chatMutedBodyStyle.copyWith(fontSize: 12)
             : controller.userId == message.author.id
-                ? const EffektioChatTheme().sentMessageLinkDescriptionTextStyle
-                : const EffektioChatTheme()
-                    .receivedMessageLinkDescriptionTextStyle,
->>>>>>> 271de1d1
+                ? EffektioChatTheme().sentMessageLinkDescriptionTextStyle
+                : EffektioChatTheme().receivedMessageLinkDescriptionTextStyle,
         enableAnimation: true,
         imageBuilder: (image) {
           return Padding(
