import 'package:effektio/common/store/themes/SeperatedThemes.dart';
import 'package:flutter/material.dart';
import 'package:flutter/services.dart';

class CustomOnbaordingButton extends StatelessWidget {
  final GestureTapCallback onPressed;
  final String title;

  const CustomOnbaordingButton({
    Key? key,
    required this.onPressed,
    required this.title,
  }) : super(key: key);
<<<<<<< HEAD

  final GestureTapCallback onPressed;
  String title;
=======
>>>>>>> 560dc2af

  @override
  Widget build(BuildContext context) {
    return Container(
      width: double.infinity,
<<<<<<< HEAD
      margin: EdgeInsets.symmetric(horizontal: 20),
=======
      margin: const EdgeInsets.symmetric(horizontal: 20),
>>>>>>> 560dc2af
      child: MaterialButton(
        padding: const EdgeInsets.symmetric(vertical: 18),
        shape: RoundedRectangleBorder(
          borderRadius: BorderRadius.circular(5),
          side: const BorderSide(color: Colors.pink),
        ),
        child: Text(
          title,
          style: const TextStyle(
            color: Colors.white,
            fontSize: 16,
            fontWeight: FontWeight.w600,
          ),
        ),
        color: AppCommonTheme.primaryColor,
        onPressed: onPressed,
      ),
    );
  }
}

enum SignUpOnboardingTextFieldEnum { name, userName, password, token }

// ON BOARDING TEXT FILED
Widget signUpOnboardingTextField(
  String hintText,
  TextEditingController controller,
  String validatorText,
  SignUpOnboardingTextFieldEnum type,
) {
  return Container(
    margin: const EdgeInsets.fromLTRB(20, 20, 20, 0),
    height: 60,
    decoration: BoxDecoration(
      color: AppCommonTheme.textFieldColor,
      borderRadius: BorderRadius.circular(4),
    ),
    child: TextFormField(
      inputFormatters: (type == SignUpOnboardingTextFieldEnum.userName) ||
              (type == SignUpOnboardingTextFieldEnum.password)
          ? [
              FilteringTextInputFormatter.deny(RegExp(r'\s')),
            ]
          : [],
      obscureText: type == SignUpOnboardingTextFieldEnum.password,
      controller: controller,
      decoration: InputDecoration(
        contentPadding: const EdgeInsets.fromLTRB(10, 12, 10, 0),
        border: InputBorder.none,
        hintText: hintText, // pass the hint text parameter here
        hintStyle: const TextStyle(color: Colors.grey),
      ),
      style: const TextStyle(color: Colors.white),
      validator: (val) {
        if (val == null || val.trim().isEmpty) {
          return validatorText;
        }
        return null;
      },
      onChanged: (value) {
        switch (type) {
          case SignUpOnboardingTextFieldEnum.name:
            controller.text = value;
            controller.selection = TextSelection.fromPosition(
              TextPosition(offset: controller.text.length),
            );
            break;
          case SignUpOnboardingTextFieldEnum.userName:
            controller.text = value;
            controller.selection = TextSelection.fromPosition(
              TextPosition(offset: controller.text.length),
            );
            break;
          case SignUpOnboardingTextFieldEnum.password:
            controller.text = value;
            controller.selection = TextSelection.fromPosition(
              TextPosition(offset: controller.text.length),
            );
            break;
          case SignUpOnboardingTextFieldEnum.token:
            controller.text = value;
            controller.selection = TextSelection.fromPosition(
              TextPosition(offset: controller.text.length),
            );
            break;
        }
      },
    ),
  );
}

enum SignInOnboardingTextFieldEnum { userName, password }

Widget signInOnboardingTextField(
  String hintText,
  TextEditingController controller,
  String validatorText,
  SignInOnboardingTextFieldEnum type,
) {
  return Container(
<<<<<<< HEAD
    margin: EdgeInsets.symmetric(horizontal: 20),
=======
    margin: const EdgeInsets.symmetric(horizontal: 20),
>>>>>>> 560dc2af
    height: 60,
    decoration: BoxDecoration(
      color: AppCommonTheme.textFieldColor,
      borderRadius: BorderRadius.circular(4),
    ),
    child: TextFormField(
      inputFormatters: [
        FilteringTextInputFormatter.deny(RegExp(r'\s')),
      ],
      obscureText: type == SignInOnboardingTextFieldEnum.password,
      controller: controller,
      decoration: InputDecoration(
        contentPadding: const EdgeInsets.fromLTRB(10, 12, 10, 0),
        border: InputBorder.none,
        hintText: hintText, // pass the hint text parameter here
        hintStyle: const TextStyle(color: Colors.grey),
      ),
      style: const TextStyle(color: Colors.white),
      validator: (val) {
        if (val == null || val.trim().isEmpty) {
          return validatorText;
        }
        return null;
      },
      onChanged: (value) {
        switch (type) {
          case SignInOnboardingTextFieldEnum.userName:
            controller.text = value;
            controller.selection = TextSelection.fromPosition(
              TextPosition(offset: controller.text.length),
            );
            break;
          case SignInOnboardingTextFieldEnum.password:
            controller.text = value;
            controller.selection = TextSelection.fromPosition(
              TextPosition(offset: controller.text.length),
            );
            break;
        }
      },
    ),
  );
}<|MERGE_RESOLUTION|>--- conflicted
+++ resolved
@@ -11,22 +11,12 @@
     required this.onPressed,
     required this.title,
   }) : super(key: key);
-<<<<<<< HEAD
-
-  final GestureTapCallback onPressed;
-  String title;
-=======
->>>>>>> 560dc2af
 
   @override
   Widget build(BuildContext context) {
     return Container(
       width: double.infinity,
-<<<<<<< HEAD
-      margin: EdgeInsets.symmetric(horizontal: 20),
-=======
       margin: const EdgeInsets.symmetric(horizontal: 20),
->>>>>>> 560dc2af
       child: MaterialButton(
         padding: const EdgeInsets.symmetric(vertical: 18),
         shape: RoundedRectangleBorder(
@@ -127,11 +117,7 @@
   SignInOnboardingTextFieldEnum type,
 ) {
   return Container(
-<<<<<<< HEAD
-    margin: EdgeInsets.symmetric(horizontal: 20),
-=======
     margin: const EdgeInsets.symmetric(horizontal: 20),
->>>>>>> 560dc2af
     height: 60,
     decoration: BoxDecoration(
       color: AppCommonTheme.textFieldColor,
