import 'package:effektio/common/store/themes/SeperatedThemes.dart';
import 'package:flutter/material.dart';

class ReqListView extends StatelessWidget {
  final String name;

  const ReqListView({
    Key? key,
    required this.name,
  }) : super(key: key);

  @override
  Widget build(BuildContext context) {
    return Padding(
      padding: const EdgeInsets.symmetric(vertical: 8, horizontal: 12),
      child: Row(
        mainAxisAlignment: MainAxisAlignment.spaceBetween,
        children: [
          Row(
            children: [
              const CircleAvatar(
                backgroundColor: Colors.white,
              ),
              Padding(
                padding: const EdgeInsets.only(left: 16),
                child: Text(
                  name,
                  style: const TextStyle(color: Colors.white, fontSize: 18),
                ),
              ),
            ],
          ),
          Row(
            children: const [
              Padding(
                padding: EdgeInsets.symmetric(horizontal: 12),
                child: Text(
                  'Accept',
                  style: TextStyle(
<<<<<<< HEAD
                      color: AppCommonTheme.greenButtonColor, fontSize: 16),
=======
                    color: AppCommonTheme.greenButtonColor,
                    fontSize: 16,
                  ),
>>>>>>> 560dc2af
                ),
              ),
              Text(
                'Decline',
<<<<<<< HEAD
                style:
                    TextStyle(color: AppCommonTheme.primaryColor, fontSize: 16),
=======
                style: TextStyle(
                  color: AppCommonTheme.primaryColor,
                  fontSize: 16,
                ),
>>>>>>> 560dc2af
              ),
            ],
          )
        ],
      ),
    );
  }
}<|MERGE_RESOLUTION|>--- conflicted
+++ resolved
@@ -37,26 +37,17 @@
                 child: Text(
                   'Accept',
                   style: TextStyle(
-<<<<<<< HEAD
-                      color: AppCommonTheme.greenButtonColor, fontSize: 16),
-=======
                     color: AppCommonTheme.greenButtonColor,
                     fontSize: 16,
                   ),
->>>>>>> 560dc2af
                 ),
               ),
               Text(
                 'Decline',
-<<<<<<< HEAD
-                style:
-                    TextStyle(color: AppCommonTheme.primaryColor, fontSize: 16),
-=======
                 style: TextStyle(
                   color: AppCommonTheme.primaryColor,
                   fontSize: 16,
                 ),
->>>>>>> 560dc2af
               ),
             ],
           )
