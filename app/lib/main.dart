// ignore_for_file: prefer_const_constructors, prefer_const_literals_to_create_immutables
import 'dart:async';
import 'package:effektio/common/widget/CrossSigning.dart';
import 'package:effektio/common/store/themes/separatedThemes.dart';
import 'package:effektio/common/store/themes/appTheme.dart';
import 'package:effektio/common/widget/AppCommon.dart';
import 'package:effektio/common/widget/MaterialIndicator.dart';
import 'package:effektio/common/widget/SideMenu.dart';
import 'package:effektio/l10n/l10n.dart';
import 'package:effektio/screens/SideMenuScreens/AddToDo.dart';
import 'package:effektio/screens/SideMenuScreens/ToDo.dart';
import 'package:effektio/screens/faq/Overview.dart';
import 'package:effektio/screens/HomeScreens/ChatList.dart';
import 'package:effektio/screens/HomeScreens/News.dart';
import 'package:effektio/screens/HomeScreens/Notification.dart';
import 'package:effektio/screens/OnboardingScreens/LogIn.dart';
import 'package:effektio/screens/OnboardingScreens/Signup.dart';
import 'package:effektio/screens/SideMenuScreens/Gallery.dart';
import 'package:effektio/screens/UserScreens/SocialProfile.dart';
import 'package:effektio_flutter_sdk/effektio_flutter_sdk.dart'
    show Client, EffektioSdk;
import 'package:effektio_flutter_sdk/effektio_flutter_sdk_ffi.dart'
    show
        DeviceListsController,
        ReceiptNotificationController,
        SessionVerificationController,
        SyncState,
        TypingNotificationEvent,
        UserId;
import 'package:flutter/foundation.dart';
import 'package:flutter/material.dart';
import 'package:flutter/services.dart';
import 'package:flutter_gen/gen_l10n/app_localizations.dart';
import 'package:flutter_localizations/flutter_localizations.dart';
import 'package:flutter_svg/flutter_svg.dart';
import 'package:get/get.dart';
import 'package:google_fonts/google_fonts.dart';
import 'package:themed/themed.dart';

void main() async {
  await startApp();
}

Future<void> startApp() async {
  WidgetsFlutterBinding.ensureInitialized();
  GoogleFonts.config.allowRuntimeFetching = false;
  LicenseRegistry.addLicense(() async* {
    final license = await rootBundle.loadString('google_fonts/LICENSE.txt');
    yield LicenseEntryWithLineBreaks(['google_fonts'], license);
  });
  runApp(
    Effektio(),
  );
}

class Effektio extends StatelessWidget {
  const Effektio({Key? key}) : super(key: key);

  @override
  Widget build(BuildContext context) {
    return Themed(
      child: GetMaterialApp(
        debugShowCheckedModeBanner: false,
        theme: AppTheme.theme,
        title: 'Effektio',
        localizationsDelegates: const [
          AppLocalizations.delegate,
          GlobalMaterialLocalizations.delegate,
          GlobalCupertinoLocalizations.delegate,
          GlobalWidgetsLocalizations.delegate,
        ],
        supportedLocales: ApplicationLocalizations.supportedLocales,
        // MaterialApp contains our top-level Navigator
        initialRoute: '/',
        routes: <String, WidgetBuilder>{
          '/': (BuildContext context) => EffektioHome(),
          '/login': (BuildContext context) => const LoginScreen(),
          '/profile': (BuildContext context) => const SocialProfileScreen(),
          '/signup': (BuildContext context) => const SignupScreen(),
          '/gallery': (BuildContext context) => const GalleryScreen(),
          '/todo': (BuildContext context) => const ToDoScreen(),
          '/addTodo': (BuildContext context) => const AddToDoScreen(),
        },
      ),
    );
  }
}

class EffektioHome extends StatefulWidget {
  const EffektioHome({Key? key}) : super(key: key);

  @override
  _EffektioHomeState createState() => _EffektioHomeState();
}

class _EffektioHomeState extends State<EffektioHome>
    with SingleTickerProviderStateMixin {
  late Future<Client> _client;
  int tabIndex = 0;
  late TabController _tabController;
  late DeviceListsController dlc;
  late SessionVerificationController svc;
  late ReceiptNotificationController rnc;
  CrossSigning crossSigning = CrossSigning();
  bool isLoading = false;

  @override
  void initState() {
    _client = makeClient();
    _tabController = TabController(length: 5, vsync: this);
    _tabController.addListener(() {
      setState(() {
        tabIndex = _tabController.index;
      });
    });
    super.initState();
  }

  @override
  void dispose() {
    crossSigning.dispose();
    super.dispose();
  }

  Future<Client> makeClient() async {
    final sdk = await EffektioSdk.instance;
    Client client = await sdk.currentClient;
    dlc = await client.getDeviceListsController();
    svc = await client.getSessionVerificationController();
    rnc = await client.getReceiptNotificationController();
    SyncState _ = client.startSync();
    //Start listening for cross signing events
    crossSigning.installDeviceChangedEvent(dlc.getChangedEventRx()!);
    crossSigning.installSessionVerificationEvent(svc.getEventRx()!);
<<<<<<< HEAD
=======
    // tnc = await client.getTypingNotificationController();
    // tnc.getEventRx()!.listen((event) {
    //   String roomId = event.getRoomId();
    //   List<String> userIds = [];
    //   for (final userId in event.getUserIds()) {
    //     userIds.add(userId.toDartString());
    //   }
    //   debugPrint('typing notification ' + roomId + ': ' + userIds.join(', '));
    // });
>>>>>>> c344e1fe
    UserId myId = await client.userId();
    rnc.getEventRx()!.listen((event) {
      for (var record in event.getReceiptRecords()) {
        String userId = record.getUserId();
        if (userId != myId.toString()) {
          debugPrint('receipt notification for ' + event.getRoomId());
          debugPrint('event id: ' + record.getEventId());
          debugPrint('user id: ' + userId);
          debugPrint('timestamp: ' + record.getTimestamp().toString());
        }
      }
    });
    return client;
  }

  Widget homeScreen(BuildContext context, Client client) {
    List<String?> _titles = <String?>[
      null,
      'FAQ',
      null,
      null,
      'Chat',
      'Notifications'
    ];

    return DefaultTabController(
      length: 5,
      key: const Key('bottom-bar'),
      child: SafeArea(
        child: Scaffold(
          appBar: tabIndex <= 3
              ? null
              : AppBar(
                  title: navBarTitle(_titles[tabIndex] ?? ''),
                  centerTitle: true,
                  primary: true,
                  elevation: 1,
                  leading: Builder(
                    builder: (BuildContext context) {
                      return IconButton(
                        icon: Container(
                          margin: const EdgeInsets.only(bottom: 10, left: 10),
                          child: Image.asset('assets/images/hamburger.png'),
                        ),
                        onPressed: () {
                          Scaffold.of(context).openDrawer();
                        },
                        tooltip: MaterialLocalizations.of(context)
                            .openAppDrawerTooltip,
                      );
                    },
                  ),
                  actions: [
                    IconButton(
                      icon: Container(
                        margin: const EdgeInsets.only(bottom: 10, right: 10),
                        child: Icon(Icons.search),
                      ),
                      onPressed: () {},
                    )
                  ],
                ),
          body: TabBarView(
            controller: _tabController,
            children: [
              NewsScreen(client: client),
              FaqOverviewScreen(client: client),
              NewsScreen(client: client),
              ChatList(client: _client),
              NotificationScreen(),
            ],
          ),
          drawer: SideDrawer(
            client: _client,
          ),
          bottomNavigationBar: TabBar(
            labelColor: AppCommonTheme.primaryColor,
            unselectedLabelColor: AppCommonTheme.svgIconColor,
            controller: _tabController,
            indicator: MaterialIndicator(
              height: 5,
              bottomLeftRadius: 8,
              bottomRightRadius: 8,
              topLeftRadius: 0,
              topRightRadius: 0,
              horizontalPadding: 12,
              tabPosition: TabPosition.top,
              color: AppCommonTheme.primaryColor,
            ),
            tabs: [
              Container(
                margin: EdgeInsets.only(top: 10),
                child: Tab(
                  icon: tabIndex == 0
                      ? SvgPicture.asset(
                          'assets/images/newsfeed_bold.svg',
                        )
                      : SvgPicture.asset(
                          'assets/images/newsfeed_linear.svg',
                        ),
                ),
              ),
              Container(
                margin: EdgeInsets.only(top: 10),
                child: Tab(
                  icon: tabIndex == 1
                      ? SvgPicture.asset(
                          'assets/images/menu_bold.svg',
                        )
                      : SvgPicture.asset(
                          'assets/images/menu_linear.svg',
                        ),
                ),
              ),
              Container(
                margin: EdgeInsets.only(top: 10),
                child: Tab(
                  icon: tabIndex == 2
                      ? SvgPicture.asset(
                          'assets/images/add.svg',
                          color: AppCommonTheme.primaryColor,
                        )
                      : SvgPicture.asset(
                          'assets/images/add.svg',
                        ),
                ),
              ),
              Container(
                margin: EdgeInsets.only(top: 10),
                child: Tab(
                  icon: tabIndex == 3
                      ? SvgPicture.asset(
                          'assets/images/chat_bold.svg',
                        )
                      : SvgPicture.asset(
                          'assets/images/chat_linear.svg',
                        ),
                ),
              ),
              Container(
                margin: EdgeInsets.only(top: 10),
                child: Tab(
                  icon: tabIndex == 4
                      ? SvgPicture.asset(
                          'assets/images/notification_bold.svg',
                        )
                      : SvgPicture.asset(
                          'assets/images/notification_linear.svg',
                        ),
                ),
              ),
            ],
          ),
        ),
      ),
    );
  }

  @override
  Widget build(BuildContext context) {
    return FutureBuilder<Client>(
      future: _client, // a previously-obtained Future<String> or null
      builder: (BuildContext context, AsyncSnapshot<Client> snapshot) {
        if (snapshot.hasData) {
          return homeScreen(context, snapshot.requireData);
        } else {
          return Scaffold(
            body: Center(
              child: SizedBox(
                height: 50,
                width: 50,
                child: CircularProgressIndicator(
                  color: AppCommonTheme.primaryColor,
                ),
              ),
            ),
          );
        }
      },
    );
  }
}<|MERGE_RESOLUTION|>--- conflicted
+++ resolved
@@ -132,18 +132,16 @@
     //Start listening for cross signing events
     crossSigning.installDeviceChangedEvent(dlc.getChangedEventRx()!);
     crossSigning.installSessionVerificationEvent(svc.getEventRx()!);
-<<<<<<< HEAD
-=======
-    // tnc = await client.getTypingNotificationController();
-    // tnc.getEventRx()!.listen((event) {
-    //   String roomId = event.getRoomId();
-    //   List<String> userIds = [];
-    //   for (final userId in event.getUserIds()) {
-    //     userIds.add(userId.toDartString());
-    //   }
-    //   debugPrint('typing notification ' + roomId + ': ' + userIds.join(', '));
-    // });
->>>>>>> c344e1fe
+    tnc = await client.getTypingNotificationController();
+    tnc.getEventRx()!.listen((event) {
+         String roomId = event.getRoomId();
+         List<String> userIds = [];
+         for (final userId in event.getUserIds()) {
+           userIds.add(userId.toDartString());
+         }
+         debugPrint('typing notification ' + roomId + ': ' + userIds.join(', '));
+       });
+       
     UserId myId = await client.userId();
     rnc.getEventRx()!.listen((event) {
       for (var record in event.getReceiptRecords()) {
