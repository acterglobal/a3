import 'dart:async';

<<<<<<< HEAD
import 'package:acter/common/themes/app_theme.dart';
import 'package:acter/config/desktop.dart';
import 'package:acter/config/env.g.dart';
import 'package:acter/config/notifications/init.dart';
=======
>>>>>>> f367c570
import 'package:acter/common/providers/app_state_provider.dart';
import 'package:acter/common/themes/acter_theme.dart';
import 'package:acter/common/themes/app_theme.dart';
import 'package:acter/common/tutorial_dialogs/bottom_navigation_tutorials/bottom_navigation_tutorials.dart';
import 'package:acter/common/tutorial_dialogs/space_overview_tutorials/create_or_join_space_tutorials.dart';
import 'package:acter/common/tutorial_dialogs/space_overview_tutorials/space_overview_tutorials.dart';
import 'package:acter/common/utils/logging.dart';
import 'package:acter/common/utils/main.dart';
<<<<<<< HEAD
import 'package:acter/common/utils/utils.dart';
=======
import 'package:acter/config/desktop.dart';
import 'package:acter/config/env.g.dart';
import 'package:acter/config/notifications/init.dart';
import 'package:acter/config/setup.dart';
>>>>>>> f367c570
import 'package:acter/features/cli/main.dart';
import 'package:acter/features/settings/providers/settings_providers.dart';
import 'package:acter/router/router.dart';
import 'package:flutter/cupertino.dart';
import 'package:acter/config/setup.dart';
import 'package:acter_trigger_auto_complete/acter_trigger_autocomplete.dart';
import 'package:flutter/material.dart';
import 'package:flutter_easyloading/flutter_easyloading.dart';
import 'package:flutter_gen/gen_l10n/l10n.dart';
import 'package:flutter_riverpod/flutter_riverpod.dart';
<<<<<<< HEAD
import 'package:flutter_simple_calculator/flutter_simple_calculator.dart';
import 'package:secure_application/secure_application.dart';
=======
import 'package:intl/date_symbol_data_local.dart';
>>>>>>> f367c570
import 'package:sentry_flutter/sentry_flutter.dart';
import 'package:video_player_media_kit/video_player_media_kit.dart';

void main(List<String> args) async {
  configSetup();

  //THIS IS TO MANAGE DATE AND TIME FORMATING BASED ON THE LOCAL
  await initializeDateFormatting();

  if (args.isNotEmpty) {
    await cliMain(args);
  } else {
    await _startAppInner(makeApp(), true);
  }
}

Widget makeApp() {
  return const ProviderScope(child: Acter());
}

Future<void> startAppForTesting(Widget app) async {
  // make sure our test isn’t distracted by the onboarding wizzards
  setCreateOrJoinSpaceTutorialAsViewed();
  setBottomNavigationTutorialsAsViewed();
  setSpaceOverviewTutorialsAsViewed();
  return await _startAppInner(app, false);
}

Future<void> _startAppInner(Widget app, bool withSentry) async {
  WidgetsFlutterBinding.ensureInitialized();
  VideoPlayerMediaKit.ensureInitialized(
    android: true,
    iOS: true,
    macOS: true,
    windows: true,
    linux: true,
  );
  await initLogging();

  // Note: do await on this or we might be awaiting for an interaction
  //       on macos desktop without showing anything. This can happen in
  //       background.
  initializeNotifications();

  if (isDesktop) {
    app = DesktopSupport(child: app);
  }

  if (withSentry) {
    await SentryFlutter.init(
      (options) {
        // we use the dart-define default env for the default stuff.
        options.dsn = Env.sentryDsn;
        options.environment = Env.sentryEnvironment;
        options.release = Env.sentryRelease;

        // allows us to check whether the user has activated tracing
        // and prevent reporting otherwise.
        options.beforeSend = sentryBeforeSend;
      },
      appRunner: () => runApp(app),
    );
  } else {
    runApp(app);
  }
}

class Acter extends ConsumerStatefulWidget {
  const Acter({super.key});

  @override
  ConsumerState<ConsumerStatefulWidget> createState() => _ActerState();
}

class _ActerState extends ConsumerState<Acter> with WidgetsBindingObserver {
  final secureApplicationController = SecureApplicationController(
    SecureApplicationState(
      locked: true,
      secured: true,
    ),
  );
  @override
  void initState() {
    super.initState();
    ref.read(localeProvider.notifier).initLanguage();
    WidgetsBinding.instance.addObserver(this);

    // WidgetsBinding.instance?.addPostFrameCallback((_) => localAuthenticate());
  }

  @override
  void didChangeAppLifecycleState(AppLifecycleState newState) {
    ref.read(appStateProvider.notifier).update((state) => newState);
  }

  @override
  void dispose() {
    WidgetsBinding.instance.removeObserver(this);
    super.dispose();
  }

<<<<<<< HEAD
  Widget appBuilder(BuildContext context, Widget? child) {
    final obfuscateApp =
        ref.watch(featuresProvider).isActive(LabsFeature.obfuscatedApp);
=======
  @override
  Widget build(BuildContext context) {
    final language = ref.watch(localeProvider);
>>>>>>> f367c570

    // EasyLoading Wrapper
    final easyLoadingBuilder = EasyLoading.init();
    // all toast msgs will appear at bottom
    EasyLoading.instance.toastPosition = EasyLoadingToastPosition.bottom;
    final inner = easyLoadingBuilder(context, child);

    if (obfuscateApp || true) {
      print("putting into secure app");
      return SecureApplication(
        nativeRemoveDelay: 800,
        secureApplicationController: secureApplicationController,
        child: SecureGate(
          opacity: 1,
          lockedBuilder: (context, secureNotifier) => SimpleCalculator(
            onChanged: (key, value, expression) {
              print("key $key, value $value, expression: $expression");
              if (value.toString() == '1984.0') {
                print('unlocking');
                secureNotifier!.unlock();
              }
            },
          ),
          child: inner,
        ),
      );
    }

    return inner;
  }

  Future<bool?> askValidation(BuildContext context) async {
    final context = rootNavKey.currentState!.overlay!.context;
    print("asking to validate!");
    return await showDialog<bool>(
      context: context,
      barrierDismissible: false, // user must tap button!
      builder: (BuildContext context) {
        return CupertinoAlertDialog(
          title: Text('Unlock app content'),
          content: Text(
              'Do you wan to unlock the application content? Clicking no will secure the app'),
          actions: <Widget>[
            CupertinoDialogAction(
              isDefaultAction: true,
              child: Text('No'),
              onPressed: () {
                Navigator.of(context).pop(false);
              },
            ),
            CupertinoDialogAction(
              child: Text('Yes'),
              onPressed: () {
                Navigator.of(context).pop(true);
              },
            ),
          ],
        );
      },
    );
  }

  @override
  Widget build(BuildContext context) {
    final language = ref.watch(languageProvider);

    return Portal(
      child: MaterialApp.router(
        routerConfig: goRouter,
        theme: ActerTheme.theme,
        restorationScopeId: 'acter',
        title: 'Acter',
        builder: appBuilder,
        locale: Locale(language),
        localizationsDelegates: L10n.localizationsDelegates,
        supportedLocales: L10n.supportedLocales,
        // MaterialApp contains our top-level Navigator
      ),
    );
  }
}<|MERGE_RESOLUTION|>--- conflicted
+++ resolved
@@ -1,44 +1,31 @@
 import 'dart:async';
 
-<<<<<<< HEAD
 import 'package:acter/common/themes/app_theme.dart';
 import 'package:acter/config/desktop.dart';
 import 'package:acter/config/env.g.dart';
 import 'package:acter/config/notifications/init.dart';
-=======
->>>>>>> f367c570
 import 'package:acter/common/providers/app_state_provider.dart';
 import 'package:acter/common/themes/acter_theme.dart';
-import 'package:acter/common/themes/app_theme.dart';
 import 'package:acter/common/tutorial_dialogs/bottom_navigation_tutorials/bottom_navigation_tutorials.dart';
 import 'package:acter/common/tutorial_dialogs/space_overview_tutorials/create_or_join_space_tutorials.dart';
 import 'package:acter/common/tutorial_dialogs/space_overview_tutorials/space_overview_tutorials.dart';
 import 'package:acter/common/utils/logging.dart';
 import 'package:acter/common/utils/main.dart';
-<<<<<<< HEAD
-import 'package:acter/common/utils/utils.dart';
-=======
-import 'package:acter/config/desktop.dart';
-import 'package:acter/config/env.g.dart';
-import 'package:acter/config/notifications/init.dart';
 import 'package:acter/config/setup.dart';
->>>>>>> f367c570
 import 'package:acter/features/cli/main.dart';
+import 'package:acter/features/labs/model/labs_features.dart';
+import 'package:acter/features/labs/providers/labs_providers.dart';
 import 'package:acter/features/settings/providers/settings_providers.dart';
 import 'package:acter/router/router.dart';
 import 'package:flutter/cupertino.dart';
-import 'package:acter/config/setup.dart';
 import 'package:acter_trigger_auto_complete/acter_trigger_autocomplete.dart';
 import 'package:flutter/material.dart';
 import 'package:flutter_easyloading/flutter_easyloading.dart';
 import 'package:flutter_gen/gen_l10n/l10n.dart';
 import 'package:flutter_riverpod/flutter_riverpod.dart';
-<<<<<<< HEAD
 import 'package:flutter_simple_calculator/flutter_simple_calculator.dart';
 import 'package:secure_application/secure_application.dart';
-=======
 import 'package:intl/date_symbol_data_local.dart';
->>>>>>> f367c570
 import 'package:sentry_flutter/sentry_flutter.dart';
 import 'package:video_player_media_kit/video_player_media_kit.dart';
 
@@ -140,15 +127,8 @@
     super.dispose();
   }
 
-<<<<<<< HEAD
   Widget appBuilder(BuildContext context, Widget? child) {
-    final obfuscateApp =
-        ref.watch(featuresProvider).isActive(LabsFeature.obfuscatedApp);
-=======
-  @override
-  Widget build(BuildContext context) {
-    final language = ref.watch(localeProvider);
->>>>>>> f367c570
+    final obfuscateApp = ref.watch(isActiveProvider(LabsFeature.obfuscatedApp));
 
     // EasyLoading Wrapper
     final easyLoadingBuilder = EasyLoading.init();
@@ -156,8 +136,7 @@
     EasyLoading.instance.toastPosition = EasyLoadingToastPosition.bottom;
     final inner = easyLoadingBuilder(context, child);
 
-    if (obfuscateApp || true) {
-      print("putting into secure app");
+    if (obfuscateApp) {
       return SecureApplication(
         nativeRemoveDelay: 800,
         secureApplicationController: secureApplicationController,
@@ -167,7 +146,6 @@
             onChanged: (key, value, expression) {
               print("key $key, value $value, expression: $expression");
               if (value.toString() == '1984.0') {
-                print('unlocking');
                 secureNotifier!.unlock();
               }
             },
@@ -213,7 +191,7 @@
 
   @override
   Widget build(BuildContext context) {
-    final language = ref.watch(languageProvider);
+    final language = ref.watch(localeProvider);
 
     return Portal(
       child: MaterialApp.router(
