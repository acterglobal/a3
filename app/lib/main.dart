--- conflicted
+++ resolved
@@ -20,16 +20,11 @@
 import 'package:effektio_flutter_sdk/effektio_flutter_sdk_ffi.dart'
     show
         DeviceListsController,
-<<<<<<< HEAD
         ReceiptNotificationController,
         SessionVerificationController,
         SyncState,
+        TypingNotificationController,
         UserId;
-=======
-        SessionVerificationController,
-        SyncState,
-        TypingNotificationController;
->>>>>>> c1d8842a
 import 'package:flutter/foundation.dart';
 import 'package:flutter/material.dart';
 import 'package:flutter/services.dart';
@@ -101,11 +96,8 @@
   late TabController _tabController;
   late DeviceListsController dlc;
   late SessionVerificationController svc;
-<<<<<<< HEAD
+  late TypingNotificationController tnc;
   late ReceiptNotificationController rnc;
-=======
-  late TypingNotificationController tnc;
->>>>>>> c1d8842a
   CrossSigning crossSigning = CrossSigning();
   bool isLoading = false;
 
@@ -132,12 +124,8 @@
     Client client = await sdk.currentClient;
     dlc = await client.getDeviceListsController();
     svc = await client.getSessionVerificationController();
-<<<<<<< HEAD
     rnc = await client.getReceiptNotificationController();
-    SyncState syncer = client.startSync();
-=======
     SyncState _ = client.startSync();
->>>>>>> c1d8842a
     //Start listening for cross signing events
     crossSigning.installDeviceChangedEvent(dlc.getChangedEventRx()!);
     crossSigning.installSessionVerificationEvent(svc.getEventRx()!);
