// ignore_for_file: prefer_const_constructors, prefer_const_literals_to_create_immutables
import 'dart:async';
<<<<<<< HEAD
=======
import 'package:effektio/common/store/separatedThemes.dart';
>>>>>>> 6a6fc405
import 'package:effektio/common/store/appTheme.dart';
import 'package:effektio/common/store/separatedThemes.dart';
import 'package:effektio/common/widget/AppCommon.dart';
import 'package:effektio/common/widget/MaterialIndicator.dart';
import 'package:effektio/common/widget/SideMenu.dart';
<<<<<<< HEAD
import 'package:effektio/controllers/chat_controller.dart';
import 'package:effektio/l10n/l10n.dart';
=======
import 'package:effektio/l10n/l10n.dart';
import 'package:effektio/screens/faq/Overview.dart';
>>>>>>> 6a6fc405
import 'package:effektio/screens/HomeScreens/ChatList.dart';
import 'package:effektio/screens/HomeScreens/News.dart';
import 'package:effektio/screens/HomeScreens/Notification.dart';
import 'package:effektio/screens/OnboardingScreens/LogIn.dart';
import 'package:effektio/screens/OnboardingScreens/Signup.dart';
import 'package:effektio/screens/SideMenuScreens/Gallery.dart';
import 'package:effektio/screens/UserScreens/SocialProfile.dart';
import 'package:effektio_flutter_sdk/effektio_flutter_sdk.dart'
<<<<<<< HEAD
    show EffektioSdk, Client;
=======
    show Client, EffektioSdk;
import 'package:effektio_flutter_sdk/effektio_flutter_sdk_ffi.dart'
    show SyncState, CrossSigningEvent;
>>>>>>> 6a6fc405
import 'package:flutter/foundation.dart';
import 'package:flutter/material.dart';
import 'package:flutter/services.dart';
import 'package:flutter_gen/gen_l10n/app_localizations.dart';
import 'package:flutter_localizations/flutter_localizations.dart';
import 'package:flutter_svg/flutter_svg.dart';
import 'package:get/get.dart';
import 'package:google_fonts/google_fonts.dart';
import 'package:themed/themed.dart';

void main() async {
  await startApp();
}

Future<void> startApp() async {
  WidgetsFlutterBinding.ensureInitialized();
  GoogleFonts.config.allowRuntimeFetching = false;
  LicenseRegistry.addLicense(() async* {
    final license = await rootBundle.loadString('google_fonts/LICENSE.txt');
    yield LicenseEntryWithLineBreaks(['google_fonts'], license);
  });
  runApp(
    Effektio(),
  );
}

class Effektio extends StatefulWidget {
  const Effektio({Key? key}) : super(key: key);

  @override
  State<Effektio> createState() => _EffektioState();
}

class _EffektioState extends State<Effektio> {
  @override
  void initState() {
    super.initState();
  }

  @override
  Widget build(BuildContext context) {
    return Themed(
      child: GetMaterialApp(
        debugShowCheckedModeBanner: false,
        theme: AppTheme.theme,
        title: 'Effektio',
        localizationsDelegates: const [
          AppLocalizations.delegate,
          GlobalMaterialLocalizations.delegate,
          GlobalCupertinoLocalizations.delegate,
          GlobalWidgetsLocalizations.delegate,
        ],
        supportedLocales: ApplicationLocalizations.supportedLocales,
        // MaterialApp contains our top-level Navigator
        initialRoute: '/',
        routes: <String, WidgetBuilder>{
          '/': (BuildContext context) => EffektioHome(),
          '/login': (BuildContext context) => const LoginScreen(),
          '/profile': (BuildContext context) => const SocialProfileScreen(),
          '/signup': (BuildContext context) => const SignupScreen(),
          '/gallery': (BuildContext context) => const GalleryScreen(),
        },
      ),
    );
  }
}

class EffektioHome extends StatefulWidget {
  const EffektioHome({Key? key}) : super(key: key);

  @override
  _EffektioHomeState createState() => _EffektioHomeState();
}

class _EffektioHomeState extends State<EffektioHome>
    with TickerProviderStateMixin {
  late Future<Client> _client;
  Stream<CrossSigningEvent>? _toDeviceRx;
  late StreamSubscription<CrossSigningEvent> _toDeviceSubscription;
  int tabIndex = 0;
<<<<<<< HEAD
=======
  late TabController _tabController;
>>>>>>> 6a6fc405

  @override
  void initState() {
    _client = makeClient();
<<<<<<< HEAD
    Get.put(ChatController());
=======
    _tabController = TabController(length: 5, vsync: this);
    _tabController.addListener(() {
      setState(() {
        tabIndex = _tabController.index;
      });
    });
>>>>>>> 6a6fc405
    super.initState();
  }

  Future<Client> makeClient() async {
    final sdk = await EffektioSdk.instance;
    Client client = await sdk.currentClient;
    SyncState syncer = client.startSync();
    // emoji verification
    _toDeviceRx = syncer.getToDeviceRx();
    _toDeviceSubscription = _toDeviceRx!.listen((event) async {
      String eventName = event.getEventName();
      String eventId = event.getEventId();
      String sender = event.getSender();
      debugPrint(eventName);
      if (eventName == 'AnyToDeviceEvent::KeyVerificationRequest') {
        await onKeyVerificationRequest(sender, eventId);
      } else if (eventName == 'AnyToDeviceEvent::KeyVerificationReady') {
        await onKeyVerificationReady(sender, eventId);
      } else if (eventName == 'AnyToDeviceEvent::KeyVerificationStart') {
        await onKeyVerificationStart(sender, eventId);
      } else if (eventName == 'AnyToDeviceEvent::KeyVerificationCancel') {
        await onKeyVerificationCancel(sender, eventId);
      } else if (eventName == 'AnyToDeviceEvent::KeyVerificationAccept') {
        await onKeyVerificationAccept(sender, eventId);
      } else if (eventName == 'AnyToDeviceEvent::KeyVerificationKey') {
        await onKeyVerificationKey(sender, eventId);
      } else if (eventName == 'AnyToDeviceEvent::KeyVerificationMac') {
        await onKeyVerificationMac(sender, eventId);
      } else if (eventName == 'AnyToDeviceEvent::KeyVerificationDone') {
        await onKeyVerificationDone(sender, eventId);
        // clean up event listener
        Future.delayed(const Duration(seconds: 1), () {
          _toDeviceSubscription.cancel();
        });
      }
    });
    return client;
  }

  Future<void> onKeyVerificationRequest(String sender, String eventId) async {
    Completer<void> c = Completer();
    Get.bottomSheet(
      Container(
        color: Colors.blue,
        child: GestureDetector(
          child: Column(
            children: [
              Text('Verification Request'),
              Text(sender),
            ],
          ),
          onTap: () async {
            var client = await _client;
            await client.acceptVerificationRequest(sender, eventId);
            Get.back();
            c.complete();
          },
        ),
      ),
    );
    return c.future;
  }

  Future<void> onKeyVerificationReady(String sender, String eventId) async {}

  Future<void> onKeyVerificationStart(String sender, String eventId) async {
    Completer<void> c = Completer();
    Get.bottomSheet(
      Container(
        color: Colors.blue,
        child: Column(
          children: [
            Text('Verify this login'),
            Text(
              'Scan the code with your other device or switch and scan with this device.',
            ),
            GestureDetector(
              child: ListTile(
                title: Text('Scan with this device'),
                trailing: Icon(Icons.camera),
              ),
            ),
            GestureDetector(
              child: ListTile(
                title: Text("Can't scan"),
                trailing: Icon(Icons.arrow_right),
              ),
              onTap: () async {
                var client = await _client;
                await client.acceptVerificationStart(sender, eventId);
                Get.back();
                c.complete();
              },
            ),
          ],
        ),
      ),
    );
    return c.future;
  }

  Future<void> onKeyVerificationCancel(String sender, String eventId) async {}

  Future<void> onKeyVerificationAccept(String sender, String eventId) async {}

  Future<void> onKeyVerificationKey(String sender, String eventId) async {
    Completer<void> c = Completer();
    var client = await _client;
    List<int> emoji = await client.getVerificationEmoji(sender, eventId);
    Get.bottomSheet(
      Container(
        color: Colors.blue,
        child: Column(
          children: [
            Text('Verify this login'),
            Text(
              'Compare the unique emoji, ensuring they appear in the same order.',
            ),
            Text(
              String.fromCharCodes(emoji, 0, emoji.length - 1),
              style: TextStyle(fontSize: 24),
            ),
            GestureDetector(
              child: ListTile(
                title: Text("They don't match"),
                trailing: Icon(Icons.close),
              ),
              onTap: () async {
                var client = await _client;
                await client.mismatchVerificationKey(sender, eventId);
                Get.back();
                c.complete();
              },
            ),
            GestureDetector(
              child: ListTile(
                title: Text('They match'),
                trailing: Icon(Icons.check),
              ),
              onTap: () async {
                var client = await _client;
                await client.confirmVerificationKey(sender, eventId);
                Get.back();
                c.complete();
              },
            ),
          ],
        ),
      ),
    );
    return c.future;
  }

  Future<void> onKeyVerificationMac(String sender, String eventId) async {
    var client = await _client;
    await client.reviewVerificationMac(sender, eventId);
  }

  Future<void> onKeyVerificationDone(String sender, String eventId) async {}

  
  Widget homeScreen(BuildContext context, Client client) {
    List<String?> _titles = <String?>[
      null,
      'FAQ',
      null,
      null,
      'Chat',
      'Notifications'
    ];

    return DefaultTabController(
      length: 5,
      key: const Key('bottom-bar'),
      child: SafeArea(
        child: Scaffold(
          appBar: tabIndex <= 3
              ? null
              : AppBar(
                  title: navBarTitle(_titles[tabIndex] ?? ''),
                  centerTitle: true,
                  primary: true,
                  elevation: 1,
                  leading: Builder(
                    builder: (BuildContext context) {
                      return IconButton(
                        icon: Container(
                          margin: const EdgeInsets.only(bottom: 10, left: 10),
                          child: Image.asset('assets/images/hamburger.png'),
                        ),
                        onPressed: () {
                          Scaffold.of(context).openDrawer();
                        },
                        tooltip: MaterialLocalizations.of(context)
                            .openAppDrawerTooltip,
                      );
                    },
                  ),
                  actions: [
                    IconButton(
                      icon: Container(
                        margin: const EdgeInsets.only(bottom: 10, right: 10),
                        child: Icon(Icons.search),
                      ),
                      onPressed: () {},
                    )
                  ],
                ),
          body: TabBarView(
            controller: _tabController,
            children: [
              NewsScreen(
                client: client,
              ),
              FaqOverviewScreen(client: client),
              NewsScreen(
                client: client,
              ),
              ChatList(client: _client),
              NotificationScreen(),
            ],
          ),
          drawer: SideDrawer(
            client: _client,
          ),
          bottomNavigationBar: TabBar(
            labelColor: AppCommonTheme.primaryColor,
            unselectedLabelColor: AppCommonTheme.svgIconColor,
            controller: _tabController,
            indicator: MaterialIndicator(
              height: 5,
              bottomLeftRadius: 8,
              bottomRightRadius: 8,
              topLeftRadius: 0,
              topRightRadius: 0,
              horizontalPadding: 12,
              tabPosition: TabPosition.top,
              color: AppCommonTheme.primaryColor,
            ),
            tabs: [
              Container(
                margin: EdgeInsets.only(top: 10),
                child: Tab(
                  icon: tabIndex == 0
                      ? SvgPicture.asset(
                          'assets/images/newsfeed_bold.svg',
                        )
                      : SvgPicture.asset(
                          'assets/images/newsfeed_linear.svg',
                        ),
                ),
              ),
              Container(
                margin: EdgeInsets.only(top: 10),
                child: Tab(
                  icon: tabIndex == 1
                      ? SvgPicture.asset(
                          'assets/images/menu_bold.svg',
                        )
                      : SvgPicture.asset(
                          'assets/images/menu_linear.svg',
                        ),
                ),
              ),
              Container(
                margin: EdgeInsets.only(top: 10),
                child: Tab(
                  icon: tabIndex == 2
                      ? SvgPicture.asset(
                          'assets/images/add.svg',
                          color: AppCommonTheme.primaryColor,
                        )
                      : SvgPicture.asset(
                          'assets/images/add.svg',
                        ),
                ),
              ),
              Container(
                margin: EdgeInsets.only(top: 10),
                child: Tab(
                  icon: tabIndex == 3
                      ? SvgPicture.asset(
                          'assets/images/chat_bold.svg',
                        )
                      : SvgPicture.asset(
                          'assets/images/chat_linear.svg',
                        ),
                ),
              ),
              Container(
                margin: EdgeInsets.only(top: 10),
                child: Tab(
                  icon: tabIndex == 4
                      ? SvgPicture.asset(
                          'assets/images/notification_bold.svg',
                        )
                      : SvgPicture.asset(
                          'assets/images/notification_linear.svg',
                        ),
                ),
              ),
            ],
          ),
        ),
      ),
    );
  }

  @override
  Widget build(BuildContext context) {
    return FutureBuilder<Client>(
      future: _client, // a previously-obtained Future<String> or null
      builder: (BuildContext context, AsyncSnapshot<Client> snapshot) {
        if (snapshot.hasData) {
          return homeScreen(context, snapshot.requireData);
        } else {
          return Scaffold(
            body: Center(
              child: SizedBox(
                height: 50,
                width: 50,
                child: CircularProgressIndicator(
                  color: AppCommonTheme.primaryColor,
                ),
              ),
            ),
          );
        }
      },
    );
  }
}<|MERGE_RESOLUTION|>--- conflicted
+++ resolved
@@ -1,21 +1,13 @@
 // ignore_for_file: prefer_const_constructors, prefer_const_literals_to_create_immutables
 import 'dart:async';
-<<<<<<< HEAD
-=======
-import 'package:effektio/common/store/separatedThemes.dart';
->>>>>>> 6a6fc405
 import 'package:effektio/common/store/appTheme.dart';
 import 'package:effektio/common/store/separatedThemes.dart';
 import 'package:effektio/common/widget/AppCommon.dart';
 import 'package:effektio/common/widget/MaterialIndicator.dart';
 import 'package:effektio/common/widget/SideMenu.dart';
-<<<<<<< HEAD
 import 'package:effektio/controllers/chat_controller.dart';
 import 'package:effektio/l10n/l10n.dart';
-=======
-import 'package:effektio/l10n/l10n.dart';
 import 'package:effektio/screens/faq/Overview.dart';
->>>>>>> 6a6fc405
 import 'package:effektio/screens/HomeScreens/ChatList.dart';
 import 'package:effektio/screens/HomeScreens/News.dart';
 import 'package:effektio/screens/HomeScreens/Notification.dart';
@@ -24,13 +16,9 @@
 import 'package:effektio/screens/SideMenuScreens/Gallery.dart';
 import 'package:effektio/screens/UserScreens/SocialProfile.dart';
 import 'package:effektio_flutter_sdk/effektio_flutter_sdk.dart'
-<<<<<<< HEAD
-    show EffektioSdk, Client;
-=======
     show Client, EffektioSdk;
 import 'package:effektio_flutter_sdk/effektio_flutter_sdk_ffi.dart'
-    show SyncState, CrossSigningEvent;
->>>>>>> 6a6fc405
+    show CrossSigningEvent, SyncState;
 import 'package:flutter/foundation.dart';
 import 'package:flutter/material.dart';
 import 'package:flutter/services.dart';
@@ -111,24 +99,18 @@
   Stream<CrossSigningEvent>? _toDeviceRx;
   late StreamSubscription<CrossSigningEvent> _toDeviceSubscription;
   int tabIndex = 0;
-<<<<<<< HEAD
-=======
   late TabController _tabController;
->>>>>>> 6a6fc405
 
   @override
   void initState() {
     _client = makeClient();
-<<<<<<< HEAD
     Get.put(ChatController());
-=======
     _tabController = TabController(length: 5, vsync: this);
     _tabController.addListener(() {
       setState(() {
         tabIndex = _tabController.index;
       });
     });
->>>>>>> 6a6fc405
     super.initState();
   }
 
@@ -289,7 +271,6 @@
 
   Future<void> onKeyVerificationDone(String sender, String eventId) async {}
 
-  
   Widget homeScreen(BuildContext context, Client client) {
     List<String?> _titles = <String?>[
       null,
