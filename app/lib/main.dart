import 'dart:async';
import 'dart:io';

import 'package:acter/common/themes/app_theme.dart';
import 'package:acter/l10n/l10n.dart';
import 'package:acter_flutter_sdk/acter_flutter_sdk.dart';
import 'package:flutter/foundation.dart';
import 'package:flutter/material.dart';
import 'package:flutter/services.dart';
import 'package:flutter_gen/gen_l10n/app_localizations.dart';
import 'package:flutter_localizations/flutter_localizations.dart';
import 'package:flutter_mentions/flutter_mentions.dart';
import 'package:flutter_riverpod/flutter_riverpod.dart';
import 'package:google_fonts/google_fonts.dart';
import 'package:overlay_support/overlay_support.dart';
import 'package:window_size/window_size.dart';

import 'package:acter/routing.dart';

void main() async {
  await startApp();
}

Future<void> startFreshTestApp(String key) async {
  await ActerSdk.resetSessionsAndClients(key);
  await startApp();
}

Future<void> startApp() async {
  WidgetsFlutterBinding.ensureInitialized();
  bool isDesktop = Platform.isWindows || Platform.isMacOS || Platform.isLinux;
  if (isDesktop) {
    setWindowTitle('Acter');
  }
  GoogleFonts.config.allowRuntimeFetching = false;
  LicenseRegistry.addLicense(() async* {
    final license = await rootBundle.loadString('google_fonts/LICENSE.txt');
    yield LicenseEntryWithLineBreaks(['google_fonts'], license);
  });
  final sdk = await ActerSdk.instance;
  PlatformDispatcher.instance.onError = (exception, stackTrace) {
    sdk.writeLog(exception.toString(), 'error');
    sdk.writeLog(stackTrace.toString(), 'error');
    return true; // make this error handled
  };
  runApp(const ProviderScope(child: Acter()));
}

class Acter extends StatelessWidget {
  const Acter({Key? key}) : super(key: key);

  @override
  Widget build(BuildContext context) {
    return Portal(
<<<<<<< HEAD
      child: OverlaySupport.global(
        child: MaterialApp(
          debugShowCheckedModeBanner: false,
          theme: AppTheme.theme,
          title: 'Acter',
          localizationsDelegates: const [
            AppLocalizations.delegate,
            GlobalMaterialLocalizations.delegate,
            GlobalWidgetsLocalizations.delegate,
            GlobalCupertinoLocalizations.delegate,
          ],
          supportedLocales: ApplicationLocalizations.supportedLocales,
          // MaterialApp contains our top-level Navigator
          initialRoute: '/',
          onGenerateRoute: (settings) {
            switch (settings.name) {
              case '/':
                return MaterialPageRoute(
                  settings: settings,
                  builder: (ctx) => const HomePage(),
                );
              case '/login':
                return MaterialPageRoute(
                  settings: settings,
                  builder: (ctx) => const LoginPage(),
                );
              case '/profile':
                return MaterialPageRoute(
                  settings: settings,
                  builder: (ctx) => const SocialProfilePage(),
                );
              case '/signup':
                return MaterialPageRoute(
                  settings: settings,
                  builder: (ctx) => const SignupPage(),
                );
              case '/gallery':
                return MaterialPageRoute(
                  settings: settings,
                  builder: (ctx) => const GalleryPage(),
                );
              case '/bug_report':
                return MaterialPageRoute(
                  settings: settings,
                  builder: (ctx) {
                    final map = settings.arguments as Map;
                    return BugReportPage(imagePath: map['screenshot']);
                  },
                );
              default:
                return null;
            }
          },
=======
      child: Themed(
        child: OverlaySupport.global(
          child: MaterialApp.router(
            routerConfig: router,
            debugShowCheckedModeBanner: false,
            theme: AppTheme.theme,
            title: 'Acter',
            localizationsDelegates: const [
              AppLocalizations.delegate,
              GlobalMaterialLocalizations.delegate,
              GlobalWidgetsLocalizations.delegate,
              GlobalCupertinoLocalizations.delegate,
            ],
            supportedLocales: ApplicationLocalizations.supportedLocales,
            // MaterialApp contains our top-level Navigator
          ),
>>>>>>> 8dd7d4e2
        ),
      ),
    );
  }
}<|MERGE_RESOLUTION|>--- conflicted
+++ resolved
@@ -52,9 +52,9 @@
   @override
   Widget build(BuildContext context) {
     return Portal(
-<<<<<<< HEAD
       child: OverlaySupport.global(
-        child: MaterialApp(
+        child: MaterialApp.router(
+          routerConfig: router,
           debugShowCheckedModeBanner: false,
           theme: AppTheme.theme,
           title: 'Acter',
@@ -66,64 +66,6 @@
           ],
           supportedLocales: ApplicationLocalizations.supportedLocales,
           // MaterialApp contains our top-level Navigator
-          initialRoute: '/',
-          onGenerateRoute: (settings) {
-            switch (settings.name) {
-              case '/':
-                return MaterialPageRoute(
-                  settings: settings,
-                  builder: (ctx) => const HomePage(),
-                );
-              case '/login':
-                return MaterialPageRoute(
-                  settings: settings,
-                  builder: (ctx) => const LoginPage(),
-                );
-              case '/profile':
-                return MaterialPageRoute(
-                  settings: settings,
-                  builder: (ctx) => const SocialProfilePage(),
-                );
-              case '/signup':
-                return MaterialPageRoute(
-                  settings: settings,
-                  builder: (ctx) => const SignupPage(),
-                );
-              case '/gallery':
-                return MaterialPageRoute(
-                  settings: settings,
-                  builder: (ctx) => const GalleryPage(),
-                );
-              case '/bug_report':
-                return MaterialPageRoute(
-                  settings: settings,
-                  builder: (ctx) {
-                    final map = settings.arguments as Map;
-                    return BugReportPage(imagePath: map['screenshot']);
-                  },
-                );
-              default:
-                return null;
-            }
-          },
-=======
-      child: Themed(
-        child: OverlaySupport.global(
-          child: MaterialApp.router(
-            routerConfig: router,
-            debugShowCheckedModeBanner: false,
-            theme: AppTheme.theme,
-            title: 'Acter',
-            localizationsDelegates: const [
-              AppLocalizations.delegate,
-              GlobalMaterialLocalizations.delegate,
-              GlobalWidgetsLocalizations.delegate,
-              GlobalCupertinoLocalizations.delegate,
-            ],
-            supportedLocales: ApplicationLocalizations.supportedLocales,
-            // MaterialApp contains our top-level Navigator
-          ),
->>>>>>> 8dd7d4e2
         ),
       ),
     );
