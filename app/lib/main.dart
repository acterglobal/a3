// ignore_for_file: prefer_const_constructors, prefer_const_literals_to_create_immutables
import 'dart:async';
import 'package:effektio/widgets/CrossSigning.dart';
import 'package:effektio/common/store/themes/SeperatedThemes.dart';
import 'package:effektio/common/store/themes/AppTheme.dart';
import 'package:effektio/widgets/AppCommon.dart';
import 'package:effektio/widgets/MaterialIndicator.dart';
import 'package:effektio/widgets/SideMenu.dart';
import 'package:effektio/l10n/l10n.dart';
import 'package:effektio/screens/SideMenuScreens/AddToDo.dart';
import 'package:effektio/screens/SideMenuScreens/ToDo.dart';
import 'package:effektio/screens/HomeScreens/faq/Overview.dart';
import 'package:effektio/screens/HomeScreens/chat/Overview.dart';
import 'package:effektio/screens/HomeScreens/news/News.dart';
import 'package:effektio/screens/HomeScreens/Notification.dart';
import 'package:effektio/screens/OnboardingScreens/LogIn.dart';
import 'package:effektio/screens/OnboardingScreens/Signup.dart';
import 'package:effektio/screens/SideMenuScreens/Gallery.dart';
import 'package:effektio/screens/UserScreens/SocialProfile.dart';
import 'package:effektio_flutter_sdk/effektio_flutter_sdk.dart'
    show Client, EffektioSdk;
import 'package:effektio_flutter_sdk/effektio_flutter_sdk_ffi.dart'
    show
        DeviceListsController,
        ReceiptNotificationController,
        SyncState,
        TypingNotificationController,
        UserId;
import 'package:flutter/foundation.dart';
import 'package:flutter/material.dart';
import 'package:flutter/services.dart';
import 'package:flutter_gen/gen_l10n/app_localizations.dart';
import 'package:flutter_localizations/flutter_localizations.dart';
import 'package:flutter_svg/flutter_svg.dart';
import 'package:get/get.dart';
import 'package:google_fonts/google_fonts.dart';
import 'package:themed/themed.dart';

void main() async {
  await startApp();
}

Future<void> startApp() async {
  WidgetsFlutterBinding.ensureInitialized();
  GoogleFonts.config.allowRuntimeFetching = false;
  LicenseRegistry.addLicense(() async* {
    final license = await rootBundle.loadString('google_fonts/LICENSE.txt');
    yield LicenseEntryWithLineBreaks(['google_fonts'], license);
  });
  runApp(
    Effektio(),
  );
}

class Effektio extends StatelessWidget {
  const Effektio({Key? key}) : super(key: key);

  @override
  Widget build(BuildContext context) {
    return Themed(
      child: GetMaterialApp(
        debugShowCheckedModeBanner: false,
        theme: AppTheme.theme,
        title: 'Effektio',
        localizationsDelegates: const [
          AppLocalizations.delegate,
          GlobalMaterialLocalizations.delegate,
          GlobalCupertinoLocalizations.delegate,
          GlobalWidgetsLocalizations.delegate,
        ],
        supportedLocales: ApplicationLocalizations.supportedLocales,
        // MaterialApp contains our top-level Navigator
        initialRoute: '/',
        routes: <String, WidgetBuilder>{
          '/': (BuildContext context) => EffektioHome(),
          '/login': (BuildContext context) => const LoginScreen(),
          '/profile': (BuildContext context) => const SocialProfileScreen(),
          '/signup': (BuildContext context) => const SignupScreen(),
          '/gallery': (BuildContext context) => const GalleryScreen(),
          '/todo': (BuildContext context) => const ToDoScreen(),
          '/addTodo': (BuildContext context) => const AddToDoScreen(),
        },
      ),
    );
  }
}

class EffektioHome extends StatefulWidget {
  const EffektioHome({Key? key}) : super(key: key);

  @override
  _EffektioHomeState createState() => _EffektioHomeState();
}

class _EffektioHomeState extends State<EffektioHome>
    with SingleTickerProviderStateMixin {
  late Future<Client> _client;
  int tabIndex = 0;
  late TabController _tabController;
  late DeviceListsController dlc;
  late TypingNotificationController tnc;
  late ReceiptNotificationController rnc;
  CrossSigning crossSigning = CrossSigning();
  bool isLoading = false;

  @override
  void initState() {
    _client = makeClient();
    _tabController = TabController(length: 5, vsync: this);
    _tabController.addListener(() {
      setState(() {
        tabIndex = _tabController.index;
      });
    });
    super.initState();
  }

  @override
  void dispose() {
    crossSigning.dispose();
    super.dispose();
  }

  Future<Client> makeClient() async {
    final sdk = await EffektioSdk.instance;
    Client client = await sdk.currentClient;
    dlc = await client.getDeviceListsController();
    rnc = await client.getReceiptNotificationController();
    SyncState _ = client.startSync();
    //Start listening for cross signing events
    crossSigning.installDeviceChangedEvent(dlc.getChangedEventRx()!);
    crossSigning
        .installSessionVerificationEvent(client.sessionVerificationEventRx()!);
    tnc = await client.getTypingNotificationController();
    tnc.getEventRx()!.listen((event) {
      String roomId = event.getRoomId();
      List<String> userIds = [];
      for (final userId in event.getUserIds()) {
        userIds.add(userId.toDartString());
      }
      debugPrint('typing notification ' + roomId + ': ' + userIds.join(', '));
    });
    UserId myId = await client.userId();
    rnc.getEventRx()!.listen((event) {
      for (var record in event.getReceiptRecords()) {
        String userId = record.getUserId();
        if (userId != myId.toString()) {
          debugPrint('receipt notification for ' + event.getRoomId());
          debugPrint('event id: ' + record.getEventId());
          debugPrint('user id: ' + userId);
          debugPrint('timestamp: ' + record.getTimestamp().toString());
        }
      }
    });
    return client;
  }

  Widget homeScreen(BuildContext context, Client client) {
    List<String?> _titles = <String?>[
      null,
      'FAQ',
      null,
      null,
      'Chat',
      'Notifications'
    ];

    return DefaultTabController(
      length: 5,
      key: const Key('bottom-bar'),
      child: SafeArea(
        child: Scaffold(
          appBar: tabIndex <= 3
              ? null
              : AppBar(
                  title: navBarTitle(_titles[tabIndex] ?? ''),
                  centerTitle: true,
                  primary: true,
                  elevation: 1,
                  leading: Builder(
                    builder: (BuildContext context) {
                      return IconButton(
                        icon: Container(
                          margin: const EdgeInsets.only(bottom: 10, left: 10),
                          child: Image.asset('assets/images/hamburger.png'),
                        ),
                        onPressed: () {
                          Scaffold.of(context).openDrawer();
                        },
                        tooltip: MaterialLocalizations.of(context)
                            .openAppDrawerTooltip,
                      );
                    },
                  ),
                  actions: [
                    IconButton(
                      icon: Container(
                        margin: const EdgeInsets.only(bottom: 10, right: 10),
                        child: Icon(Icons.search),
                      ),
                      onPressed: () {},
                    )
                  ],
                ),
          body: TabBarView(
            controller: _tabController,
            children: [
              NewsScreen(client: client),
              FaqOverviewScreen(client: client),
<<<<<<< HEAD
              NewsScreen(client: client),
              ChatList(client: client),
=======
              NewsScreen(
                client: client,
              ),
              ChatOverview(client: client),
>>>>>>> 4231a61a
              NotificationScreen(),
            ],
          ),
          drawer: SideDrawer(
            client: client,
          ),
          bottomNavigationBar: TabBar(
            labelColor: AppCommonTheme.primaryColor,
            unselectedLabelColor: AppCommonTheme.svgIconColor,
            controller: _tabController,
            indicator: MaterialIndicator(
              height: 5,
              bottomLeftRadius: 8,
              bottomRightRadius: 8,
              topLeftRadius: 0,
              topRightRadius: 0,
              horizontalPadding: 12,
              tabPosition: TabPosition.top,
              color: AppCommonTheme.primaryColor,
            ),
            tabs: [
              Container(
                margin: EdgeInsets.only(top: 10),
                child: Tab(
                  icon: tabIndex == 0
                      ? SvgPicture.asset(
                          'assets/images/newsfeed_bold.svg',
                        )
                      : SvgPicture.asset(
                          'assets/images/newsfeed_linear.svg',
                        ),
                ),
              ),
              Container(
                margin: EdgeInsets.only(top: 10),
                child: Tab(
                  icon: tabIndex == 1
                      ? SvgPicture.asset(
                          'assets/images/menu_bold.svg',
                        )
                      : SvgPicture.asset(
                          'assets/images/menu_linear.svg',
                        ),
                ),
              ),
              Container(
                margin: EdgeInsets.only(top: 10),
                child: Tab(
                  icon: tabIndex == 2
                      ? SvgPicture.asset(
                          'assets/images/add.svg',
                          color: AppCommonTheme.primaryColor,
                        )
                      : SvgPicture.asset(
                          'assets/images/add.svg',
                        ),
                ),
              ),
              Container(
                margin: EdgeInsets.only(top: 10),
                child: Tab(
                  icon: tabIndex == 3
                      ? SvgPicture.asset(
                          'assets/images/chat_bold.svg',
                        )
                      : SvgPicture.asset(
                          'assets/images/chat_linear.svg',
                        ),
                ),
              ),
              Container(
                margin: EdgeInsets.only(top: 10),
                child: Tab(
                  icon: tabIndex == 4
                      ? SvgPicture.asset(
                          'assets/images/notification_bold.svg',
                        )
                      : SvgPicture.asset(
                          'assets/images/notification_linear.svg',
                        ),
                ),
              ),
            ],
          ),
        ),
      ),
    );
  }

  @override
  Widget build(BuildContext context) {
    return FutureBuilder<Client>(
      future: _client, // a previously-obtained Future<String> or null
      builder: (BuildContext context, AsyncSnapshot<Client> snapshot) {
        if (snapshot.hasData) {
          return homeScreen(context, snapshot.requireData);
        } else {
          return Scaffold(
            body: Center(
              child: SizedBox(
                height: 50,
                width: 50,
                child: CircularProgressIndicator(
                  color: AppCommonTheme.primaryColor,
                ),
              ),
            ),
          );
        }
      },
    );
  }
}<|MERGE_RESOLUTION|>--- conflicted
+++ resolved
@@ -207,15 +207,10 @@
             children: [
               NewsScreen(client: client),
               FaqOverviewScreen(client: client),
-<<<<<<< HEAD
-              NewsScreen(client: client),
-              ChatList(client: client),
-=======
               NewsScreen(
                 client: client,
               ),
               ChatOverview(client: client),
->>>>>>> 4231a61a
               NotificationScreen(),
             ],
           ),
