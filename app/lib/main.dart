--- conflicted
+++ resolved
@@ -1,44 +1,28 @@
 import 'dart:async';
 import 'dart:io';
 
-<<<<<<< HEAD
-import 'package:date_format/date_format.dart';
-import 'package:effektio/common/snackbars/not_implemented.dart';
 import 'package:effektio/common/themes/app_theme.dart';
-import 'package:effektio/common/themes/seperated_themes.dart';
-import 'package:effektio/common/utils/utils.dart';
 import 'package:effektio/features/bug_report/pages/bug_report_page.dart';
-import 'package:effektio/features/chat/controllers/chat_list_controller.dart';
-import 'package:effektio/features/chat/controllers/chat_room_controller.dart';
-import 'package:effektio/features/chat/controllers/receipt_controller.dart';
-import 'package:effektio/features/chat/pages/chat_page.dart';
-=======
-import 'package:effektio/common/themes/app_theme.dart';
+import 'package:effektio/features/gallery/pages/gallery_page.dart';
 import 'package:effektio/features/home/pages/home_page.dart';
->>>>>>> 5d0e60db
-import 'package:effektio/l10n/l10n.dart';
 import 'package:effektio/features/onboarding/pages/login_page.dart';
 import 'package:effektio/features/onboarding/pages/sign_up_page.dart';
-import 'package:effektio/features/gallery/pages/gallery_page.dart';
 import 'package:effektio/features/profile/pages/social_profile_page.dart';
+import 'package:effektio/l10n/l10n.dart';
+import 'package:effektio_flutter_sdk/effektio_flutter_sdk.dart';
 import 'package:flutter/foundation.dart';
 import 'package:flutter/material.dart';
 import 'package:flutter/services.dart';
 import 'package:flutter_gen/gen_l10n/app_localizations.dart';
-import 'package:flutter_icons_null_safety/flutter_icons_null_safety.dart';
 import 'package:flutter_localizations/flutter_localizations.dart';
 import 'package:flutter_mentions/flutter_mentions.dart';
 import 'package:flutter_riverpod/flutter_riverpod.dart';
+import 'package:get/get.dart';
 import 'package:google_fonts/google_fonts.dart';
 import 'package:overlay_support/overlay_support.dart';
-import 'package:path_provider/path_provider.dart';
 import 'package:screenshot/screenshot.dart';
 import 'package:themed/themed.dart';
-<<<<<<< HEAD
 import 'package:window_size/window_size.dart';
-=======
-import 'package:effektio_flutter_sdk/effektio_flutter_sdk.dart';
->>>>>>> 5d0e60db
 
 void main() async {
   await startApp();
@@ -60,7 +44,6 @@
     final license = await rootBundle.loadString('google_fonts/LICENSE.txt');
     yield LicenseEntryWithLineBreaks(['google_fonts'], license);
   });
-<<<<<<< HEAD
   Get.put(ScreenshotController());
   final sdk = await EffektioSdk.instance;
   PlatformDispatcher.instance.onError = (exception, stackTrace) {
@@ -68,10 +51,7 @@
     sdk.writeLog(stackTrace.toString(), 'error');
     return true; // make this error handled
   };
-  runApp(const Effektio());
-=======
   runApp(const ProviderScope(child: Effektio()));
->>>>>>> 5d0e60db
 }
 
 class Effektio extends StatelessWidget {
@@ -95,13 +75,12 @@
             supportedLocales: ApplicationLocalizations.supportedLocales,
             // MaterialApp contains our top-level Navigator
             initialRoute: '/',
-<<<<<<< HEAD
             onGenerateRoute: (settings) {
               switch (settings.name) {
                 case '/':
                   return MaterialPageRoute(
                     settings: settings,
-                    builder: (ctx) => const EffektioHome(),
+                    builder: (ctx) => const HomePage(),
                   );
                 case '/login':
                   return MaterialPageRoute(
@@ -140,320 +119,4 @@
       ),
     );
   }
-}
-
-class EffektioHome extends StatefulWidget {
-  const EffektioHome({Key? key}) : super(key: key);
-
-  @override
-  _EffektioHomeState createState() => _EffektioHomeState();
-}
-
-class _EffektioHomeState extends State<EffektioHome>
-    with SingleTickerProviderStateMixin {
-  late Future<Client> client;
-  late SyncState syncState;
-  int tabIndex = 0;
-  late TabController tabController;
-  String? displayName;
-  Future<FfiBufferUint8>? displayAvatar;
-
-  @override
-  void initState() {
-    super.initState();
-
-    client = makeClient();
-    tabController = TabController(length: 4, vsync: this);
-    tabController.addListener(() {
-      setState(() => tabIndex = tabController.index);
-    });
-  }
-
-  @override
-  void dispose() {
-    if (Get.isRegistered<CrossSigning>()) {
-      var crossSigning = Get.find<CrossSigning>();
-      crossSigning.dispose();
-      Get.delete<CrossSigning>();
-    }
-    Get.delete<ChatListController>();
-    Get.delete<ChatRoomController>();
-    Get.delete<ReceiptController>();
-
-    super.dispose();
-  }
-
-  Future<Client> makeClient() async {
-    final sdk = await EffektioSdk.instance;
-    Client client = await sdk.currentClient;
-
-    syncState = client.startSync();
-    //Start listening for cross signing events
-    if (!client.isGuest()) {
-      await client.groups().then(
-        (groups) async {
-          if (groups.toList().isEmpty) {
-            // Create default effektio group when client synced.
-            CreateGroupSettings settings = sdk.newGroupSettings(
-              '${simplifyUserId(client.userId().toString())} Team',
-            );
-            settings.alias(UniqueKey().toString());
-            settings.visibility('Public');
-            settings.addInvitee('@sisko:matrix.org');
-            await client.createEffektioGroup(settings);
-          }
-        },
-      );
-      await client.getUserProfile().then((value) {
-        if (mounted) {
-          setState(() {
-            if (value.hasAvatar()) {
-              displayAvatar = value.getThumbnail(50, 50);
-            }
-            displayName = value.getDisplayName();
-          });
-        }
-      });
-      Get.put(CrossSigning(client: client));
-      Get.put(ChatListController(client: client));
-      Get.put(ChatRoomController(client: client));
-      Get.put(ReceiptController(client: client));
-    }
-    return client;
-  }
-
-  PreferredSizeWidget? buildAppBar() {
-    if (tabIndex <= 3) {
-      return null;
-    }
-    return AppBar(
-      centerTitle: true,
-      primary: true,
-      elevation: 1,
-      leading: Builder(
-        builder: (BuildContext context) {
-          return IconButton(
-            icon: Container(
-              margin: const EdgeInsets.only(bottom: 10, left: 10),
-              child: Image.asset('assets/images/hamburger.png'),
-            ),
-            onPressed: () {
-              Scaffold.of(context).openDrawer();
-            },
-            tooltip: MaterialLocalizations.of(context).openAppDrawerTooltip,
-          );
-        },
-      ),
-      actions: [
-        IconButton(
-          icon: Container(
-            margin: const EdgeInsets.only(bottom: 10, right: 10),
-            child: const Icon(Icons.search),
-          ),
-          onPressed: () {},
-        )
-      ],
-    );
-  }
-
-  Widget buildNewsFeedTab() {
-    return Container(
-      margin: const EdgeInsets.only(top: 10),
-      child: Tab(
-        icon: tabIndex == 0
-            ? SvgPicture.asset('assets/images/newsfeed_bold.svg')
-            : SvgPicture.asset('assets/images/newsfeed_linear.svg'),
-      ),
-    );
-  }
-
-  Widget buildPinsTab() {
-    return Container(
-      margin: const EdgeInsets.only(top: 10),
-      child: const Tab(icon: Icon(FlutterIcons.pin_ent)),
-    );
-  }
-
-  Widget buildTasksTab() {
-    return Container(
-      margin: const EdgeInsets.only(top: 10),
-      child: const Tab(
-        icon: Icon(FlutterIcons.tasks_faw5s),
-      ),
-    );
-  }
-
-  Widget buildPlusTab() {
-    return Container(
-      margin: const EdgeInsets.only(top: 10),
-      child: Tab(
-        icon: tabIndex == 2
-            ? SvgPicture.asset(
-                'assets/images/add.svg',
-                color: AppCommonTheme.primaryColor,
-              )
-            : SvgPicture.asset('assets/images/add.svg'),
-      ),
-    );
-  }
-
-  Widget buildChatTab() {
-    return Container(
-      margin: const EdgeInsets.only(top: 10),
-      child: Tab(
-        icon: tabIndex == 3
-            ? SvgPicture.asset('assets/images/chat_bold.svg')
-            : SvgPicture.asset('assets/images/chat_linear.svg'),
-      ),
-    );
-  }
-
-  Widget buildNotificationTab() {
-    return Container(
-      margin: const EdgeInsets.only(top: 10),
-      child: Tab(
-        icon: tabIndex == 4
-            ? SvgPicture.asset('assets/images/notification_bold.svg')
-            : SvgPicture.asset('assets/images/notification_linear.svg'),
-      ),
-    );
-  }
-
-  Widget buildHomeScreen(BuildContext context, Client client) {
-    tabController.addListener(() {
-      if (client.isGuest() && tabIndex == 3) {
-        showNotYetImplementedMsg(
-          context,
-          'Chat for Guests is not implemented yet',
-        );
-      }
-    });
-    return DefaultTabController(
-      length: 4,
-      key: const Key('bottom-bar'),
-      child: SafeArea(
-        child: Screenshot(
-          child: Scaffold(
-            appBar: buildAppBar(),
-            body: TabBarView(
-              controller: tabController,
-              children: [
-                NewsPage(
-                  client: client,
-                  displayName: displayName,
-                  displayAvatar: displayAvatar,
-                ),
-                FaqPage(client: client),
-                ToDoPage(client: client),
-                ChatPage(client: client),
-              ],
-            ),
-            drawer: SideDrawer(
-              isGuest: client.isGuest(),
-              userId: client.userId().toString(),
-              displayName: displayName,
-              displayAvatar: displayAvatar,
-            ),
-            bottomNavigationBar: TabBar(
-              labelColor: AppCommonTheme.primaryColor,
-              unselectedLabelColor: AppCommonTheme.svgIconColor,
-              controller: tabController,
-              indicatorSize: TabBarIndicatorSize.tab,
-              indicatorPadding: const EdgeInsets.symmetric(horizontal: 12),
-              indicator: const MaterialIndicator(
-                height: 5,
-                bottomLeftRadius: 8,
-                bottomRightRadius: 8,
-                topLeftRadius: 0,
-                topRightRadius: 0,
-                tabPosition: TabPosition.top,
-                color: AppCommonTheme.primaryColor,
-              ),
-              tabs: [
-                buildNewsFeedTab(),
-                buildPinsTab(),
-                buildTasksTab(),
-                buildChatTab(),
-              ],
-            ),
-            floatingActionButton: FloatingActionButton(
-              onPressed: () async {
-                throw Exception('force exception');
-                var appDocDir = await getApplicationDocumentsDirectory();
-                // rageshake disallows dot in filename
-                String timestamp = formatDate(
-                  DateTime.now(),
-                  [yyyy, '-', mm, '-', dd, '_', hh, '-', nn, '-', ss, '_', SSS],
-                );
-                var controller = Get.find<ScreenshotController>();
-                var imagePath = await controller.captureAndSave(
-                  appDocDir.path,
-                  fileName: 'screenshot_$timestamp.png',
-                );
-                if (imagePath != null) {
-                  Navigator.pushNamed(
-                    context,
-                    '/bug_report',
-                    arguments: {
-                      'screenshot': imagePath,
-                    },
-                  );
-                } else {
-                  Navigator.pushNamed(context, '/bug_report');
-                }
-              },
-              backgroundColor: Colors.green,
-              child: const Icon(Icons.bug_report_rounded),
-            ),
-            floatingActionButtonLocation: FloatingActionButtonLocation.endTop,
-          ),
-          controller: Get.find<ScreenshotController>(),
-        ),
-      ),
-    );
-  }
-
-  @override
-  Widget build(BuildContext context) {
-    return FutureBuilder<Client>(
-      future: client, // a previously-obtained Future<String> or null
-      builder: (BuildContext context, AsyncSnapshot<Client> snapshot) {
-        if (snapshot.hasData) {
-          return buildHomeScreen(context, snapshot.requireData);
-        }
-        if (snapshot.hasError) {
-          return SizedBox(
-            height: 40,
-            width: 40,
-            child: Text('${snapshot.error}'),
-          );
-        }
-        return const Scaffold(
-          body: Center(
-            child: SizedBox(
-              height: 50,
-              width: 50,
-              child: CircularProgressIndicator(
-                color: AppCommonTheme.primaryColor,
-              ),
-            ),
-          ),
-        );
-      },
-    );
-  }
-=======
-            routes: <String, WidgetBuilder>{
-              '/': (BuildContext context) => const HomePage(),
-              '/login': (BuildContext context) => const LoginPage(),
-              '/profile': (BuildContext context) => const SocialProfilePage(),
-              '/signup': (BuildContext context) => const SignupPage(),
-              '/gallery': (BuildContext context) => const GalleryPage(),
-            },
-          ),
-        ),
-      ),
-    );
-  }
->>>>>>> 5d0e60db
 }