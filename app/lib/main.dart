--- conflicted
+++ resolved
@@ -117,17 +117,10 @@
     Client client = await sdk.currentClient;
     SyncState syncer = client.startSync();
     //Start listening for cross signing events
-<<<<<<< HEAD
-    crossSigning.startCrossSigning(
-      syncer.getEmojiVerificationEventRx()!,
-      client,
-    );
+    crossSigning.startCrossSigning(syncer.getEmojiVerificationEventRx()!);
     syncer.getTypingNotificationRx()!.listen((event) {
       debugPrint('typing notification for ' + event.getRoomId());
     });
-=======
-    crossSigning.startCrossSigning(syncer.getEmojiVerificationEventRx()!);
->>>>>>> c85dd6c1
     return client;
   }
 
