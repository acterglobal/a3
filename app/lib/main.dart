import 'dart:async';
import 'dart:io';

import 'package:acter/common/themes/app_theme.dart';
import 'package:acter/features/bug_report/pages/bug_report_page.dart';
import 'package:acter/features/gallery/pages/gallery_page.dart';
import 'package:acter/features/home/pages/home_page.dart';
import 'package:acter/features/onboarding/pages/login_page.dart';
import 'package:acter/features/onboarding/pages/sign_up_page.dart';
import 'package:acter/features/profile/pages/social_profile_page.dart';
import 'package:acter/l10n/l10n.dart';
import 'package:acter_flutter_sdk/acter_flutter_sdk.dart';
import 'package:flutter/foundation.dart';
import 'package:flutter/material.dart';
import 'package:flutter/services.dart';
import 'package:flutter_gen/gen_l10n/app_localizations.dart';
import 'package:flutter_localizations/flutter_localizations.dart';
import 'package:flutter_mentions/flutter_mentions.dart';
import 'package:flutter_riverpod/flutter_riverpod.dart';
import 'package:google_fonts/google_fonts.dart';
import 'package:overlay_support/overlay_support.dart';
import 'package:themed/themed.dart';
import 'package:window_size/window_size.dart';

void main() async {
  await startApp();
}

Future<void> startFreshTestApp(String key) async {
  await ActerSdk.resetSessionsAndClients(key);
  await startApp();
}

Future<void> startApp() async {
  WidgetsFlutterBinding.ensureInitialized();
  bool isDesktop = Platform.isWindows || Platform.isMacOS || Platform.isLinux;
  if (isDesktop) {
    setWindowTitle('Acter');
  }
  GoogleFonts.config.allowRuntimeFetching = false;
  LicenseRegistry.addLicense(() async* {
    final license = await rootBundle.loadString('google_fonts/LICENSE.txt');
    yield LicenseEntryWithLineBreaks(['google_fonts'], license);
  });
<<<<<<< HEAD
  final sdk = await ActerSdk.instance;
  PlatformDispatcher.instance.onError = (exception, stackTrace) {
    sdk.writeLog(exception.toString(), 'error');
    sdk.writeLog(stackTrace.toString(), 'error');
    return true; // make this error handled
  };
  runApp(const ProviderScope(child: Acter()));
=======
  runApp(const ProviderScope(child: Effektio()));
>>>>>>> 8265d506
}

class Acter extends StatelessWidget {
  const Acter({Key? key}) : super(key: key);

  @override
  Widget build(BuildContext context) {
    return Portal(
      child: Themed(
        child: OverlaySupport.global(
          child: MaterialApp(
            debugShowCheckedModeBanner: false,
            theme: AppTheme.theme,
            title: 'Acter',
            localizationsDelegates: const [
              AppLocalizations.delegate,
              GlobalMaterialLocalizations.delegate,
              GlobalWidgetsLocalizations.delegate,
              GlobalCupertinoLocalizations.delegate,
            ],
            supportedLocales: ApplicationLocalizations.supportedLocales,
            // MaterialApp contains our top-level Navigator
            initialRoute: '/',
            onGenerateRoute: (settings) {
              switch (settings.name) {
                case '/':
                  return MaterialPageRoute(
                    settings: settings,
                    builder: (ctx) => const HomePage(),
                  );
                case '/login':
                  return MaterialPageRoute(
                    settings: settings,
                    builder: (ctx) => const LoginPage(),
                  );
                case '/profile':
                  return MaterialPageRoute(
                    settings: settings,
                    builder: (ctx) => const SocialProfilePage(),
                  );
                case '/signup':
                  return MaterialPageRoute(
                    settings: settings,
                    builder: (ctx) => const SignupPage(),
                  );
                case '/gallery':
                  return MaterialPageRoute(
                    settings: settings,
                    builder: (ctx) => const GalleryPage(),
                  );
                case '/bug_report':
                  return MaterialPageRoute(
                    settings: settings,
                    builder: (ctx) {
                      final map = settings.arguments as Map;
                      return BugReportPage(imagePath: map['screenshot']);
                    },
                  );
                default:
                  return null;
              }
            },
          ),
        ),
      ),
    );
  }
}<|MERGE_RESOLUTION|>--- conflicted
+++ resolved
@@ -42,17 +42,7 @@
     final license = await rootBundle.loadString('google_fonts/LICENSE.txt');
     yield LicenseEntryWithLineBreaks(['google_fonts'], license);
   });
-<<<<<<< HEAD
-  final sdk = await ActerSdk.instance;
-  PlatformDispatcher.instance.onError = (exception, stackTrace) {
-    sdk.writeLog(exception.toString(), 'error');
-    sdk.writeLog(stackTrace.toString(), 'error');
-    return true; // make this error handled
-  };
-  runApp(const ProviderScope(child: Acter()));
-=======
   runApp(const ProviderScope(child: Effektio()));
->>>>>>> 8265d506
 }
 
 class Acter extends StatelessWidget {
