--- conflicted
+++ resolved
@@ -1,10 +1,7 @@
 import 'dart:async';
 
 import 'package:effektio/common/store/themes/AppTheme.dart';
-<<<<<<< HEAD
-=======
 import 'package:effektio/common/store/themes/SeperatedThemes.dart';
->>>>>>> 6bf720e7
 import 'package:effektio/controllers/chat_list_controller.dart';
 import 'package:effektio/controllers/chat_room_controller.dart';
 import 'package:effektio/controllers/receipt_controller.dart';
@@ -113,11 +110,7 @@
   @override
   void dispose() {
     super.dispose();
-<<<<<<< HEAD
-    crossSigning?.dispose();
-=======
     _crossSigning?.dispose();
->>>>>>> 6bf720e7
     Get.delete<ChatListController>();
     Get.delete<ChatRoomController>();
     Get.delete<ReceiptController>();
@@ -130,11 +123,7 @@
     SyncState _ = client.startSync();
     //Start listening for cross signing events
     if (!client.isGuest()) {
-<<<<<<< HEAD
-      crossSigning = CrossSigning(client: client);
-=======
       _crossSigning = CrossSigning(client: client);
->>>>>>> 6bf720e7
       Get.put(ChatListController(client: client));
       Get.put(ChatRoomController(client: client));
       Get.put(ReceiptController(client: client));
