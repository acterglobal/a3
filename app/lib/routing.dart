--- conflicted
+++ resolved
@@ -3,10 +3,7 @@
 import 'package:acter/features/chat/pages/chat_page.dart';
 import 'package:acter/features/gallery/pages/gallery_page.dart';
 import 'package:acter/features/home/pages/home_shell.dart';
-<<<<<<< HEAD
-=======
 import 'package:acter/features/news/pages/news_builder_page.dart';
->>>>>>> 6583a20b
 import 'package:acter/features/news/pages/post_page.dart';
 import 'package:acter/features/onboarding/pages/login_page.dart';
 import 'package:acter/features/onboarding/pages/sign_up_page.dart';
@@ -78,9 +75,6 @@
         routes: <RouteBase>[
           GoRoute(
             parentNavigatorKey: _shellNavigatorKey,
-<<<<<<< HEAD
-            name: 'post-updates',
-=======
             name: 'post-edit',
             path: 'post_edit',
             pageBuilder: (context, state) {
@@ -93,16 +87,11 @@
           GoRoute(
             parentNavigatorKey: _shellNavigatorKey,
             name: 'post',
->>>>>>> 6583a20b
             path: 'post',
             pageBuilder: (context, state) {
               return NoTransitionPage(
                 key: state.pageKey,
-<<<<<<< HEAD
-                child: const PostPage(),
-=======
                 child: PostPage(imgUri: state.extra as String?),
->>>>>>> 6583a20b
               );
             },
           ),
