--- conflicted
+++ resolved
@@ -41,16 +41,11 @@
 import 'package:acter/features/space/pages/related_spaces_page.dart';
 import 'package:acter/features/space/pages/shell_page.dart';
 import 'package:acter/features/space/providers/space_navbar_provider.dart';
-<<<<<<< HEAD
 import 'package:acter/features/tasks/pages/create_task_sidesheet.dart';
 import 'package:acter/features/tasks/pages/tasks_page.dart';
-=======
 import 'package:acter/features/spaces/dialogs/create_space_sheet.dart';
 import 'package:acter/features/spaces/pages/join_space.dart';
 import 'package:acter/features/spaces/pages/spaces_page.dart';
-import 'package:acter/features/todo/pages/create_task_sidesheet.dart';
-import 'package:acter/features/todo/pages/todo_page.dart';
->>>>>>> e97cde65
 import 'package:acter_flutter_sdk/acter_flutter_sdk.dart';
 import 'package:acter_flutter_sdk/acter_flutter_sdk_ffi.dart';
 import 'package:flutter/material.dart';
@@ -194,29 +189,6 @@
       },
     ),
 
-<<<<<<< HEAD
-          GoRoute(
-            name: Routes.tasks.name,
-            path: Routes.tasks.route,
-            redirect: authGuardRedirect,
-            pageBuilder: (context, state) {
-              return NoTransitionPage(
-                key: state.pageKey,
-                child: const TasksPage(),
-              );
-            },
-          ),
-          GoRoute(
-            name: Routes.pins.name,
-            path: Routes.pins.route,
-            redirect: authGuardRedirect,
-            pageBuilder: (context, state) {
-              return NoTransitionPage(
-                key: state.pageKey,
-                child: const PinsPage(),
-              );
-            },
-=======
     GoRoute(
       parentNavigatorKey: rootNavKey,
       name: Routes.createEvent.name,
@@ -237,7 +209,6 @@
           },
           child: CreateEventSheet(
             initialSelectedSpace: state.uri.queryParameters['spaceId'],
->>>>>>> e97cde65
           ),
         );
       },
@@ -434,7 +405,7 @@
           pageBuilder: (context, state) {
             return NoTransitionPage(
               key: state.pageKey,
-              child: const TodoPage(),
+              child: const TasksPage(),
             );
           },
         ),
