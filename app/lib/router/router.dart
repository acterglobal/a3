import 'package:acter/common/dialogs/dialog_page.dart';
import 'package:acter/common/dialogs/side_sheet_page.dart';
import 'package:acter/common/utils/constants.dart';
import 'package:acter/common/utils/routes.dart';
import 'package:acter/common/utils/utils.dart';
import 'package:acter/features/activities/presentation/pages/activities_page.dart';
import 'package:acter/features/bug_report/pages/bug_report_page.dart';
import 'package:acter/features/chat/pages/chat_page.dart';
import 'package:acter/features/gallery/pages/gallery_page.dart';
import 'package:acter/features/home/pages/dashboard.dart';
import 'package:acter/features/home/pages/home_shell.dart';
import 'package:acter/features/pins/dialogs/create_pin_sheet.dart';
import 'package:acter/features/pins/pages/pins_page.dart';
import 'package:acter/features/pins/pages/pin_page.dart';
import 'package:acter/features/space/dialogs/create_space_sheet.dart';
import 'package:acter/features/news/pages/news_builder_page.dart';
import 'package:acter/features/news/pages/news_page.dart';
import 'package:acter/features/news/pages/post_page.dart';
import 'package:acter/features/news/pages/search_space_page.dart';
import 'package:acter/features/onboarding/pages/intro_page.dart';
import 'package:acter/features/onboarding/pages/intro_profile.dart';
import 'package:acter/features/onboarding/pages/login_page.dart';
import 'package:acter/features/onboarding/pages/register_page.dart';
import 'package:acter/features/onboarding/pages/start_page.dart';
import 'package:acter/features/profile/pages/my_profile_page.dart';
import 'package:acter/features/space/pages/pins_page.dart';
import 'package:acter/features/space/pages/related_spaces_page.dart';
import 'package:acter/features/space/pages/spaces_page.dart';
import 'package:acter/features/search/pages/quick_jump.dart';
import 'package:acter/features/search/pages/search.dart';
import 'package:acter/features/settings/pages/index_page.dart';
import 'package:acter/features/settings/pages/info_page.dart';
import 'package:acter/features/settings/pages/labs_page.dart';
import 'package:acter/features/settings/pages/licenses_page.dart';
import 'package:acter/features/space/pages/overview_page.dart';
import 'package:acter/features/space/pages/shell_page.dart';
<<<<<<< HEAD
import 'package:acter/features/tasks/pages/create_task_sidesheet.dart';
import 'package:acter/features/tasks/pages/tasks_page.dart';
=======
import 'package:acter/features/space/providers/space_navbar_provider.dart';
import 'package:acter/features/todo/pages/create_task_sidesheet.dart';
import 'package:acter/features/todo/pages/todo_page.dart';
>>>>>>> fcccaa7e
import 'package:acter_flutter_sdk/acter_flutter_sdk.dart';
import 'package:flutter/material.dart';
import 'package:go_router/go_router.dart';
import 'package:riverpod/riverpod.dart';

Future<String?> authGuardRedirect(
  BuildContext context,
  GoRouterState state,
) async {
  final acterSdk = await ActerSdk.instance;
  if (acterSdk.hasClients) {
    // we are all fine, we have a client, do go on.
    return null;
  }

  if (autoGuestLogin) {
    // if compiled with auto-guest-login, create an account
    await acterSdk.newGuestClient(setAsCurrent: true);
    return null;
  }

  // no client found yet, send user to fresh login

  // next param calculation
  final next = Uri.encodeComponent(state.location);

  // ignore: deprecated_member_use
  return state.namedLocation(
    Routes.start.name,
    queryParameters: {'next': next},
  );
}

final GlobalKey<NavigatorState> rootNavigatorKey =
    GlobalKey<NavigatorState>(debugLabel: 'root');

final GlobalKey<NavigatorState> shellNavigatorKey =
    GlobalKey<NavigatorState>(debugLabel: 'shell');

final GlobalKey<NavigatorState> spaceNavigatorKey =
    GlobalKey<NavigatorState>(debugLabel: 'space');

<<<<<<< HEAD
final routes = [
  GoRoute(
    name: Routes.intro.name,
    path: Routes.intro.route,
    builder: (context, state) => const IntroPage(),
  ),
  GoRoute(
    name: Routes.start.name,
    path: Routes.start.route,
    builder: (context, state) => const StartPage(),
  ),
  GoRoute(
    name: Routes.introProfile.name,
    path: Routes.introProfile.route,
    builder: (context, state) => const IntroProfile(),
  ),
  GoRoute(
    name: Routes.authLogin.name,
    path: Routes.authLogin.route,
    builder: (context, state) => const LoginPage(),
  ),
  GoRoute(
    name: Routes.authRegister.name,
    path: Routes.authRegister.route,
    builder: (context, state) => const RegisterPage(),
  ),
  GoRoute(
    path: '/gallery',
    builder: (context, state) => const GalleryPage(),
  ),
  GoRoute(
    parentNavigatorKey: rootNavigatorKey,
    name: Routes.bugReport.name,
    path: Routes.bugReport.route,
    pageBuilder: (context, state) => DialogPage(
      builder: (BuildContext ctx) => BugReportPage(
        imagePath: state.queryParameters['screenshot'],
=======
List<RouteBase> makeRoutes(Ref ref) => [
      GoRoute(
        name: Routes.intro.name,
        path: Routes.intro.route,
        builder: (context, state) => const IntroPage(),
      ),
      GoRoute(
        name: Routes.start.name,
        path: Routes.start.route,
        builder: (context, state) => const StartPage(),
      ),
      GoRoute(
        name: Routes.introProfile.name,
        path: Routes.introProfile.route,
        builder: (context, state) => const IntroProfile(),
      ),
      GoRoute(
        name: Routes.authLogin.name,
        path: Routes.authLogin.route,
        builder: (context, state) => const LoginPage(),
      ),
      GoRoute(
        name: Routes.authRegister.name,
        path: Routes.authRegister.route,
        builder: (context, state) => const RegisterPage(),
>>>>>>> fcccaa7e
      ),
      GoRoute(
        path: '/gallery',
        builder: (context, state) => const GalleryPage(),
      ),
      GoRoute(
        parentNavigatorKey: rootNavigatorKey,
        name: Routes.bugReport.name,
        path: Routes.bugReport.route,
        pageBuilder: (context, state) => DialogPage(
          builder: (BuildContext ctx) => BugReportPage(
            imagePath: state.queryParameters['screenshot'],
          ),
        ),
      ),
      GoRoute(
        parentNavigatorKey: rootNavigatorKey,
        name: Routes.quickJump.name,
        path: Routes.quickJump.route,
        pageBuilder: (context, state) => DialogPage(
          builder: (BuildContext ctx) => const QuickjumpDialog(),
        ),
      ),
      GoRoute(
        parentNavigatorKey: rootNavigatorKey,
        name: Routes.actionAddTask.name,
        path: Routes.actionAddTask.route,
        pageBuilder: (context, state) {
          return SideSheetPage(
            key: state.pageKey,
            transitionsBuilder:
                (context, animation, secondaryAnimation, child) {
              return SlideTransition(
                position: Tween(
                  begin: const Offset(1, 0),
                  end: const Offset(0, 0),
                ).animate(
                  animation,
                ),
                child: child,
              );
            },
            child: const AddTaskActionSideSheet(),
          );
        },
      ),

      GoRoute(
        parentNavigatorKey: rootNavigatorKey,
        name: Routes.actionAddPin.name,
        path: Routes.actionAddPin.route,
        pageBuilder: (context, state) {
          return SideSheetPage(
            key: state.pageKey,
            transitionsBuilder:
                (context, animation, secondaryAnimation, child) {
              return SlideTransition(
                position: Tween(
                  begin: const Offset(1, 0),
                  end: const Offset(0, 0),
                ).animate(
                  animation,
                ),
                child: child,
              );
            },
            child: CreatePinSheet(
              initialSelectedSpace: state.queryParameters['spaceId'],
            ),
          );
        },
      ),

      GoRoute(
        parentNavigatorKey: rootNavigatorKey,
        name: Routes.createSpace.name,
        path: Routes.createSpace.route,
        pageBuilder: (context, state) {
          return SideSheetPage(
            key: state.pageKey,
<<<<<<< HEAD
            child: const TasksPage(),
=======
            transitionsBuilder:
                (context, animation, secondaryAnimation, child) {
              return SlideTransition(
                position: Tween(
                  begin: const Offset(1, 0),
                  end: const Offset(0, 0),
                ).animate(
                  animation,
                ),
                child: child,
              );
            },
            child: CreateSpacePage(
              initialParentsSpaceId: state.queryParameters['parentSpaceId'],
            ),
>>>>>>> fcccaa7e
          );
        },
      ),

      /// Application shell
      ShellRoute(
        navigatorKey: shellNavigatorKey,
        // FIXME: unfortunately ShellRoute doesn't support redirects yet,
        // thus we have to put it onto every route. Once that is fixed,
        // remove that param from the sub-routes and use only here instead
        // ref: https://github.com/flutter/flutter/issues/114559
        // redirect: authGuardRedirect,

        pageBuilder: (context, state, child) {
          return NoTransitionPage(
            key: state.pageKey,
            child: HomeShell(child: child),
          );
        },
        routes: <RouteBase>[
          GoRoute(
            path: '/gallery',
            builder: (context, state) => const GalleryPage(),
          ),
          GoRoute(
            name: Routes.myProfile.name,
            path: Routes.myProfile.route,
            redirect: authGuardRedirect,
            pageBuilder: (context, state) {
              return NoTransitionPage(
                key: state.pageKey,
                child: const MyProfile(),
              );
            },
          ),
          GoRoute(
            name: Routes.activities.name,
            path: Routes.activities.route,
            redirect: authGuardRedirect,
            pageBuilder: (context, state) {
              return NoTransitionPage(
                key: state.pageKey,
                child: const ActivitiesPage(),
              );
            },
          ),

          GoRoute(
            name: Routes.tasks.name,
            path: Routes.tasks.route,
            redirect: authGuardRedirect,
            pageBuilder: (context, state) {
              return NoTransitionPage(
                key: state.pageKey,
                child: const TodoPage(),
              );
            },
          ),
          GoRoute(
            name: Routes.pins.name,
            path: Routes.pins.route,
            redirect: authGuardRedirect,
            pageBuilder: (context, state) {
              return NoTransitionPage(
                key: state.pageKey,
                child: const PinsPage(),
              );
            },
          ),

          GoRoute(
            name: Routes.pin.name,
            path: Routes.pin.route,
            redirect: authGuardRedirect,
            pageBuilder: (context, state) {
              return NoTransitionPage(
                key: state.pageKey,
                child: PinPage(
                  pinId: state.pathParameters['pinId']!,
                ),
              );
            },
          ),
          GoRoute(
            name: Routes.updates.name,
            path: Routes.updates.route,
            redirect: authGuardRedirect,
            pageBuilder: (context, state) {
              return NoTransitionPage(
                key: state.pageKey,
                child: const NewsPage(),
              );
            },
            routes: <RouteBase>[
              // hide bottom nav for nested pages, use rootNavigatorKey
              GoRoute(
                parentNavigatorKey: rootNavigatorKey,
                name: Routes.updatesEdit.name,
                path: Routes.updatesEdit.route,
                redirect: authGuardRedirect,
                pageBuilder: (context, state) {
                  return NoTransitionPage(
                    key: state.pageKey,
                    child: const NewsBuilderPage(),
                  );
                },
              ),
              GoRoute(
                parentNavigatorKey: rootNavigatorKey,
                name: Routes.updatesPost.name,
                path: Routes.updatesPost.route,
                redirect: authGuardRedirect,
                pageBuilder: (context, state) {
                  return NoTransitionPage(
                    key: state.pageKey,
                    child: PostPage(
                      attachmentUri: state.extra as String?,
                    ),
                  );
                },
                routes: <RouteBase>[
                  GoRoute(
                    parentNavigatorKey: rootNavigatorKey,
                    name: Routes.updatesPostSearch.name,
                    path: Routes.updatesPostSearch.route,
                    redirect: authGuardRedirect,
                    pageBuilder: (context, state) {
                      return NoTransitionPage(
                        key: state.pageKey,
                        child: const SearchSpacePage(),
                      );
                    },
                  ),
                ],
              ),
            ],
          ),

          GoRoute(
            name: Routes.search.name,
            path: Routes.search.route,
            redirect: authGuardRedirect,
            pageBuilder: (context, state) {
              return NoTransitionPage(
                key: state.pageKey,
                child: const SearchPage(),
              );
            },
          ),
          GoRoute(
            name: Routes.chatroom.name,
            path: Routes.chatroom.route,
            redirect: authGuardRedirect,
            pageBuilder: (context, state) {
              return NoTransitionPage(
                key: state.pageKey,
                child: const ChatPage(),
              );
            },
          ),

          GoRoute(
            name: Routes.chat.name,
            path: Routes.chat.route,
            redirect: authGuardRedirect,
            pageBuilder: (context, state) {
              return NoTransitionPage(
                key: state.pageKey,
                child: const ChatPage(),
              );
            },
          ),

          GoRoute(
            name: Routes.dashboard.name,
            path: Routes.dashboard.route,
            redirect: authGuardRedirect,
            pageBuilder: (context, state) {
              return NoTransitionPage(
                key: state.pageKey,
                child: const Dashboard(),
              );
            },
          ),

          // ---- SETTINGS

          GoRoute(
            name: Routes.info.name,
            path: Routes.info.route,
            redirect: authGuardRedirect,
            pageBuilder: (context, state) {
              return NoTransitionPage(
                key: state.pageKey,
                child: const SettingsInfoPage(),
              );
            },
          ),
          GoRoute(
            name: Routes.licenses.name,
            path: Routes.licenses.route,
            redirect: authGuardRedirect,
            pageBuilder: (context, state) {
              return NoTransitionPage(
                key: state.pageKey,
                child: const SettingsLicensesPage(),
              );
            },
          ),

          GoRoute(
            name: Routes.settings.name,
            path: Routes.settings.route,
            redirect: authGuardRedirect,
            pageBuilder: (context, state) {
              return NoTransitionPage(
                key: state.pageKey,
                child: const SettingsMenuPage(),
              );
            },
          ),

          GoRoute(
            name: Routes.settingsLabs.name,
            path: Routes.settingsLabs.route,
            redirect: authGuardRedirect,
            pageBuilder: (context, state) {
              return NoTransitionPage(
                key: state.pageKey,
                child: const SettingsLabsPage(),
              );
            },
          ),

          /// Space subshell
          ShellRoute(
            navigatorKey: spaceNavigatorKey,
            pageBuilder: (context, state, child) {
              return NoTransitionPage(
                key: state.pageKey,
                child: SpaceShell(
                  spaceIdOrAlias: state.pathParameters['spaceId']!,
                  child: child,
                ),
              );
            },
            routes: <RouteBase>[
              GoRoute(
                name: Routes.spaceRelatedSpaces.name,
                path: Routes.spaceRelatedSpaces.route,
                redirect: authGuardRedirect,
                pageBuilder: (context, state) {
                  ref
                      .read(selectedTabKeyProvider.notifier)
                      .switchTo(const Key('spaces'));
                  return NoTransitionPage(
                    key: state.pageKey,
                    child: RelatedSpacesPage(
                      spaceIdOrAlias: state.pathParameters['spaceId']!,
                    ),
                  );
                },
              ),
              GoRoute(
                name: Routes.spacePins.name,
                path: Routes.spacePins.route,
                redirect: authGuardRedirect,
                pageBuilder: (context, state) {
                  ref
                      .read(selectedTabKeyProvider.notifier)
                      .switchTo(const Key('pins'));
                  return NoTransitionPage(
                    key: state.pageKey,
                    child: SpacePinsPage(
                      spaceIdOrAlias: state.pathParameters['spaceId']!,
                    ),
                  );
                },
              ),
              GoRoute(
                name: Routes.space.name,
                path: Routes.space.route,
                redirect: authGuardRedirect,
                pageBuilder: (context, state) {
                  ref
                      .read(selectedTabKeyProvider.notifier)
                      .switchTo(const Key('overview'));
                  return NoTransitionPage(
                    key: state.pageKey,
                    child: SpaceOverview(
                      spaceIdOrAlias: state.pathParameters['spaceId']!,
                    ),
                  );
                },
              ),
            ],
          ),

          GoRoute(
            name: Routes.spaces.name,
            path: Routes.spaces.route,
            redirect: authGuardRedirect,
            pageBuilder: (context, state) {
              return NoTransitionPage(
                key: state.pageKey,
                child: const SpacesPage(),
              );
            },
          ),

          GoRoute(
            name: Routes.main.name,
            path: Routes.main.route,
            redirect: (BuildContext context, GoRouterState state) async {
              // we first check if there is a client available for us to use
              final authGuarded = await authGuardRedirect(context, state);
              if (authGuarded != null) {
                return authGuarded;
              }
              if (isDesktop(context)) {
                return Routes.dashboard.route;
              } else {
                return Routes.updates.route;
              }
            },
          ),
        ],
      ),
    ];<|MERGE_RESOLUTION|>--- conflicted
+++ resolved
@@ -34,14 +34,9 @@
 import 'package:acter/features/settings/pages/licenses_page.dart';
 import 'package:acter/features/space/pages/overview_page.dart';
 import 'package:acter/features/space/pages/shell_page.dart';
-<<<<<<< HEAD
+import 'package:acter/features/space/providers/space_navbar_provider.dart';
 import 'package:acter/features/tasks/pages/create_task_sidesheet.dart';
 import 'package:acter/features/tasks/pages/tasks_page.dart';
-=======
-import 'package:acter/features/space/providers/space_navbar_provider.dart';
-import 'package:acter/features/todo/pages/create_task_sidesheet.dart';
-import 'package:acter/features/todo/pages/todo_page.dart';
->>>>>>> fcccaa7e
 import 'package:acter_flutter_sdk/acter_flutter_sdk.dart';
 import 'package:flutter/material.dart';
 import 'package:go_router/go_router.dart';
@@ -84,45 +79,6 @@
 final GlobalKey<NavigatorState> spaceNavigatorKey =
     GlobalKey<NavigatorState>(debugLabel: 'space');
 
-<<<<<<< HEAD
-final routes = [
-  GoRoute(
-    name: Routes.intro.name,
-    path: Routes.intro.route,
-    builder: (context, state) => const IntroPage(),
-  ),
-  GoRoute(
-    name: Routes.start.name,
-    path: Routes.start.route,
-    builder: (context, state) => const StartPage(),
-  ),
-  GoRoute(
-    name: Routes.introProfile.name,
-    path: Routes.introProfile.route,
-    builder: (context, state) => const IntroProfile(),
-  ),
-  GoRoute(
-    name: Routes.authLogin.name,
-    path: Routes.authLogin.route,
-    builder: (context, state) => const LoginPage(),
-  ),
-  GoRoute(
-    name: Routes.authRegister.name,
-    path: Routes.authRegister.route,
-    builder: (context, state) => const RegisterPage(),
-  ),
-  GoRoute(
-    path: '/gallery',
-    builder: (context, state) => const GalleryPage(),
-  ),
-  GoRoute(
-    parentNavigatorKey: rootNavigatorKey,
-    name: Routes.bugReport.name,
-    path: Routes.bugReport.route,
-    pageBuilder: (context, state) => DialogPage(
-      builder: (BuildContext ctx) => BugReportPage(
-        imagePath: state.queryParameters['screenshot'],
-=======
 List<RouteBase> makeRoutes(Ref ref) => [
       GoRoute(
         name: Routes.intro.name,
@@ -148,7 +104,6 @@
         name: Routes.authRegister.name,
         path: Routes.authRegister.route,
         builder: (context, state) => const RegisterPage(),
->>>>>>> fcccaa7e
       ),
       GoRoute(
         path: '/gallery',
@@ -229,9 +184,6 @@
         pageBuilder: (context, state) {
           return SideSheetPage(
             key: state.pageKey,
-<<<<<<< HEAD
-            child: const TasksPage(),
-=======
             transitionsBuilder:
                 (context, animation, secondaryAnimation, child) {
               return SlideTransition(
@@ -247,7 +199,6 @@
             child: CreateSpacePage(
               initialParentsSpaceId: state.queryParameters['parentSpaceId'],
             ),
->>>>>>> fcccaa7e
           );
         },
       ),
@@ -302,7 +253,7 @@
             pageBuilder: (context, state) {
               return NoTransitionPage(
                 key: state.pageKey,
-                child: const TodoPage(),
+                child: const TasksPage(),
               );
             },
           ),
