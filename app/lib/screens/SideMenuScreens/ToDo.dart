import 'package:effektio/common/store/MockData.dart' as mock;
import 'package:effektio/common/store/themes/SeperatedThemes.dart';
import 'package:effektio/controllers/todo_controller.dart';
import 'package:effektio/widgets/AppCommon.dart';
import 'package:flutter/material.dart';
import 'package:get/get.dart';

class ToDoScreen extends StatefulWidget {
  const ToDoScreen({Key? key}) : super(key: key);

  @override
  State<ToDoScreen> createState() => _ToDoScreenState();
}

class _ToDoScreenState extends State<ToDoScreen> {
  final ToDoController todoController = ToDoController.instance;
  List<String> buttonText = ['Mine', 'All Teams', 'Unassigned'];

  @override
  void initState() {
    super.initState();

    todoController.init();
  }

  @override
  void dispose() {
    Get.delete<ToDoController>();

    super.dispose();
  }

  @override
  Widget build(BuildContext context) {
    return Scaffold(
      extendBodyBehindAppBar: true,
      floatingActionButtonLocation: FloatingActionButtonLocation.miniEndFloat,
      floatingActionButton: FloatingActionButton(
        backgroundColor: ToDoTheme.floatingABColor,
        onPressed: () {
          showNotYetImplementedMsg(
            context,
            'Add Task-List Action not yet implemented',
          );
        },
        child: const Icon(Icons.add_outlined, size: 25),
      ),
      body: Container(
        decoration: ToDoTheme.toDoDecoration,
        child: Padding(
          padding: const EdgeInsets.only(top: 25),
          child: SingleChildScrollView(
            child: Column(
              crossAxisAlignment: CrossAxisAlignment.start,
              children: <Widget>[
                const Padding(
                  padding: EdgeInsets.only(left: 12),
                  child: Text('Tasks', style: ToDoTheme.titleTextStyle),
                ),
                const Padding(
                  padding: EdgeInsets.only(left: 12, top: 10),
                  child: Text(
<<<<<<< HEAD
                    mock.loremPara1,
=======
                    'Find all tasks currently open task and ToDo-Lists of your communities here',
>>>>>>> 6f6da145
                    style: ToDoTheme.subtitleTextStyle,
                  ),
                ),
                Padding(
                  padding: const EdgeInsets.only(left: 12, top: 15),
                  child: Wrap(
                    direction: Axis.horizontal,
                    spacing: 5.0,
                    children: List.generate(buttonText.length, (int index) {
                      return radioButton(text: buttonText[index], index: index);
                    }),
                  ),
                ),
                ListView.builder(
                  physics: const NeverScrollableScrollPhysics(),
                  shrinkWrap: true,
                  itemCount: todoController.todoList!.length,
                  itemBuilder: (BuildContext context, int index) {
                    return todoController.todoList![index];
                  },
                ),
              ],
            ),
          ),
        ),
      ),
    );
  }

  Widget radioButton({required String text, required int index}) {
    return InkWell(
      splashColor: ToDoTheme.primaryTextColor,
      onTap: () {
        todoController.updateIndex(index);
        showNotYetImplementedMsg(context, 'Task filters not yet implemented');
      },
      child: GetBuilder<ToDoController>(
        id: 'radiobtn',
        builder: (ToDoController controller) {
          return Container(
            height: 35,
            width: 75,
            decoration: BoxDecoration(
              borderRadius: BorderRadius.circular(10),
              color: index == controller.selectedValueIndex
                  ? ToDoTheme.primaryColor
                  : ToDoTheme.secondaryColor,
              border: Border.all(color: ToDoTheme.btnBorderColor, width: 1),
            ),
            child: Center(
              child: Text(
                text,
                style: TextStyle(
                  color: index == controller.selectedValueIndex
                      ? ToDoTheme.primaryTextColor
                      : ToDoTheme.inactiveTextColor,
                  fontSize: 12,
                  fontWeight: FontWeight.w500,
                ),
                textScaleFactor: 0.8,
              ),
            ),
          );
        },
      ),
    );
  }
}<|MERGE_RESOLUTION|>--- conflicted
+++ resolved
@@ -1,4 +1,4 @@
-import 'package:effektio/common/store/MockData.dart' as mock;
+import 'package:effektio/common/store/MockData.dart';
 import 'package:effektio/common/store/themes/SeperatedThemes.dart';
 import 'package:effektio/controllers/todo_controller.dart';
 import 'package:effektio/widgets/AppCommon.dart';
@@ -59,14 +59,7 @@
                 ),
                 const Padding(
                   padding: EdgeInsets.only(left: 12, top: 10),
-                  child: Text(
-<<<<<<< HEAD
-                    mock.loremPara1,
-=======
-                    'Find all tasks currently open task and ToDo-Lists of your communities here',
->>>>>>> 6f6da145
-                    style: ToDoTheme.subtitleTextStyle,
-                  ),
+                  child: Text(loremPara1, style: ToDoTheme.subtitleTextStyle),
                 ),
                 Padding(
                   padding: const EdgeInsets.only(left: 12, top: 15),
