import 'package:effektio/common/store/themes/SeperatedThemes.dart';
import 'package:effektio/widgets/CustomAvatar.dart';
import 'package:effektio/widgets/GroupMember.dart';
import 'package:effektio/widgets/InviteListView.dart';
import 'package:effektio/screens/HomeScreens/chat/EditGroupInfo.dart';
import 'package:effektio/screens/HomeScreens/chat/GroupLinkScreen.dart';
import 'package:effektio/screens/HomeScreens/chat/ReqAndInvites.dart';
import 'package:effektio/screens/HomeScreens/chat/RoomLinkSetting.dart';
import 'package:effektio_flutter_sdk/effektio_flutter_sdk_ffi.dart';
import 'package:flutter/material.dart';
import 'package:flutter_gen/gen_l10n/app_localizations.dart';

class ChatProfileScreen extends StatefulWidget {
  final Conversation room;
  final bool isGroup;
  final bool isAdmin;

  const ChatProfileScreen({
    Key? key,
    required this.room,
    required this.isGroup,
    required this.isAdmin,
  }) : super(key: key);

  @override
  _ChatProfileScreenState createState() => _ChatProfileScreenState();
}

class _ChatProfileScreenState extends State<ChatProfileScreen> {
  String chatName = '';
  String chatDesc =
      'Lorem ipsum dolor sit amet, consectetur adipiscing elit. Nullam nec aliquam ex. Nam bibendum scelerisque placerat.';

  @override
  Widget build(BuildContext context) {
    return Scaffold(
      appBar: AppBar(
        elevation: 0.0,
        backgroundColor: AppCommonTheme.backgroundColor,
        actions: <Widget>[
          Visibility(
            visible: widget.isAdmin,
            child: GestureDetector(
              onTap: () {
                Navigator.push(
                  context,
                  MaterialPageRoute(
                    builder: (context) => EditGroupInfoScreen(
                      room: widget.room,
                      name: chatName,
                      description: chatDesc,
                    ),
                  ),
                );
              },
              child: const Padding(
                padding: EdgeInsets.only(right: 8),
                child: Center(
                  child: Text(
                    'Edit',
                    style: TextStyle(
                      color: AppCommonTheme.primaryColor,
                      fontSize: 22,
                    ),
                  ),
                ),
              ),
            ),
          ),
          Visibility(
            visible: !widget.isAdmin,
            child: PopupMenuButton<int>(
              color: AppCommonTheme.darkShade,
              onSelected: (item) => handleClick(item),
              itemBuilder: (context) => [
                PopupMenuItem<int>(
                  value: 0,
                  child: Row(
                    mainAxisAlignment: MainAxisAlignment.spaceBetween,
                    children: const [
                      Text(
                        'Report',
                        style: TextStyle(color: AppCommonTheme.primaryColor),
                      ),
                      SizedBox(
                        width: 50,
                      ),
                      Icon(
                        Icons.report,
                        color: AppCommonTheme.primaryColor,
                      )
                    ],
                  ),
                ),
              ],
            ),
          ),
        ],
      ),
      body: SingleChildScrollView(
        child: Column(
          children: [
            Center(
              child: Padding(
                padding: const EdgeInsets.only(top: 38, bottom: 12),
                child: SizedBox(
                  height: 100,
                  width: 100,
                  child: FittedBox(
                    fit: BoxFit.contain,
                    child: CustomAvatar(
                      avatar: widget.room.avatar(),
                      displayName: widget.room.displayName(),
                      radius: 20,
                      isGroup: true,
                      stringName: '',
                    ),
                  ),
                ),
              ),
            ),
            FutureBuilder<String>(
              future: widget.room.displayName(),
              builder: (BuildContext context, AsyncSnapshot<String> snapshot) {
                if (snapshot.hasData) {
                  chatName = snapshot.requireData;
                  return Text(
                    snapshot.requireData,
                    overflow: TextOverflow.clip,
                    style: ChatTheme01.chatProfileTitleStyle,
                  );
                } else {
                  return const Text('Loading Name');
                }
              },
            ),
            Visibility(
              visible: widget.isGroup,
              child: const Padding(
                padding: EdgeInsets.fromLTRB(16, 12, 16, 20),
                child: Text(
                  'Lorem ipsum dolor sit amet, consectetur adipiscing elit. Nullam nec aliquam ex. Nam bibendum scelerisque placerat.',
                  style: TextStyle(color: Colors.white),
                  textAlign: TextAlign.center,
                ),
              ),
            ),
            Visibility(
              visible: !widget.isGroup,
              child: const Padding(
                padding: EdgeInsets.fromLTRB(16, 8, 16, 20),
                child: Text(
                  'Online',
                  style: TextStyle(color: AppCommonTheme.primaryColor),
                  textAlign: TextAlign.center,
                ),
              ),
            ),
            Row(
              mainAxisAlignment: MainAxisAlignment.center,
              children: [
                GestureDetector(
                  onTap: (() {
                    showMuteBottomSheet();
                  }),
                  child: Card(
                    shape: RoundedRectangleBorder(
                      borderRadius: BorderRadius.circular(12),
                    ),
                    color: AppCommonTheme.darkShade,
                    child: Padding(
                      padding: const EdgeInsets.fromLTRB(16, 8, 16, 8),
                      child: Column(
                        children: const [
                          Padding(
                            padding: EdgeInsets.all(8),
                            child: Icon(
                              Icons.notifications,
                              color: Colors.white,
                            ),
                          ),
                          Text(
                            'Mute',
                            style: TextStyle(color: Colors.white),
                          )
                        ],
                      ),
                    ),
                  ),
                ),
                GestureDetector(
                  onTap: (() {
                    ScaffoldMessenger.of(context).showSnackBar(
                      const SnackBar(
                        content: Text('Search Clicked'),
                      ),
                    );
                  }),
                  child: Card(
                    color: AppCommonTheme.darkShade,
                    shape: RoundedRectangleBorder(
                      borderRadius: BorderRadius.circular(12),
                    ),
                    child: Padding(
                      padding: const EdgeInsets.fromLTRB(16, 8, 16, 8),
                      child: Column(
                        children: const [
                          Padding(
                            padding: EdgeInsets.all(8),
                            child: Icon(
                              Icons.search,
                              color: Colors.white,
                            ),
                          ),
                          Text(
                            'Search',
                            style: TextStyle(color: Colors.white),
                          )
                        ],
                      ),
                    ),
                  ),
                ),
                GestureDetector(
                  onTap: (() {
                    ScaffoldMessenger.of(context).showSnackBar(
                      const SnackBar(
                        content: Text('Gallery tapped'),
                      ),
                    );
                  }),
                  child: Card(
                    color: AppCommonTheme.darkShade,
                    shape: RoundedRectangleBorder(
                      borderRadius: BorderRadius.circular(12),
                    ),
                    child: Padding(
                      padding: const EdgeInsets.fromLTRB(16, 8, 16, 8),
                      child: Column(
                        children: const [
                          Padding(
                            padding: EdgeInsets.all(8),
                            child: Icon(
                              Icons.photo_library_rounded,
                              color: Colors.white,
                            ),
                          ),
                          Text(
                            'Gallery',
                            style: TextStyle(color: Colors.white),
                          )
                        ],
                      ),
                    ),
                  ),
                )
              ],
            ),
            Visibility(
              visible: widget.isGroup,
              child: Padding(
                padding: const EdgeInsets.all(8),
                child: Card(
                  color: AppCommonTheme.darkShade,
                  shape: RoundedRectangleBorder(
                    borderRadius: BorderRadius.circular(12),
                  ),
                  child: Padding(
                    padding: const EdgeInsets.symmetric(
                      horizontal: 8,
                      vertical: 12,
                    ),
                    child: Column(
                      children: [
                        GestureDetector(
                          onTap: () {
                            Navigator.push(
                              context,
                              MaterialPageRoute(
                                builder: (context) => const RequestScreen(),
                              ),
                            );
                          },
                          child: Row(
                            children: [
                              const Padding(
                                padding: EdgeInsets.only(
                                  left: 16,
                                  right: 16,
                                ),
                                child: Icon(
                                  Icons.person_add_alt_1_outlined,
                                  color: Colors.white,
                                ),
                              ),
                              const Text(
                                'Requests & Invites',
                                style: TextStyle(color: Colors.white),
                              ),
                              const Spacer(),
                              Row(
                                children: const [
                                  Text(
                                    '3',
                                    style: TextStyle(color: Colors.white),
                                  ),
                                  Icon(
                                    Icons.arrow_forward_ios,
                                    color: Colors.white,
                                  )
                                ],
                              )
                            ],
                          ),
                        ),
                        const Padding(
                          padding: EdgeInsets.symmetric(vertical: 12),
                          child: Divider(
                            height: 2,
                            color: AppCommonTheme.dividerColor,
                          ),
                        ),
                        GestureDetector(
                          onTap: () {
                            Navigator.push(
                              context,
                              MaterialPageRoute(
                                builder: (context) => const GroupLinkScreen(),
                              ),
                            );
                          },
                          child: Row(
                            children: [
                              const Padding(
                                padding: EdgeInsets.symmetric(horizontal: 16),
                                child: Icon(Icons.link, color: Colors.white),
                              ),
                              const Text(
                                'Group Link',
                                style: TextStyle(color: Colors.white),
                              ),
                              const Spacer(),
                              Row(
                                children: const [
                                  Text(
                                    'On',
                                    style: TextStyle(color: Colors.white),
                                  ),
                                  Icon(
                                    Icons.arrow_forward_ios,
                                    color: Colors.white,
                                  )
                                ],
                              )
                            ],
                          ),
                        ),
                        const Padding(
                          padding: EdgeInsets.symmetric(vertical: 12),
                          child: Divider(
                            height: 2,
                            color: AppCommonTheme.dividerColor,
                          ),
                        ),
                        GestureDetector(
                          onTap: () {
                            showInviteBottomSheet();
                          },
                          child: Container(
                            alignment: Alignment.centerLeft,
<<<<<<< HEAD
                            padding: EdgeInsets.only(bottom: 12, left: 16),
                            child: Text(
=======
                            padding: const EdgeInsets.only(
                              bottom: 12,
                              left: 16,
                            ),
                            child: const Text(
>>>>>>> 560dc2af
                              'Create Room Invite',
                              style: TextStyle(color: Colors.red),
                            ),
                          ),
                        ),
                      ],
                    ),
                  ),
                ),
              ),
            ),
            Visibility(
              visible: !widget.isGroup,
              child: Padding(
                padding: const EdgeInsets.all(8),
                child: Card(
                  color: AppCommonTheme.darkShade,
                  shape: RoundedRectangleBorder(
                    borderRadius: BorderRadius.circular(12),
                  ),
                  child: Padding(
                    padding: const EdgeInsets.symmetric(
                      horizontal: 8,
                      vertical: 12,
                    ),
                    child: Column(
                      children: [
                        Row(
                          children: [
                            const Padding(
                              padding: EdgeInsets.only(
                                left: 16,
                                right: 16,
                              ),
                              child: Icon(
                                Icons.groups_outlined,
                                color: Colors.white,
                              ),
                            ),
                            const Text(
                              'Group in common',
                              style: TextStyle(color: Colors.white),
                            ),
                            const Spacer(),
                            Row(
                              children: const [
                                Text(
                                  '3',
                                  style: TextStyle(color: Colors.white),
                                ),
                                Icon(
                                  Icons.arrow_forward_ios,
                                  color: Colors.white,
                                )
                              ],
                            )
                          ],
                        ),
                        const Padding(
                          padding: EdgeInsets.symmetric(vertical: 12),
                          child: Divider(
                            height: 2,
                            color: AppCommonTheme.dividerColor,
                          ),
                        ),
                        Row(
                          children: [
                            const Padding(
                              padding: EdgeInsets.symmetric(horizontal: 16),
                              child: Icon(
                                Icons.link,
                                color: Colors.white,
                              ),
                            ),
                            const Text(
                              'Share Username',
                              style: TextStyle(color: Colors.white),
                            ),
                            const Spacer(),
                            Row(
                              children: const [
                                Text(
                                  '@marthacraig',
                                  style: TextStyle(
                                    color: AppCommonTheme.primaryColor,
                                  ),
                                ),
                                Icon(
                                  Icons.arrow_forward_ios,
                                  color: Colors.white,
                                )
                              ],
                            )
                          ],
                        ),
                      ],
                    ),
                  ),
                ),
              ),
            ),
            Visibility(
              visible: !widget.isGroup,
              child: Padding(
                padding: const EdgeInsets.all(8),
                child: Card(
                  color: AppCommonTheme.darkShade,
                  shape: RoundedRectangleBorder(
                    borderRadius: BorderRadius.circular(12),
                  ),
                  child: Padding(
                    padding: const EdgeInsets.all(12),
                    child: Row(
                      children: const [
                        Icon(
                          Icons.dangerous_outlined,
                          color: AppCommonTheme.primaryColor,
                        ),
                        Padding(
                          padding: EdgeInsets.only(left: 8),
                          child: Text(
                            'Block this user',
                            style: TextStyle(
                              color: AppCommonTheme.primaryColor,
                              fontSize: 16,
                            ),
                          ),
                        )
                      ],
                    ),
                  ),
                ),
              ),
            ),
            Visibility(
              visible: widget.isGroup,
              child: Container(
                alignment: Alignment.centerLeft,
<<<<<<< HEAD
                padding: EdgeInsets.all(16),
=======
                padding: const EdgeInsets.all(16),
>>>>>>> 560dc2af
                child: FutureBuilder<FfiListMember>(
                  future: widget.room.activeMembers(),
                  builder: (
                    BuildContext context,
                    AsyncSnapshot<FfiListMember> snapshot,
                  ) {
                    if (snapshot.hasData) {
                      return Text(
                        '${snapshot.requireData.length} ${AppLocalizations.of(context)!.members}',
<<<<<<< HEAD
                        style: TextStyle(
=======
                        style: const TextStyle(
>>>>>>> 560dc2af
                          color: Colors.white,
                          fontSize: 16.0,
                          fontWeight: FontWeight.bold,
                        ),
                      );
                    } else {
<<<<<<< HEAD
                      return SizedBox(
=======
                      return const SizedBox(
>>>>>>> 560dc2af
                        height: 15,
                        width: 15,
                        child: CircularProgressIndicator(
                          color: AppCommonTheme.primaryColor,
                        ),
                      );
                    }
                  },
                ),
              ),
            ),
            Visibility(
              visible: widget.isGroup,
              child: Padding(
                padding: const EdgeInsets.fromLTRB(12, 0, 12, 12),
                child: Card(
                  color: AppCommonTheme.darkShade,
                  shape: RoundedRectangleBorder(
                    borderRadius: BorderRadius.circular(12),
                  ),
                  child: ListView.builder(
                    itemCount: 10,
                    shrinkWrap: true,
                    physics: const NeverScrollableScrollPhysics(),
                    itemBuilder: (context, index) {
<<<<<<< HEAD
                      return Padding(
                        padding: const EdgeInsets.all(12),
=======
                      return const Padding(
                        padding: EdgeInsets.all(12),
>>>>>>> 560dc2af
                        child: GroupMember(name: 'Ronaldo', isAdmin: true),
                      );
                    },
                  ),
                ),
              ),
            ),
            Visibility(
              visible: widget.isGroup,
              child: GestureDetector(
                onTap: () {
                  const snackBar = SnackBar(
                    content: Text('Oops you pressed leave group'),
                  );
                  ScaffoldMessenger.of(context).showSnackBar(snackBar);
                },
                child: Padding(
                  padding:
                      const EdgeInsets.only(left: 12, right: 12, bottom: 16),
                  child: Container(
                    decoration: BoxDecoration(
                      borderRadius: BorderRadius.circular(14),
                      color: ChatTheme01.leaveBtnBg,
                    ),
                    child: const Padding(
                      padding: EdgeInsets.all(8),
                      child: Center(
                        child: Text(
                          'Leave Group',
                          style: TextStyle(
                            color: ChatTheme01.redText,
                            fontSize: 18,
                          ),
                        ),
                      ),
                    ),
                  ),
                ),
              ),
            )
          ],
        ),
      ),
    );
  }

  void showInviteBottomSheet() {
    showModalBottomSheet(
      context: context,
      backgroundColor: AppCommonTheme.backgroundColor,
      isScrollControlled: true,
      shape: const RoundedRectangleBorder(
        borderRadius: BorderRadius.vertical(
          top: Radius.circular(30),
        ),
      ),
      builder: (context) {
        return StatefulBuilder(
          builder: (BuildContext context, StateSetter setState) {
            return DraggableScrollableSheet(
              expand: false,
              builder:
                  (BuildContext context, ScrollController scrollController) {
                return Padding(
                  padding: const EdgeInsets.only(bottom: 8),
                  child: Column(
                    crossAxisAlignment: CrossAxisAlignment.start,
                    children: <Widget>[
                      const Padding(
                        padding: EdgeInsets.only(top: 12),
                        child: Padding(
                          padding: EdgeInsets.symmetric(
                            horizontal: 16,
                            vertical: 8,
                          ),
                          child: Text(
                            'Invite a Friend to this room',
                            style: TextStyle(
                              color: Colors.white,
                              fontSize: 18,
                              fontWeight: FontWeight.bold,
                            ),
                            textAlign: TextAlign.start,
                          ),
                        ),
                      ),
                      Container(
                        padding: const EdgeInsets.all(10),
                        child: Container(
                          width: double.infinity,
                          height: 40,
                          decoration: BoxDecoration(
                            color: AppCommonTheme.darkShade,
                            borderRadius: BorderRadius.circular(15),
                          ),
                          child: TextField(
                            cursorColor: Colors.white,
                            decoration: InputDecoration(
                              prefixIcon: Icon(
                                Icons.search,
                                color: Colors.white.withOpacity(0.5),
                              ),
                              hintText: 'Search for friends',
                              hintStyle: TextStyle(
                                color: Colors.white.withOpacity(0.5),
                              ),
                              border: InputBorder.none,
                            ),
                          ),
                        ),
                      ),
                      Padding(
                        padding: const EdgeInsets.symmetric(
                          horizontal: 16,
                          vertical: 8,
                        ),
                        child: Row(
                          children: [
                            Text(
                              'Your invite link expires in 24 hours.',
                              style: TextStyle(
                                color: Colors.white.withOpacity(0.5),
                                fontSize: 14,
                              ),
                            ),
                            const SizedBox(width: 5),
                            GestureDetector(
                              onTap: () {
                                Navigator.push(
                                  context,
                                  MaterialPageRoute(
                                    builder: (context) =>
                                        RoomLinkSettingsScreen(
                                      room: widget.room,
                                    ),
                                  ),
                                );
                              },
                              child: const Text(
                                'Edit invite link',
                                style: TextStyle(
                                  color: AppCommonTheme.primaryColor,
                                  fontSize: 14,
                                ),
                              ),
                            ),
                          ],
                        ),
                      ),
                      Expanded(
                        child: ListView.builder(
                          controller: scrollController,
                          itemCount: 10,
                          itemBuilder: (context, index) => const Padding(
                            padding: EdgeInsets.all(12),
                            child: InviteListView(
                              isAdded: false,
                              name: 'Abhishek',
                            ),
                          ),
                        ),
                      ),
                    ],
                  ),
                );
              },
            );
          },
        );
      },
    );
  }

  void handleClick(int item) {
    if (item == 0) {
      showReportBottomSheet();
    }
  }

  void showReportBottomSheet() {
    showModalBottomSheet(
      backgroundColor: AppCommonTheme.backgroundColor,
      context: context,
      shape: const RoundedRectangleBorder(
        borderRadius: BorderRadius.vertical(top: Radius.circular(30)),
      ),
      builder: (context) {
        return StatefulBuilder(
          builder: (BuildContext context, StateSetter setSheetState) {
            return DraggableScrollableSheet(
              initialChildSize: 0.55,
              minChildSize: 0.25,
              expand: false,
              builder: (
                BuildContext context,
                ScrollController scrollController,
              ) =>
                  Container(
                margin:
                    const EdgeInsets.symmetric(vertical: 16, horizontal: 12),
                child: Column(
                  children: [
                    Padding(
                      padding: const EdgeInsets.all(8),
                      child: Row(
                        mainAxisAlignment: MainAxisAlignment.spaceBetween,
                        children: const [
                          Text('Spam', style: TextStyle(color: Colors.white)),
                          Icon(
                            Icons.keyboard_arrow_right,
                            color: Colors.white,
                          )
                        ],
                      ),
                    ),
                    ClipRRect(
                      borderRadius: BorderRadius.circular(6.33),
                      child: Container(
                        width: double.infinity,
                        decoration: const BoxDecoration(
                          border: Border(
                            bottom: BorderSide(
                              color: AppCommonTheme.dividerColor,
                              width: 1.0,
                            ),
                          ),
                        ),
                      ),
                    ),
                    Padding(
                      padding: const EdgeInsets.all(8),
                      child: Row(
                        mainAxisAlignment: MainAxisAlignment.spaceBetween,
                        children: const [
                          Text(
                            'Violence',
                            style: TextStyle(color: Colors.white),
                          ),
                          Icon(
                            Icons.keyboard_arrow_right,
                            color: Colors.white,
                          )
                        ],
                      ),
                    ),
                    ClipRRect(
                      borderRadius: BorderRadius.circular(6.33),
                      child: Container(
                        width: double.infinity,
                        decoration: const BoxDecoration(
                          border: Border(
                            bottom: BorderSide(
                              color: AppCommonTheme.dividerColor,
                              width: 1,
                            ),
                          ),
                        ),
                      ),
                    ),
                    Padding(
                      padding: const EdgeInsets.all(8),
                      child: Row(
                        mainAxisAlignment: MainAxisAlignment.spaceBetween,
                        children: const [
                          Text(
                            'Fake Account',
                            style: TextStyle(color: Colors.white),
                          ),
                          Icon(
                            Icons.keyboard_arrow_right,
                            color: Colors.white,
                          )
                        ],
                      ),
                    ),
                    ClipRRect(
                      borderRadius: BorderRadius.circular(6.33),
                      child: Container(
                        width: double.infinity,
                        decoration: const BoxDecoration(
                          border: Border(
                            bottom: BorderSide(
                              color: AppCommonTheme.dividerColor,
                              width: 1,
                            ),
                          ),
                        ),
                      ),
                    ),
                    Padding(
                      padding: const EdgeInsets.all(8),
                      child: Row(
                        mainAxisAlignment: MainAxisAlignment.spaceBetween,
                        children: const [
                          Text(
                            'Copyrights',
                            style: TextStyle(color: Colors.white),
                          ),
                          Icon(
                            Icons.keyboard_arrow_right,
                            color: Colors.white,
                          )
                        ],
                      ),
                    ),
                    ClipRRect(
                      borderRadius: BorderRadius.circular(6.33),
                      child: Container(
                        width: double.infinity,
                        decoration: const BoxDecoration(
                          border: Border(
                            bottom: BorderSide(
                              color: AppCommonTheme.dividerColor,
                              width: 1,
                            ),
                          ),
                        ),
                      ),
                    ),
                    Padding(
                      padding: const EdgeInsets.all(8),
                      child: Row(
                        mainAxisAlignment: MainAxisAlignment.spaceBetween,
                        children: const [
                          Text('Spam', style: TextStyle(color: Colors.white)),
                          Icon(
                            Icons.keyboard_arrow_right,
                            color: Colors.white,
                          )
                        ],
                      ),
                    ),
                  ],
                ),
              ),
            );
          },
        );
      },
    );
  }

  void showMuteBottomSheet() {
    showModalBottomSheet(
<<<<<<< HEAD
        backgroundColor: AppCommonTheme.backgroundColor,
        context: context,
        shape: const RoundedRectangleBorder(
          borderRadius: BorderRadius.vertical(
            top: Radius.circular(30),
          ),
        ),
        builder: (context) {
          return StatefulBuilder(
            builder: (BuildContext context, StateSetter setSheetState) {
              return DraggableScrollableSheet(
                initialChildSize: 0.85,
                minChildSize: 0.5,
                expand: false,
                builder:
                    (BuildContext context, ScrollController scrollController) {
                  return SingleChildScrollView(
                    child: Container(
                      margin:
                          EdgeInsets.symmetric(vertical: 16, horizontal: 12),
                      child: Column(
                        crossAxisAlignment: CrossAxisAlignment.center,
                        mainAxisAlignment: MainAxisAlignment.center,
                        children: [
                          Container(
                            padding: EdgeInsets.all(8),
                            child: Container(
                              padding: EdgeInsets.symmetric(vertical: 12),
                              child: Text(
                                'Mute this chat for',
                                style: TextStyle(
                                  color: Colors.white,
                                  fontWeight: FontWeight.bold,
                                  fontSize: 18,
                                ),
                              ),
                            ),
                          ),
                          ClipRRect(
                            borderRadius: BorderRadius.circular(6.33),
                            child: Container(
                              width: double.infinity,
                              decoration: BoxDecoration(
                                border: Border(
                                  bottom: BorderSide(
                                    color: AppCommonTheme.dividerColor,
                                    width: 1,
                                  ),
                                ),
                              ),
                            ),
                          ),
                          Padding(
                            padding: const EdgeInsets.all(8),
                            child: Container(
                              padding: EdgeInsets.symmetric(vertical: 8),
                              child: Text(
                                '1 Hour',
                                style: TextStyle(color: Colors.white),
                              ),
                            ),
                          ),
                          ClipRRect(
                            borderRadius: BorderRadius.circular(6.33),
                            child: Container(
                              width: double.infinity,
                              decoration: BoxDecoration(
                                border: Border(
                                  bottom: BorderSide(
                                    color: AppCommonTheme.dividerColor,
                                    width: 1,
                                  ),
                                ),
                              ),
                            ),
                          ),
                          Padding(
                            padding: const EdgeInsets.all(8),
                            child: Container(
                              padding: EdgeInsets.symmetric(vertical: 8),
                              child: Text(
                                '8 Hours',
                                style: TextStyle(color: Colors.white),
                              ),
                            ),
=======
      backgroundColor: AppCommonTheme.backgroundColor,
      context: context,
      shape: const RoundedRectangleBorder(
        borderRadius: BorderRadius.vertical(top: Radius.circular(30)),
      ),
      builder: (context) {
        return StatefulBuilder(
          builder: (
            BuildContext context,
            StateSetter setSheetState,
          ) =>
              DraggableScrollableSheet(
            initialChildSize: 0.85,
            minChildSize: 0.5,
            expand: false,
            builder: (
              BuildContext context,
              ScrollController scrollController,
            ) =>
                SingleChildScrollView(
              child: Container(
                margin: const EdgeInsets.symmetric(
                  vertical: 16,
                  horizontal: 12,
                ),
                child: Column(
                  crossAxisAlignment: CrossAxisAlignment.center,
                  mainAxisAlignment: MainAxisAlignment.center,
                  children: [
                    Container(
                      padding: const EdgeInsets.all(8),
                      child: Container(
                        padding: const EdgeInsets.symmetric(vertical: 12),
                        child: const Text(
                          'Mute this chat for',
                          style: TextStyle(
                            color: Colors.white,
                            fontWeight: FontWeight.bold,
                            fontSize: 18,
>>>>>>> 560dc2af
                          ),
                        ),
                      ),
                    ),
                    ClipRRect(
                      borderRadius: BorderRadius.circular(6.33),
                      child: Container(
                        width: double.infinity,
                        decoration: const BoxDecoration(
                          border: Border(
                            bottom: BorderSide(
                              color: AppCommonTheme.dividerColor,
                              width: 1,
                            ),
                          ),
<<<<<<< HEAD
                          Padding(
                            padding: const EdgeInsets.all(8),
                            child: Container(
                              padding: EdgeInsets.symmetric(vertical: 8),
                              child: Text(
                                '1 Day',
                                style: TextStyle(color: Colors.white),
                              ),
=======
                        ),
                      ),
                    ),
                    Padding(
                      padding: const EdgeInsets.all(8),
                      child: Container(
                        padding: const EdgeInsets.symmetric(vertical: 8),
                        child: const Text(
                          '1 Hour',
                          style: TextStyle(color: Colors.white),
                        ),
                      ),
                    ),
                    ClipRRect(
                      borderRadius: BorderRadius.circular(6.33),
                      child: Container(
                        width: double.infinity,
                        decoration: const BoxDecoration(
                          border: Border(
                            bottom: BorderSide(
                              color: AppCommonTheme.dividerColor,
                              width: 1,
>>>>>>> 560dc2af
                            ),
                          ),
                        ),
                      ),
                    ),
                    Padding(
                      padding: const EdgeInsets.all(8),
                      child: Container(
                        padding: const EdgeInsets.symmetric(vertical: 8),
                        child: const Text(
                          '8 Hours',
                          style: TextStyle(color: Colors.white),
                        ),
                      ),
                    ),
                    ClipRRect(
                      borderRadius: BorderRadius.circular(6.33),
                      child: Container(
                        width: double.infinity,
                        decoration: const BoxDecoration(
                          border: Border(
                            bottom: BorderSide(
                              color: AppCommonTheme.dividerColor,
                              width: 1,
                            ),
                          ),
<<<<<<< HEAD
                          Padding(
                            padding: const EdgeInsets.all(8),
                            child: Container(
                              padding: EdgeInsets.symmetric(vertical: 8),
                              child: Text(
                                '1 Week',
                                style: TextStyle(color: Colors.white),
                              ),
=======
                        ),
                      ),
                    ),
                    Padding(
                      padding: const EdgeInsets.all(8),
                      child: Container(
                        padding: const EdgeInsets.symmetric(vertical: 8),
                        child: const Text(
                          '1 Day',
                          style: TextStyle(color: Colors.white),
                        ),
                      ),
                    ),
                    ClipRRect(
                      borderRadius: BorderRadius.circular(6.33),
                      child: Container(
                        width: double.infinity,
                        decoration: const BoxDecoration(
                          border: Border(
                            bottom: BorderSide(
                              color: AppCommonTheme.dividerColor,
                              width: 1,
>>>>>>> 560dc2af
                            ),
                          ),
                        ),
                      ),
                    ),
                    Padding(
                      padding: const EdgeInsets.all(8),
                      child: Container(
                        padding: const EdgeInsets.symmetric(vertical: 8),
                        child: const Text(
                          '1 Week',
                          style: TextStyle(color: Colors.white),
                        ),
                      ),
                    ),
                    ClipRRect(
                      borderRadius: BorderRadius.circular(6.33),
                      child: Container(
                        width: double.infinity,
                        decoration: const BoxDecoration(
                          border: Border(
                            bottom: BorderSide(
                              color: AppCommonTheme.dividerColor,
                              width: 1,
                            ),
                          ),
<<<<<<< HEAD
                          GestureDetector(
                            onTap: () {
                              Navigator.of(context).pop();
                            },
                            child: Padding(
                              padding: const EdgeInsets.all(8),
                              child: Container(
                                padding: EdgeInsets.symmetric(vertical: 8),
                                child: Text(
                                  'Always',
                                  style: TextStyle(color: Colors.white),
                                ),
                              ),
                            ),
=======
                        ),
                      ),
                    ),
                    GestureDetector(
                      onTap: () {
                        Navigator.of(context).pop();
                      },
                      child: Padding(
                        padding: const EdgeInsets.all(8),
                        child: Container(
                          padding: const EdgeInsets.symmetric(vertical: 8),
                          child: const Text(
                            'Always',
                            style: TextStyle(color: Colors.white),
>>>>>>> 560dc2af
                          ),
                        ),
                      ),
                    ),
                    ClipRRect(
                      borderRadius: BorderRadius.circular(6.33),
                      child: Container(
                        width: double.infinity,
                        decoration: const BoxDecoration(
                          border: Border(
                            bottom: BorderSide(
                              color: AppCommonTheme.dividerColor,
                              width: 1,
                            ),
                          ),
<<<<<<< HEAD
                          GestureDetector(
                            onTap: () {
                              Navigator.of(context).pop();
                            },
                            child: Padding(
                              padding: const EdgeInsets.all(8),
                              child: Container(
                                padding: EdgeInsets.symmetric(vertical: 8),
                                child: Text(
                                  'Cancel',
                                  style: TextStyle(color: Colors.white),
                                ),
                              ),
                            ),
=======
                        ),
                      ),
                    ),
                    GestureDetector(
                      onTap: () {
                        Navigator.of(context).pop();
                      },
                      child: Padding(
                        padding: const EdgeInsets.all(8),
                        child: Container(
                          padding: const EdgeInsets.symmetric(vertical: 8),
                          child: const Text(
                            'Cancel',
                            style: TextStyle(color: Colors.white),
>>>>>>> 560dc2af
                          ),
                        ),
                      ),
                    ),
                  ],
                ),
              ),
            ),
          ),
        );
      },
    );
  }
}<|MERGE_RESOLUTION|>--- conflicted
+++ resolved
@@ -368,16 +368,11 @@
                           },
                           child: Container(
                             alignment: Alignment.centerLeft,
-<<<<<<< HEAD
-                            padding: EdgeInsets.only(bottom: 12, left: 16),
-                            child: Text(
-=======
                             padding: const EdgeInsets.only(
                               bottom: 12,
                               left: 16,
                             ),
                             child: const Text(
->>>>>>> 560dc2af
                               'Create Room Invite',
                               style: TextStyle(color: Colors.red),
                             ),
@@ -516,11 +511,7 @@
               visible: widget.isGroup,
               child: Container(
                 alignment: Alignment.centerLeft,
-<<<<<<< HEAD
-                padding: EdgeInsets.all(16),
-=======
                 padding: const EdgeInsets.all(16),
->>>>>>> 560dc2af
                 child: FutureBuilder<FfiListMember>(
                   future: widget.room.activeMembers(),
                   builder: (
@@ -530,22 +521,14 @@
                     if (snapshot.hasData) {
                       return Text(
                         '${snapshot.requireData.length} ${AppLocalizations.of(context)!.members}',
-<<<<<<< HEAD
-                        style: TextStyle(
-=======
                         style: const TextStyle(
->>>>>>> 560dc2af
                           color: Colors.white,
                           fontSize: 16.0,
                           fontWeight: FontWeight.bold,
                         ),
                       );
                     } else {
-<<<<<<< HEAD
-                      return SizedBox(
-=======
                       return const SizedBox(
->>>>>>> 560dc2af
                         height: 15,
                         width: 15,
                         child: CircularProgressIndicator(
@@ -571,13 +554,8 @@
                     shrinkWrap: true,
                     physics: const NeverScrollableScrollPhysics(),
                     itemBuilder: (context, index) {
-<<<<<<< HEAD
-                      return Padding(
-                        padding: const EdgeInsets.all(12),
-=======
                       return const Padding(
                         padding: EdgeInsets.all(12),
->>>>>>> 560dc2af
                         child: GroupMember(name: 'Ronaldo', isAdmin: true),
                       );
                     },
@@ -922,93 +900,6 @@
 
   void showMuteBottomSheet() {
     showModalBottomSheet(
-<<<<<<< HEAD
-        backgroundColor: AppCommonTheme.backgroundColor,
-        context: context,
-        shape: const RoundedRectangleBorder(
-          borderRadius: BorderRadius.vertical(
-            top: Radius.circular(30),
-          ),
-        ),
-        builder: (context) {
-          return StatefulBuilder(
-            builder: (BuildContext context, StateSetter setSheetState) {
-              return DraggableScrollableSheet(
-                initialChildSize: 0.85,
-                minChildSize: 0.5,
-                expand: false,
-                builder:
-                    (BuildContext context, ScrollController scrollController) {
-                  return SingleChildScrollView(
-                    child: Container(
-                      margin:
-                          EdgeInsets.symmetric(vertical: 16, horizontal: 12),
-                      child: Column(
-                        crossAxisAlignment: CrossAxisAlignment.center,
-                        mainAxisAlignment: MainAxisAlignment.center,
-                        children: [
-                          Container(
-                            padding: EdgeInsets.all(8),
-                            child: Container(
-                              padding: EdgeInsets.symmetric(vertical: 12),
-                              child: Text(
-                                'Mute this chat for',
-                                style: TextStyle(
-                                  color: Colors.white,
-                                  fontWeight: FontWeight.bold,
-                                  fontSize: 18,
-                                ),
-                              ),
-                            ),
-                          ),
-                          ClipRRect(
-                            borderRadius: BorderRadius.circular(6.33),
-                            child: Container(
-                              width: double.infinity,
-                              decoration: BoxDecoration(
-                                border: Border(
-                                  bottom: BorderSide(
-                                    color: AppCommonTheme.dividerColor,
-                                    width: 1,
-                                  ),
-                                ),
-                              ),
-                            ),
-                          ),
-                          Padding(
-                            padding: const EdgeInsets.all(8),
-                            child: Container(
-                              padding: EdgeInsets.symmetric(vertical: 8),
-                              child: Text(
-                                '1 Hour',
-                                style: TextStyle(color: Colors.white),
-                              ),
-                            ),
-                          ),
-                          ClipRRect(
-                            borderRadius: BorderRadius.circular(6.33),
-                            child: Container(
-                              width: double.infinity,
-                              decoration: BoxDecoration(
-                                border: Border(
-                                  bottom: BorderSide(
-                                    color: AppCommonTheme.dividerColor,
-                                    width: 1,
-                                  ),
-                                ),
-                              ),
-                            ),
-                          ),
-                          Padding(
-                            padding: const EdgeInsets.all(8),
-                            child: Container(
-                              padding: EdgeInsets.symmetric(vertical: 8),
-                              child: Text(
-                                '8 Hours',
-                                style: TextStyle(color: Colors.white),
-                              ),
-                            ),
-=======
       backgroundColor: AppCommonTheme.backgroundColor,
       context: context,
       shape: const RoundedRectangleBorder(
@@ -1048,7 +939,6 @@
                             color: Colors.white,
                             fontWeight: FontWeight.bold,
                             fontSize: 18,
->>>>>>> 560dc2af
                           ),
                         ),
                       ),
@@ -1064,16 +954,6 @@
                               width: 1,
                             ),
                           ),
-<<<<<<< HEAD
-                          Padding(
-                            padding: const EdgeInsets.all(8),
-                            child: Container(
-                              padding: EdgeInsets.symmetric(vertical: 8),
-                              child: Text(
-                                '1 Day',
-                                style: TextStyle(color: Colors.white),
-                              ),
-=======
                         ),
                       ),
                     ),
@@ -1096,7 +976,6 @@
                             bottom: BorderSide(
                               color: AppCommonTheme.dividerColor,
                               width: 1,
->>>>>>> 560dc2af
                             ),
                           ),
                         ),
@@ -1123,16 +1002,6 @@
                               width: 1,
                             ),
                           ),
-<<<<<<< HEAD
-                          Padding(
-                            padding: const EdgeInsets.all(8),
-                            child: Container(
-                              padding: EdgeInsets.symmetric(vertical: 8),
-                              child: Text(
-                                '1 Week',
-                                style: TextStyle(color: Colors.white),
-                              ),
-=======
                         ),
                       ),
                     ),
@@ -1155,7 +1024,6 @@
                             bottom: BorderSide(
                               color: AppCommonTheme.dividerColor,
                               width: 1,
->>>>>>> 560dc2af
                             ),
                           ),
                         ),
@@ -1182,22 +1050,6 @@
                               width: 1,
                             ),
                           ),
-<<<<<<< HEAD
-                          GestureDetector(
-                            onTap: () {
-                              Navigator.of(context).pop();
-                            },
-                            child: Padding(
-                              padding: const EdgeInsets.all(8),
-                              child: Container(
-                                padding: EdgeInsets.symmetric(vertical: 8),
-                                child: Text(
-                                  'Always',
-                                  style: TextStyle(color: Colors.white),
-                                ),
-                              ),
-                            ),
-=======
                         ),
                       ),
                     ),
@@ -1212,7 +1064,6 @@
                           child: const Text(
                             'Always',
                             style: TextStyle(color: Colors.white),
->>>>>>> 560dc2af
                           ),
                         ),
                       ),
@@ -1228,22 +1079,6 @@
                               width: 1,
                             ),
                           ),
-<<<<<<< HEAD
-                          GestureDetector(
-                            onTap: () {
-                              Navigator.of(context).pop();
-                            },
-                            child: Padding(
-                              padding: const EdgeInsets.all(8),
-                              child: Container(
-                                padding: EdgeInsets.symmetric(vertical: 8),
-                                child: Text(
-                                  'Cancel',
-                                  style: TextStyle(color: Colors.white),
-                                ),
-                              ),
-                            ),
-=======
                         ),
                       ),
                     ),
@@ -1258,7 +1093,6 @@
                           child: const Text(
                             'Cancel',
                             style: TextStyle(color: Colors.white),
->>>>>>> 560dc2af
                           ),
                         ),
                       ),
