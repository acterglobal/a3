import 'dart:math';
import 'dart:ui';

import 'package:effektio/common/store/MockData.dart';
import 'package:effektio/common/store/themes/SeperatedThemes.dart';
import 'package:effektio/controllers/chat_list_controller.dart';
import 'package:effektio/controllers/chat_room_controller.dart';
import 'package:effektio/widgets/ChatListItem.dart';
import 'package:effektio/widgets/InviteInfoWidget.dart';
import 'package:effektio_flutter_sdk/effektio_flutter_sdk_ffi.dart'
    show Client, UserId;
import 'package:flutter/material.dart';
import 'package:flutter_gen/gen_l10n/app_localizations.dart';
import 'package:flutter_svg/flutter_svg.dart';
import 'package:get/get.dart';
import 'package:implicitly_animated_reorderable_list/implicitly_animated_reorderable_list.dart';
import 'package:implicitly_animated_reorderable_list/transitions.dart';
import 'package:themed/themed.dart';

class ChatOverview extends StatefulWidget {
  final Client client;

  const ChatOverview({Key? key, required this.client}) : super(key: key);

  @override
  State<ChatOverview> createState() => _ChatOverviewState();
}

class _ChatOverviewState extends State<ChatOverview> {
  late int _countInvites;
  final Random _random = Random();

  @override
  void initState() {
    super.initState();
    //setting random invites
<<<<<<< HEAD
    _countInvites = _random.nextInt(5) + 1;
    Get.put(ChatListController(client: widget.client));
    widget.client.userId().then((UserId uid) {
      String userId = uid.toString();
      Get.put(ChatRoomController(client: widget.client, userId: userId));
    });
=======
    countInvites = random.nextInt(5) + 1;
    setState(() => userId = widget.client.userId().toString());
    Get.put(ChatListController(client: widget.client));
>>>>>>> 7204bc83
  }

  @override
  Widget build(BuildContext context) {
    return Scaffold(
      body: CustomScrollView(
        physics: const BouncingScrollPhysics(),
        slivers: [
          SliverAppBar(
            leading: TextButton(
              onPressed: () {},
              child: Container(
                margin: const EdgeInsets.only(right: 15),
                child: Text(
                  AppLocalizations.of(context)!.select,
                  style:
                      ChatTheme01.chatTitleStyle + AppCommonTheme.primaryColor,
                ),
              ),
            ),
            leadingWidth: 100,
            actions: [
              IconButton(
                onPressed: () {},
                padding: const EdgeInsets.only(right: 10),
                icon: SvgPicture.asset(
                  'assets/images/edit.svg',
                  color: AppCommonTheme.svgIconColor,
                  width: 20,
                  height: 20,
                ),
              ),
            ],
          ),
          SliverToBoxAdapter(
            child: Column(
              crossAxisAlignment: CrossAxisAlignment.start,
              children: <Widget>[
                Container(
                  margin: const EdgeInsets.only(left: 18),
                  child: Text(
                    AppLocalizations.of(context)!.chat,
                    style: AppCommonTheme.appBarTitleStyle,
                  ),
                ),
                const SizedBox(height: 10),
                Column(
                  mainAxisSize: MainAxisSize.min,
                  children: [
                    Container(
                      alignment: Alignment.topLeft,
                      padding: const EdgeInsets.only(left: 18),
                      child: Text(
                        AppLocalizations.of(context)!.invites,
                        style: AppCommonTheme.appBarTitleStyle
                            .copyWith(fontSize: 16),
                      ),
                    ),
                    const SizedBox(height: 10),
                    widget.client.isGuest()
                        ? const SizedBox()
                        : GetBuilder<ChatListController>(
                            id: 'chatlist',
                            builder: (ChatListController controller) {
                              return _buildJoinedList(context, controller);
                            },
                          ),
                  ],
                ),
              ],
            ),
          ),
        ],
      ),
    );
  }

  Widget _buildInvitedItem(BuildContext context, int index) {
    return InviteInfoWidget(
      avatarColor: Colors.white,
      inviter: inviters[_random.nextInt(inviters.length)],
      groupName: groups[_random.nextInt(groups.length)],
    );
  }

<<<<<<< HEAD
  Widget _buildJoinedList(BuildContext context, ChatListController controller) {
    if (!controller.initialLoaded) {
=======
  Widget buildJoinedList(BuildContext context, ChatListController controller) {
    if (controller.initialLoaded) {
      return ImplicitlyAnimatedReorderableList<RoomItem>(
        header: ListView.builder(
          physics: const NeverScrollableScrollPhysics(),
          shrinkWrap: true,
          itemCount: countInvites,
          itemBuilder: buildInvitedItem,
        ),
        items: controller.roomItems,
        areItemsTheSame: (a, b) =>
            a.conversation.getRoomId() == b.conversation.getRoomId(),
        // Remember to update the underlying data when the list has been reordered.
        onReorderFinished: (item, from, to, newItems) =>
            controller.moveItem(from, to),
        itemBuilder: (context, itemAnimation, item, index) => Reorderable(
          key: UniqueKey(),
          builder: (context, dragAnimation, inDrag) {
            final t = dragAnimation.value;
            final elevation = lerpDouble(0, 8, t);
            final color =
                Color.lerp(Colors.white, Colors.white.withOpacity(0.8), t);
            return SizeFadeTransition(
              sizeFraction: 0.7,
              curve: Curves.easeInOut,
              animation: itemAnimation,
              child: Material(
                color: color,
                elevation: elevation ?? 0.0,
                type: MaterialType.transparency,
                child: ChatListItem(
                  room: item.conversation,
                  userId: userId,
                  latestMessage: item.latestMessage,
                ),
              ),
            );
          },
        ),
        removeItemBuilder: (context, animation, item) => Reorderable(
          key: UniqueKey(),
          builder: (context, animation, inDrag) {
            return FadeTransition(
              opacity: animation,
              child: ChatListItem(
                room: item.conversation,
                userId: userId,
                latestMessage: item.latestMessage,
              ),
            );
          },
        ),
        updateItemBuilder: (context, itemAnimation, item) => Reorderable(
          key: UniqueKey(),
          builder: (context, dragAnimation, inDrag) {
            final t = dragAnimation.value;
            final elevation = lerpDouble(0, 8, t);
            final color =
                Color.lerp(Colors.white, Colors.white.withOpacity(0.8), t);
            return SizeFadeTransition(
              sizeFraction: 0.7,
              curve: Curves.easeInOut,
              animation: itemAnimation,
              child: Material(
                color: color,
                elevation: elevation ?? 0.0,
                type: MaterialType.transparency,
                child: ChatListItem(
                  room: item.conversation,
                  userId: userId,
                  latestMessage: item.latestMessage,
                ),
              ),
            );
          },
        ),
        scrollDirection: Axis.vertical,
        shrinkWrap: true,
      );
    } else {
>>>>>>> 7204bc83
      return Center(
        child: Container(
          height: MediaQuery.of(context).size.height,
          width: MediaQuery.of(context).size.width,
          color: AppCommonTheme.backgroundColor,
          child: Text(
            AppLocalizations.of(context)!.loadingConvo,
            style: ChatTheme01.emptyMsgTitle,
          ),
        ),
      );
    }
    return ImplicitlyAnimatedReorderableList<RoomItem>(
      header: ListView.builder(
        physics: const NeverScrollableScrollPhysics(),
        shrinkWrap: true,
        itemCount: _countInvites,
        itemBuilder: _buildInvitedItem,
      ),
      items: controller.roomItems,
      areItemsTheSame: (a, b) =>
          a.conversation.getRoomId() == b.conversation.getRoomId(),
      // Remember to update the underlying data when the list has been reordered.
      onReorderFinished: (item, from, to, newItems) =>
          controller.moveItem(from, to),
      itemBuilder: (context, itemAnimation, item, index) => Reorderable(
        key: UniqueKey(),
        builder: (context, dragAnimation, inDrag) {
          final t = dragAnimation.value;
          final elevation = lerpDouble(0, 8, t);
          final color =
              Color.lerp(Colors.white, Colors.white.withOpacity(0.8), t);
          return SizeFadeTransition(
            sizeFraction: 0.7,
            curve: Curves.easeInOut,
            animation: itemAnimation,
            child: Material(
              color: color,
              elevation: elevation ?? 0.0,
              type: MaterialType.transparency,
              child: ChatListItem(
                room: item.conversation,
                latestMessage: item.latestMessage,
              ),
            ),
          );
        },
      ),
      removeItemBuilder: (context, animation, item) => Reorderable(
        key: UniqueKey(),
        builder: (context, animation, inDrag) {
          return FadeTransition(
            opacity: animation,
            child: ChatListItem(
              room: item.conversation,
              latestMessage: item.latestMessage,
            ),
          );
        },
      ),
      updateItemBuilder: (context, itemAnimation, item) => Reorderable(
        key: UniqueKey(),
        builder: (context, dragAnimation, inDrag) {
          final t = dragAnimation.value;
          final elevation = lerpDouble(0, 8, t);
          final color =
              Color.lerp(Colors.white, Colors.white.withOpacity(0.8), t);
          return SizeFadeTransition(
            sizeFraction: 0.7,
            curve: Curves.easeInOut,
            animation: itemAnimation,
            child: Material(
              color: color,
              elevation: elevation ?? 0.0,
              type: MaterialType.transparency,
              child: ChatListItem(
                room: item.conversation,
                latestMessage: item.latestMessage,
              ),
            ),
          );
        },
      ),
      scrollDirection: Axis.vertical,
      shrinkWrap: true,
    );
  }
}<|MERGE_RESOLUTION|>--- conflicted
+++ resolved
@@ -7,8 +7,7 @@
 import 'package:effektio/controllers/chat_room_controller.dart';
 import 'package:effektio/widgets/ChatListItem.dart';
 import 'package:effektio/widgets/InviteInfoWidget.dart';
-import 'package:effektio_flutter_sdk/effektio_flutter_sdk_ffi.dart'
-    show Client, UserId;
+import 'package:effektio_flutter_sdk/effektio_flutter_sdk_ffi.dart' show Client;
 import 'package:flutter/material.dart';
 import 'package:flutter_gen/gen_l10n/app_localizations.dart';
 import 'package:flutter_svg/flutter_svg.dart';
@@ -34,18 +33,10 @@
   void initState() {
     super.initState();
     //setting random invites
-<<<<<<< HEAD
     _countInvites = _random.nextInt(5) + 1;
     Get.put(ChatListController(client: widget.client));
-    widget.client.userId().then((UserId uid) {
-      String userId = uid.toString();
-      Get.put(ChatRoomController(client: widget.client, userId: userId));
-    });
-=======
-    countInvites = random.nextInt(5) + 1;
-    setState(() => userId = widget.client.userId().toString());
-    Get.put(ChatListController(client: widget.client));
->>>>>>> 7204bc83
+    String userId = widget.client.userId().toString();
+    Get.put(ChatRoomController(client: widget.client, userId: userId));
   }
 
   @override
@@ -131,91 +122,8 @@
     );
   }
 
-<<<<<<< HEAD
   Widget _buildJoinedList(BuildContext context, ChatListController controller) {
     if (!controller.initialLoaded) {
-=======
-  Widget buildJoinedList(BuildContext context, ChatListController controller) {
-    if (controller.initialLoaded) {
-      return ImplicitlyAnimatedReorderableList<RoomItem>(
-        header: ListView.builder(
-          physics: const NeverScrollableScrollPhysics(),
-          shrinkWrap: true,
-          itemCount: countInvites,
-          itemBuilder: buildInvitedItem,
-        ),
-        items: controller.roomItems,
-        areItemsTheSame: (a, b) =>
-            a.conversation.getRoomId() == b.conversation.getRoomId(),
-        // Remember to update the underlying data when the list has been reordered.
-        onReorderFinished: (item, from, to, newItems) =>
-            controller.moveItem(from, to),
-        itemBuilder: (context, itemAnimation, item, index) => Reorderable(
-          key: UniqueKey(),
-          builder: (context, dragAnimation, inDrag) {
-            final t = dragAnimation.value;
-            final elevation = lerpDouble(0, 8, t);
-            final color =
-                Color.lerp(Colors.white, Colors.white.withOpacity(0.8), t);
-            return SizeFadeTransition(
-              sizeFraction: 0.7,
-              curve: Curves.easeInOut,
-              animation: itemAnimation,
-              child: Material(
-                color: color,
-                elevation: elevation ?? 0.0,
-                type: MaterialType.transparency,
-                child: ChatListItem(
-                  room: item.conversation,
-                  userId: userId,
-                  latestMessage: item.latestMessage,
-                ),
-              ),
-            );
-          },
-        ),
-        removeItemBuilder: (context, animation, item) => Reorderable(
-          key: UniqueKey(),
-          builder: (context, animation, inDrag) {
-            return FadeTransition(
-              opacity: animation,
-              child: ChatListItem(
-                room: item.conversation,
-                userId: userId,
-                latestMessage: item.latestMessage,
-              ),
-            );
-          },
-        ),
-        updateItemBuilder: (context, itemAnimation, item) => Reorderable(
-          key: UniqueKey(),
-          builder: (context, dragAnimation, inDrag) {
-            final t = dragAnimation.value;
-            final elevation = lerpDouble(0, 8, t);
-            final color =
-                Color.lerp(Colors.white, Colors.white.withOpacity(0.8), t);
-            return SizeFadeTransition(
-              sizeFraction: 0.7,
-              curve: Curves.easeInOut,
-              animation: itemAnimation,
-              child: Material(
-                color: color,
-                elevation: elevation ?? 0.0,
-                type: MaterialType.transparency,
-                child: ChatListItem(
-                  room: item.conversation,
-                  userId: userId,
-                  latestMessage: item.latestMessage,
-                ),
-              ),
-            );
-          },
-        ),
-        scrollDirection: Axis.vertical,
-        shrinkWrap: true,
-      );
-    } else {
->>>>>>> 7204bc83
       return Center(
         child: Container(
           height: MediaQuery.of(context).size.height,
