--- conflicted
+++ resolved
@@ -205,15 +205,10 @@
           );
         }
         return ImplicitlyAnimatedReorderableList<JoinedRoom>(
-<<<<<<< HEAD
-          header: buildListHeader(context),
+          header: _ListHeader(client: client),
           items: controller.showSearch
               ? controller.searchData
               : controller.joinedRooms,
-=======
-          header: _ListHeader(client: client),
-          items: controller.joinedRooms,
->>>>>>> fe3d5524
           areItemsTheSame: (a, b) =>
               a.conversation.getRoomId() == b.conversation.getRoomId(),
           // Remember to update the underlying data when the list has been reordered.
