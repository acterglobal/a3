import 'dart:math';
import 'dart:ui';

import 'package:effektio/common/store/MockData.dart';
import 'package:effektio/common/store/themes/SeperatedThemes.dart';
import 'package:effektio/controllers/chat_list_controller.dart';
import 'package:effektio/controllers/chat_room_controller.dart';
import 'package:effektio/widgets/ChatListItem.dart';
import 'package:effektio/widgets/InviteInfoWidget.dart';
import 'package:effektio_flutter_sdk/effektio_flutter_sdk_ffi.dart'
    show Client, UserId;
import 'package:flutter/material.dart';
import 'package:flutter_gen/gen_l10n/app_localizations.dart';
import 'package:flutter_svg/flutter_svg.dart';
import 'package:get/get.dart';
import 'package:implicitly_animated_reorderable_list/implicitly_animated_reorderable_list.dart';
import 'package:implicitly_animated_reorderable_list/transitions.dart';
import 'package:themed/themed.dart';

class ChatOverview extends StatefulWidget {
  const ChatOverview({Key? key, required this.client}) : super(key: key);

  final Client client;

  @override
  State<ChatOverview> createState() => _ChatOverviewState();
}

class _ChatOverviewState extends State<ChatOverview> {
<<<<<<< HEAD
  late int countInvites;
=======
  late String user;
  late int countInvites;
  String userId = '';
>>>>>>> 560dc2af
  Random random = Random();

  @override
  void initState() {
    super.initState();
    //setting random invites
    countInvites = random.nextInt(5) + 1;
    Get.put(ChatListController(client: widget.client));
    widget.client.userId().then((UserId uid) {
      String userId = uid.toString();
      Get.put(ChatRoomController(client: widget.client, userId: userId));
    });
  }

  @override
  void dispose() {
    Get.delete<ChatRoomController>();
    Get.delete<ChatListController>();
    super.dispose();
  }

  @override
  Widget build(BuildContext context) {
    return Scaffold(
      body: CustomScrollView(
        physics: const BouncingScrollPhysics(),
        slivers: [
          SliverAppBar(
            leading: TextButton(
              onPressed: () {},
              child: Container(
                margin: const EdgeInsets.only(right: 15),
                child: Text(
                  AppLocalizations.of(context)!.select,
                  style:
                      ChatTheme01.chatTitleStyle + AppCommonTheme.primaryColor,
                ),
              ),
            ),
            leadingWidth: 100,
            actions: [
              IconButton(
                onPressed: () {},
                padding: const EdgeInsets.only(right: 10),
                icon: SvgPicture.asset(
                  'assets/images/edit.svg',
                  color: AppCommonTheme.svgIconColor,
                  width: 20,
                  height: 20,
                ),
              ),
            ],
          ),
          SliverToBoxAdapter(
            child: Column(
              crossAxisAlignment: CrossAxisAlignment.start,
              children: <Widget>[
                Container(
                  margin: const EdgeInsets.only(left: 18),
                  child: Text(
                    AppLocalizations.of(context)!.chat,
                    style: AppCommonTheme.appBarTitleStyle,
                  ),
                ),
                const SizedBox(height: 10),
                Column(
                  mainAxisSize: MainAxisSize.min,
                  children: [
                    Container(
                      alignment: Alignment.topLeft,
                      padding: const EdgeInsets.only(left: 18),
                      child: Text(
                        AppLocalizations.of(context)!.invites,
                        style: AppCommonTheme.appBarTitleStyle
                            .copyWith(fontSize: 16),
                      ),
                    ),
                    const SizedBox(height: 10),
                    widget.client.isGuest()
                        ? const SizedBox()
                        : GetBuilder<ChatListController>(
                            id: 'chatlist',
                            builder: (ChatListController controller) {
                              return buildJoinedList(context, controller);
                            },
                          ),
                  ],
                ),
              ],
            ),
          ),
        ],
      ),
    );
  }

  Widget buildInvitedItem(BuildContext context, int index) {
    return InviteInfoWidget(
      avatarColor: Colors.white,
      inviter: inviters[random.nextInt(inviters.length)],
      groupName: groups[random.nextInt(groups.length)],
    );
  }

  Widget buildJoinedList(BuildContext context, ChatListController controller) {
    if (controller.initialLoaded) {
      return ImplicitlyAnimatedReorderableList<RoomItem>(
        header: ListView.builder(
          physics: const NeverScrollableScrollPhysics(),
          shrinkWrap: true,
          itemCount: countInvites,
          itemBuilder: buildInvitedItem,
        ),
        items: controller.roomItems,
        areItemsTheSame: (a, b) =>
            a.conversation.getRoomId() == b.conversation.getRoomId(),
        // Remember to update the underlying data when the list has been reordered.
        onReorderFinished: (item, from, to, newItems) =>
            controller.moveItem(from, to),
        itemBuilder: (context, itemAnimation, item, index) => Reorderable(
          key: UniqueKey(),
          builder: (context, dragAnimation, inDrag) {
            final t = dragAnimation.value;
            final elevation = lerpDouble(0, 8, t);
            final color =
                Color.lerp(Colors.white, Colors.white.withOpacity(0.8), t);
            return SizeFadeTransition(
              sizeFraction: 0.7,
              curve: Curves.easeInOut,
              animation: itemAnimation,
              child: Material(
                color: color,
                elevation: elevation ?? 0.0,
                type: MaterialType.transparency,
                child: ChatListItem(
                  room: item.conversation,
                  latestMessage: item.latestMessage,
                  client: widget.client,
                ),
              ),
            );
          },
        ),
        removeItemBuilder: (context, animation, item) => Reorderable(
          key: UniqueKey(),
          builder: (context, animation, inDrag) {
            return FadeTransition(
              opacity: animation,
              child: ChatListItem(
                room: item.conversation,
                latestMessage: item.latestMessage,
                client: widget.client,
              ),
            );
          },
        ),
        updateItemBuilder: (context, itemAnimation, item) => Reorderable(
          key: UniqueKey(),
          builder: (context, dragAnimation, inDrag) {
            final t = dragAnimation.value;
            final elevation = lerpDouble(0, 8, t);
            final color =
                Color.lerp(Colors.white, Colors.white.withOpacity(0.8), t);
            return SizeFadeTransition(
              sizeFraction: 0.7,
              curve: Curves.easeInOut,
              animation: itemAnimation,
              child: Material(
                color: color,
                elevation: elevation ?? 0.0,
                type: MaterialType.transparency,
                child: ChatListItem(
                  room: item.conversation,
                  latestMessage: item.latestMessage,
                  client: widget.client,
                ),
              ),
            );
          },
        ),
        scrollDirection: Axis.vertical,
        shrinkWrap: true,
      );
    } else {
      return Center(
        child: Container(
          height: MediaQuery.of(context).size.height,
          width: MediaQuery.of(context).size.width,
          color: AppCommonTheme.backgroundColor,
          child: Text(
            AppLocalizations.of(context)!.loadingConvo,
            style: ChatTheme01.emptyMsgTitle,
          ),
        ),
      );
    }
  }
}<|MERGE_RESOLUTION|>--- conflicted
+++ resolved
@@ -27,13 +27,9 @@
 }
 
 class _ChatOverviewState extends State<ChatOverview> {
-<<<<<<< HEAD
-  late int countInvites;
-=======
   late String user;
   late int countInvites;
   String userId = '';
->>>>>>> 560dc2af
   Random random = Random();
 
   @override
