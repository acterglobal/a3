import 'dart:ui';

import 'package:effektio/common/store/themes/SeperatedThemes.dart';
import 'package:effektio/controllers/chat_list_controller.dart';
import 'package:effektio/widgets/ChatListItem.dart';
import 'package:effektio/widgets/InviteInfoWidget.dart';
import 'package:effektio_flutter_sdk/effektio_flutter_sdk_ffi.dart' show Client;
import 'package:flutter/material.dart';
import 'package:flutter_gen/gen_l10n/app_localizations.dart';
import 'package:flutter_svg/flutter_svg.dart';
import 'package:get/get.dart';
import 'package:implicitly_animated_reorderable_list/implicitly_animated_reorderable_list.dart';
import 'package:implicitly_animated_reorderable_list/transitions.dart';
import 'package:themed/themed.dart';

class ChatOverview extends StatefulWidget {
  final Client client;

  const ChatOverview({Key? key, required this.client}) : super(key: key);

  @override
  State<ChatOverview> createState() => _ChatOverviewState();
}

class _ChatOverviewState extends State<ChatOverview> {
<<<<<<< HEAD
  late int countInvites;
  final Random _random = Random();

  @override
  void initState() {
    super.initState();
    //setting random invites
    countInvites = _random.nextInt(5) + 1;
  }

=======
>>>>>>> 6bf720e7
  @override
  Widget build(BuildContext context) {
    return Scaffold(
      body: CustomScrollView(
        physics: const BouncingScrollPhysics(),
        slivers: [
          SliverAppBar(
            leading: TextButton(
              onPressed: () {},
              child: Container(
                margin: const EdgeInsets.only(right: 15),
                child: Text(
                  AppLocalizations.of(context)!.select,
                  style:
                      ChatTheme01.chatTitleStyle + AppCommonTheme.primaryColor,
                ),
              ),
            ),
            leadingWidth: 100,
            actions: [
              IconButton(
                onPressed: () {},
                padding: const EdgeInsets.only(right: 10),
                icon: SvgPicture.asset(
                  'assets/images/edit.svg',
                  color: AppCommonTheme.svgIconColor,
                  width: 20,
                  height: 20,
                ),
              ),
            ],
          ),
          SliverToBoxAdapter(
            child: Column(
              crossAxisAlignment: CrossAxisAlignment.start,
              children: <Widget>[
                Container(
                  margin: const EdgeInsets.only(left: 18),
                  child: Text(
                    AppLocalizations.of(context)!.chat,
                    style: AppCommonTheme.appBarTitleStyle,
                  ),
                ),
                const SizedBox(height: 10),
                _buildList(context),
              ],
            ),
          ),
        ],
      ),
    );
  }

  Widget _buildListHeader(BuildContext context) {
    return GetBuilder<ChatListController>(
      id: 'invited_list',
      builder: (ChatListController controller) {
        if (controller.invitations.isEmpty) {
          return const SizedBox();
        }
        return Column(
          mainAxisSize: MainAxisSize.min,
          children: [
            Container(
              alignment: Alignment.topLeft,
              padding: const EdgeInsets.only(left: 18),
              child: Text(
                AppLocalizations.of(context)!.invitedRooms,
                style: AppCommonTheme.appBarTitleStyle.copyWith(fontSize: 16),
              ),
            ),
            const SizedBox(height: 10),
            ListView.builder(
              physics: const NeverScrollableScrollPhysics(),
              shrinkWrap: true,
              itemCount: controller.invitations.length,
              itemBuilder: (BuildContext context, int index) {
                var event = controller.invitations[index];
                return InviteInfoWidget(
                  client: widget.client,
                  avatarColor: Colors.white,
                  inviter: event.sender(),
                  groupId: event.roomId(),
                  groupName: event.roomName(),
                );
              },
            ),
            Container(
              alignment: Alignment.topLeft,
              padding: const EdgeInsets.only(left: 18),
              child: Text(
                AppLocalizations.of(context)!.joinedRooms,
                style: AppCommonTheme.appBarTitleStyle.copyWith(fontSize: 16),
              ),
            ),
            const SizedBox(height: 10),
          ],
        );
      },
    );
  }

<<<<<<< HEAD
  Widget _buildJoinedList(BuildContext context, ChatListController controller) {
    if (controller.initialLoaded) {
      return ImplicitlyAnimatedReorderableList<RoomItem>(
        header: ListView.builder(
          physics: const NeverScrollableScrollPhysics(),
          shrinkWrap: true,
          itemCount: countInvites,
          itemBuilder: _buildInvitedItem,
        ),
        items: controller.roomItems,
        areItemsTheSame: (a, b) =>
            a.conversation.getRoomId() == b.conversation.getRoomId(),
        // Remember to update the underlying data when the list has been reordered.
        onReorderFinished: (item, from, to, newItems) =>
            controller.moveItem(from, to),
        itemBuilder: (context, itemAnimation, item, index) => Reorderable(
          key: UniqueKey(),
          builder: (context, dragAnimation, inDrag) {
            final t = dragAnimation.value;
            final elevation = lerpDouble(0, 8, t);
            final color =
                Color.lerp(Colors.white, Colors.white.withOpacity(0.8), t);
            return SizeFadeTransition(
              sizeFraction: 0.7,
              curve: Curves.easeInOut,
              animation: itemAnimation,
              child: Material(
                color: color,
                elevation: elevation ?? 0.0,
                type: MaterialType.transparency,
                child: GetBuilder<ChatListController>(
                  id: item.conversation.getRoomId(),
                  builder: (ChatListController listController) {
                    return ChatListItem(
                      key: Key(item.conversation.getRoomId()),
                      room: item.conversation,
                      latestMessage: item.latestMessage,
                      client: widget.client,
                      typingUsers: item.typingUsers,
                    );
                  },
                ),
              ),
            );
          },
        ),
        removeItemBuilder: (context, animation, item) => Reorderable(
          key: UniqueKey(),
          builder: (context, animation, inDrag) {
            return FadeTransition(
              opacity: animation,
              child: GetBuilder<ChatListController>(
                id: item.conversation.getRoomId(),
                builder: (ChatListController listController) {
                  return ChatListItem(
                    key: Key(item.conversation.getRoomId()),
                    room: item.conversation,
                    latestMessage: item.latestMessage,
                    client: widget.client,
                    typingUsers: item.typingUsers,
                  );
                },
              ),
            );
          },
        ),
        updateItemBuilder: (context, itemAnimation, item) => Reorderable(
          key: UniqueKey(),
          builder: (context, dragAnimation, inDrag) {
            final t = dragAnimation.value;
            final elevation = lerpDouble(0, 8, t);
            final color =
                Color.lerp(Colors.white, Colors.white.withOpacity(0.8), t);
            return SizeFadeTransition(
              sizeFraction: 0.7,
              curve: Curves.easeInOut,
              animation: itemAnimation,
              child: Material(
                color: color,
                elevation: elevation ?? 0.0,
                type: MaterialType.transparency,
                child: GetBuilder<ChatListController>(
                  id: item.conversation.getRoomId(),
                  builder: (ChatListController listController) {
                    return ChatListItem(
                      key: Key(item.conversation.getRoomId()),
                      room: item.conversation,
                      latestMessage: item.latestMessage,
                      client: widget.client,
                      typingUsers: item.typingUsers,
                    );
                  },
                ),
              ),
            );
          },
        ),
        scrollDirection: Axis.vertical,
        shrinkWrap: true,
      );
    } else {
      return Center(
        child: Container(
          height: MediaQuery.of(context).size.height,
          width: MediaQuery.of(context).size.width,
          color: AppCommonTheme.backgroundColor,
          child: Text(
            AppLocalizations.of(context)!.loadingConvo,
            style: ChatTheme01.emptyMsgTitle,
          ),
        ),
      );
    }
=======
  Widget _buildList(BuildContext context) {
    if (widget.client.isGuest()) {
      return const SizedBox();
    }
    return GetBuilder<ChatListController>(
      id: 'chatlist',
      builder: (ChatListController controller) {
        if (!controller.initialLoaded) {
          return Center(
            child: Container(
              height: MediaQuery.of(context).size.height,
              width: MediaQuery.of(context).size.width,
              color: AppCommonTheme.backgroundColor,
              child: Text(
                AppLocalizations.of(context)!.loadingConvo,
                style: ChatTheme01.emptyMsgTitle,
              ),
            ),
          );
        }
        return ImplicitlyAnimatedReorderableList<JoinedRoom>(
          header: _buildListHeader(context),
          items: controller.joinedRooms,
          areItemsTheSame: (a, b) =>
              a.conversation.getRoomId() == b.conversation.getRoomId(),
          // Remember to update the underlying data when the list has been reordered.
          onReorderFinished: (item, from, to, newItems) =>
              controller.moveItem(from, to),
          itemBuilder: (context, itemAnimation, item, index) => Reorderable(
            key: UniqueKey(),
            builder: (context, dragAnimation, inDrag) {
              final t = dragAnimation.value;
              final elevation = lerpDouble(0, 8, t);
              final color =
                  Color.lerp(Colors.white, Colors.white.withOpacity(0.8), t);
              return SizeFadeTransition(
                sizeFraction: 0.7,
                curve: Curves.easeInOut,
                animation: itemAnimation,
                child: Material(
                  color: color,
                  elevation: elevation ?? 0.0,
                  type: MaterialType.transparency,
                  child: ChatListItem(
                    client: widget.client,
                    room: item.conversation,
                    latestMessage: item.latestMessage,
                  ),
                ),
              );
            },
          ),
          removeItemBuilder: (context, animation, item) => Reorderable(
            key: UniqueKey(),
            builder: (context, animation, inDrag) {
              return FadeTransition(
                opacity: animation,
                child: ChatListItem(
                  client: widget.client,
                  room: item.conversation,
                  latestMessage: item.latestMessage,
                ),
              );
            },
          ),
          updateItemBuilder: (context, itemAnimation, item) => Reorderable(
            key: UniqueKey(),
            builder: (context, dragAnimation, inDrag) {
              final t = dragAnimation.value;
              final elevation = lerpDouble(0, 8, t);
              final color =
                  Color.lerp(Colors.white, Colors.white.withOpacity(0.8), t);
              return SizeFadeTransition(
                sizeFraction: 0.7,
                curve: Curves.easeInOut,
                animation: itemAnimation,
                child: Material(
                  color: color,
                  elevation: elevation ?? 0.0,
                  type: MaterialType.transparency,
                  child: ChatListItem(
                    client: widget.client,
                    room: item.conversation,
                    latestMessage: item.latestMessage,
                  ),
                ),
              );
            },
          ),
          scrollDirection: Axis.vertical,
          shrinkWrap: true,
        );
      },
    );
>>>>>>> 6bf720e7
  }
}<|MERGE_RESOLUTION|>--- conflicted
+++ resolved
@@ -23,19 +23,6 @@
 }
 
 class _ChatOverviewState extends State<ChatOverview> {
-<<<<<<< HEAD
-  late int countInvites;
-  final Random _random = Random();
-
-  @override
-  void initState() {
-    super.initState();
-    //setting random invites
-    countInvites = _random.nextInt(5) + 1;
-  }
-
-=======
->>>>>>> 6bf720e7
   @override
   Widget build(BuildContext context) {
     return Scaffold(
@@ -138,121 +125,6 @@
     );
   }
 
-<<<<<<< HEAD
-  Widget _buildJoinedList(BuildContext context, ChatListController controller) {
-    if (controller.initialLoaded) {
-      return ImplicitlyAnimatedReorderableList<RoomItem>(
-        header: ListView.builder(
-          physics: const NeverScrollableScrollPhysics(),
-          shrinkWrap: true,
-          itemCount: countInvites,
-          itemBuilder: _buildInvitedItem,
-        ),
-        items: controller.roomItems,
-        areItemsTheSame: (a, b) =>
-            a.conversation.getRoomId() == b.conversation.getRoomId(),
-        // Remember to update the underlying data when the list has been reordered.
-        onReorderFinished: (item, from, to, newItems) =>
-            controller.moveItem(from, to),
-        itemBuilder: (context, itemAnimation, item, index) => Reorderable(
-          key: UniqueKey(),
-          builder: (context, dragAnimation, inDrag) {
-            final t = dragAnimation.value;
-            final elevation = lerpDouble(0, 8, t);
-            final color =
-                Color.lerp(Colors.white, Colors.white.withOpacity(0.8), t);
-            return SizeFadeTransition(
-              sizeFraction: 0.7,
-              curve: Curves.easeInOut,
-              animation: itemAnimation,
-              child: Material(
-                color: color,
-                elevation: elevation ?? 0.0,
-                type: MaterialType.transparency,
-                child: GetBuilder<ChatListController>(
-                  id: item.conversation.getRoomId(),
-                  builder: (ChatListController listController) {
-                    return ChatListItem(
-                      key: Key(item.conversation.getRoomId()),
-                      room: item.conversation,
-                      latestMessage: item.latestMessage,
-                      client: widget.client,
-                      typingUsers: item.typingUsers,
-                    );
-                  },
-                ),
-              ),
-            );
-          },
-        ),
-        removeItemBuilder: (context, animation, item) => Reorderable(
-          key: UniqueKey(),
-          builder: (context, animation, inDrag) {
-            return FadeTransition(
-              opacity: animation,
-              child: GetBuilder<ChatListController>(
-                id: item.conversation.getRoomId(),
-                builder: (ChatListController listController) {
-                  return ChatListItem(
-                    key: Key(item.conversation.getRoomId()),
-                    room: item.conversation,
-                    latestMessage: item.latestMessage,
-                    client: widget.client,
-                    typingUsers: item.typingUsers,
-                  );
-                },
-              ),
-            );
-          },
-        ),
-        updateItemBuilder: (context, itemAnimation, item) => Reorderable(
-          key: UniqueKey(),
-          builder: (context, dragAnimation, inDrag) {
-            final t = dragAnimation.value;
-            final elevation = lerpDouble(0, 8, t);
-            final color =
-                Color.lerp(Colors.white, Colors.white.withOpacity(0.8), t);
-            return SizeFadeTransition(
-              sizeFraction: 0.7,
-              curve: Curves.easeInOut,
-              animation: itemAnimation,
-              child: Material(
-                color: color,
-                elevation: elevation ?? 0.0,
-                type: MaterialType.transparency,
-                child: GetBuilder<ChatListController>(
-                  id: item.conversation.getRoomId(),
-                  builder: (ChatListController listController) {
-                    return ChatListItem(
-                      key: Key(item.conversation.getRoomId()),
-                      room: item.conversation,
-                      latestMessage: item.latestMessage,
-                      client: widget.client,
-                      typingUsers: item.typingUsers,
-                    );
-                  },
-                ),
-              ),
-            );
-          },
-        ),
-        scrollDirection: Axis.vertical,
-        shrinkWrap: true,
-      );
-    } else {
-      return Center(
-        child: Container(
-          height: MediaQuery.of(context).size.height,
-          width: MediaQuery.of(context).size.width,
-          color: AppCommonTheme.backgroundColor,
-          child: Text(
-            AppLocalizations.of(context)!.loadingConvo,
-            style: ChatTheme01.emptyMsgTitle,
-          ),
-        ),
-      );
-    }
-=======
   Widget _buildList(BuildContext context) {
     if (widget.client.isGuest()) {
       return const SizedBox();
@@ -296,10 +168,17 @@
                   color: color,
                   elevation: elevation ?? 0.0,
                   type: MaterialType.transparency,
-                  child: ChatListItem(
-                    client: widget.client,
-                    room: item.conversation,
-                    latestMessage: item.latestMessage,
+                  child: GetBuilder<ChatListController>(
+                    id: item.conversation.getRoomId(),
+                    builder: (ChatListController listController) {
+                      return ChatListItem(
+                        key: Key(item.conversation.getRoomId()),
+                        room: item.conversation,
+                        latestMessage: item.latestMessage,
+                        client: widget.client,
+                        typingUsers: item.typingUsers,
+                      );
+                    },
                   ),
                 ),
               );
@@ -310,10 +189,17 @@
             builder: (context, animation, inDrag) {
               return FadeTransition(
                 opacity: animation,
-                child: ChatListItem(
-                  client: widget.client,
-                  room: item.conversation,
-                  latestMessage: item.latestMessage,
+                child: GetBuilder<ChatListController>(
+                  id: item.conversation.getRoomId(),
+                  builder: (ChatListController listController) {
+                    return ChatListItem(
+                      key: Key(item.conversation.getRoomId()),
+                      room: item.conversation,
+                      latestMessage: item.latestMessage,
+                      client: widget.client,
+                      typingUsers: item.typingUsers,
+                    );
+                  },
                 ),
               );
             },
@@ -333,10 +219,17 @@
                   color: color,
                   elevation: elevation ?? 0.0,
                   type: MaterialType.transparency,
-                  child: ChatListItem(
-                    client: widget.client,
-                    room: item.conversation,
-                    latestMessage: item.latestMessage,
+                  child: GetBuilder<ChatListController>(
+                    id: item.conversation.getRoomId(),
+                    builder: (ChatListController listController) {
+                      return ChatListItem(
+                        key: Key(item.conversation.getRoomId()),
+                        room: item.conversation,
+                        latestMessage: item.latestMessage,
+                        client: widget.client,
+                        typingUsers: item.typingUsers,
+                      );
+                    },
                   ),
                 ),
               );
@@ -347,6 +240,5 @@
         );
       },
     );
->>>>>>> 6bf720e7
   }
 }