--- conflicted
+++ resolved
@@ -155,10 +155,6 @@
                 ),
               ),
             ],
-<<<<<<< HEAD
-          );
-        },
-=======
           ),
           SliverToBoxAdapter(
             child: Column(
@@ -169,7 +165,6 @@
             ),
           ),
         ],
->>>>>>> 7264b853
       ),
     );
   }
