import 'dart:convert';
import 'dart:io';
import 'dart:math';

import 'package:cached_network_image/cached_network_image.dart';
import 'package:effektio/common/store/themes/ChatTheme.dart';
import 'package:effektio/common/store/themes/SeperatedThemes.dart';
import 'package:effektio/controllers/chat_list_controller.dart';
import 'package:effektio/controllers/chat_room_controller.dart';
import 'package:effektio/controllers/network_controller.dart';
import 'package:effektio/screens/HomeScreens/chat/ChatProfile.dart';
import 'package:effektio/widgets/AppCommon.dart';
import 'package:effektio/widgets/ChatBubbleBuilder.dart';
import 'package:effektio/widgets/CustomAvatar.dart';
import 'package:effektio/widgets/CustomChatInput.dart';
import 'package:effektio/widgets/EmptyHistoryPlaceholder.dart';
import 'package:effektio/widgets/TypeIndicator.dart';
import 'package:effektio_flutter_sdk/effektio_flutter_sdk_ffi.dart'
    show Client, Conversation, FfiBufferUint8;
import 'package:flutter/material.dart';
import 'package:flutter_chat_types/flutter_chat_types.dart' as types;
import 'package:flutter_chat_ui/flutter_chat_ui.dart';
import 'package:flutter_gen/gen_l10n/app_localizations.dart';
import 'package:flutter_html/flutter_html.dart';
import 'package:flutter_svg/flutter_svg.dart';
import 'package:get/get.dart';
import 'package:string_validator/string_validator.dart';
import 'package:themed/themed.dart';

class ChatScreen extends StatefulWidget {
  final Future<FfiBufferUint8>? roomAvatar;
  final String? roomName;
  final Conversation room;
  final Client client;

  const ChatScreen({
    Key? key,
    required this.room,
    required this.client,
    this.roomAvatar,
    this.roomName,
  }) : super(key: key);

  @override
  State<ChatScreen> createState() => _ChatScreenState();
}

class _ChatScreenState extends State<ChatScreen> {
  ChatRoomController roomController = Get.find<ChatRoomController>();
  ChatListController listController = Get.find<ChatListController>();
  final networkController = Get.put(NetworkController());

  @override
  void initState() {
    super.initState();

    if (networkController.connectionType.value != '0') {
      roomController.setCurrentRoom(widget.room);
    }
  }

  @override
  void dispose() {
    roomController.setCurrentRoom(null);

    super.dispose();
  }

  void handleAttachmentPressed(BuildContext context) {
    showModalBottomSheet<void>(
      backgroundColor: Colors.transparent,
      context: context,
      builder: (BuildContext context) {
        return SafeArea(
          child: SizedBox(
            height: 124,
            child: Column(
              crossAxisAlignment: CrossAxisAlignment.stretch,
              children: [
                GestureDetector(
                  onTap: () => roomController.handleImageSelection(context),
                  child: Row(
                    children: <Widget>[
                      Padding(
                        padding: const EdgeInsets.all(8),
                        child: SvgPicture.asset('assets/images/camera.svg'),
                      ),
                      const SizedBox(width: 10),
                      Padding(
                        padding: const EdgeInsets.all(8),
                        child: Text(
                          AppLocalizations.of(context)!.photo,
                          style: const TextStyle(color: Colors.white),
                        ),
                      )
                    ],
                  ),
                ),
                const SizedBox(height: 10),
                GestureDetector(
                  onTap: () => roomController.handleFileSelection(context),
                  child: Row(
                    children: <Widget>[
                      Padding(
                        padding: const EdgeInsets.all(8),
                        child: SvgPicture.asset('assets/images/document.svg'),
                      ),
                      const SizedBox(width: 10),
                      Padding(
                        padding: const EdgeInsets.all(8),
                        child: Text(
                          AppLocalizations.of(context)!.file,
                          style: const TextStyle(color: Colors.white),
                        ),
                      )
                    ],
                  ),
                ),
              ],
            ),
          ),
        );
      },
    );
  }

  Widget avatarBuilder(String userId) {
    return Padding(
      padding: const EdgeInsets.only(right: 10),
      child: SizedBox(
        height: 28,
        width: 28,
        child: CustomAvatar(
          uniqueKey: userId,
          avatar: roomController.getUserAvatar(userId),
          displayName: roomController.getUserName(userId),
          radius: 15,
          isGroup: false,
          cacheHeight: 120,
          cacheWidth: 120,
          stringName: simplifyUserId(userId)!,
        ),
      ),
    );
  }

  Widget customBottomWidget(BuildContext context) {
    return GetBuilder<ChatRoomController>(
      id: 'emoji-reaction',
      builder: (ChatRoomController controller) {
        if (!controller.isEmojiContainerVisible) {
          return CustomChatInput(
            isChatScreen: true,
            roomName: widget.roomName ?? AppLocalizations.of(context)!.noName,
            onButtonPressed: () => onSendButtonPressed(controller),
          );
        }
        return Container(
          padding: const EdgeInsets.symmetric(vertical: 16),
          color: AppCommonTheme.backgroundColorLight,
          child: Row(
            mainAxisAlignment: MainAxisAlignment.spaceAround,
            children: [
              GestureDetector(
                onTap: () {
                  controller.isEmojiContainerVisible = false;
                  controller.showReplyView = true;
                  controller.update(['emoji-reaction', 'chat-input']);
                },
                child: const Text(
                  'Reply',
                  style: TextStyle(color: Colors.white),
                ),
              ),
              GestureDetector(
                onTap: () {
                  if (controller.isAuthor()) {
                    // TODO add unsent message call
                  } else {
                    showDialog(
                      context: context,
                      builder: (BuildContext ctx) {
                        return Dialog(
                          child: Container(
                            padding: const EdgeInsets.all(16),
                            height: 280,
                            decoration: const BoxDecoration(
                              color: AppCommonTheme.backgroundColorLight,
                              borderRadius: BorderRadius.all(
                                Radius.circular(16),
                              ),
                            ),
                            child: Center(
                              child: Column(
                                children: [
                                  Row(
                                    mainAxisAlignment: MainAxisAlignment.end,
                                    children: [
                                      GestureDetector(
                                        onTap: () {
                                          Navigator.pop(ctx);
                                        },
                                        child: const Icon(
                                          Icons.close,
                                          color: Colors.white,
                                        ),
                                      ),
                                    ],
                                  ),
                                  const SizedBox(height: 8),
                                  const Text(
                                    'Report This Message',
                                    style: AppCommonTheme.appBarTitleStyle,
                                  ),
                                  const SizedBox(height: 16),
                                  const Text(
                                    "You can report this message to Effektio if you think that it goes against our community guidelines. We won't notify the account that you submitted this report",
                                    textAlign: TextAlign.center,
                                    style: TextStyle(
                                      color: AppCommonTheme.dividerColor,
                                    ),
                                  ),
                                  GestureDetector(
                                    onTap: () {
                                      showNotYetImplementedMsg(
                                        ctx,
                                        'Report feature not yet implemented',
                                      );
                                      controller.update(['emoji-reaction']);
                                      Navigator.pop(ctx);
                                    },
                                    child: Padding(
                                      padding: const EdgeInsets.all(20),
                                      child: Container(
                                        decoration: BoxDecoration(
                                          borderRadius: BorderRadius.circular(
                                            14,
                                          ),
                                          color: AppCommonTheme.primaryColor,
                                        ),
                                        child: const Padding(
                                          padding: EdgeInsets.all(8),
                                          child: Center(
                                            child: Text(
                                              'Okay!',
                                              style: TextStyle(
                                                color: Colors.white,
                                                fontSize: 15,
                                              ),
                                            ),
                                          ),
                                        ),
                                      ),
                                    ),
                                  ),
                                ],
                              ),
                            ),
                          ),
                        );
                      },
                    );
                  }
                },
                child: Text(
                  controller.isAuthor() ? 'Unsend' : 'Report',
                  style: TextStyle(
                    color: controller.isAuthor() ? Colors.white : Colors.red,
                  ),
                ),
              ),
              GestureDetector(
                onTap: () {
                  showMoreOptions();
                },
                child: const Text(
                  'More',
                  style: TextStyle(color: Colors.white),
                ),
              ),
            ],
          ),
        );
      },
    );
  }

  Widget textMessageBuilder(
    types.TextMessage p1, {
    required int messageWidth,
    required bool showName,
  }) {
    return Container(
      width: sqrt(p1.metadata!['messageLength']) * 38.5,
      padding: const EdgeInsets.all(8),
      constraints: const BoxConstraints(minWidth: 57),
      child: Html(
        // ignore: prefer_single_quotes, unnecessary_string_interpolations
        data: """${p1.text}""",
        style: {
          'body': Style(color: Colors.white),
          'a': Style(textDecoration: TextDecoration.none)
        },
      ),
    );
  }

  Widget imageMessageBuilder(
    types.ImageMessage imageMessage, {
    required int messageWidth,
  }) {
    if (imageMessage.metadata?.containsKey('base64') ?? false) {
<<<<<<< HEAD
      return ClipRRect(
        borderRadius: BorderRadius.circular(15),
        child: Image.memory(
          base64Decode(imageMessage.metadata?['base64']),
          errorBuilder: (BuildContext context, Object url, StackTrace? error) {
            return Text('Could not load image due to $error');
          },
          cacheWidth: 512,
          width: messageWidth.toDouble(),
          fit: BoxFit.cover,
        ),
      );
    }
    if (isURL(imageMessage.uri)) {
=======
      if (imageMessage.metadata?['base64'].isNotEmpty) {
        return ClipRRect(
          borderRadius: BorderRadius.circular(15),
          child: Image.memory(
            base64Decode(imageMessage.metadata?['base64']),
            errorBuilder:
                (BuildContext context, Object url, StackTrace? error) {
              return Text('Could not load image due to $error');
            },
            frameBuilder: (
              BuildContext context,
              Widget child,
              int? frame,
              bool wasSynchronouslyLoaded,
            ) {
              if (wasSynchronouslyLoaded) {
                return child;
              }
              return AnimatedSwitcher(
                duration: const Duration(milliseconds: 200),
                child: frame != null
                    ? child
                    : const SizedBox(
                        height: 60,
                        width: 60,
                        child: CircularProgressIndicator(
                          strokeWidth: 6,
                          color: AppCommonTheme.primaryColor,
                        ),
                      ),
              );
            },
            cacheWidth: 256,
            width: messageWidth.toDouble() / 2,
            fit: BoxFit.cover,
          ),
        );
      } else {
        return ClipRRect(
          borderRadius: BorderRadius.circular(15),
          child: const SizedBox(
            height: 60,
            width: 60,
            child: CircularProgressIndicator(
              strokeWidth: 6,
              color: AppCommonTheme.primaryColor,
            ),
          ),
        );
      }
    } else if (imageMessage.uri.isNotEmpty && isURL(imageMessage.uri)) {
>>>>>>> caf4f982
      // remote url
      return ClipRRect(
        borderRadius: BorderRadius.circular(15),
        child: CachedNetworkImage(
          imageUrl: imageMessage.uri,
          width: messageWidth.toDouble(),
          errorWidget: (BuildContext context, Object url, dynamic error) {
            return Text('Could not load image due to $error');
          },
        ),
      );
    }
    // local path
    // the image that just sent is displayed from local not remote
    else {
      return ClipRRect(
        borderRadius: BorderRadius.circular(15),
        child: Image.file(
          File(imageMessage.uri),
          width: messageWidth.toDouble(),
          errorBuilder: (
            BuildContext context,
            Object error,
            StackTrace? stackTrace,
          ) {
            return Text('Could not load image due to $error');
          },
        ),
      );
    }
  }

  @override
  Widget build(BuildContext context) {
    return OrientationBuilder(
      builder: (context, orientation) {
        return Scaffold(
          resizeToAvoidBottomInset: orientation == Orientation.portrait,
          appBar: AppBar(
            backgroundColor: AppCommonTheme.backgroundColor,
            elevation: 1,
            centerTitle: true,
            toolbarHeight: 70,
            leading: IconButton(
              onPressed: () => Navigator.pop(context),
              icon: SvgPicture.asset(
                'assets/images/back_button.svg',
                color: AppCommonTheme.svgIconColor,
              ),
            ),
            title: Column(
              mainAxisSize: MainAxisSize.max,
              mainAxisAlignment: MainAxisAlignment.center,
              children: [
                GetBuilder<ChatRoomController>(
                  id: 'room-profile',
                  builder: (ChatRoomController controller) {
                    return buildRoomName(context);
                  },
                ),
                const SizedBox(height: 5),
                GetBuilder<ChatRoomController>(
                  id: 'active-members',
                  builder: (ChatRoomController controller) {
                    return buildActiveMembers(context);
                  },
                ),
              ],
            ),
            actions: [
              GetBuilder<ChatRoomController>(
                id: 'room-profile',
                builder: (ChatRoomController controller) {
                  return buildProfileAction();
                },
              ),
            ],
          ),
          body: Obx(
            () => SafeArea(
              bottom: false,
              child: networkController.connectionType.value == '0'
                  ? noInternetWidget()
                  : buildBody(context),
            ),
          ),
        );
      },
    );
  }

  Widget buildProfileAction() {
    return GestureDetector(
      onTap: () {
        Navigator.push(
          context,
          MaterialPageRoute(
            builder: (context) => ChatProfileScreen(
              client: widget.client,
              room: widget.room,
              roomName: widget.roomName,
              roomAvatar: widget.roomAvatar,
              isGroup: true,
              isAdmin: true,
            ),
          ),
        );
      },
      child: Padding(
        padding: const EdgeInsets.only(right: 10),
        child: SizedBox(
          height: 45,
          width: 45,
          child: FittedBox(
            fit: BoxFit.contain,
            child: CustomAvatar(
              uniqueKey: widget.room.getRoomId(),
              avatar: widget.roomAvatar,
              displayName: widget.roomName,
              radius: 20,
              cacheHeight: 120,
              cacheWidth: 120,
              isGroup: true,
              stringName: simplifyRoomId(widget.room.getRoomId())!,
            ),
          ),
        ),
      ),
    );
  }

  Widget buildRoomName(BuildContext context) {
    if (widget.roomName == null) {
      return Text(AppLocalizations.of(context)!.loadingName);
    }
    return Text(
      widget.roomName!,
      overflow: TextOverflow.clip,
      style: ChatTheme01.chatTitleStyle,
    );
  }

  Widget buildActiveMembers(BuildContext context) {
    if (roomController.activeMembers.isEmpty) {
      return const SizedBox(
        height: 15,
        width: 15,
        child: CircularProgressIndicator(color: AppCommonTheme.primaryColor),
      );
    }
    return Text(
      '${roomController.activeMembers.length} ${AppLocalizations.of(context)!.members}',
      style: ChatTheme01.chatBodyStyle + AppCommonTheme.primaryColor,
    );
  }

  Widget buildBody(BuildContext context) {
    if (roomController.isLoading.isTrue) {
      return const Center(
        child: SizedBox(
          height: 15,
          width: 15,
          child: CircularProgressIndicator(color: AppCommonTheme.primaryColor),
        ),
      );
    }
    int invitedIndex = listController.invitations.indexWhere((x) {
      return x.roomId() == widget.room.getRoomId();
    });
    return GetBuilder<ChatRoomController>(
      id: 'Chat',
      builder: (ChatRoomController controller) {
        return Stack(
          children: [
            Chat(
              customBottomWidget: customBottomWidget(context),
              textMessageBuilder: textMessageBuilder,
              l10n: ChatL10nEn(
                emptyChatPlaceholder: '',
                attachmentButtonAccessibilityLabel: '',
                fileButtonAccessibilityLabel: '',
                inputPlaceholder: AppLocalizations.of(context)!.message,
                sendButtonAccessibilityLabel: '',
              ),
              messages: controller.getMessages(),
              typingIndicatorOptions: TypingIndicatorOptions(
                customTypingIndicator: buildTypingIndicator(),
              ),
              onSendPressed: (types.PartialText partialText) {},
              user: types.User(id: widget.client.userId().toString()),
              // disable image preview
              disableImageGallery: true,
              //custom avatar builder
              avatarBuilder: avatarBuilder,
              bubbleBuilder: bubbleBuilder,
              imageMessageBuilder: imageMessageBuilder,
              customMessageBuilder: customMessageBuilder,
              showUserAvatars: true,
              onAttachmentPressed: () => handleAttachmentPressed(context),
              onAvatarTap: (types.User user) {
                showNotYetImplementedMsg(
                  context,
                  'Chat Profile view is not implemented yet',
                );
              },
              onPreviewDataFetched: controller.handlePreviewDataFetched,
              onMessageTap: controller.handleMessageTap,
              onEndReached:
                  invitedIndex != -1 ? null : controller.handleEndReached,
              onEndReachedThreshold: 0.75,
              onBackgroundTap: () {
                if (controller.isEmojiContainerVisible) {
                  controller.toggleEmojiContainer();
<<<<<<< HEAD
=======
                  roomController.replyMessageWidget = null;
                  roomController.repliedToMessage = null;
>>>>>>> caf4f982
                }
              },
              emptyState: const EmptyHistoryPlaceholder(),
              //Custom Theme class, see lib/common/store/chatTheme.dart
              theme: EffektioChatTheme(
                attachmentButtonIcon:
                    SvgPicture.asset('assets/images/attachment.svg'),
                sendButtonIcon: SvgPicture.asset('assets/images/sendIcon.svg'),
                seenIcon: SvgPicture.asset('assets/images/seenIcon.svg'),
                deliveredIcon: SvgPicture.asset('assets/images/sentIcon.svg'),
              ),
            ),
          ],
        );
      },
    );
  }

  Widget buildTypingIndicator() {
    return GetBuilder<ChatRoomController>(
      id: 'typing indicator',
      builder: (ChatRoomController controller) {
        return TypeIndicator(
          bubbleAlignment: BubbleRtlAlignment.right,
          showIndicator: controller.typingUsers.isNotEmpty,
          options: TypingIndicatorOptions(
            animationSpeed: const Duration(milliseconds: 800),
            typingUsers: controller.typingUsers,
            typingMode: TypingIndicatorMode.text,
          ),
        );
      },
    );
  }

  void onSendButtonPressed(ChatRoomController controller) async {
    controller.sendButtonDisable();
    String markdownText = controller.mentionKey.currentState!.controller!.text;
    String htmlText = controller.mentionKey.currentState!.controller!.text;
    int messageLength = markdownText.length;
    controller.messageTextMapMarkDown.forEach((key, value) {
      markdownText = markdownText.replaceAll(key, value);
    });
    controller.messageTextMapHtml.forEach((key, value) {
      htmlText = htmlText.replaceAll(key, value);
    });
    await controller.handleSendPressed(
      markdownText,
      htmlText,
      messageLength,
    );
    controller.messageTextMapMarkDown.clear();
    controller.mentionKey.currentState!.controller!.clear();
  }

  void showMoreOptions() {
    showModalBottomSheet(
      backgroundColor: AppCommonTheme.backgroundColorLight,
      context: context,
      shape: const RoundedRectangleBorder(
        borderRadius: BorderRadius.vertical(top: Radius.circular(15)),
      ),
      builder: (context) {
        return Column(
          mainAxisSize: MainAxisSize.min,
          children: [
            const ListTile(
              leading: Icon(
                Icons.link,
                color: Colors.white,
              ),
              title: Text(
                'Copy',
                style: TextStyle(color: Colors.white),
              ),
            ),
            Container(
              margin: const EdgeInsets.symmetric(horizontal: 22),
              width: MediaQuery.of(context).size.width,
              height: 2,
              color: Colors.grey,
            ),
            const ListTile(
              leading: Icon(
                Icons.bookmark_border_outlined,
                color: Colors.white,
              ),
              title: Text(
                'Bookmark',
                style: TextStyle(color: Colors.white),
              ),
            ),
            Container(
              margin: const EdgeInsets.symmetric(horizontal: 22),
              width: MediaQuery.of(context).size.width,
              height: 2,
              color: Colors.grey,
            ),
            GestureDetector(
              onTap: () {
                Navigator.pop(context);
              },
              child: const Padding(
                padding: EdgeInsets.all(16),
                child: Center(
                  child: Text(
                    'Cancel',
                    style: TextStyle(color: Colors.white, fontSize: 16),
                  ),
                ),
              ),
            ),
          ],
        );
      },
    );
  }

  Widget bubbleBuilder(
    Widget child, {
    required types.Message message,
    required bool nextMessageInGroup,
  }) {
    return GetBuilder<ChatRoomController>(
      id: 'chat-bubble',
      builder: (context) {
        return ChatBubbleBuilder(
          userId: widget.client.userId().toString(),
          child: child,
          message: message,
          nextMessageInGroup: nextMessageInGroup,
        );
      },
    );
  }

  Widget customMessageBuilder(
    types.CustomMessage customMessage, {
    required int messageWidth,
  }) {
    if (customMessage.metadata?['itemContentType'] == 'UnableToDecrypt') {
      String text = 'Failed to decrypt message. Re-request session keys.';
      return Container(
        width: sqrt(text.length) * 38.5,
        padding: const EdgeInsets.all(8),
        constraints: const BoxConstraints(minWidth: 57),
        child: Text(text, style: ChatTheme01.chatReplyTextStyle),
      );
    }
    return const SizedBox();
  }
}<|MERGE_RESOLUTION|>--- conflicted
+++ resolved
@@ -310,22 +310,6 @@
     required int messageWidth,
   }) {
     if (imageMessage.metadata?.containsKey('base64') ?? false) {
-<<<<<<< HEAD
-      return ClipRRect(
-        borderRadius: BorderRadius.circular(15),
-        child: Image.memory(
-          base64Decode(imageMessage.metadata?['base64']),
-          errorBuilder: (BuildContext context, Object url, StackTrace? error) {
-            return Text('Could not load image due to $error');
-          },
-          cacheWidth: 512,
-          width: messageWidth.toDouble(),
-          fit: BoxFit.cover,
-        ),
-      );
-    }
-    if (isURL(imageMessage.uri)) {
-=======
       if (imageMessage.metadata?['base64'].isNotEmpty) {
         return ClipRRect(
           borderRadius: BorderRadius.circular(15),
@@ -377,7 +361,6 @@
         );
       }
     } else if (imageMessage.uri.isNotEmpty && isURL(imageMessage.uri)) {
->>>>>>> caf4f982
       // remote url
       return ClipRRect(
         borderRadius: BorderRadius.circular(15),
@@ -591,11 +574,8 @@
               onBackgroundTap: () {
                 if (controller.isEmojiContainerVisible) {
                   controller.toggleEmojiContainer();
-<<<<<<< HEAD
-=======
                   roomController.replyMessageWidget = null;
                   roomController.repliedToMessage = null;
->>>>>>> caf4f982
                 }
               },
               emptyState: const EmptyHistoryPlaceholder(),
