import 'dart:io';

import 'package:cached_memory_image/cached_memory_image.dart';
import 'package:cached_network_image/cached_network_image.dart';
import 'package:effektio/common/store/themes/ChatTheme.dart';
import 'package:effektio/common/store/themes/SeperatedThemes.dart';
import 'package:effektio/controllers/chat_list_controller.dart';
import 'package:effektio/controllers/chat_room_controller.dart';
import 'package:effektio/screens/HomeScreens/chat/ChatProfile.dart';
import 'package:effektio/widgets/AppCommon.dart';
import 'package:effektio/widgets/CustomAvatar.dart';
import 'package:effektio/widgets/CustomChatInput.dart';
import 'package:effektio/widgets/EmptyMessagesPlaceholder.dart';
import 'package:effektio/widgets/InviteInfoWidget.dart';
import 'package:effektio_flutter_sdk/effektio_flutter_sdk_ffi.dart'
<<<<<<< HEAD
    show Client, Conversation, FfiBufferUint8, FfiListMember, Member;
=======
    show Conversation, FfiBufferUint8, FfiListMember;
>>>>>>> 690d6b48
import 'package:flutter/material.dart';
import 'package:flutter_chat_types/flutter_chat_types.dart' as types;
import 'package:flutter_chat_ui/flutter_chat_ui.dart';
import 'package:flutter_gen/gen_l10n/app_localizations.dart';
import 'package:flutter_svg/flutter_svg.dart';
import 'package:get/get.dart';
import 'package:string_validator/string_validator.dart';
import 'package:themed/themed.dart';
import 'package:transparent_image/transparent_image.dart';

class ChatScreen extends StatefulWidget {
  final Client client;
  final Conversation room;

<<<<<<< HEAD
  const ChatScreen({
    Key? key,
    required this.client,
    required this.room,
    required this.userId,
  }) : super(key: key);
=======
  const ChatScreen({Key? key, required this.room}) : super(key: key);
>>>>>>> 690d6b48

  @override
  State<ChatScreen> createState() => _ChatScreenState();
}

class _ChatScreenState extends State<ChatScreen> {
<<<<<<< HEAD
  late types.User user;
  String roomName = '';
  ChatRoomController chatRoomController = Get.put(ChatRoomController());
=======
  String roomName = '';
  bool roomState = false;
  final Random random = Random();
>>>>>>> 690d6b48
  ChatListController chatListController = Get.find<ChatListController>();
  ChatRoomController chatRoomController = Get.find<ChatRoomController>();

  @override
  void initState() {
    super.initState();
<<<<<<< HEAD
    user = types.User(id: widget.userId);
    chatRoomController.init(widget.room, user);
    chatListController.setCurrentRoomId(widget.room.getRoomId());
=======
    //roomState is true in case of invited and false if already joined
    //has some restrictions in case of true i.e.send option is disabled. You can set it permanantly false or true for testing
    roomState = random.nextBool();
    chatRoomController.reset(widget.room);
>>>>>>> 690d6b48
  }

  @override
  void dispose() {
    chatRoomController.reset(null);
    super.dispose();
  }

  void _handleAttachmentPressed(BuildContext context) {
    showModalBottomSheet<void>(
      backgroundColor: Colors.transparent,
      context: context,
      builder: (BuildContext context) {
        return SafeArea(
          child: SizedBox(
            height: 124,
            child: Column(
              crossAxisAlignment: CrossAxisAlignment.stretch,
              children: <Widget>[
                GestureDetector(
                  onTap: () => chatRoomController.handleImageSelection(context),
                  child: Row(
                    children: <Widget>[
                      Padding(
                        padding: const EdgeInsets.all(8),
                        child: SvgPicture.asset('assets/images/camera.svg'),
                      ),
                      const SizedBox(width: 10),
                      Padding(
                        padding: const EdgeInsets.all(8),
                        child: Text(
                          AppLocalizations.of(context)!.photo,
                          style: const TextStyle(color: Colors.white),
                        ),
                      )
                    ],
                  ),
                ),
                const SizedBox(height: 10),
                GestureDetector(
                  onTap: () => chatRoomController.handleFileSelection(context),
                  child: Row(
                    children: <Widget>[
                      Padding(
                        padding: const EdgeInsets.all(8),
                        child: SvgPicture.asset('assets/images/document.svg'),
                      ),
                      const SizedBox(width: 10),
                      Padding(
                        padding: const EdgeInsets.all(8),
                        child: Text(
                          AppLocalizations.of(context)!.file,
                          style: const TextStyle(color: Colors.white),
                        ),
                      )
                    ],
                  ),
                ),
              ],
            ),
          ),
        );
      },
    );
  }

  Future<FfiBufferUint8> _userAvatar(String uid) async {
    final member = await widget.room.getMember(uid);
    return member.avatar();
  }

  Widget _avatarBuilder(String uid) {
    return Padding(
      padding: const EdgeInsets.only(right: 10),
      child: SizedBox(
        height: 28,
        width: 28,
        child: CustomAvatar(
          avatar: _userAvatar(uid),
          displayName: null,
          radius: 15,
          isGroup: false,
          stringName: getNameFromId(uid) ?? '',
        ),
      ),
    );
  }

  Widget _imageMessageBuilder(
    types.ImageMessage imageMessage, {
    required int messageWidth,
  }) {
    if (imageMessage.uri.isEmpty) {
      // binary data
      if (imageMessage.metadata?.containsKey('binary') ?? false) {
        return CachedMemoryImage(
          uniqueKey: imageMessage.id,
          bytes: imageMessage.metadata?['binary'],
          width: messageWidth.toDouble(),
          placeholder: const CircularProgressIndicator(
            color: AppCommonTheme.primaryColor,
          ),
        );
      } else {
        return CachedMemoryImage(
          uniqueKey: UniqueKey().toString(),
          bytes: kTransparentImage,
          width: messageWidth.toDouble(),
        );
      }
    } else if (isURL(imageMessage.uri)) {
      // remote url
      return CachedNetworkImage(
        imageUrl: imageMessage.uri,
        width: messageWidth.toDouble(),
      );
    } else {
      // local path
      // the image that just sent is displayed from local not remote
      return Image.file(
        File(imageMessage.uri),
        width: messageWidth.toDouble(),
      );
    }
  }

  @override
  Widget build(BuildContext context) {
    return OrientationBuilder(
      builder: (context, orientation) {
        return Scaffold(
          resizeToAvoidBottomInset: orientation == Orientation.portrait,
          appBar: AppBar(
            backgroundColor: AppCommonTheme.backgroundColor,
            elevation: 1,
            centerTitle: true,
            toolbarHeight: 70,
            leading: IconButton(
              onPressed: () {
                Navigator.pop(context);
              },
              icon: SvgPicture.asset(
                'assets/images/back_button.svg',
                color: AppCommonTheme.svgIconColor,
              ),
            ),
            title: Column(
              mainAxisSize: MainAxisSize.max,
              mainAxisAlignment: MainAxisAlignment.center,
              children: <Widget>[
                FutureBuilder<String>(
                  future: widget.room
                      .displayName()
                      .then((value) => roomName = value),
                  builder: (
                    BuildContext context,
                    AsyncSnapshot<String> snapshot,
                  ) {
                    if (snapshot.hasData) {
                      return Text(
                        snapshot.requireData,
                        overflow: TextOverflow.clip,
                        style: ChatTheme01.chatTitleStyle,
                      );
                    } else {
                      return Text(AppLocalizations.of(context)!.loadingName);
                    }
                  },
                ),
                const SizedBox(height: 5),
                FutureBuilder<FfiListMember>(
                  future: widget.room.activeMembers(),
                  builder: (
                    BuildContext context,
                    AsyncSnapshot<FfiListMember> snapshot,
                  ) {
                    if (snapshot.hasData) {
                      return Text(
                        '${snapshot.requireData.length} ${AppLocalizations.of(context)!.members}',
                        style: ChatTheme01.chatBodyStyle +
                            AppCommonTheme.primaryColor,
                      );
                    } else {
                      return const SizedBox(
                        height: 15,
                        width: 15,
                        child: CircularProgressIndicator(
                          color: AppCommonTheme.primaryColor,
                        ),
                      );
                    }
                  },
                ),
              ],
            ),
            actions: [
              GestureDetector(
                onTap: () {
                  Navigator.push(
                    context,
                    MaterialPageRoute(
                      builder: (context) => ChatProfileScreen(
                        room: widget.room,
                        isGroup: true,
                        isAdmin: true,
                      ),
                    ),
                  );
                },
                child: Padding(
                  padding: const EdgeInsets.only(right: 10),
                  child: SizedBox(
                    height: 45,
                    width: 45,
                    child: FittedBox(
                      fit: BoxFit.contain,
                      child: CustomAvatar(
                        avatar: widget.room.avatar(),
                        displayName: widget.room.displayName(),
                        radius: 20,
                        isGroup: true,
                        stringName: '',
                      ),
                    ),
                  ),
                ),
              ),
            ],
          ),
          body: Obx(
            () => SafeArea(
              bottom: false,
              child: _buildBody(context),
            ),
          ),
        );
      },
    );
  }

  Widget _buildBody(BuildContext context) {
    if (chatRoomController.isLoading.isTrue) {
      return const Center(
        child: SizedBox(
          height: 15,
          width: 15,
          child: CircularProgressIndicator(color: AppCommonTheme.primaryColor),
        ),
      );
    }
    int wasInvited = chatListController.invitations
        .indexWhere((x) => x.roomId() == widget.room.getRoomId());
    return GetBuilder<ChatRoomController>(
      id: 'Chat',
      builder: (ChatRoomController controller) {
        return Stack(
          children: [
            Chat(
              customBottomWidget: CustomChatInput(
                isChatScreen: true,
                roomName: roomName,
                onButtonPressed: () async {
                  await controller.handleSendPressed(
                    controller.textEditingController.text,
                  );
                  controller.textEditingController.clear();
                  controller.sendButtonUpdate();
                },
              ),
              scrollController: ScrollController(
                initialScrollOffset: 10,
              ),
              l10n: ChatL10nEn(
                emptyChatPlaceholder: '',
                attachmentButtonAccessibilityLabel: '',
                fileButtonAccessibilityLabel: '',
                inputPlaceholder: AppLocalizations.of(context)!.message,
                sendButtonAccessibilityLabel: '',
              ),
              messages: chatRoomController.messages,
              sendButtonVisibilityMode: wasInvited != -1
                  ? SendButtonVisibilityMode.hidden
                  : SendButtonVisibilityMode.editing,
              onSendPressed: (_) {},
<<<<<<< HEAD
              user: user,
              disableImageGallery: wasInvited != -1,
=======
              user: types.User(id: chatRoomController.userId),
              disableImageGallery: roomState ? true : false,
>>>>>>> 690d6b48
              //custom avatar builder
              avatarBuilder: _avatarBuilder,
              imageMessageBuilder: _imageMessageBuilder,
              //Whenever users starts typing on keyboard, this will trigger the function
              onTextChanged: (text) async {
                // await controller.room.typingNotice(true);
              },
              showUserAvatars: true,
              onAttachmentPressed: () => _handleAttachmentPressed(context),
              onPreviewDataFetched: controller.handlePreviewDataFetched,
              onMessageTap: controller.handleMessageTap,
              onEndReached:
                  wasInvited != -1 ? null : controller.handleEndReached,
              onEndReachedThreshold: 0.75,
              emptyState: const EmptyPlaceholder(),
              //Custom Theme class, see lib/common/store/chatTheme.dart
              theme: EffektioChatTheme(
                attachmentButtonIcon:
                    SvgPicture.asset('assets/images/attachment.svg'),
                sendButtonIcon: SvgPicture.asset('assets/images/sendIcon.svg'),
                seenIcon: SvgPicture.asset('assets/images/seenIcon.svg'),
                deliveredIcon: SvgPicture.asset('assets/images/sentIcon.svg'),
              ),
            ),
            wasInvited != -1
                ? LayoutBuilder(
                    builder: (context, constraints) {
                      return Container(
                        alignment: Alignment.topLeft,
                        padding: const EdgeInsets.fromLTRB(10, 10, 0, 20),
                        color: AppCommonTheme.backgroundColor,
                        height: constraints.maxHeight * 0.25,
                        width: double.infinity,
                        child: Text(
                          AppLocalizations.of(context)!.invitationText1,
                          style: AppCommonTheme.appBarTitleStyle
                              .copyWith(fontSize: 14),
                        ),
                      );
                    },
                  )
                : const SizedBox(),
            wasInvited != -1
                ? Padding(
                    padding: const EdgeInsets.only(top: 40),
                    child: InviteInfoWidget(
                      client: widget.client,
                      avatarColor: Colors.white,
                      inviter:
                          chatListController.invitations[wasInvited].sender(),
                      groupId:
                          chatListController.invitations[wasInvited].roomId(),
                      groupName:
                          chatListController.invitations[wasInvited].roomName(),
                    ),
                  )
                : const SizedBox(),
          ],
        );
      },
    );
  }
}<|MERGE_RESOLUTION|>--- conflicted
+++ resolved
@@ -13,11 +13,7 @@
 import 'package:effektio/widgets/EmptyMessagesPlaceholder.dart';
 import 'package:effektio/widgets/InviteInfoWidget.dart';
 import 'package:effektio_flutter_sdk/effektio_flutter_sdk_ffi.dart'
-<<<<<<< HEAD
     show Client, Conversation, FfiBufferUint8, FfiListMember, Member;
-=======
-    show Conversation, FfiBufferUint8, FfiListMember;
->>>>>>> 690d6b48
 import 'package:flutter/material.dart';
 import 'package:flutter_chat_types/flutter_chat_types.dart' as types;
 import 'package:flutter_chat_ui/flutter_chat_ui.dart';
@@ -32,47 +28,25 @@
   final Client client;
   final Conversation room;
 
-<<<<<<< HEAD
   const ChatScreen({
     Key? key,
     required this.client,
     required this.room,
-    required this.userId,
   }) : super(key: key);
-=======
-  const ChatScreen({Key? key, required this.room}) : super(key: key);
->>>>>>> 690d6b48
 
   @override
   State<ChatScreen> createState() => _ChatScreenState();
 }
 
 class _ChatScreenState extends State<ChatScreen> {
-<<<<<<< HEAD
-  late types.User user;
   String roomName = '';
-  ChatRoomController chatRoomController = Get.put(ChatRoomController());
-=======
-  String roomName = '';
-  bool roomState = false;
-  final Random random = Random();
->>>>>>> 690d6b48
+  ChatRoomController chatRoomController = Get.find<ChatRoomController>();
   ChatListController chatListController = Get.find<ChatListController>();
-  ChatRoomController chatRoomController = Get.find<ChatRoomController>();
 
   @override
   void initState() {
     super.initState();
-<<<<<<< HEAD
-    user = types.User(id: widget.userId);
-    chatRoomController.init(widget.room, user);
-    chatListController.setCurrentRoomId(widget.room.getRoomId());
-=======
-    //roomState is true in case of invited and false if already joined
-    //has some restrictions in case of true i.e.send option is disabled. You can set it permanantly false or true for testing
-    roomState = random.nextBool();
     chatRoomController.reset(widget.room);
->>>>>>> 690d6b48
   }
 
   @override
@@ -139,23 +113,23 @@
     );
   }
 
-  Future<FfiBufferUint8> _userAvatar(String uid) async {
-    final member = await widget.room.getMember(uid);
+  Future<FfiBufferUint8> _userAvatar(String userId) async {
+    Member member = await widget.room.getMember(userId);
     return member.avatar();
   }
 
-  Widget _avatarBuilder(String uid) {
+  Widget _avatarBuilder(String userId) {
     return Padding(
       padding: const EdgeInsets.only(right: 10),
       child: SizedBox(
         height: 28,
         width: 28,
         child: CustomAvatar(
-          avatar: _userAvatar(uid),
+          avatar: _userAvatar(userId),
           displayName: null,
           radius: 15,
           isGroup: false,
-          stringName: getNameFromId(uid) ?? '',
+          stringName: getNameFromId(userId) ?? '',
         ),
       ),
     );
@@ -357,13 +331,8 @@
                   ? SendButtonVisibilityMode.hidden
                   : SendButtonVisibilityMode.editing,
               onSendPressed: (_) {},
-<<<<<<< HEAD
-              user: user,
+              user: types.User(id: widget.client.userId().toString()),
               disableImageGallery: wasInvited != -1,
-=======
-              user: types.User(id: chatRoomController.userId),
-              disableImageGallery: roomState ? true : false,
->>>>>>> 690d6b48
               //custom avatar builder
               avatarBuilder: _avatarBuilder,
               imageMessageBuilder: _imageMessageBuilder,
