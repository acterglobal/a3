import 'dart:convert';
import 'dart:io';
import 'dart:math';

import 'package:cached_network_image/cached_network_image.dart';
import 'package:effektio/common/store/themes/ChatTheme.dart';
import 'package:effektio/common/store/themes/SeperatedThemes.dart';
import 'package:effektio/controllers/chat_list_controller.dart';
import 'package:effektio/controllers/chat_room_controller.dart';
import 'package:effektio/controllers/network_controller.dart';
import 'package:effektio/screens/HomeScreens/chat/ChatProfile.dart';
import 'package:effektio/widgets/AppCommon.dart';
import 'package:effektio/widgets/ChatBubbleBuilder.dart';
import 'package:effektio/widgets/CustomAvatar.dart';
import 'package:effektio/widgets/CustomChatInput.dart';
import 'package:effektio/widgets/EmptyHistoryPlaceholder.dart';
import 'package:effektio/widgets/TypeIndicator.dart';
import 'package:effektio_flutter_sdk/effektio_flutter_sdk_ffi.dart'
    show Client, Conversation, FfiBufferUint8;
import 'package:flutter/material.dart';
import 'package:flutter_chat_types/flutter_chat_types.dart' as types;
import 'package:flutter_chat_types/flutter_chat_types.dart';
import 'package:flutter_chat_ui/flutter_chat_ui.dart';
import 'package:flutter_gen/gen_l10n/app_localizations.dart';
import 'package:flutter_html/flutter_html.dart';
import 'package:flutter_svg/flutter_svg.dart';
import 'package:get/get.dart';
import 'package:string_validator/string_validator.dart';
import 'package:themed/themed.dart';

class ChatScreen extends StatefulWidget {
  final Future<FfiBufferUint8>? roomAvatar;
  final String? roomName;
  final Conversation room;
  final Client client;

  const ChatScreen({
    Key? key,
    required this.room,
    required this.client,
    this.roomAvatar,
    this.roomName,
  }) : super(key: key);

  @override
  State<ChatScreen> createState() => _ChatScreenState();
}

class _ChatScreenState extends State<ChatScreen> {
  ChatRoomController roomController = Get.find<ChatRoomController>();
  ChatListController listController = Get.find<ChatListController>();
  final networkController = Get.put(NetworkController());

  @override
  void initState() {
    super.initState();

    if (networkController.connectionType.value != '0') {
      roomController.setCurrentRoom(widget.room);
    }
  }

  @override
  void dispose() {
    roomController.setCurrentRoom(null);

    super.dispose();
  }

  void handleAttachmentPressed(BuildContext context) {
    showModalBottomSheet<void>(
      backgroundColor: Colors.transparent,
      context: context,
      builder: (BuildContext context) {
        return SafeArea(
          child: SizedBox(
            height: 124,
            child: Column(
              crossAxisAlignment: CrossAxisAlignment.stretch,
              children: [
                GestureDetector(
                  onTap: () => roomController.handleImageSelection(context),
                  child: Row(
                    children: <Widget>[
                      Padding(
                        padding: const EdgeInsets.all(8),
                        child: SvgPicture.asset('assets/images/camera.svg'),
                      ),
                      const SizedBox(width: 10),
                      Padding(
                        padding: const EdgeInsets.all(8),
                        child: Text(
                          AppLocalizations.of(context)!.photo,
                          style: const TextStyle(color: Colors.white),
                        ),
                      )
                    ],
                  ),
                ),
                const SizedBox(height: 10),
                GestureDetector(
                  onTap: () => roomController.handleFileSelection(context),
                  child: Row(
                    children: <Widget>[
                      Padding(
                        padding: const EdgeInsets.all(8),
                        child: SvgPicture.asset('assets/images/document.svg'),
                      ),
                      const SizedBox(width: 10),
                      Padding(
                        padding: const EdgeInsets.all(8),
                        child: Text(
                          AppLocalizations.of(context)!.file,
                          style: const TextStyle(color: Colors.white),
                        ),
                      )
                    ],
                  ),
                ),
              ],
            ),
          ),
        );
      },
    );
  }

  Widget avatarBuilder(String userId) {
    return Padding(
      padding: const EdgeInsets.only(right: 10),
      child: SizedBox(
        height: 28,
        width: 28,
        child: CustomAvatar(
          uniqueKey: userId,
          avatar: roomController.getUserAvatar(userId),
          displayName: roomController.getUserName(userId),
          radius: 15,
          isGroup: false,
          cacheHeight: 120,
          cacheWidth: 120,
          stringName: simplifyUserId(userId)!,
        ),
      ),
    );
  }

  Widget customBottomWidget(BuildContext context) {
    return GetBuilder<ChatRoomController>(
      id: 'emoji-reaction',
      builder: (ChatRoomController controller) {
        if (!controller.isEmojiContainerVisible) {
          return CustomChatInput(
            isChatScreen: true,
            roomName: widget.roomName ?? AppLocalizations.of(context)!.noName,
            onButtonPressed: () => onSendButtonPressed(controller),
          );
        }
        return Container(
          padding: const EdgeInsets.symmetric(vertical: 16),
          color: AppCommonTheme.backgroundColorLight,
          child: Row(
            mainAxisAlignment: MainAxisAlignment.spaceAround,
            children: [
              GestureDetector(
                onTap: () {
                  controller.isEmojiContainerVisible = false;
                  controller.showReplyView = true;
                  controller.update(['emoji-reaction', 'chat-input']);
                },
                child: const Text(
                  'Reply',
                  style: TextStyle(color: Colors.white),
                ),
              ),
              GestureDetector(
                onTap: () {
                  if (controller.isAuthor()) {
                    // TODO add unsent message call
                  } else {
                    showDialog(
                      context: context,
                      builder: (BuildContext ctx) {
                        return Dialog(
                          child: Container(
                            padding: const EdgeInsets.all(16),
                            height: 280,
                            decoration: const BoxDecoration(
                              color: AppCommonTheme.backgroundColorLight,
                              borderRadius: BorderRadius.all(
                                Radius.circular(16),
                              ),
                            ),
                            child: Center(
                              child: Column(
                                children: [
                                  Row(
                                    mainAxisAlignment: MainAxisAlignment.end,
                                    children: [
                                      GestureDetector(
                                        onTap: () {
                                          Navigator.pop(ctx);
                                        },
                                        child: const Icon(
                                          Icons.close,
                                          color: Colors.white,
                                        ),
                                      ),
                                    ],
                                  ),
                                  const SizedBox(height: 8),
                                  const Text(
                                    'Report This Message',
                                    style: AppCommonTheme.appBarTitleStyle,
                                  ),
                                  const SizedBox(height: 16),
                                  const Text(
                                    "You can report this message to Effektio if you think that it goes against our community guidelines. We won't notify the account that you submitted this report",
                                    textAlign: TextAlign.center,
                                    style: TextStyle(
                                      color: AppCommonTheme.dividerColor,
                                    ),
                                  ),
                                  GestureDetector(
                                    onTap: () {
                                      showNotYetImplementedMsg(
                                        ctx,
                                        'Report feature not yet implemented',
                                      );
                                      controller.update(['emoji-reaction']);
                                      Navigator.pop(ctx);
                                    },
                                    child: Padding(
                                      padding: const EdgeInsets.all(20),
                                      child: Container(
                                        decoration: BoxDecoration(
                                          borderRadius: BorderRadius.circular(
                                            14,
                                          ),
                                          color: AppCommonTheme.primaryColor,
                                        ),
                                        child: const Padding(
                                          padding: EdgeInsets.all(8),
                                          child: Center(
                                            child: Text(
                                              'Okay!',
                                              style: TextStyle(
                                                color: Colors.white,
                                                fontSize: 15,
                                              ),
                                            ),
                                          ),
                                        ),
                                      ),
                                    ),
                                  ),
                                ],
                              ),
                            ),
                          ),
                        );
                      },
                    );
                  }
                },
                child: Text(
                  controller.isAuthor() ? 'Unsend' : 'Report',
                  style: TextStyle(
                    color: controller.isAuthor() ? Colors.white : Colors.red,
                  ),
                ),
              ),
              GestureDetector(
                onTap: () {
                  showMoreOptions();
                },
                child: const Text(
                  'More',
                  style: TextStyle(color: Colors.white),
                ),
              ),
            ],
          ),
        );
      },
    );
  }

  Widget textMessageBuilder(
    types.TextMessage p1, {
    required int messageWidth,
    required bool showName,
  }) {
    return Container(
      width: sqrt(p1.metadata!['messageLength']) * 38.5,
      padding: const EdgeInsets.all(8),
      constraints: const BoxConstraints(minWidth: 57),
      child: Html(
        // ignore: prefer_single_quotes, unnecessary_string_interpolations
        data: """${p1.text}""",
        style: {
          'body': Style(color: Colors.white),
          'a': Style(textDecoration: TextDecoration.none)
        },
      ),
    );
  }

  Widget imageMessageBuilder(
    types.ImageMessage imageMessage, {
    required int messageWidth,
  }) {
    if (imageMessage.metadata?.containsKey('base64') ?? false) {
      if (imageMessage.metadata?['base64'].isNotEmpty) {
        return ClipRRect(
          borderRadius: BorderRadius.circular(15),
          child: Image.memory(
            base64Decode(imageMessage.metadata?['base64']),
            errorBuilder:
                (BuildContext context, Object url, StackTrace? error) {
              return Text('Could not load image due to $error');
            },
            frameBuilder: (
              BuildContext context,
              Widget child,
              int? frame,
              bool wasSynchronouslyLoaded,
            ) {
              if (wasSynchronouslyLoaded) {
                return child;
              }
              return AnimatedSwitcher(
                duration: const Duration(milliseconds: 200),
                child: frame != null
                    ? child
                    : const SizedBox(
                        height: 60,
                        width: 60,
                        child: CircularProgressIndicator(
                          strokeWidth: 6,
                          color: AppCommonTheme.primaryColor,
                        ),
                      ),
              );
            },
            cacheWidth: 256,
            width: messageWidth.toDouble() / 2,
            fit: BoxFit.cover,
          ),
        );
      } else {
        return ClipRRect(
          borderRadius: BorderRadius.circular(15),
          child: const SizedBox(
            height: 60,
            width: 60,
            child: CircularProgressIndicator(
              strokeWidth: 6,
              color: AppCommonTheme.primaryColor,
            ),
          ),
        );
      }
    } else if (imageMessage.uri.isNotEmpty && isURL(imageMessage.uri)) {
      // remote url
      return ClipRRect(
        borderRadius: BorderRadius.circular(15),
        child: CachedNetworkImage(
          imageUrl: imageMessage.uri,
          width: messageWidth.toDouble(),
          errorWidget: (BuildContext context, Object url, dynamic error) {
            return Text('Could not load image due to $error');
          },
        ),
      );
    }
    // local path
    // the image that just sent is displayed from local not remote
    else {
      return ClipRRect(
        borderRadius: BorderRadius.circular(15),
        child: Image.file(
          File(imageMessage.uri),
          width: messageWidth.toDouble(),
          errorBuilder: (
            BuildContext context,
            Object error,
            StackTrace? stackTrace,
          ) {
            return Text('Could not load image due to $error');
          },
        ),
      );
    }
  }

  @override
  Widget build(BuildContext context) {
    return OrientationBuilder(
      builder: (context, orientation) {
        return Scaffold(
          resizeToAvoidBottomInset: orientation == Orientation.portrait,
          appBar: AppBar(
            backgroundColor: AppCommonTheme.backgroundColor,
            elevation: 1,
            centerTitle: true,
            toolbarHeight: 70,
            leading: IconButton(
              onPressed: () => Navigator.pop(context),
              icon: SvgPicture.asset(
                'assets/images/back_button.svg',
                color: AppCommonTheme.svgIconColor,
              ),
            ),
            title: Column(
              mainAxisSize: MainAxisSize.max,
              mainAxisAlignment: MainAxisAlignment.center,
              children: [
                GetBuilder<ChatRoomController>(
                  id: 'room-profile',
                  builder: (ChatRoomController controller) {
                    return buildRoomName(context);
                  },
                ),
                const SizedBox(height: 5),
                GetBuilder<ChatRoomController>(
                  id: 'active-members',
                  builder: (ChatRoomController controller) {
                    return buildActiveMembers(context);
                  },
                ),
              ],
            ),
            actions: [
              GetBuilder<ChatRoomController>(
                id: 'room-profile',
                builder: (ChatRoomController controller) {
                  return buildProfileAction();
                },
              ),
            ],
          ),
          body: Obx(
            () => SafeArea(
              bottom: false,
              child: networkController.connectionType.value == '0'
                  ? noInternetWidget()
                  : buildBody(context),
            ),
          ),
        );
      },
    );
  }

  Widget buildProfileAction() {
    return GestureDetector(
      onTap: () {
        Navigator.push(
          context,
          MaterialPageRoute(
            builder: (context) => ChatProfileScreen(
              client: widget.client,
              room: widget.room,
              roomName: widget.roomName,
              roomAvatar: widget.roomAvatar,
              isGroup: true,
              isAdmin: true,
            ),
          ),
        );
      },
      child: Padding(
        padding: const EdgeInsets.only(right: 10),
        child: SizedBox(
          height: 45,
          width: 45,
          child: FittedBox(
            fit: BoxFit.contain,
            child: CustomAvatar(
              uniqueKey: widget.room.getRoomId(),
              avatar: widget.roomAvatar,
              displayName: widget.roomName,
              radius: 20,
              cacheHeight: 120,
              cacheWidth: 120,
              isGroup: true,
              stringName: simplifyRoomId(widget.room.getRoomId())!,
            ),
          ),
        ),
      ),
    );
  }

  Widget buildRoomName(BuildContext context) {
    if (widget.roomName == null) {
      return Text(AppLocalizations.of(context)!.loadingName);
    }
    return Text(
      widget.roomName!,
      overflow: TextOverflow.clip,
      style: ChatTheme01.chatTitleStyle,
    );
  }

  Widget buildActiveMembers(BuildContext context) {
    if (roomController.activeMembers.isEmpty) {
      return const SizedBox(
        height: 15,
        width: 15,
        child: CircularProgressIndicator(color: AppCommonTheme.primaryColor),
      );
    }
    return Text(
      '${roomController.activeMembers.length} ${AppLocalizations.of(context)!.members}',
      style: ChatTheme01.chatBodyStyle + AppCommonTheme.primaryColor,
    );
  }

  Widget buildBody(BuildContext context) {
    if (roomController.isLoading.isTrue) {
      return const Center(
        child: SizedBox(
          height: 15,
          width: 15,
          child: CircularProgressIndicator(color: AppCommonTheme.primaryColor),
        ),
      );
    }
    int invitedIndex = listController.invitations.indexWhere((x) {
      return x.roomId() == widget.room.getRoomId();
    });
    return GetBuilder<ChatRoomController>(
      id: 'Chat',
      builder: (ChatRoomController controller) {
        return Stack(
          children: [
            Chat(
              customBottomWidget: customBottomWidget(context),
              textMessageBuilder: textMessageBuilder,
              l10n: ChatL10nEn(
                emptyChatPlaceholder: '',
                attachmentButtonAccessibilityLabel: '',
                fileButtonAccessibilityLabel: '',
                inputPlaceholder: AppLocalizations.of(context)!.message,
                sendButtonAccessibilityLabel: '',
              ),
<<<<<<< HEAD
              messages: controller.messages,
              customStatusBuilder: customStatusBuilder,
=======
              messages: controller.getMessages(),
>>>>>>> caf4f982
              typingIndicatorOptions: TypingIndicatorOptions(
                customTypingIndicator: buildTypingIndicator(),
              ),
              onSendPressed: (types.PartialText partialText) {},
              user: types.User(id: widget.client.userId().toString()),
              // disable image preview
              disableImageGallery: true,
              //custom avatar builder
              avatarBuilder: avatarBuilder,
              bubbleBuilder: bubbleBuilder,
              imageMessageBuilder: imageMessageBuilder,
              customMessageBuilder: customMessageBuilder,
              showUserAvatars: true,
              onAttachmentPressed: () => handleAttachmentPressed(context),
              onAvatarTap: (types.User user) {
                showNotYetImplementedMsg(
                  context,
                  'Chat Profile view is not implemented yet',
                );
              },
              onPreviewDataFetched: controller.handlePreviewDataFetched,
              onMessageTap: controller.handleMessageTap,
              onEndReached:
                  invitedIndex != -1 ? null : controller.handleEndReached,
              onEndReachedThreshold: 0.75,
              onBackgroundTap: () {
<<<<<<< HEAD
                roomController.isEmojiContainerVisible = false;
                roomController.update(['emoji-reaction']);
=======
                if (controller.isEmojiContainerVisible) {
                  controller.toggleEmojiContainer();
                  roomController.replyMessageWidget = null;
                  roomController.repliedToMessage = null;
                }
>>>>>>> caf4f982
              },
              emptyState: const EmptyHistoryPlaceholder(),
              //Custom Theme class, see lib/common/store/chatTheme.dart
              theme: EffektioChatTheme(
                attachmentButtonIcon:
                    SvgPicture.asset('assets/images/attachment.svg'),
                sendButtonIcon: SvgPicture.asset('assets/images/sendIcon.svg'),
              ),
            ),
          ],
        );
      },
    );
  }

  Widget buildTypingIndicator() {
    return GetBuilder<ChatRoomController>(
      id: 'typing indicator',
      builder: (ChatRoomController controller) {
        return TypeIndicator(
          bubbleAlignment: BubbleRtlAlignment.right,
          showIndicator: controller.typingUsers.isNotEmpty,
          options: TypingIndicatorOptions(
            animationSpeed: const Duration(milliseconds: 800),
            typingUsers: controller.typingUsers,
            typingMode: TypingIndicatorMode.text,
          ),
        );
      },
    );
  }

  void onSendButtonPressed(ChatRoomController controller) async {
    controller.sendButtonDisable();
    String markdownText = controller.mentionKey.currentState!.controller!.text;
    String htmlText = controller.mentionKey.currentState!.controller!.text;
    int messageLength = markdownText.length;
    controller.messageTextMapMarkDown.forEach((key, value) {
      markdownText = markdownText.replaceAll(key, value);
    });
    controller.messageTextMapHtml.forEach((key, value) {
      htmlText = htmlText.replaceAll(key, value);
    });
    await controller.handleSendPressed(
      markdownText,
      htmlText,
      messageLength,
    );
    controller.messageTextMapMarkDown.clear();
    controller.mentionKey.currentState!.controller!.clear();
  }

  void showMoreOptions() {
    showModalBottomSheet(
      backgroundColor: AppCommonTheme.backgroundColorLight,
      context: context,
      shape: const RoundedRectangleBorder(
        borderRadius: BorderRadius.vertical(top: Radius.circular(15)),
      ),
      builder: (context) {
        return Column(
          mainAxisSize: MainAxisSize.min,
          children: [
            const ListTile(
              leading: Icon(
                Icons.link,
                color: Colors.white,
              ),
              title: Text(
                'Copy',
                style: TextStyle(color: Colors.white),
              ),
            ),
            Container(
              margin: const EdgeInsets.symmetric(horizontal: 22),
              width: MediaQuery.of(context).size.width,
              height: 2,
              color: Colors.grey,
            ),
            const ListTile(
              leading: Icon(
                Icons.bookmark_border_outlined,
                color: Colors.white,
              ),
              title: Text(
                'Bookmark',
                style: TextStyle(color: Colors.white),
              ),
            ),
            Container(
              margin: const EdgeInsets.symmetric(horizontal: 22),
              width: MediaQuery.of(context).size.width,
              height: 2,
              color: Colors.grey,
            ),
            GestureDetector(
              onTap: () {
                Navigator.pop(context);
              },
              child: const Padding(
                padding: EdgeInsets.all(16),
                child: Center(
                  child: Text(
                    'Cancel',
                    style: TextStyle(color: Colors.white, fontSize: 16),
                  ),
                ),
              ),
            ),
          ],
        );
      },
    );
  }

  Widget bubbleBuilder(
    Widget child, {
    required types.Message message,
    required bool nextMessageInGroup,
  }) {
    return GetBuilder<ChatRoomController>(
      id: 'chat-bubble',
      builder: (context) {
        return ChatBubbleBuilder(
          userId: widget.client.userId().toString(),
          child: child,
          message: message,
          nextMessageInGroup: nextMessageInGroup,
        );
      },
    );
  }

<<<<<<< HEAD
  Widget customStatusBuilder(
    types.Message message, {
    required BuildContext context,
  }) {
    if (message.status == Status.delivered) {
      return SvgPicture.asset('assets/images/deliveredIcon.svg');
    } else if (message.status == Status.seen) {
      return SvgPicture.asset('assets/images/seenIcon.svg');
    } else if (message.status == Status.sending) {
      return const Center(
        child: SizedBox(
          height: 10,
          width: 10,
          child: CircularProgressIndicator(
            backgroundColor: Colors.transparent,
            strokeWidth: 1.5,
            valueColor: AlwaysStoppedAnimation<Color>(
              AppCommonTheme.primaryColor,
            ),
          ),
        ),
      );
    } else {
      return SvgPicture.asset(
        'assets/images/sentIcon.svg',
        width: 12,
        height: 12,
      );
    }
=======
  Widget customMessageBuilder(
    types.CustomMessage customMessage, {
    required int messageWidth,
  }) {
    if (customMessage.metadata?['itemContentType'] == 'UnableToDecrypt') {
      String text = 'Failed to decrypt message. Re-request session keys.';
      return Container(
        width: sqrt(text.length) * 38.5,
        padding: const EdgeInsets.all(8),
        constraints: const BoxConstraints(minWidth: 57),
        child: Text(text, style: ChatTheme01.chatReplyTextStyle),
      );
    }
    return const SizedBox();
>>>>>>> caf4f982
  }
}<|MERGE_RESOLUTION|>--- conflicted
+++ resolved
@@ -546,12 +546,8 @@
                 inputPlaceholder: AppLocalizations.of(context)!.message,
                 sendButtonAccessibilityLabel: '',
               ),
-<<<<<<< HEAD
-              messages: controller.messages,
               customStatusBuilder: customStatusBuilder,
-=======
               messages: controller.getMessages(),
->>>>>>> caf4f982
               typingIndicatorOptions: TypingIndicatorOptions(
                 customTypingIndicator: buildTypingIndicator(),
               ),
@@ -578,16 +574,11 @@
                   invitedIndex != -1 ? null : controller.handleEndReached,
               onEndReachedThreshold: 0.75,
               onBackgroundTap: () {
-<<<<<<< HEAD
-                roomController.isEmojiContainerVisible = false;
-                roomController.update(['emoji-reaction']);
-=======
                 if (controller.isEmojiContainerVisible) {
                   controller.toggleEmojiContainer();
                   roomController.replyMessageWidget = null;
                   roomController.repliedToMessage = null;
                 }
->>>>>>> caf4f982
               },
               emptyState: const EmptyHistoryPlaceholder(),
               //Custom Theme class, see lib/common/store/chatTheme.dart
@@ -721,7 +712,6 @@
     );
   }
 
-<<<<<<< HEAD
   Widget customStatusBuilder(
     types.Message message, {
     required BuildContext context,
@@ -751,7 +741,8 @@
         height: 12,
       );
     }
-=======
+  }
+
   Widget customMessageBuilder(
     types.CustomMessage customMessage, {
     required int messageWidth,
@@ -766,6 +757,5 @@
       );
     }
     return const SizedBox();
->>>>>>> caf4f982
   }
 }