--- conflicted
+++ resolved
@@ -51,11 +51,6 @@
     super.initState();
 
     roomController.setCurrentRoom(widget.room);
-<<<<<<< HEAD
-    widget.room.displayName().then((value) {
-      if (mounted) {
-        setState(() => roomName = value);
-=======
     widget.room.getProfile().then((value) {
       if (mounted) {
         setState(() {
@@ -85,7 +80,6 @@
           userAvatars = avatars;
           userNames = names;
         });
->>>>>>> 4a3fdbcc
       }
     });
   }
@@ -166,7 +160,7 @@
           displayName: userNames[userId],
           radius: 15,
           isGroup: false,
-          stringName: parseUserId(userId)!,
+          stringName: simplifyUserId(userId)!,
         ),
       ),
     );
@@ -277,7 +271,7 @@
               displayName: roomName,
               radius: 20,
               isGroup: true,
-              stringName: parseRoomId(widget.room.getRoomId())!,
+              stringName: simplifyRoomId(widget.room.getRoomId())!,
             ),
           ),
         ),
