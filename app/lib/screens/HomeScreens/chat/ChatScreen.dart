import 'dart:convert';
import 'dart:io';
import 'dart:math';

import 'package:cached_network_image/cached_network_image.dart';
import 'package:effektio/common/store/themes/ChatTheme.dart';
import 'package:effektio/common/store/themes/SeperatedThemes.dart';
import 'package:effektio/controllers/chat_list_controller.dart';
import 'package:effektio/controllers/chat_room_controller.dart';
import 'package:effektio/controllers/network_controller.dart';
import 'package:effektio/screens/HomeScreens/chat/ChatProfile.dart';
import 'package:effektio/widgets/AppCommon.dart';
import 'package:effektio/widgets/ChatBubbleBuilder.dart';
import 'package:effektio/widgets/CustomAvatar.dart';
import 'package:effektio/widgets/CustomChatInput.dart';
import 'package:effektio/widgets/EmptyHistoryPlaceholder.dart';
import 'package:effektio/widgets/TypeIndicator.dart';
import 'package:effektio_flutter_sdk/effektio_flutter_sdk_ffi.dart'
    show Client, Conversation, FfiBufferUint8;
import 'package:flutter/material.dart';
import 'package:flutter_chat_types/flutter_chat_types.dart' as types;
import 'package:flutter_chat_ui/flutter_chat_ui.dart';
import 'package:flutter_gen/gen_l10n/app_localizations.dart';
import 'package:flutter_html/flutter_html.dart';
import 'package:flutter_svg/flutter_svg.dart';
import 'package:get/get.dart';
import 'package:string_validator/string_validator.dart';
import 'package:themed/themed.dart';

class ChatScreen extends StatefulWidget {
  final Future<FfiBufferUint8>? roomAvatar;
  final String? roomName;
  final Conversation room;
  final Client client;

  const ChatScreen({
    Key? key,
    required this.room,
    required this.client,
    this.roomAvatar,
    this.roomName,
  }) : super(key: key);

  @override
  State<ChatScreen> createState() => _ChatScreenState();
}

class _ChatScreenState extends State<ChatScreen> {
  ChatRoomController roomController = Get.find<ChatRoomController>();
  ChatListController listController = Get.find<ChatListController>();
  final networkController = Get.put(NetworkController());

  @override
  void initState() {
    super.initState();

    if (networkController.connectionType.value != '0') {
      roomController.setCurrentRoom(widget.room);
    }
  }

  @override
  void dispose() {
    roomController.setCurrentRoom(null);

    super.dispose();
  }

  void handleAttachmentPressed(BuildContext context) {
    showModalBottomSheet<void>(
      backgroundColor: Colors.transparent,
      context: context,
      builder: (BuildContext context) {
        return SafeArea(
          child: SizedBox(
            height: 124,
            child: Column(
              crossAxisAlignment: CrossAxisAlignment.stretch,
              children: [
                GestureDetector(
                  onTap: () => roomController.handleImageSelection(context),
                  child: Row(
                    children: <Widget>[
                      Padding(
                        padding: const EdgeInsets.all(8),
                        child: SvgPicture.asset('assets/images/camera.svg'),
                      ),
                      const SizedBox(width: 10),
                      Padding(
                        padding: const EdgeInsets.all(8),
                        child: Text(
                          AppLocalizations.of(context)!.photo,
                          style: const TextStyle(color: Colors.white),
                        ),
                      )
                    ],
                  ),
                ),
                const SizedBox(height: 10),
                GestureDetector(
                  onTap: () => roomController.handleFileSelection(context),
                  child: Row(
                    children: <Widget>[
                      Padding(
                        padding: const EdgeInsets.all(8),
                        child: SvgPicture.asset('assets/images/document.svg'),
                      ),
                      const SizedBox(width: 10),
                      Padding(
                        padding: const EdgeInsets.all(8),
                        child: Text(
                          AppLocalizations.of(context)!.file,
                          style: const TextStyle(color: Colors.white),
                        ),
                      )
                    ],
                  ),
                ),
              ],
            ),
          ),
        );
      },
    );
  }

  Widget avatarBuilder(String userId) {
    return Padding(
      padding: const EdgeInsets.only(right: 10),
      child: SizedBox(
        height: 28,
        width: 28,
        child: CustomAvatar(
          uniqueKey: userId,
          avatar: roomController.getUserAvatar(userId),
          displayName: roomController.getUserName(userId),
          radius: 15,
          isGroup: false,
          cacheHeight: 120,
          cacheWidth: 120,
          stringName: simplifyUserId(userId)!,
        ),
      ),
    );
  }

  Widget customBottomWidget(BuildContext context) {
    return GetBuilder<ChatRoomController>(
      id: 'emoji-reaction',
      builder: (ChatRoomController controller) {
<<<<<<< HEAD
        return roomController.isEmojiContainerVisible
            ? Container(
                padding: const EdgeInsets.symmetric(vertical: 16.0),
                color: AppCommonTheme.backgroundColorLight,
                child: Row(
                  mainAxisAlignment: MainAxisAlignment.spaceAround,
                  children: [
                    GestureDetector(
                      onTap: () {
                        roomController.isEmojiContainerVisible = false;
                        roomController.showReplyView = true;
                        roomController.update(['emoji-reaction', 'chat-input']);
                      },
                      child: const Text(
                        'Reply',
                        style: TextStyle(color: Colors.white),
                      ),
                    ),
                    GestureDetector(
                      onTap: (() {
                        if (roomController.isAuthor()) {
                          // TODO add unsent message call
                        } else {
                          showDialog(
                            context: context,
                            builder: (BuildContext context) {
                              return buildReplyDialog();
                            },
                          );
                        }
                      }),
                      child: Text(
                        roomController.isAuthor() ? 'Unsend' : 'Report',
                        style: TextStyle(
                          color: roomController.isAuthor()
                              ? Colors.white
                              : Colors.red,
                        ),
                      ),
                    ),
                    GestureDetector(
                      onTap: () {
                        showMoreOptions();
=======
        if (!controller.isEmojiContainerVisible) {
          return CustomChatInput(
            isChatScreen: true,
            roomName: widget.roomName ?? AppLocalizations.of(context)!.noName,
            onButtonPressed: () => onSendButtonPressed(controller),
          );
        }
        return Container(
          padding: const EdgeInsets.symmetric(vertical: 16),
          color: AppCommonTheme.backgroundColorLight,
          child: Row(
            mainAxisAlignment: MainAxisAlignment.spaceAround,
            children: [
              GestureDetector(
                onTap: () {
                  controller.isEmojiContainerVisible = false;
                  controller.showReplyView = true;
                  controller.update(['emoji-reaction', 'chat-input']);
                },
                child: const Text(
                  'Reply',
                  style: TextStyle(color: Colors.white),
                ),
              ),
              GestureDetector(
                onTap: () {
                  if (controller.isAuthor()) {
                    // TODO add unsent message call
                  } else {
                    showDialog(
                      context: context,
                      builder: (BuildContext ctx) {
                        return Dialog(
                          child: Container(
                            padding: const EdgeInsets.all(16),
                            height: 280,
                            decoration: const BoxDecoration(
                              color: AppCommonTheme.backgroundColorLight,
                              borderRadius: BorderRadius.all(
                                Radius.circular(16),
                              ),
                            ),
                            child: Center(
                              child: Column(
                                children: [
                                  Row(
                                    mainAxisAlignment: MainAxisAlignment.end,
                                    children: [
                                      GestureDetector(
                                        onTap: () {
                                          Navigator.pop(ctx);
                                        },
                                        child: const Icon(
                                          Icons.close,
                                          color: Colors.white,
                                        ),
                                      ),
                                    ],
                                  ),
                                  const SizedBox(height: 8),
                                  const Text(
                                    'Report This Message',
                                    style: AppCommonTheme.appBarTitleStyle,
                                  ),
                                  const SizedBox(height: 16),
                                  const Text(
                                    "You can report this message to Effektio if you think that it goes against our community guidelines. We won't notify the account that you submitted this report",
                                    textAlign: TextAlign.center,
                                    style: TextStyle(
                                      color: AppCommonTheme.dividerColor,
                                    ),
                                  ),
                                  GestureDetector(
                                    onTap: () {
                                      const snackBar = SnackBar(
                                        content: Text('Message reported'),
                                      );
                                      ScaffoldMessenger.of(ctx)
                                          .showSnackBar(snackBar);
                                      controller.isEmojiContainerVisible =
                                          false;
                                      controller.update(['emoji-reaction']);
                                      Navigator.pop(ctx);
                                    },
                                    child: Padding(
                                      padding: const EdgeInsets.all(20),
                                      child: Container(
                                        decoration: BoxDecoration(
                                          borderRadius: BorderRadius.circular(
                                            14,
                                          ),
                                          color: AppCommonTheme.primaryColor,
                                        ),
                                        child: const Padding(
                                          padding: EdgeInsets.all(8),
                                          child: Center(
                                            child: Text(
                                              'Okay!',
                                              style: TextStyle(
                                                color: Colors.white,
                                                fontSize: 15,
                                              ),
                                            ),
                                          ),
                                        ),
                                      ),
                                    ),
                                  ),
                                ],
                              ),
                            ),
                          ),
                        );
>>>>>>> 26d6cc4f
                      },
                    );
                  }
                },
                child: Text(
                  controller.isAuthor() ? 'Unsend' : 'Report',
                  style: TextStyle(
                    color: controller.isAuthor() ? Colors.white : Colors.red,
                  ),
                ),
              ),
              GestureDetector(
                onTap: () {
                  showMoreOptions();
                },
                child: const Text(
                  'More',
                  style: TextStyle(color: Colors.white),
                ),
              ),
            ],
          ),
        );
      },
    );
  }

  Widget textMessageBuilder(
    types.TextMessage p1, {
    required int messageWidth,
    required bool showName,
  }) {
    return Container(
      width: sqrt(p1.metadata!['messageLength']) * 38.5,
      padding: const EdgeInsets.all(8),
      constraints: const BoxConstraints(minWidth: 57),
      child: Html(
        // ignore: prefer_single_quotes, unnecessary_string_interpolations
        data: """${p1.text}""",
        style: {
          'body': Style(color: Colors.white),
          'a': Style(textDecoration: TextDecoration.none)
        },
      ),
    );
  }

  Widget imageMessageBuilder(
    types.ImageMessage imageMessage, {
    required int messageWidth,
  }) {
    // binary data
    // CachedMemoryImage cannot be used, because uniqueKey not working
    // If uniqueKey not working, it means cache is not working
    // So use Image.memory
    // ToDo: must implement image caching someday
    if (imageMessage.metadata?.containsKey('base64') ?? false) {
      return ClipRRect(
        borderRadius: BorderRadius.circular(15),
        child: Image.memory(
          base64Decode(imageMessage.metadata?['base64']),
          errorBuilder: (BuildContext context, Object url, StackTrace? error) {
            return Text('Could not load image due to $error');
          },
          frameBuilder: (
            BuildContext context,
            Widget child,
            int? frame,
            bool wasSynchronouslyLoaded,
          ) {
            if (wasSynchronouslyLoaded) {
              return child;
            }
            return AnimatedSwitcher(
              duration: const Duration(milliseconds: 200),
              child: frame != null
                  ? child
                  : const SizedBox(
                      height: 60,
                      width: 60,
                      child: CircularProgressIndicator(
                        strokeWidth: 6,
                        color: AppCommonTheme.primaryColor,
                      ),
                    ),
            );
          },
          cacheWidth: 512,
          width: messageWidth.toDouble(),
          fit: BoxFit.cover,
        ),
      );
    }
    if (isURL(imageMessage.uri)) {
      // remote url
      return ClipRRect(
        borderRadius: BorderRadius.circular(15),
        child: CachedNetworkImage(
          imageUrl: imageMessage.uri,
          width: messageWidth.toDouble(),
          errorWidget: (BuildContext context, Object url, dynamic error) {
            return const Text('Could not load image');
          },
        ),
      );
    }
    // local path
    // the image that just sent is displayed from local not remote
    return ClipRRect(
      borderRadius: BorderRadius.circular(15),
      child: Image.file(
        File(imageMessage.uri),
        width: messageWidth.toDouble(),
        errorBuilder: (
          BuildContext context,
          Object error,
          StackTrace? stackTrace,
        ) {
          return const Text('Could not load image');
        },
      ),
    );
  }

  @override
  Widget build(BuildContext context) {
    return OrientationBuilder(
      builder: (context, orientation) {
        return Scaffold(
          resizeToAvoidBottomInset: orientation == Orientation.portrait,
          appBar: AppBar(
            backgroundColor: AppCommonTheme.backgroundColor,
            elevation: 1,
            centerTitle: true,
            toolbarHeight: 70,
            leading: IconButton(
              onPressed: () => Navigator.pop(context),
              icon: SvgPicture.asset(
                'assets/images/back_button.svg',
                color: AppCommonTheme.svgIconColor,
              ),
            ),
            title: Column(
              mainAxisSize: MainAxisSize.max,
              mainAxisAlignment: MainAxisAlignment.center,
              children: [
                GetBuilder<ChatRoomController>(
                  id: 'room-profile',
                  builder: (ChatRoomController controller) {
                    return buildRoomName(context);
                  },
                ),
                const SizedBox(height: 5),
                GetBuilder<ChatRoomController>(
                  id: 'active-members',
                  builder: (ChatRoomController controller) {
                    return buildActiveMembers(context);
                  },
                ),
              ],
            ),
            actions: [
              GetBuilder<ChatRoomController>(
                id: 'room-profile',
                builder: (ChatRoomController controller) {
                  return buildProfileAction();
                },
              ),
            ],
          ),
          body: Obx(
            () => SafeArea(
              bottom: false,
              child: networkController.connectionType.value == '0'
                  ? noInternetWidget()
                  : buildBody(context),
            ),
          ),
        );
      },
    );
  }

  Widget buildProfileAction() {
    return GestureDetector(
      onTap: () {
        Navigator.push(
          context,
          MaterialPageRoute(
            builder: (context) => ChatProfileScreen(
              client: widget.client,
              room: widget.room,
              roomName: widget.roomName,
              roomAvatar: widget.roomAvatar,
              isGroup: true,
              isAdmin: true,
            ),
          ),
        );
      },
      child: Padding(
        padding: const EdgeInsets.only(right: 10),
        child: SizedBox(
          height: 45,
          width: 45,
          child: FittedBox(
            fit: BoxFit.contain,
            child: CustomAvatar(
              uniqueKey: widget.room.getRoomId(),
              avatar: widget.roomAvatar,
              displayName: widget.roomName,
              radius: 20,
              cacheHeight: 120,
              cacheWidth: 120,
              isGroup: true,
              stringName: simplifyRoomId(widget.room.getRoomId())!,
            ),
          ),
        ),
      ),
    );
  }

  Widget buildRoomName(BuildContext context) {
    if (widget.roomName == null) {
      return Text(AppLocalizations.of(context)!.loadingName);
    }
    return Text(
      widget.roomName!,
      overflow: TextOverflow.clip,
      style: ChatTheme01.chatTitleStyle,
    );
  }

  Widget buildActiveMembers(BuildContext context) {
    if (roomController.activeMembers.isEmpty) {
      return const SizedBox(
        height: 15,
        width: 15,
        child: CircularProgressIndicator(color: AppCommonTheme.primaryColor),
      );
    }
    return Text(
      '${roomController.activeMembers.length} ${AppLocalizations.of(context)!.members}',
      style: ChatTheme01.chatBodyStyle + AppCommonTheme.primaryColor,
    );
  }

  Widget buildBody(BuildContext context) {
    if (roomController.isLoading.isTrue) {
      return const Center(
        child: SizedBox(
          height: 15,
          width: 15,
          child: CircularProgressIndicator(color: AppCommonTheme.primaryColor),
        ),
      );
    }
    int invitedIndex = listController.invitations.indexWhere((x) {
      return x.roomId() == widget.room.getRoomId();
    });
    return GetBuilder<ChatRoomController>(
      id: 'Chat',
      builder: (ChatRoomController controller) {
        return Stack(
          children: [
            Chat(
              customBottomWidget: customBottomWidget(context),
              textMessageBuilder: textMessageBuilder,
              l10n: ChatL10nEn(
                emptyChatPlaceholder: '',
                attachmentButtonAccessibilityLabel: '',
                fileButtonAccessibilityLabel: '',
                inputPlaceholder: AppLocalizations.of(context)!.message,
                sendButtonAccessibilityLabel: '',
              ),
              messages: controller.getMessages(),
              typingIndicatorOptions: TypingIndicatorOptions(
                customTypingIndicator: buildTypingIndicator(),
              ),
              onSendPressed: (types.PartialText partialText) {},
              user: types.User(id: widget.client.userId().toString()),
              // if invited, disable image gallery
              disableImageGallery: true,
              //custom avatar builder
              avatarBuilder: avatarBuilder,
              bubbleBuilder: bubbleBuilder,
              imageMessageBuilder: imageMessageBuilder,
              customMessageBuilder: customMessageBuilder,
              showUserAvatars: true,
              onAttachmentPressed: () => handleAttachmentPressed(context),
              onAvatarTap: (types.User user) {
                showNotYetImplementedMsg(
                  context,
                  'Chat Profile view is not implemented yet',
                );
              },
              onPreviewDataFetched: controller.handlePreviewDataFetched,
              onMessageTap: controller.handleMessageTap,
              onEndReached:
                  invitedIndex != -1 ? null : controller.handleEndReached,
              onEndReachedThreshold: 0.75,
              onBackgroundTap: () {
                if (controller.isEmojiContainerVisible) {
                  controller.toggleEmojiContainer();
                }
              },
              emptyState: const EmptyHistoryPlaceholder(),
              //Custom Theme class, see lib/common/store/chatTheme.dart
              theme: EffektioChatTheme(
                attachmentButtonIcon:
                    SvgPicture.asset('assets/images/attachment.svg'),
                sendButtonIcon: SvgPicture.asset('assets/images/sendIcon.svg'),
                seenIcon: SvgPicture.asset('assets/images/seenIcon.svg'),
                deliveredIcon: SvgPicture.asset('assets/images/sentIcon.svg'),
              ),
            ),
          ],
        );
      },
    );
  }

  Widget buildReplyDialog() {
    return Dialog(
      child: Container(
        padding: const EdgeInsets.all(16.0),
        height: 280,
        decoration: const BoxDecoration(
          color: AppCommonTheme.backgroundColorLight,
          borderRadius: BorderRadius.all(
            Radius.circular(16),
          ),
        ),
        child: Center(
          child: Column(
            children: [
              Row(
                mainAxisAlignment: MainAxisAlignment.end,
                children: [
                  GestureDetector(
                    onTap: () {
                      Navigator.pop(context);
                    },
                    child: const Icon(
                      Icons.close,
                      color: Colors.white,
                    ),
                  ),
                ],
              ),
              const SizedBox(
                height: 8.0,
              ),
              const Text(
                'Report This Message',
                style: AppCommonTheme.appBarTitleStyle,
              ),
              const SizedBox(
                height: 16.0,
              ),
              const Text(
                "You can report this message to Effektio if you think that it goes against our community guidelines. We won't notify the account that you submitted this report",
                textAlign: TextAlign.center,
                style: TextStyle(
                  color: AppCommonTheme.dividerColor,
                ),
              ),
              GestureDetector(
                onTap: () {
                  const snackBar = SnackBar(
                    content: Text('Message reported'),
                  );
                  ScaffoldMessenger.of(context).showSnackBar(snackBar);
                  roomController.isEmojiContainerVisible = false;
                  roomController.update(['emoji-reaction']);
                  Navigator.pop(context);
                },
                child: Padding(
                  padding: const EdgeInsets.all(20),
                  child: Container(
                    decoration: BoxDecoration(
                      borderRadius: BorderRadius.circular(
                        14,
                      ),
                      color: AppCommonTheme.primaryColor,
                    ),
                    child: const Padding(
                      padding: EdgeInsets.all(8),
                      child: Center(
                        child: Text(
                          'Okay!',
                          style: TextStyle(
                            color: Colors.white,
                            fontSize: 15,
                          ),
                        ),
                      ),
                    ),
                  ),
                ),
              ),
            ],
          ),
        ),
      ),
    );
  }

  Widget buildTypingIndicator() {
    return GetBuilder<ChatRoomController>(
      id: 'typing indicator',
      builder: (ChatRoomController controller) {
        return TypeIndicator(
          bubbleAlignment: BubbleRtlAlignment.right,
          showIndicator: controller.typingUsers.isNotEmpty,
          options: TypingIndicatorOptions(
            animationSpeed: const Duration(milliseconds: 800),
            typingUsers: controller.typingUsers,
            typingMode: TypingIndicatorMode.text,
          ),
        );
      },
    );
  }

  void onSendButtonPressed(ChatRoomController controller) async {
    controller.sendButtonDisable();
    String markdownText = controller.mentionKey.currentState!.controller!.text;
    String htmlText = controller.mentionKey.currentState!.controller!.text;
    int messageLength = markdownText.length;
    controller.messageTextMapMarkDown.forEach((key, value) {
      markdownText = markdownText.replaceAll(key, value);
    });
    controller.messageTextMapHtml.forEach((key, value) {
      htmlText = htmlText.replaceAll(key, value);
    });
    await controller.handleSendPressed(
      markdownText,
      htmlText,
      messageLength,
    );
    controller.repliedToMessage = null;
    controller.messageTextMapMarkDown.clear();
    controller.mentionKey.currentState!.controller!.clear();
  }

  void showMoreOptions() {
    showModalBottomSheet(
      backgroundColor: AppCommonTheme.backgroundColorLight,
      context: context,
      shape: const RoundedRectangleBorder(
        borderRadius: BorderRadius.vertical(top: Radius.circular(15)),
      ),
      builder: (context) {
        return Column(
          mainAxisSize: MainAxisSize.min,
          children: [
            const ListTile(
              leading: Icon(
                Icons.link,
                color: Colors.white,
              ),
              title: Text(
                'Copy',
                style: TextStyle(color: Colors.white),
              ),
            ),
            Container(
              margin: const EdgeInsets.symmetric(horizontal: 22),
              width: MediaQuery.of(context).size.width,
              height: 2,
              color: Colors.grey,
            ),
            const ListTile(
              leading: Icon(
                Icons.bookmark_border_outlined,
                color: Colors.white,
              ),
              title: Text(
                'Bookmark',
                style: TextStyle(color: Colors.white),
              ),
            ),
            Container(
              margin: const EdgeInsets.symmetric(horizontal: 22),
              width: MediaQuery.of(context).size.width,
              height: 2,
              color: Colors.grey,
            ),
            GestureDetector(
              onTap: () {
                Navigator.pop(context);
              },
              child: const Padding(
                padding: EdgeInsets.all(16),
                child: Center(
                  child: Text(
                    'Cancel',
                    style: TextStyle(color: Colors.white, fontSize: 16),
                  ),
                ),
              ),
            ),
          ],
        );
      },
    );
  }

  Widget bubbleBuilder(
    Widget child, {
    required types.Message message,
    required bool nextMessageInGroup,
  }) {
    return ChatBubbleBuilder(
      userId: widget.client.userId().toString(),
      child: child,
      message: message,
      nextMessageInGroup: nextMessageInGroup,
    );
  }

  Widget customMessageBuilder(
    types.CustomMessage customMessage, {
    required int messageWidth,
  }) {
    if (customMessage.metadata?['itemContentType'] == 'UnableToDecrypt') {
      String text = 'Failed to decrypt message. Re-request session keys.';
      return Container(
        width: sqrt(text.length) * 38.5,
        padding: const EdgeInsets.all(8),
        constraints: const BoxConstraints(minWidth: 57),
        child: Text(text, style: ChatTheme01.chatReplyTextStyle),
      );
    }
    return const SizedBox();
  }
}<|MERGE_RESOLUTION|>--- conflicted
+++ resolved
@@ -148,51 +148,6 @@
     return GetBuilder<ChatRoomController>(
       id: 'emoji-reaction',
       builder: (ChatRoomController controller) {
-<<<<<<< HEAD
-        return roomController.isEmojiContainerVisible
-            ? Container(
-                padding: const EdgeInsets.symmetric(vertical: 16.0),
-                color: AppCommonTheme.backgroundColorLight,
-                child: Row(
-                  mainAxisAlignment: MainAxisAlignment.spaceAround,
-                  children: [
-                    GestureDetector(
-                      onTap: () {
-                        roomController.isEmojiContainerVisible = false;
-                        roomController.showReplyView = true;
-                        roomController.update(['emoji-reaction', 'chat-input']);
-                      },
-                      child: const Text(
-                        'Reply',
-                        style: TextStyle(color: Colors.white),
-                      ),
-                    ),
-                    GestureDetector(
-                      onTap: (() {
-                        if (roomController.isAuthor()) {
-                          // TODO add unsent message call
-                        } else {
-                          showDialog(
-                            context: context,
-                            builder: (BuildContext context) {
-                              return buildReplyDialog();
-                            },
-                          );
-                        }
-                      }),
-                      child: Text(
-                        roomController.isAuthor() ? 'Unsend' : 'Report',
-                        style: TextStyle(
-                          color: roomController.isAuthor()
-                              ? Colors.white
-                              : Colors.red,
-                        ),
-                      ),
-                    ),
-                    GestureDetector(
-                      onTap: () {
-                        showMoreOptions();
-=======
         if (!controller.isEmojiContainerVisible) {
           return CustomChatInput(
             isChatScreen: true,
@@ -306,7 +261,6 @@
                             ),
                           ),
                         );
->>>>>>> 26d6cc4f
                       },
                     );
                   }
