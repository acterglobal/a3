import 'dart:convert';
import 'dart:io';
import 'dart:math';

import 'package:cached_network_image/cached_network_image.dart';
import 'package:effektio/common/store/themes/ChatTheme.dart';
import 'package:effektio/common/store/themes/SeperatedThemes.dart';
import 'package:effektio/controllers/chat_list_controller.dart';
import 'package:effektio/controllers/chat_room_controller.dart';
import 'package:effektio/controllers/network_controller.dart';
import 'package:effektio/screens/HomeScreens/chat/ChatProfile.dart';
import 'package:effektio/widgets/AppCommon.dart';
import 'package:effektio/widgets/ChatBubbleBuilder.dart';
import 'package:effektio/widgets/CustomAvatar.dart';
import 'package:effektio/widgets/CustomChatInput.dart';
import 'package:effektio/widgets/EmptyHistoryPlaceholder.dart';
import 'package:effektio/widgets/InviteMessageComponent.dart';
import 'package:effektio/widgets/TypeIndicator.dart';
import 'package:effektio_flutter_sdk/effektio_flutter_sdk_ffi.dart'
    show Client, Conversation, FfiBufferUint8;
import 'package:flutter/material.dart';
import 'package:flutter_chat_types/flutter_chat_types.dart' as types;
import 'package:flutter_chat_ui/flutter_chat_ui.dart';
import 'package:flutter_gen/gen_l10n/app_localizations.dart';
import 'package:flutter_html/flutter_html.dart';
import 'package:flutter_svg/flutter_svg.dart';
import 'package:get/get.dart';
import 'package:string_validator/string_validator.dart';
import 'package:themed/themed.dart';

class ChatScreen extends StatefulWidget {
  final Future<FfiBufferUint8>? roomAvatar;
  final String? roomName;
  final Conversation room;
  final Client client;

  const ChatScreen({
    Key? key,
    required this.room,
    required this.client,
    this.roomAvatar,
    this.roomName,
  }) : super(key: key);

  @override
  State<ChatScreen> createState() => _ChatScreenState();
}

class _ChatScreenState extends State<ChatScreen> {
  ChatRoomController roomController = Get.find<ChatRoomController>();
  ChatListController listController = Get.find<ChatListController>();
  final networkController = Get.put(NetworkController());

  @override
  void initState() {
    super.initState();

    if (networkController.connectionType.value != '0') {
      roomController.setCurrentRoom(widget.room);
    }
  }

  @override
  void dispose() {
    roomController.setCurrentRoom(null);

    super.dispose();
  }

  void handleAttachmentPressed(BuildContext context) {
    showModalBottomSheet<void>(
      backgroundColor: Colors.transparent,
      context: context,
      builder: (BuildContext context) {
        return SafeArea(
          child: SizedBox(
            height: 124,
            child: Column(
              crossAxisAlignment: CrossAxisAlignment.stretch,
              children: [
                GestureDetector(
                  onTap: () => roomController.handleImageSelection(context),
                  child: Row(
                    children: <Widget>[
                      Padding(
                        padding: const EdgeInsets.all(8),
                        child: SvgPicture.asset('assets/images/camera.svg'),
                      ),
                      const SizedBox(width: 10),
                      Padding(
                        padding: const EdgeInsets.all(8),
                        child: Text(
                          AppLocalizations.of(context)!.photo,
                          style: const TextStyle(color: Colors.white),
                        ),
                      )
                    ],
                  ),
                ),
                const SizedBox(height: 10),
                GestureDetector(
                  onTap: () => roomController.handleFileSelection(context),
                  child: Row(
                    children: <Widget>[
                      Padding(
                        padding: const EdgeInsets.all(8),
                        child: SvgPicture.asset('assets/images/document.svg'),
                      ),
                      const SizedBox(width: 10),
                      Padding(
                        padding: const EdgeInsets.all(8),
                        child: Text(
                          AppLocalizations.of(context)!.file,
                          style: const TextStyle(color: Colors.white),
                        ),
                      )
                    ],
                  ),
                ),
              ],
            ),
          ),
        );
      },
    );
  }

  Widget avatarBuilder(String userId) {
    return Padding(
      padding: const EdgeInsets.only(right: 10),
      child: SizedBox(
        height: 28,
        width: 28,
        child: CustomAvatar(
          uniqueKey: userId,
          avatar: roomController.getUserAvatar(userId),
          displayName: roomController.getUserName(userId),
          radius: 15,
          isGroup: false,
          cacheHeight: 120,
          cacheWidth: 120,
          stringName: simplifyUserId(userId)!,
        ),
      ),
    );
  }

  Widget customBottomWidget(BuildContext context) {
    return GetBuilder<ChatRoomController>(
      id: 'emoji-reaction',
      builder: (ChatRoomController controller) {
        if (!controller.isEmojiContainerVisible) {
          return CustomChatInput(
            isChatScreen: true,
            roomName: widget.roomName ?? AppLocalizations.of(context)!.noName,
            onButtonPressed: () => onSendButtonPressed(controller),
          );
        }
        return Container(
          padding: const EdgeInsets.symmetric(vertical: 16),
          color: AppCommonTheme.backgroundColorLight,
          child: Row(
            mainAxisAlignment: MainAxisAlignment.spaceAround,
            children: [
              GestureDetector(
                onTap: () {
                  controller.isEmojiContainerVisible = false;
                  controller.showReplyView = true;
                  controller.update(['emoji-reaction', 'chat-input']);
                },
                child: const Text(
                  'Reply',
                  style: TextStyle(color: Colors.white),
                ),
              ),
              GestureDetector(
                onTap: () async {
                  if (controller.isAuthor()) {
                    // redact message call
                    await roomController
                        .redactRoomMessage(roomController.repliedToMessage!.id);
                    roomController.toggleEmojiContainer();
                  } else {
                    showDialog(
                      context: context,
                      builder: (BuildContext ctx) {
                        return Dialog(
                          child: Container(
                            padding: const EdgeInsets.all(16),
                            height: 280,
                            decoration: const BoxDecoration(
                              color: AppCommonTheme.backgroundColorLight,
                              borderRadius: BorderRadius.all(
                                Radius.circular(16),
                              ),
                            ),
                            child: Center(
                              child: Column(
                                children: [
                                  Row(
                                    mainAxisAlignment: MainAxisAlignment.end,
                                    children: [
                                      GestureDetector(
                                        onTap: () {
                                          Navigator.pop(ctx);
                                        },
                                        child: const Icon(
                                          Icons.close,
                                          color: Colors.white,
                                        ),
                                      ),
                                    ],
                                  ),
                                  const SizedBox(height: 8),
                                  const Text(
                                    'Report This Message',
                                    style: AppCommonTheme.appBarTitleStyle,
                                  ),
                                  const SizedBox(height: 16),
                                  const Text(
                                    "You can report this message to Effektio if you think that it goes against our community guidelines. We won't notify the account that you submitted this report",
                                    textAlign: TextAlign.center,
                                    style: TextStyle(
                                      color: AppCommonTheme.dividerColor,
                                    ),
                                  ),
                                  GestureDetector(
                                    onTap: () {
                                      showNotYetImplementedMsg(
                                        ctx,
                                        'Report feature not yet implemented',
                                      );
                                      controller.update(['emoji-reaction']);
                                      Navigator.pop(ctx);
                                    },
                                    child: Padding(
                                      padding: const EdgeInsets.all(20),
                                      child: Container(
                                        decoration: BoxDecoration(
                                          borderRadius: BorderRadius.circular(
                                            14,
                                          ),
                                          color: AppCommonTheme.primaryColor,
                                        ),
                                        child: const Padding(
                                          padding: EdgeInsets.all(8),
                                          child: Center(
                                            child: Text(
                                              'Okay!',
                                              style: TextStyle(
                                                color: Colors.white,
                                                fontSize: 15,
                                              ),
                                            ),
                                          ),
                                        ),
                                      ),
                                    ),
                                  ),
                                ],
                              ),
                            ),
                          ),
                        );
                      },
                    );
                  }
                },
                child: Text(
                  controller.isAuthor() ? 'Unsend' : 'Report',
                  style: TextStyle(
                    color: controller.isAuthor() ? Colors.white : Colors.red,
                  ),
                ),
              ),
              GestureDetector(
                onTap: () {
                  showMoreOptions();
                },
                child: const Text(
                  'More',
                  style: TextStyle(color: Colors.white),
                ),
              ),
            ],
          ),
        );
      },
    );
  }

  Widget textMessageBuilder(
    types.TextMessage p1, {
    required int messageWidth,
    required bool showName,
  }) {
    return Container(
      width: sqrt(p1.metadata!['messageLength']) * 38.5,
      padding: const EdgeInsets.all(8),
      constraints: const BoxConstraints(minWidth: 57),
      child: Html(
        // ignore: prefer_single_quotes, unnecessary_string_interpolations
        data: """${p1.text}""",
        style: {
          'body': Style(color: Colors.white),
          'a': Style(textDecoration: TextDecoration.none)
        },
      ),
    );
  }

  Widget imageMessageBuilder(
    types.ImageMessage imageMessage, {
    required int messageWidth,
  }) {
    if (imageMessage.metadata?.containsKey('base64') ?? false) {
      if (imageMessage.metadata?['base64'].isNotEmpty) {
        return ClipRRect(
          borderRadius: BorderRadius.circular(15),
          child: Image.memory(
            base64Decode(imageMessage.metadata?['base64']),
            errorBuilder:
                (BuildContext context, Object url, StackTrace? error) {
              return Text('Could not load image due to $error');
            },
            frameBuilder: (
              BuildContext context,
              Widget child,
              int? frame,
              bool wasSynchronouslyLoaded,
            ) {
              if (wasSynchronouslyLoaded) {
                return child;
              }
              return AnimatedSwitcher(
                duration: const Duration(milliseconds: 200),
                child: frame != null
                    ? child
                    : const SizedBox(
                        height: 60,
                        width: 60,
                        child: CircularProgressIndicator(
                          strokeWidth: 6,
                          color: AppCommonTheme.primaryColor,
                        ),
                      ),
              );
            },
            cacheWidth: 256,
            width: messageWidth.toDouble() / 2,
            fit: BoxFit.cover,
          ),
        );
      } else {
        return ClipRRect(
          borderRadius: BorderRadius.circular(15),
          child: const SizedBox(
            height: 60,
            width: 60,
            child: CircularProgressIndicator(
              strokeWidth: 6,
              color: AppCommonTheme.primaryColor,
            ),
          ),
        );
      }
    } else if (imageMessage.uri.isNotEmpty && isURL(imageMessage.uri)) {
      // remote url
      return ClipRRect(
        borderRadius: BorderRadius.circular(15),
        child: CachedNetworkImage(
          imageUrl: imageMessage.uri,
          width: messageWidth.toDouble(),
          errorWidget: (BuildContext context, Object url, dynamic error) {
            return Text('Could not load image due to $error');
          },
        ),
      );
    }
    // local path
    // the image that just sent is displayed from local not remote
    else {
      return ClipRRect(
        borderRadius: BorderRadius.circular(15),
        child: Image.file(
          File(imageMessage.uri),
          width: messageWidth.toDouble(),
          errorBuilder: (
            BuildContext context,
            Object error,
            StackTrace? stackTrace,
          ) {
            return Text('Could not load image due to $error');
          },
        ),
      );
    }
  }

  Widget customInviteMessageBuilder(
    types.CustomMessage message, {
    required int messageWidth,
  }) {
    final isMe = message.author.id == widget.client.userId().toString();
    String link = message.metadata!['link'];
    String roomName = link.split('#')[2].split(':')[0];
    return InviteMessageComponent(
      message: message,
      room: roomName,
      isMe: isMe,
    );
  }

  @override
  Widget build(BuildContext context) {
    return OrientationBuilder(
      builder: (context, orientation) {
        return Scaffold(
          resizeToAvoidBottomInset: orientation == Orientation.portrait,
          appBar: AppBar(
            backgroundColor: AppCommonTheme.backgroundColor,
            elevation: 1,
            centerTitle: true,
            toolbarHeight: 70,
            leading: IconButton(
              onPressed: () => Navigator.pop(context),
              icon: SvgPicture.asset(
                'assets/images/back_button.svg',
                color: AppCommonTheme.svgIconColor,
              ),
            ),
            title: Column(
              mainAxisSize: MainAxisSize.max,
              mainAxisAlignment: MainAxisAlignment.center,
              children: [
                GetBuilder<ChatRoomController>(
                  id: 'room-profile',
                  builder: (ChatRoomController controller) {
                    return buildRoomName(context);
                  },
                ),
                const SizedBox(height: 5),
                GetBuilder<ChatRoomController>(
                  id: 'active-members',
                  builder: (ChatRoomController controller) {
                    return buildActiveMembers(context);
                  },
                ),
              ],
            ),
            actions: [
              GetBuilder<ChatRoomController>(
                id: 'room-profile',
                builder: (ChatRoomController controller) {
                  return buildProfileAction();
                },
              ),
            ],
          ),
          body: Obx(
            () => SafeArea(
              bottom: false,
              child: networkController.connectionType.value == '0'
                  ? noInternetWidget()
                  : buildBody(context),
            ),
          ),
        );
      },
    );
  }

  Widget buildProfileAction() {
    return GestureDetector(
      onTap: () {
        Navigator.push(
          context,
          MaterialPageRoute(
            builder: (context) => ChatProfileScreen(
              client: widget.client,
              room: widget.room,
              roomName: widget.roomName,
              roomAvatar: widget.roomAvatar,
              isGroup: true,
              isAdmin: true,
            ),
          ),
        );
      },
      child: Padding(
        padding: const EdgeInsets.only(right: 10),
        child: SizedBox(
          height: 45,
          width: 45,
          child: FittedBox(
            fit: BoxFit.contain,
            child: CustomAvatar(
              uniqueKey: widget.room.getRoomId(),
              avatar: widget.roomAvatar,
              displayName: widget.roomName,
              radius: 20,
              cacheHeight: 120,
              cacheWidth: 120,
              isGroup: true,
              stringName: simplifyRoomId(widget.room.getRoomId())!,
            ),
          ),
        ),
      ),
    );
  }

  Widget buildRoomName(BuildContext context) {
    if (widget.roomName == null) {
      return Text(AppLocalizations.of(context)!.loadingName);
    }
    return Text(
      widget.roomName!,
      overflow: TextOverflow.clip,
      style: ChatTheme01.chatTitleStyle,
    );
  }

  Widget buildActiveMembers(BuildContext context) {
    if (roomController.activeMembers.isEmpty) {
      return const SizedBox(
        height: 15,
        width: 15,
        child: CircularProgressIndicator(color: AppCommonTheme.primaryColor),
      );
    }
    return Text(
      '${roomController.activeMembers.length} ${AppLocalizations.of(context)!.members}',
      style: ChatTheme01.chatBodyStyle + AppCommonTheme.primaryColor,
    );
  }

  Widget buildBody(BuildContext context) {
    if (roomController.isLoading.isTrue) {
      return const Center(
        child: SizedBox(
          height: 15,
          width: 15,
          child: CircularProgressIndicator(color: AppCommonTheme.primaryColor),
        ),
      );
    }
    int invitedIndex = listController.invitations.indexWhere((x) {
      return x.roomId() == widget.room.getRoomId();
    });
    return GetBuilder<ChatRoomController>(
      id: 'Chat',
      builder: (ChatRoomController controller) {
        return Stack(
          children: [
            Chat(
              customBottomWidget: customBottomWidget(context),
              textMessageBuilder: textMessageBuilder,
              l10n: ChatL10nEn(
                emptyChatPlaceholder: '',
                attachmentButtonAccessibilityLabel: '',
                fileButtonAccessibilityLabel: '',
                inputPlaceholder: AppLocalizations.of(context)!.message,
                sendButtonAccessibilityLabel: '',
              ),
              messages: controller.getMessages(),
              typingIndicatorOptions: TypingIndicatorOptions(
                customTypingIndicator: buildTypingIndicator(),
              ),
              onSendPressed: (types.PartialText partialText) {},
              user: types.User(id: widget.client.userId().toString()),
              // disable image preview
              disableImageGallery: true,
              //custom avatar builder
              avatarBuilder: avatarBuilder,
              bubbleBuilder: bubbleBuilder,
              imageMessageBuilder: imageMessageBuilder,
<<<<<<< HEAD
              customMessageBuilder: customInviteMessageBuilder,
=======
              customMessageBuilder: customMessageBuilder,
>>>>>>> f7f49725
              showUserAvatars: true,
              onAttachmentPressed: () => handleAttachmentPressed(context),
              onAvatarTap: (types.User user) {
                showNotYetImplementedMsg(
                  context,
                  'Chat Profile view is not implemented yet',
                );
              },
              onPreviewDataFetched: controller.handlePreviewDataFetched,
              onMessageTap: controller.handleMessageTap,
              onEndReached:
                  invitedIndex != -1 ? null : controller.handleEndReached,
              onEndReachedThreshold: 0.75,
              onBackgroundTap: () {
                if (controller.isEmojiContainerVisible) {
                  controller.toggleEmojiContainer();
                  roomController.replyMessageWidget = null;
                  roomController.repliedToMessage = null;
                }
              },
              emptyState: const EmptyHistoryPlaceholder(),
              //Custom Theme class, see lib/common/store/chatTheme.dart
              theme: EffektioChatTheme(
                attachmentButtonIcon:
                    SvgPicture.asset('assets/images/attachment.svg'),
                sendButtonIcon: SvgPicture.asset('assets/images/sendIcon.svg'),
                seenIcon: SvgPicture.asset('assets/images/seenIcon.svg'),
                deliveredIcon: SvgPicture.asset('assets/images/sentIcon.svg'),
              ),
            ),
          ],
        );
      },
    );
  }

  Widget buildTypingIndicator() {
    return GetBuilder<ChatRoomController>(
      id: 'typing indicator',
      builder: (ChatRoomController controller) {
        return TypeIndicator(
          bubbleAlignment: BubbleRtlAlignment.right,
          showIndicator: controller.typingUsers.isNotEmpty,
          options: TypingIndicatorOptions(
            animationSpeed: const Duration(milliseconds: 800),
            typingUsers: controller.typingUsers,
            typingMode: TypingIndicatorMode.text,
          ),
        );
      },
    );
  }

  void onSendButtonPressed(ChatRoomController controller) async {
    controller.sendButtonDisable();
    String markdownText = controller.mentionKey.currentState!.controller!.text;
    String htmlText = controller.mentionKey.currentState!.controller!.text;
    int messageLength = markdownText.length;
    controller.messageTextMapMarkDown.forEach((key, value) {
      markdownText = markdownText.replaceAll(key, value);
    });
    controller.messageTextMapHtml.forEach((key, value) {
      htmlText = htmlText.replaceAll(key, value);
    });
    await controller.handleSendPressed(
      markdownText,
      htmlText,
      messageLength,
    );
    controller.messageTextMapMarkDown.clear();
    controller.mentionKey.currentState!.controller!.clear();
  }

  void showMoreOptions() {
    showModalBottomSheet(
      backgroundColor: AppCommonTheme.backgroundColorLight,
      context: context,
      shape: const RoundedRectangleBorder(
        borderRadius: BorderRadius.vertical(top: Radius.circular(15)),
      ),
      builder: (context) {
        return Column(
          mainAxisSize: MainAxisSize.min,
          children: [
            const ListTile(
              leading: Icon(
                Icons.link,
                color: Colors.white,
              ),
              title: Text(
                'Copy',
                style: TextStyle(color: Colors.white),
              ),
            ),
            Container(
              margin: const EdgeInsets.symmetric(horizontal: 22),
              width: MediaQuery.of(context).size.width,
              height: 2,
              color: Colors.grey,
            ),
            const ListTile(
              leading: Icon(
                Icons.bookmark_border_outlined,
                color: Colors.white,
              ),
              title: Text(
                'Bookmark',
                style: TextStyle(color: Colors.white),
              ),
            ),
            Container(
              margin: const EdgeInsets.symmetric(horizontal: 22),
              width: MediaQuery.of(context).size.width,
              height: 2,
              color: Colors.grey,
            ),
            GestureDetector(
              onTap: () {
                Navigator.pop(context);
              },
              child: const Padding(
                padding: EdgeInsets.all(16),
                child: Center(
                  child: Text(
                    'Cancel',
                    style: TextStyle(color: Colors.white, fontSize: 16),
                  ),
                ),
              ),
            ),
          ],
        );
      },
    );
  }

  Widget bubbleBuilder(
    Widget child, {
    required types.Message message,
    required bool nextMessageInGroup,
  }) {
    return GetBuilder<ChatRoomController>(
      id: 'chat-bubble',
      builder: (context) {
        return ChatBubbleBuilder(
          userId: widget.client.userId().toString(),
          child: child,
          message: message,
          nextMessageInGroup: nextMessageInGroup,
        );
      },
    );
  }

  Widget customMessageBuilder(
    types.CustomMessage customMessage, {
    required int messageWidth,
  }) {
    if (customMessage.metadata?['itemContentType'] == 'UnableToDecrypt') {
      String text = 'Failed to decrypt message. Re-request session keys.';
      return Container(
        width: sqrt(text.length) * 38.5,
        padding: const EdgeInsets.all(8),
        constraints: const BoxConstraints(minWidth: 57),
        child: Text(text, style: ChatTheme01.chatReplyTextStyle),
      );
    }
    return const SizedBox();
  }
}<|MERGE_RESOLUTION|>--- conflicted
+++ resolved
@@ -575,11 +575,7 @@
               avatarBuilder: avatarBuilder,
               bubbleBuilder: bubbleBuilder,
               imageMessageBuilder: imageMessageBuilder,
-<<<<<<< HEAD
               customMessageBuilder: customInviteMessageBuilder,
-=======
-              customMessageBuilder: customMessageBuilder,
->>>>>>> f7f49725
               showUserAvatars: true,
               onAttachmentPressed: () => handleAttachmentPressed(context),
               onAvatarTap: (types.User user) {
