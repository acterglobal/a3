import 'dart:io';
import 'dart:math';

import 'package:cached_memory_image/cached_memory_image.dart';
import 'package:cached_network_image/cached_network_image.dart';
import 'package:effektio/common/store/MockData.dart';
import 'package:effektio/common/store/themes/ChatTheme.dart';
import 'package:effektio/common/store/themes/SeperatedThemes.dart';
import 'package:effektio/controllers/chat_room_controller.dart';
import 'package:effektio/screens/HomeScreens/chat/ChatProfile.dart';
import 'package:effektio/widgets/AppCommon.dart';
import 'package:effektio/widgets/CustomAvatar.dart';
import 'package:effektio/widgets/CustomChatInput.dart';
import 'package:effektio/widgets/EmptyMessagesPlaceholder.dart';
import 'package:effektio/widgets/InviteInfoWidget.dart';
import 'package:effektio_flutter_sdk/effektio_flutter_sdk_ffi.dart'
    show Conversation, FfiBufferUint8, FfiListMember, Member;
import 'package:flutter/material.dart';
import 'package:flutter_chat_types/flutter_chat_types.dart' as types;
import 'package:flutter_chat_ui/flutter_chat_ui.dart';
import 'package:flutter_gen/gen_l10n/app_localizations.dart';
import 'package:flutter_svg/flutter_svg.dart';
import 'package:get/get.dart';
import 'package:string_validator/string_validator.dart';
import 'package:themed/themed.dart';
import 'package:transparent_image/transparent_image.dart';

class ChatScreen extends StatefulWidget {
  final Conversation room;
<<<<<<< HEAD
  final String? user;
  final Client client;
  final List<types.User> typingUsers;
  const ChatScreen({
    Key? key,
    required this.room,
    required this.user,
    required this.client,
    required this.typingUsers,
=======
  final String userId;

  const ChatScreen({
    Key? key,
    required this.room,
    required this.userId,
>>>>>>> fd45a21c
  }) : super(key: key);

  @override
  State<ChatScreen> createState() => _ChatScreenState();
}

class _ChatScreenState extends State<ChatScreen> {
  String roomName = '';
  bool roomState = false;
  final Random random = Random();
  ChatRoomController chatRoomController = Get.find<ChatRoomController>();

  @override
  void initState() {
    super.initState();
<<<<<<< HEAD
    _user = types.User(id: widget.user!);

    roomState = random.nextBool();
    chatRoomController.init(widget.room, _user);
    chatListController.setCurrentRoomId(widget.room.getRoomId());
=======
    //roomState is true in case of invited and false if already joined
    //has some restrictions in case of true i.e.send option is disabled. You can set it permanantly false or true for testing
    roomState = random.nextBool();
    chatRoomController.reset(widget.room);
>>>>>>> fd45a21c
  }

  @override
  void dispose() {
    chatRoomController.reset(null);
    super.dispose();
  }

  void _handleAttachmentPressed(BuildContext context) {
    showModalBottomSheet<void>(
      backgroundColor: Colors.transparent,
      context: context,
      builder: (BuildContext context) {
        return SafeArea(
          child: SizedBox(
            height: 124,
            child: Column(
              crossAxisAlignment: CrossAxisAlignment.stretch,
              children: <Widget>[
                GestureDetector(
                  onTap: () => chatRoomController.handleImageSelection(context),
                  child: Row(
                    children: <Widget>[
                      Padding(
                        padding: const EdgeInsets.all(8),
                        child: SvgPicture.asset('assets/images/camera.svg'),
                      ),
                      const SizedBox(width: 10),
                      Padding(
                        padding: const EdgeInsets.all(8),
                        child: Text(
                          AppLocalizations.of(context)!.photo,
                          style: const TextStyle(color: Colors.white),
                        ),
                      )
                    ],
                  ),
                ),
                const SizedBox(height: 10),
                GestureDetector(
                  onTap: () => chatRoomController.handleFileSelection(context),
                  child: Row(
                    children: <Widget>[
                      Padding(
                        padding: const EdgeInsets.all(8),
                        child: SvgPicture.asset('assets/images/document.svg'),
                      ),
                      const SizedBox(width: 10),
                      Padding(
                        padding: const EdgeInsets.all(8),
                        child: Text(
                          AppLocalizations.of(context)!.file,
                          style: const TextStyle(color: Colors.white),
                        ),
                      )
                    ],
                  ),
                ),
              ],
            ),
          ),
        );
      },
    );
  }

  Future<FfiBufferUint8> _userAvatar(String userId) async {
    Member member = await widget.room.getMember(userId);
    return member.avatar();
  }

  Widget _avatarBuilder(String userId) {
    return Padding(
      padding: const EdgeInsets.only(right: 10),
      child: SizedBox(
        height: 28,
        width: 28,
        child: CustomAvatar(
          avatar: _userAvatar(userId),
          displayName: null,
          radius: 15,
          isGroup: false,
          stringName: getNameFromId(userId) ?? '',
        ),
      ),
    );
  }

  Widget _imageMessageBuilder(
    types.ImageMessage imageMessage, {
    required int messageWidth,
  }) {
    if (imageMessage.uri.isEmpty) {
      // binary data
      if (imageMessage.metadata?.containsKey('binary') ?? false) {
        return CachedMemoryImage(
          uniqueKey: imageMessage.id,
          bytes: imageMessage.metadata?['binary'],
          width: messageWidth.toDouble(),
          placeholder: const CircularProgressIndicator(
            color: AppCommonTheme.primaryColor,
          ),
        );
      } else {
        return CachedMemoryImage(
          uniqueKey: UniqueKey().toString(),
          bytes: kTransparentImage,
          width: messageWidth.toDouble(),
        );
      }
    } else if (isURL(imageMessage.uri)) {
      // remote url
      return CachedNetworkImage(
        imageUrl: imageMessage.uri,
        width: messageWidth.toDouble(),
      );
    } else {
      // local path
      // the image that just sent is displayed from local not remote
      return Image.file(
        File(imageMessage.uri),
        width: messageWidth.toDouble(),
      );
    }
  }

  @override
  Widget build(BuildContext context) {
    return OrientationBuilder(
      builder: (context, orientation) {
        return Scaffold(
          resizeToAvoidBottomInset: orientation == Orientation.portrait,
          appBar: AppBar(
            backgroundColor: AppCommonTheme.backgroundColor,
            elevation: 1,
            centerTitle: true,
            toolbarHeight: 70,
            leading: IconButton(
              onPressed: () {
                Navigator.pop(context);
              },
              icon: SvgPicture.asset(
                'assets/images/back_button.svg',
                color: AppCommonTheme.svgIconColor,
              ),
            ),
            title: Column(
              mainAxisSize: MainAxisSize.max,
              mainAxisAlignment: MainAxisAlignment.center,
              children: <Widget>[
                FutureBuilder<String>(
                  future: widget.room
                      .displayName()
                      .then((value) => roomName = value),
                  builder: (
                    BuildContext context,
                    AsyncSnapshot<String> snapshot,
                  ) {
                    if (snapshot.hasData) {
                      return Text(
                        snapshot.requireData,
                        overflow: TextOverflow.clip,
                        style: ChatTheme01.chatTitleStyle,
                      );
                    } else {
                      return Text(AppLocalizations.of(context)!.loadingName);
                    }
                  },
                ),
                const SizedBox(height: 5),
                FutureBuilder<FfiListMember>(
                  future: widget.room.activeMembers(),
                  builder: (
                    BuildContext context,
                    AsyncSnapshot<FfiListMember> snapshot,
                  ) {
                    if (snapshot.hasData) {
                      return Text(
                        '${snapshot.requireData.length} ${AppLocalizations.of(context)!.members}',
                        style: ChatTheme01.chatBodyStyle +
                            AppCommonTheme.primaryColor,
                      );
                    } else {
                      return const SizedBox(
                        height: 15,
                        width: 15,
                        child: CircularProgressIndicator(
                          color: AppCommonTheme.primaryColor,
                        ),
                      );
                    }
                  },
                ),
              ],
            ),
            actions: [
              GestureDetector(
                onTap: () {
                  Navigator.push(
                    context,
                    MaterialPageRoute(
                      builder: (context) => ChatProfileScreen(
                        room: widget.room,
                        isGroup: true,
                        isAdmin: true,
                      ),
                    ),
                  );
                },
                child: Padding(
                  padding: const EdgeInsets.only(right: 10),
                  child: SizedBox(
                    height: 45,
                    width: 45,
                    child: FittedBox(
                      fit: BoxFit.contain,
                      child: CustomAvatar(
                        avatar: widget.room.avatar(),
                        displayName: widget.room.displayName(),
                        radius: 20,
                        isGroup: true,
                        stringName: '',
                      ),
                    ),
                  ),
                ),
              ),
            ],
          ),
          body: Obx(
            () => SafeArea(
              bottom: false,
              child: _buildBody(context),
            ),
          ),
        );
      },
    );
  }

  Widget _buildBody(BuildContext context) {
    if (chatRoomController.isLoading.isTrue) {
      return const Center(
        child: SizedBox(
          height: 15,
          width: 15,
          child: CircularProgressIndicator(
            color: AppCommonTheme.primaryColor,
          ),
        ),
      );
    }
    return GetBuilder<ChatRoomController>(
      id: 'Chat',
      builder: (ChatRoomController controller) {
        return Stack(
          children: [
            Chat(
              customBottomWidget: CustomChatInput(
                isChatScreen: true,
                roomName: roomName,
                onButtonPressed: () async {
                  await controller.handleSendPressed(
                    controller.textEditingController.text,
                  );
                  controller.textEditingController.clear();
                  controller.sendButtonUpdate();
                },
              ),
              l10n: ChatL10nEn(
                emptyChatPlaceholder: '',
                attachmentButtonAccessibilityLabel: '',
                fileButtonAccessibilityLabel: '',
                inputPlaceholder: AppLocalizations.of(context)!.message,
                sendButtonAccessibilityLabel: '',
              ),
              messages: chatRoomController.messages,
              inputOptions: InputOptions(
                sendButtonVisibilityMode: roomState
                    ? SendButtonVisibilityMode.hidden
                    : SendButtonVisibilityMode.editing,
              ),
              typingIndicatorOptions: TypingIndicatorOptions(
                typingUsers: chatListController.typingUsers,
                typingMode: TypingIndicatorMode.text,
              ),
              onSendPressed: (_) {},
              user: types.User(id: chatRoomController.userId),
              disableImageGallery: roomState ? true : false,
              //custom avatar builder
              avatarBuilder: _avatarBuilder,
              imageMessageBuilder: _imageMessageBuilder,
              showUserAvatars: true,
              onAttachmentPressed: () => _handleAttachmentPressed(context),
              onPreviewDataFetched: controller.handlePreviewDataFetched,
              onMessageTap: controller.handleMessageTap,
              onEndReached: roomState ? null : controller.handleEndReached,
              onEndReachedThreshold: 0.75,
              emptyState: const EmptyPlaceholder(),
              //Custom Theme class, see lib/common/store/chatTheme.dart
              theme: EffektioChatTheme(
                attachmentButtonIcon:
                    SvgPicture.asset('assets/images/attachment.svg'),
                sendButtonIcon: SvgPicture.asset('assets/images/sendIcon.svg'),
                seenIcon: SvgPicture.asset('assets/images/seenIcon.svg'),
                deliveredIcon: SvgPicture.asset('assets/images/sentIcon.svg'),
              ),
            ),
            roomState
                ? LayoutBuilder(
                    builder: (context, constraints) {
                      return Container(
                        alignment: Alignment.topLeft,
                        padding: const EdgeInsets.fromLTRB(10, 10, 0, 20),
                        color: AppCommonTheme.backgroundColor,
                        height: constraints.maxHeight * 0.25,
                        width: double.infinity,
                        child: Text(
                          AppLocalizations.of(context)!.invitationText1,
                          style: AppCommonTheme.appBarTitleStyle
                              .copyWith(fontSize: 14),
                        ),
                      );
                    },
                  )
                : const SizedBox(),
            roomState
                ? Padding(
                    padding: const EdgeInsets.only(top: 40),
                    child: InviteInfoWidget(
                      avatarColor: Colors.white,
                      inviter: inviters[random.nextInt(inviters.length)],
                      groupName: roomName,
                    ),
                  )
                : const SizedBox(),
          ],
        );
      },
    );
  }
}<|MERGE_RESOLUTION|>--- conflicted
+++ resolved
@@ -6,6 +6,7 @@
 import 'package:effektio/common/store/MockData.dart';
 import 'package:effektio/common/store/themes/ChatTheme.dart';
 import 'package:effektio/common/store/themes/SeperatedThemes.dart';
+import 'package:effektio/controllers/chat_list_controller.dart';
 import 'package:effektio/controllers/chat_room_controller.dart';
 import 'package:effektio/screens/HomeScreens/chat/ChatProfile.dart';
 import 'package:effektio/widgets/AppCommon.dart';
@@ -14,7 +15,7 @@
 import 'package:effektio/widgets/EmptyMessagesPlaceholder.dart';
 import 'package:effektio/widgets/InviteInfoWidget.dart';
 import 'package:effektio_flutter_sdk/effektio_flutter_sdk_ffi.dart'
-    show Conversation, FfiBufferUint8, FfiListMember, Member;
+    show Client, Conversation, FfiBufferUint8, FfiListMember, Member;
 import 'package:flutter/material.dart';
 import 'package:flutter_chat_types/flutter_chat_types.dart' as types;
 import 'package:flutter_chat_ui/flutter_chat_ui.dart';
@@ -27,7 +28,6 @@
 
 class ChatScreen extends StatefulWidget {
   final Conversation room;
-<<<<<<< HEAD
   final String? user;
   final Client client;
   final List<types.User> typingUsers;
@@ -37,14 +37,6 @@
     required this.user,
     required this.client,
     required this.typingUsers,
-=======
-  final String userId;
-
-  const ChatScreen({
-    Key? key,
-    required this.room,
-    required this.userId,
->>>>>>> fd45a21c
   }) : super(key: key);
 
   @override
@@ -52,32 +44,28 @@
 }
 
 class _ChatScreenState extends State<ChatScreen> {
+  late types.User _user;
   String roomName = '';
   bool roomState = false;
   final Random random = Random();
-  ChatRoomController chatRoomController = Get.find<ChatRoomController>();
+  ChatRoomController chatRoomController = Get.put(ChatRoomController());
+  ChatListController chatListController = Get.find<ChatListController>();
 
   @override
   void initState() {
     super.initState();
-<<<<<<< HEAD
     _user = types.User(id: widget.user!);
 
     roomState = random.nextBool();
     chatRoomController.init(widget.room, _user);
     chatListController.setCurrentRoomId(widget.room.getRoomId());
-=======
-    //roomState is true in case of invited and false if already joined
-    //has some restrictions in case of true i.e.send option is disabled. You can set it permanantly false or true for testing
-    roomState = random.nextBool();
-    chatRoomController.reset(widget.room);
->>>>>>> fd45a21c
   }
 
   @override
   void dispose() {
-    chatRoomController.reset(null);
     super.dispose();
+    chatListController.setCurrentRoomId(null);
+    Get.delete<ChatRoomController>();
   }
 
   void _handleAttachmentPressed(BuildContext context) {
@@ -359,7 +347,7 @@
                 typingMode: TypingIndicatorMode.text,
               ),
               onSendPressed: (_) {},
-              user: types.User(id: chatRoomController.userId),
+              user: _user,
               disableImageGallery: roomState ? true : false,
               //custom avatar builder
               avatarBuilder: _avatarBuilder,
