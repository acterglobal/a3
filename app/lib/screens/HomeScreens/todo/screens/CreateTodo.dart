--- conflicted
+++ resolved
@@ -222,13 +222,6 @@
                           nameController.text.trim().isNotEmpty)
                       ? () async {
                           widget.controller.isLoading.value = true;
-<<<<<<< HEAD
-                          await widget.controller.createToDoList(
-                            widget.controller.selectedTeam!.id,
-                            nameController.text.trim(),
-                            descriptionController.text.trim(),
-                          );
-=======
                           await widget.controller
                               .createToDoList(
                                 widget.controller.selectedTeam!.id,
@@ -236,7 +229,6 @@
                                 descriptionController.text.trim(),
                               )
                               .then((res) => debugPrint('ToDo CREATED: $res'));
->>>>>>> e6582b35
                           widget.controller.isLoading.value = false;
                           Navigator.pop(context);
                         }
