--- conflicted
+++ resolved
@@ -1,44 +1,23 @@
 // ignore_for_file: prefer_const_constructors, sized_box_for_whitespace, prefer_final_fields, prefer_typing_uninitialized_variables
 
-import 'dart:async';
 import 'dart:io';
+import 'package:effektio/common/store/chatTheme.dart';
 import 'package:effektio/common/store/separatedThemes.dart';
-import 'package:effektio/common/store/chatTheme.dart';
 import 'package:effektio/common/widget/AppCommon.dart';
 import 'package:effektio/common/widget/customAvatar.dart';
 import 'package:effektio/common/widget/emptyMessagesPlaceholder.dart';
 import 'package:effektio/controllers/chat_controller.dart';
 import 'package:flutter_chat_types/flutter_chat_types.dart' as types;
 import 'package:effektio_flutter_sdk/effektio_flutter_sdk_ffi.dart'
-<<<<<<< HEAD
-    show
-        Conversation,
-        TimelineStream,
-        RoomMessage,
-        ImageDescription,
-        FileDescription,
-        FfiListMember;
-=======
     show Conversation, FfiListMember;
->>>>>>> a9702b70
 import 'package:flutter/material.dart';
 import 'package:flutter_chat_ui/flutter_chat_ui.dart';
+import 'package:flutter_gen/gen_l10n/app_localizations.dart';
 import 'package:flutter_svg/flutter_svg.dart';
-<<<<<<< HEAD
-import 'package:image_picker/image_picker.dart';
-import 'package:mime/mime.dart';
-import 'package:mutex/mutex.dart';
-import 'package:open_file/open_file.dart';
-import 'package:filesystem_picker/filesystem_picker.dart';
-import 'package:path_provider/path_provider.dart';
-import 'package:permission_handler/permission_handler.dart';
+import 'package:get/get.dart';
+import 'package:string_validator/string_validator.dart';
+import 'package:themed/themed.dart';
 import 'package:transparent_image/transparent_image.dart';
-import 'package:string_validator/string_validator.dart';
-=======
-import 'package:get/get.dart';
->>>>>>> a9702b70
-import 'package:flutter_gen/gen_l10n/app_localizations.dart';
-import 'package:themed/themed.dart';
 
 class ChatScreen extends StatefulWidget {
   final Conversation room;
@@ -50,19 +29,10 @@
   State<ChatScreen> createState() => _ChatScreenState();
 }
 
-final mtx = Mutex(); // acquire this mutex, when updating state
-
 class _ChatScreenState extends State<ChatScreen> {
   late final _user;
-<<<<<<< HEAD
-  TimelineStream? _stream;
-  bool isLoading = false;
-  int _page = 0;
-  final bool _isDesktop = !(Platform.isAndroid || Platform.isIOS);
-
-=======
   ChatController chatController = ChatController.instance;
->>>>>>> a9702b70
+
   @override
   void initState() {
     _user = types.User(
@@ -78,154 +48,7 @@
     super.dispose();
   }
 
-<<<<<<< HEAD
-  void _insertMessage(types.Message m, List<types.Message> c) {
-    for (var i = 0; i < c.length; i++) {
-      if (c[i].createdAt! < m.createdAt!) {
-        c.insert(i, m);
-        return;
-      }
-    }
-    c.add(m);
-  }
-
-  void _loadMessage(RoomMessage message, List<types.Message> container) {
-    String msgtype = message.msgtype();
-    if (msgtype == 'm.audio') {
-    } else if (msgtype == 'm.emote') {
-    } else if (msgtype == 'm.file') {
-      FileDescription description = message.fileDescription();
-      types.FileMessage m = types.FileMessage(
-        author: types.User(id: message.sender()),
-        createdAt: message.originServerTs() * 1000,
-        id: message.eventId(),
-        name: description.name(),
-        size: description.size(),
-        uri: '',
-      );
-      if (isLoading) {
-        _insertMessage(m, container);
-      } else {
-        setState(() => _insertMessage(m, container));
-      }
-    } else if (msgtype == 'm.image') {
-      String eventId = message.eventId();
-      ImageDescription description = message.imageDescription();
-      types.ImageMessage m = types.ImageMessage(
-        author: types.User(id: message.sender()),
-        createdAt: message.originServerTs() * 1000,
-        height: description.height()?.toDouble(),
-        id: eventId,
-        name: description.name(),
-        size: description.size(),
-        uri: '',
-        width: description.width()?.toDouble(),
-      );
-      if (isLoading) {
-        _insertMessage(m, container);
-      } else {
-        setState(() => _insertMessage(m, container));
-      }
-      widget.room.imageBinary(eventId).then((data) async {
-        await mtx.acquire();
-        setState(() {
-          for (var i = 0; i < _messages.length; i++) {
-            if (_messages[i].id == eventId) {
-              _messages[i] = _messages[i].copyWith(
-                metadata: {
-                  'binary': data.asTypedList(),
-                },
-              );
-              break;
-            }
-          }
-        });
-        mtx.release();
-      });
-    } else if (msgtype == 'm.location') {
-    } else if (msgtype == 'm.notice') {
-    } else if (msgtype == 'm.server_notice') {
-    } else if (msgtype == 'm.text') {
-      types.TextMessage m = types.TextMessage(
-        author: types.User(id: message.sender()),
-        createdAt: message.originServerTs() * 1000,
-        id: message.eventId(),
-        text: message.body(),
-      );
-      if (isLoading) {
-        _insertMessage(m, container);
-      } else {
-        setState(() => _insertMessage(m, container));
-      }
-    } else if (msgtype == 'm.video') {
-    } else if (msgtype == 'm.key.verification.request') {}
-  }
-
-  Future<void> _getTimeline() async {
-    await mtx.acquire();
-    _stream = await widget.room.timeline();
-    // i am fetching messages from remote
-    var messages = await _stream!.paginateBackwards(10);
-    for (RoomMessage message in messages) {
-      _loadMessage(message, _messages);
-    }
-    setState(() => isLoading = false);
-    if (_messages.isNotEmpty) {
-      if (_messages.first.author.id == _user.id) {
-        bool isSeen = await widget.room.readReceipt(_messages.first.id);
-        setState(() {
-          _messages[0] = _messages[0].copyWith(
-            showStatus: true,
-            status: isSeen ? Status.seen : Status.delivered,
-          );
-        });
-      }
-    }
-    mtx.release();
-  }
-
-  //will detect if any new event is arrived and will re-render the screen
-  Future<void> _newEvent() async {
-    await _stream!.next();
-    // i am fetching messages from remote
-    var message = await widget.room.latestMessage();
-    if (message.sender() != _user.id) {
-      _loadMessage(message, _messages);
-    }
-  }
-
-  void _handlePreviewDataFetched(
-    types.TextMessage message,
-    types.PreviewData previewData,
-  ) {
-    final index = _messages.indexWhere((element) => element.id == message.id);
-    final updatedMessage = _messages[index].copyWith(previewData: previewData);
-
-    WidgetsBinding.instance.addPostFrameCallback((_) {
-      setState(() => _messages[index] = updatedMessage);
-    });
-  }
-
-  //push messages in conversation
-  Future<void> _handleSendPressed(types.PartialText args) async {
-    // i am sending message
-    await widget.room.typingNotice(false);
-    var eventId = await widget.room.sendPlainMessage(args.text);
-    final message = types.TextMessage(
-      author: _user,
-      createdAt: DateTime.now().millisecondsSinceEpoch,
-      id: eventId,
-      text: args.text,
-      status: Status.sent,
-      showStatus: true,
-    );
-    setState(() => _messages.insert(0, message));
-  }
-
   void _handleAttachmentPressed(BuildContext context) {
-=======
-  void _handleAttachmentPressed() {
->>>>>>> a9702b70
     showModalBottomSheet<void>(
       backgroundColor: Colors.transparent,
       context: context,
@@ -237,9 +60,7 @@
               crossAxisAlignment: CrossAxisAlignment.stretch,
               children: <Widget>[
                 GestureDetector(
-                  onTap: () {
-                    chatController.handleImageSelection(context);
-                  },
+                  onTap: () => chatController.handleImageSelection(context),
                   child: Row(
                     children: <Widget>[
                       Padding(
@@ -251,9 +72,7 @@
                         padding: const EdgeInsets.all(8.0),
                         child: Text(
                           'Photo',
-                          style: TextStyle(
-                            color: Colors.white,
-                          ),
+                          style: TextStyle(color: Colors.white),
                         ),
                       )
                     ],
@@ -261,9 +80,7 @@
                 ),
                 SizedBox(height: 10),
                 GestureDetector(
-                  onTap: () {
-                    chatController.handleFileSelection(context);
-                  },
+                  onTap: () => chatController.handleFileSelection(context),
                   child: Row(
                     children: <Widget>[
                       Padding(
@@ -291,122 +108,57 @@
     );
   }
 
-<<<<<<< HEAD
-  Future<void> _handleImageSelection(BuildContext context) async {
-    final result = await ImagePicker().pickImage(
-      imageQuality: 70,
-      maxWidth: 1440,
-      source: ImageSource.gallery,
-    );
-
-    if (result != null) {
-      final bytes = await result.readAsBytes();
-      final image = await decodeImageFromList(bytes);
-      final mimeType = lookupMimeType(result.path);
-      var eventId = await widget.room.sendImageMessage(
-        result.path,
-        result.name,
-        mimeType!,
-        bytes.length,
-        image.width,
-        image.height,
+  Widget _avatarBuilder(String userId) {
+    return GetBuilder<ChatController>(
+      id: 'Avatar',
+      builder: (ChatController controller) {
+        return Padding(
+          padding: const EdgeInsets.only(right: 10),
+          child: CustomAvatar(
+            avatar: widget.room.avatar(),
+            displayName: null,
+            radius: 15,
+            isGroup: false,
+            stringName: getNameFromId(userId),
+          ),
+        );
+      },
+    );
+  }
+
+  Widget _imageMessageBuilder(
+    types.ImageMessage imageMessage, {
+    required int messageWidth,
+  }) {
+    if (imageMessage.uri.isEmpty) {
+      // binary data
+      if (imageMessage.metadata?.containsKey('binary') ?? false) {
+        return Image.memory(
+          imageMessage.metadata?['binary'],
+          width: messageWidth.toDouble(),
+        );
+      } else {
+        return Image.memory(
+          kTransparentImage,
+          width: messageWidth.toDouble(),
+        );
+      }
+    } else if (isURL(imageMessage.uri)) {
+      // remote url
+      return Image.network(
+        imageMessage.uri,
+        width: messageWidth.toDouble(),
       );
-
-      // i am sending message
-      final message = types.ImageMessage(
-        author: _user,
-        createdAt: DateTime.now().millisecondsSinceEpoch,
-        height: image.height.toDouble(),
-        id: eventId,
-        name: result.name,
-        size: bytes.length,
-        uri: result.path,
-        width: image.width.toDouble(),
+    } else {
+      // local path
+      // the image that just sent is displayed from local not remote
+      return Image.file(
+        File(imageMessage.uri),
+        width: messageWidth.toDouble(),
       );
-      Navigator.pop(context);
-      setState(() => _messages.insert(0, message));
     }
   }
 
-  Future<void> _handleFileSelection(BuildContext context) async {
-    final result = await FilePicker.platform.pickFiles(
-      type: FileType.any,
-    );
-
-    if (result != null && result.files.single.path != null) {
-      final mimeType = lookupMimeType(result.files.single.path!);
-      await widget.room.sendFileMessage(
-        result.files.single.path!,
-        result.files.single.name,
-        mimeType!,
-        result.files.single.size,
-      );
-
-      // i am sending message
-      final message = types.FileMessage(
-        author: _user,
-        createdAt: DateTime.now().millisecondsSinceEpoch,
-        id: randomString(),
-        name: result.files.single.name,
-        size: result.files.single.size,
-        uri: result.files.single.path!,
-      );
-      Navigator.pop(context);
-      setState(() => _messages.insert(0, message));
-    }
-  }
-
-  Future<void> _handleMessageTap(
-    BuildContext context,
-    types.Message message,
-  ) async {
-    if (message is types.FileMessage) {
-      String filePath = await widget.room.filePath(message.id);
-      if (filePath.isEmpty) {
-        Directory? rootPath = await getTemporaryDirectory();
-        String? dirPath = await FilesystemPicker.open(
-          title: 'Save to folder',
-          context: context,
-          rootDirectory: rootPath,
-          fsType: FilesystemType.folder,
-          pickText: 'Save file to this folder',
-          folderIconColor: Colors.teal,
-          requestPermission: !_isDesktop
-              ? () async => await Permission.storage.request().isGranted
-              : null,
-        );
-        if (dirPath != null) {
-          await widget.room.saveFile(message.id, dirPath);
-        }
-      } else {
-        final result = await OpenFile.open(filePath);
-        if (result.message.isNotEmpty) {
-          ScaffoldMessenger.of(context).showSnackBar(
-            SnackBar(
-              content: Text(result.message),
-            ),
-          );
-        }
-      }
-    }
-  }
-
-  //Pagination Control
-  Future<void> _handleEndReached() async {
-    final messages = await _stream!.paginateBackwards(10);
-    final List<types.Message> nextMessages = [];
-    // i am fetching messages from remote
-    for (RoomMessage message in messages) {
-      _loadMessage(message, nextMessages);
-    }
-    setState(() {
-      _messages = [..._messages, ...nextMessages];
-      _page = _page + 1;
-    });
-  }
-
-=======
->>>>>>> a9702b70
   @override
   Widget build(BuildContext context) {
     return Scaffold(
@@ -495,132 +247,62 @@
       body: Obx(
         () => SafeArea(
           bottom: false,
-          child: chatController.isLoading.value
-              ? Center(
-                  child: Container(
-                    height: 15,
-                    width: 15,
-                    child: CircularProgressIndicator(
-                      color: AppCommonTheme.primaryColor,
-                    ),
-<<<<<<< HEAD
-                  );
-                },
-                // custom image builder for binary data
-                imageMessageBuilder: (
-                  imageMessage, {
-                  required int messageWidth,
-                }) {
-                  if (imageMessage.uri.isEmpty) {
-                    // binary data
-                    if (imageMessage.metadata?.containsKey('binary') ?? false) {
-                      return Image.memory(
-                        imageMessage.metadata?['binary'],
-                        width: messageWidth.toDouble(),
-                      );
-                    } else {
-                      return Image.memory(
-                        kTransparentImage,
-                        width: messageWidth.toDouble(),
-                      );
-                    }
-                  } else if (isURL(imageMessage.uri)) {
-                    // remote url
-                    return Image.network(
-                      imageMessage.uri,
-                      width: messageWidth.toDouble(),
-                    );
-                  } else {
-                    // local path
-                    // the image that just sent is displayed from local not remote
-                    return Image.file(
-                      File(imageMessage.uri),
-                      width: messageWidth.toDouble(),
-                    );
-                  }
-                },
-                //Whenever users starts typing on keyboard, this will trigger the function
-                onTextChanged: (text) async {
-                  await widget.room.typingNotice(true);
-                },
-                showUserAvatars: true,
-                onAttachmentPressed: () => _handleAttachmentPressed(context),
-                onPreviewDataFetched: _handlePreviewDataFetched,
-                onMessageTap: _handleMessageTap,
-                onEndReached: _handleEndReached,
-                onEndReachedThreshold: 0.75,
-                emptyState: EmptyPlaceholder(),
-                //Custom Theme class, see lib/common/store/chatTheme.dart
-                theme: EffektioChatTheme(
-                  attachmentButtonIcon:
-                      SvgPicture.asset('assets/images/attachment.svg'),
-                  sendButtonIcon:
-                      SvgPicture.asset('assets/images/sendIcon.svg'),
-                  seenIcon: SvgPicture.asset('assets/images/seenIcon.svg'),
-                  deliveredIcon: SvgPicture.asset('assets/images/sentIcon.svg'),
-=======
-                  ),
-                )
-              : GetBuilder<ChatController>(
-                  id: 'Chat',
-                  builder: (ChatController controller) {
-                    return Chat(
-                      l10n: ChatL10nEn(
-                        emptyChatPlaceholder: '',
-                        attachmentButtonAccessibilityLabel: '',
-                        fileButtonAccessibilityLabel: '',
-                        inputPlaceholder: AppLocalizations.of(context)!.message,
-                        sendButtonAccessibilityLabel: '',
-                      ),
-                      messages: chatController.messages,
-                      onSendPressed: chatController.handleSendPressed,
-                      user: _user,
-                      //custom avatar builder
-                      avatarBuilder: (userId) {
-                        return GetBuilder<ChatController>(
-                          id: 'Avatar',
-                          builder: (ChatController controller) {
-                            return Padding(
-                              padding: const EdgeInsets.only(right: 10),
-                              child: CustomAvatar(
-                                avatar: widget.room.avatar(),
-                                displayName: null,
-                                radius: 15,
-                                isGroup: false,
-                                stringName: getNameFromId(userId),
-                              ),
-                            );
-                          },
-                        );
-                      },
-                      //Whenever users starts typing on keyboard, this will trigger the function
-                      onTextChanged: (text) async {
-                        await controller.room.typingNotice(true);
-                      },
-                      showUserAvatars: true,
-                      onAttachmentPressed: _handleAttachmentPressed,
-                      onPreviewDataFetched: controller.handlePreviewDataFetched,
-                      onMessageTap: controller.handleMessageTap,
-                      onEndReached: controller.handleEndReached,
-                      onEndReachedThreshold: 0.75,
-                      emptyState: EmptyPlaceholder(),
-                      //Custom Theme class, see lib/common/store/chatTheme.dart
-                      theme: EffektioChatTheme(
-                        attachmentButtonIcon:
-                            SvgPicture.asset('assets/images/attachment.svg'),
-                        sendButtonIcon:
-                            SvgPicture.asset('assets/images/sendIcon.svg'),
-                        seenIcon:
-                            SvgPicture.asset('assets/images/seenIcon.svg'),
-                        deliveredIcon:
-                            SvgPicture.asset('assets/images/sentIcon.svg'),
-                      ),
-                    );
-                  },
->>>>>>> a9702b70
-                ),
+          child: _buildBody(context),
         ),
       ),
     );
   }
+
+  Widget _buildBody(BuildContext context) {
+    if (chatController.isLoading.isTrue) {
+      return Center(
+        child: Container(
+          height: 15,
+          width: 15,
+          child: CircularProgressIndicator(
+            color: AppCommonTheme.primaryColor,
+          ),
+        ),
+      );
+    }
+    return GetBuilder<ChatController>(
+      id: 'Chat',
+      builder: (ChatController controller) {
+        return Chat(
+          l10n: ChatL10nEn(
+            emptyChatPlaceholder: '',
+            attachmentButtonAccessibilityLabel: '',
+            fileButtonAccessibilityLabel: '',
+            inputPlaceholder: AppLocalizations.of(context)!.message,
+            sendButtonAccessibilityLabel: '',
+          ),
+          messages: chatController.messages,
+          onSendPressed: chatController.handleSendPressed,
+          user: _user,
+          //custom avatar builder
+          avatarBuilder: _avatarBuilder,
+          imageMessageBuilder: _imageMessageBuilder,
+          //Whenever users starts typing on keyboard, this will trigger the function
+          onTextChanged: (text) async {
+            await controller.room.typingNotice(true);
+          },
+          showUserAvatars: true,
+          onAttachmentPressed: () => _handleAttachmentPressed(context),
+          onPreviewDataFetched: controller.handlePreviewDataFetched,
+          onMessageTap: controller.handleMessageTap,
+          onEndReached: controller.handleEndReached,
+          onEndReachedThreshold: 0.75,
+          emptyState: EmptyPlaceholder(),
+          //Custom Theme class, see lib/common/store/chatTheme.dart
+          theme: EffektioChatTheme(
+            attachmentButtonIcon:
+                SvgPicture.asset('assets/images/attachment.svg'),
+            sendButtonIcon: SvgPicture.asset('assets/images/sendIcon.svg'),
+            seenIcon: SvgPicture.asset('assets/images/seenIcon.svg'),
+            deliveredIcon: SvgPicture.asset('assets/images/sentIcon.svg'),
+          ),
+        );
+      },
+    );
+  }
 }