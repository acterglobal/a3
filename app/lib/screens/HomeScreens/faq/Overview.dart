import 'package:effektio/common/store/themes/SeperatedThemes.dart';
import 'package:effektio/controllers/FaqController.dart';
import 'package:effektio/models/FaqModel.dart';
import 'package:effektio/widgets/FaqListItem.dart';
import 'package:effektio/widgets/searchWidget.dart';
import 'package:effektio_flutter_sdk/effektio_flutter_sdk_ffi.dart';
import 'package:flutter/material.dart';
import 'package:get/get.dart';

class FaqOverviewScreen extends StatefulWidget {
  final Client client;

  const FaqOverviewScreen({Key? key, required this.client}) : super(key: key);

  @override
  State<FaqOverviewScreen> createState() => _FaqOverviewScreenState();
}

class _FaqOverviewScreenState extends State<FaqOverviewScreen> {
  final faqController = Get.put(FaqController());

  @override
  Widget build(BuildContext context) {
    return FutureBuilder<FfiListFaq>(
      future: widget.client.faqs(),
      builder: (BuildContext context, AsyncSnapshot<FfiListFaq> snapshot) {
        return (!snapshot.hasData)
            ? Container(
                height: MediaQuery.of(context).size.height,
                width: MediaQuery.of(context).size.width,
                color: AppCommonTheme.backgroundColor,
                child: const Center(
                  child: SizedBox(
                    height: 50,
                    width: 50,
                    child: CircularProgressIndicator(
                      color: AppCommonTheme.primaryColor,
                    ),
                  ),
                ),
              )
            : Scaffold(
                body: Padding(
                  padding: const EdgeInsets.only(top: 25),
                  child: Column(
                    crossAxisAlignment: CrossAxisAlignment.start,
                    children: <Widget>[
                      const Padding(
                        padding: EdgeInsets.only(left: 12),
                        child: Text(
                          'Pins',
                          style: PinsTheme.titleTextStyle,
                        ),
                      ),
                      SearchWidget(
                        searchController: faqController.searchController,
                        onChanged: (text) {
                          faqController.searchedData(
                            text.toString(),
                            snapshot,
                          );
                        },
                        onReset: () {
                          faqController.searchData.clear();
                          setState(() {});
                        },
                      ),
                      GetBuilder<FaqController>(
                        builder: (FaqController controller) {
                          return Expanded(
                            child: ListView.builder(
                              padding: const EdgeInsets.all(8),
                              shrinkWrap: true,
                              itemCount: controller.searchController.text.isEmpty
                                  ? snapshot.requireData.length
                                  : controller.searchData.length,
                              itemBuilder: (
                                BuildContext context,
                                int index,
                              ) {
                                return FaqListItem(
                                  client: widget.client,
                                  faq: controller.searchData.isEmpty
                                      ? snapshot.requireData[index]
                                      : controller.searchData[index],
                                );
                              },
                            ),
<<<<<<< HEAD
                          );
                        },
                      ),
                    ],
=======
                            cursorColor: ToDoTheme.primaryTextColor,
                            decoration: InputDecoration(
                              hintStyle: const TextStyle(
                                color: Colors.white,
                                fontSize: 13,
                              ),
                              suffixIcon: const Icon(
                                Icons.search,
                                color: Colors.white,
                              ),
                              contentPadding: const EdgeInsets.only(
                                left: 12,
                                bottom: 2,
                                top: 2,
                              ),
                              border: OutlineInputBorder(
                                borderSide: const BorderSide(
                                  color: Colors.white,
                                ),
                                borderRadius: BorderRadius.circular(20.0),
                              ),
                              focusedBorder: OutlineInputBorder(
                                borderSide: const BorderSide(
                                  color: Colors.white,
                                ),
                                borderRadius: BorderRadius.circular(30.0),
                              ),
                              enabledBorder: OutlineInputBorder(
                                borderSide: const BorderSide(
                                  color: Colors.white,
                                ),
                                borderRadius: BorderRadius.circular(30.0),
                              ),
                            ),
                          ),
                        ),
                        GetBuilder<FaqController>(
                          builder: (FaqController controller) {
                            return Expanded(
                              child: ListView.builder(
                                padding: const EdgeInsets.all(8),
                                shrinkWrap: true,
                                itemCount: controller.searchData.isEmpty
                                    ? snapshot.requireData.length
                                    : controller.searchData.length,
                                itemBuilder: (
                                  BuildContext context,
                                  int index,
                                ) {
                                  return FaqListItem(
                                    faqModel: FaqModel(client: widget.client,
                                      faq: controller.searchData.isEmpty
                                          ? snapshot.requireData[index]
                                          : controller.searchData[index],),
                                  );
                                },
                              ),
                            );
                          },
                        ),
                      ],
                    ),
>>>>>>> a0bd8015
                  ),
                ),
              );
      },
    );
  }
}<|MERGE_RESOLUTION|>--- conflicted
+++ resolved
@@ -86,12 +86,6 @@
                                 );
                               },
                             ),
-<<<<<<< HEAD
-                          );
-                        },
-                      ),
-                    ],
-=======
                             cursorColor: ToDoTheme.primaryTextColor,
                             decoration: InputDecoration(
                               hintStyle: const TextStyle(
@@ -154,7 +148,6 @@
                         ),
                       ],
                     ),
->>>>>>> a0bd8015
                   ),
                 ),
               );
