// ignore_for_file: prefer_const_constructors, avoid_unnecessary_containers, sized_box_for_whitespace, prefer_final_fields, prefer_typing_uninitialized_variables

import 'dart:math';
import 'package:effektio/common/store/MockData.dart';
import 'package:effektio/common/store/themes/separatedThemes.dart';
import 'package:effektio/common/widget/ChatOverview.dart';
import 'package:effektio/common/widget/InviteInfoWidget.dart';
import 'package:effektio_flutter_sdk/effektio_flutter_sdk_ffi.dart'
    show Client, FfiListConversation;
import 'package:flutter/material.dart';
import 'package:flutter_gen/gen_l10n/app_localizations.dart';
import 'package:flutter_svg/flutter_svg.dart';
import 'package:themed/themed.dart';

class ChatList extends StatefulWidget {
  const ChatList({Key? key, required this.client}) : super(key: key);
  final Client client;

  @override
  State<ChatList> createState() => _ChatListState();
}

class _ChatListState extends State<ChatList> {
  String? user;
  late final countInvites;
  Random random = Random();

  @override
  void initState() {
    //setting random invites
    countInvites = random.nextInt(5) + 1;
    super.initState();
    _getUser().whenComplete(() => {setState(() {})});
  }

<<<<<<< HEAD
  Future<void> _getUser() async {
    var fetchClient = await widget.client;
    user = await fetchClient.userId().then((u) => u.toString());
  }
=======
  @override
  void dispose() {
    super.dispose();
  }

  Future<void> _getUser() async =>
      user = await widget.client.userId().then((u) => u.toString());
>>>>>>> efe6152b

  @override
  Widget build(BuildContext context) {
    return Scaffold(
      body: CustomScrollView(
        physics: BouncingScrollPhysics(),
        slivers: [
          SliverAppBar(
            leading: TextButton(
              onPressed: () {},
              child: Container(
                margin: EdgeInsets.only(right: 15),
                child: Text(
                  AppLocalizations.of(context)!.select,
                  style:
                      ChatTheme01.chatTitleStyle + AppCommonTheme.primaryColor,
                ),
              ),
            ),
            leadingWidth: 100,
            actions: [
              IconButton(
                onPressed: () {},
                padding: EdgeInsets.only(right: 10),
                icon: SvgPicture.asset(
                  'assets/images/edit.svg',
                  color: AppCommonTheme.svgIconColor,
                  width: 20,
                  height: 20,
                ),
              ),
            ],
          ),
          SliverToBoxAdapter(
            child: Container(
              child: Column(
                crossAxisAlignment: CrossAxisAlignment.start,
                children: <Widget>[
                  Container(
                    margin: EdgeInsets.only(left: 18),
                    child: Text(
                      AppLocalizations.of(context)!.chat,
                      style: AppCommonTheme.appBarTitleStyle,
                    ),
                  ),
                  SizedBox(height: 10),
                  Column(
                    mainAxisSize: MainAxisSize.min,
                    children: [
                      Container(
                        alignment: Alignment.topLeft,
                        padding: EdgeInsets.only(left: 18),
                        child: Text(
                          AppLocalizations.of(context)!.invites,
                          style: AppCommonTheme.appBarTitleStyle
                              .copyWith(fontSize: 16),
                        ),
                      ),
                      SizedBox(height: 10),
                      ListView.builder(
                        physics: NeverScrollableScrollPhysics(),
                        shrinkWrap: true,
                        itemCount: countInvites,
                        itemBuilder: buildInvited,
                      ),
<<<<<<< HEAD
                      FutureBuilder<Client>(
                        future: widget.client,
                        builder: buildJoined,
=======
                      FutureBuilder<FfiListConversation>(
                        future: widget.client.conversations(),
                        builder: (
                          BuildContext context,
                          AsyncSnapshot<FfiListConversation> snapshot,
                        ) {
                          if (snapshot.connectionState !=
                              ConnectionState.done) {
                            return SizedBox(
                              height: MediaQuery.of(context).size.height / 1.5,
                              width: MediaQuery.of(context).size.width,
                              child: Center(
                                child: CircularProgressIndicator(
                                  color: AppCommonTheme.primaryColor,
                                ),
                              ),
                            );
                          } else {
                            if (snapshot.hasData) {
                              return Flexible(
                                child: ChatOverview(
                                  user: user,
                                  rooms: snapshot.requireData.toList(),
                                ),
                              );
                            } else {
                              return Column(
                                mainAxisAlignment: MainAxisAlignment.center,
                                children: <Widget>[
                                  SizedBox(
                                    height:
                                        MediaQuery.of(context).size.height / 6,
                                  ),
                                  Center(
                                    child: Container(
                                      child: SvgPicture.asset(
                                        'assets/images/empty_messages.svg',
                                      ),
                                    ),
                                  ),
                                  const SizedBox(
                                    height: 20,
                                  ),
                                  Text(
                                    AppLocalizations.of(context)!.loadingConvo +
                                        '...',
                                    style: ChatTheme01.emptyMsgTitle,
                                  ),
                                  const SizedBox(
                                    height: 5,
                                  ),
                                  Center(
                                    child: Container(
                                      height:
                                          MediaQuery.of(context).size.height /
                                              3,
                                      width: MediaQuery.of(context).size.width /
                                          1.5,
                                      child: const Text(
                                        'Ut enim ad minim veniam, quis nostrud exercitation ullamco laboris nisi ut aliquip ex ea commodo consequat.',
                                        style: ChatTheme01.chatBodyStyle,
                                        overflow: TextOverflow.clip,
                                        textAlign: TextAlign.center,
                                      ),
                                    ),
                                  ),
                                ],
                              );
                            }
                          }
                        },
>>>>>>> efe6152b
                      ),
                    ],
                  ),
                ],
              ),
            ),
          ),
        ],
      ),
    );
  }

  Widget buildInvited(BuildContext context, int index) {
    return Container(
      child: InviteInfoWidget(
        avatarColor: Colors.white,
        inviter: inviters[random.nextInt(inviters.length)],
        groupName: groups[random.nextInt(groups.length)],
      ),
    );
  }

  Widget buildJoined(BuildContext context, AsyncSnapshot<Client> snapshot) {
    if (snapshot.connectionState != ConnectionState.done) {
      return SizedBox(
        height: MediaQuery.of(context).size.height / 1.5,
        width: MediaQuery.of(context).size.width,
        child: Center(
          child: CircularProgressIndicator(
            color: AppCommonTheme.primaryColor,
          ),
        ),
      );
    }
    if (snapshot.hasData) {
      Client client = snapshot.requireData;
      return StreamBuilder<FfiListConversation>(
        stream: client.conversationsRx(),
        builder: (
          BuildContext context,
          AsyncSnapshot<FfiListConversation> snapshot,
        ) {
          if (snapshot.hasData) {
            return Flexible(
              child: ChatOverview(
                rooms: snapshot.requireData.toList(),
                user: user,
              ),
            );
          } else {
            return Center(
              child: Container(
                height: MediaQuery.of(context).size.height,
                width: MediaQuery.of(context).size.width,
                color: AppCommonTheme.backgroundColor,
                child: Text(
                  AppLocalizations.of(context)!.loadingConvo,
                  style: ChatTheme01.emptyMsgTitle,
                ),
              ),
            );
          }
        },
      );
    } else {
      return Column(
        mainAxisAlignment: MainAxisAlignment.center,
        children: <Widget>[
          SizedBox(height: MediaQuery.of(context).size.height / 6),
          Center(
            child: Container(
              child: SvgPicture.asset('assets/images/empty_messages.svg'),
            ),
          ),
          SizedBox(height: 20),
          Text(
            AppLocalizations.of(context)!.loadingConvo + '...',
            style: ChatTheme01.emptyMsgTitle,
          ),
          SizedBox(height: 5),
          Center(
            child: Container(
              height: MediaQuery.of(context).size.height / 3,
              width: MediaQuery.of(context).size.width / 1.5,
              child: Text(
                'Ut enim ad minim veniam, quis nostrud exercitation ullamco laboris nisi ut aliquip ex ea commodo consequat.',
                style: ChatTheme01.chatBodyStyle,
                overflow: TextOverflow.clip,
                textAlign: TextAlign.center,
              ),
            ),
          ),
        ],
      );
    }
  }
}<|MERGE_RESOLUTION|>--- conflicted
+++ resolved
@@ -33,20 +33,10 @@
     _getUser().whenComplete(() => {setState(() {})});
   }
 
-<<<<<<< HEAD
   Future<void> _getUser() async {
     var fetchClient = await widget.client;
     user = await fetchClient.userId().then((u) => u.toString());
   }
-=======
-  @override
-  void dispose() {
-    super.dispose();
-  }
-
-  Future<void> _getUser() async =>
-      user = await widget.client.userId().then((u) => u.toString());
->>>>>>> efe6152b
 
   @override
   Widget build(BuildContext context) {
@@ -112,83 +102,9 @@
                         itemCount: countInvites,
                         itemBuilder: buildInvited,
                       ),
-<<<<<<< HEAD
                       FutureBuilder<Client>(
                         future: widget.client,
                         builder: buildJoined,
-=======
-                      FutureBuilder<FfiListConversation>(
-                        future: widget.client.conversations(),
-                        builder: (
-                          BuildContext context,
-                          AsyncSnapshot<FfiListConversation> snapshot,
-                        ) {
-                          if (snapshot.connectionState !=
-                              ConnectionState.done) {
-                            return SizedBox(
-                              height: MediaQuery.of(context).size.height / 1.5,
-                              width: MediaQuery.of(context).size.width,
-                              child: Center(
-                                child: CircularProgressIndicator(
-                                  color: AppCommonTheme.primaryColor,
-                                ),
-                              ),
-                            );
-                          } else {
-                            if (snapshot.hasData) {
-                              return Flexible(
-                                child: ChatOverview(
-                                  user: user,
-                                  rooms: snapshot.requireData.toList(),
-                                ),
-                              );
-                            } else {
-                              return Column(
-                                mainAxisAlignment: MainAxisAlignment.center,
-                                children: <Widget>[
-                                  SizedBox(
-                                    height:
-                                        MediaQuery.of(context).size.height / 6,
-                                  ),
-                                  Center(
-                                    child: Container(
-                                      child: SvgPicture.asset(
-                                        'assets/images/empty_messages.svg',
-                                      ),
-                                    ),
-                                  ),
-                                  const SizedBox(
-                                    height: 20,
-                                  ),
-                                  Text(
-                                    AppLocalizations.of(context)!.loadingConvo +
-                                        '...',
-                                    style: ChatTheme01.emptyMsgTitle,
-                                  ),
-                                  const SizedBox(
-                                    height: 5,
-                                  ),
-                                  Center(
-                                    child: Container(
-                                      height:
-                                          MediaQuery.of(context).size.height /
-                                              3,
-                                      width: MediaQuery.of(context).size.width /
-                                          1.5,
-                                      child: const Text(
-                                        'Ut enim ad minim veniam, quis nostrud exercitation ullamco laboris nisi ut aliquip ex ea commodo consequat.',
-                                        style: ChatTheme01.chatBodyStyle,
-                                        overflow: TextOverflow.clip,
-                                        textAlign: TextAlign.center,
-                                      ),
-                                    ),
-                                  ),
-                                ],
-                              );
-                            }
-                          }
-                        },
->>>>>>> efe6152b
                       ),
                     ],
                   ),
