--- conflicted
+++ resolved
@@ -1,22 +1,20 @@
 // ignore_for_file: prefer_const_constructors, avoid_unnecessary_containers, sized_box_for_whitespace, prefer_final_fields, prefer_typing_uninitialized_variables
-<<<<<<< HEAD
-=======
 
 import 'dart:async';
 import 'dart:math';
 import 'dart:ui';
 import 'package:effektio/common/store/MockData.dart';
->>>>>>> 487dcf94
 import 'package:effektio/common/store/themes/separatedThemes.dart';
 import 'package:effektio/common/widget/ChatOverview.dart';
 import 'package:effektio/common/widget/InviteInfoWidget.dart';
 import 'package:effektio/controllers/invite_controller.dart';
 import 'package:effektio_flutter_sdk/effektio_flutter_sdk_ffi.dart'
-<<<<<<< HEAD
-    show Client, FfiListConversation, MembershipEvent;
-=======
-    show Client, Conversation, FfiListConversation, RoomMessage;
->>>>>>> 487dcf94
+    show
+        Client,
+        Conversation,
+        FfiListConversation,
+        MembershipEvent,
+        RoomMessage;
 import 'package:flutter/material.dart';
 import 'package:flutter_gen/gen_l10n/app_localizations.dart';
 import 'package:flutter_svg/flutter_svg.dart';
@@ -24,8 +22,6 @@
 import 'package:implicitly_animated_reorderable_list/transitions.dart';
 import 'package:themed/themed.dart';
 
-<<<<<<< HEAD
-=======
 class RoomData {
   String roomId;
   Conversation conversation;
@@ -38,7 +34,6 @@
   });
 }
 
->>>>>>> 487dcf94
 class ChatList extends StatefulWidget {
   const ChatList({Key? key, required this.client}) : super(key: key);
   final Client client;
@@ -48,9 +43,6 @@
 }
 
 class _ChatListState extends State<ChatList> {
-<<<<<<< HEAD
-  String? user;
-=======
   late final String user;
   late final countInvites;
   Random random = Random();
@@ -58,14 +50,10 @@
   late final StreamSubscription<FfiListConversation> subscription;
   List<RoomData> roomDatas = [];
   bool initialLoaded = false;
->>>>>>> 487dcf94
 
   @override
   void initState() {
     super.initState();
-<<<<<<< HEAD
-    _getUser().whenComplete(() => setState(() {}));
-=======
     _getUser();
 
     stream = widget.client.conversationsRx();
@@ -102,7 +90,6 @@
       }
       setState(() => roomDatas = newRoomDatas);
     });
->>>>>>> 487dcf94
   }
 
   @override
@@ -119,61 +106,6 @@
   @override
   Widget build(BuildContext context) {
     return Scaffold(
-<<<<<<< HEAD
-      appBar: AppBar(
-        leadingWidth: MediaQuery.of(context).size.width * 0.2,
-        toolbarHeight: MediaQuery.of(context).size.height / 15,
-        elevation: 0,
-        leading: FittedBox(
-          fit: BoxFit.scaleDown,
-          child: TextButton(
-            onPressed: () {},
-            child: Text(
-              AppLocalizations.of(context)!.select,
-              style: ChatTheme01.chatTitleStyle + AppCommonTheme.primaryColor,
-              textAlign: TextAlign.center,
-            ),
-          ),
-        ),
-        actions: [
-          IconButton(
-            onPressed: () {},
-            padding: const EdgeInsets.only(
-              right: 10,
-            ),
-            icon: SvgPicture.asset(
-              'assets/images/edit.svg',
-              color: AppCommonTheme.svgIconColor,
-              width: 20,
-              height: 20,
-            ),
-          ),
-        ],
-      ),
-      body: Container(
-        child: Column(
-          mainAxisSize: MainAxisSize.min,
-          crossAxisAlignment: CrossAxisAlignment.start,
-          children: <Widget>[
-            Container(
-              margin: const EdgeInsets.only(
-                left: 18,
-              ),
-              child: Text(
-                AppLocalizations.of(context)!.chat,
-                style: AppCommonTheme.appBarTitleStyle,
-              ),
-            ),
-            SizedBox(height: 10),
-            Expanded(
-              child: SingleChildScrollView(
-                child: Column(
-                  mainAxisSize: MainAxisSize.min,
-                  children: [
-                    buildInvitedRooms(),
-                    buildJoinedRooms(),
-                  ],
-=======
       body: CustomScrollView(
         physics: BouncingScrollPhysics(),
         slivers: [
@@ -199,17 +131,34 @@
                   color: AppCommonTheme.svgIconColor,
                   width: 20,
                   height: 20,
->>>>>>> 487dcf94
                 ),
               ),
+            ],
+          ),
+          SliverToBoxAdapter(
+            child: Container(
+              child: Column(
+                crossAxisAlignment: CrossAxisAlignment.start,
+                children: <Widget>[
+                  Container(
+                    margin: EdgeInsets.only(left: 18),
+                    child: Text(
+                      AppLocalizations.of(context)!.chat,
+                      style: AppCommonTheme.appBarTitleStyle,
+                    ),
+                  ),
+                  SizedBox(height: 10),
+                  buildJoinedList(context),
+                ],
+              ),
             ),
-          ],
-        ),
+          ),
+        ],
       ),
     );
   }
 
-  Widget buildInvitedRooms() {
+  Widget buildInvitedList(BuildContext context) {
     List<MembershipEvent> eventList = InviteController.instance.eventList;
     if (eventList.isEmpty) {
       return SizedBox.shrink();
@@ -219,7 +168,7 @@
       children: [
         Container(
           alignment: Alignment.topLeft,
-          padding: const EdgeInsets.only(left: 18),
+          padding: EdgeInsets.only(left: 18),
           child: Text(
             AppLocalizations.of(context)!.invitedRooms,
             style: AppCommonTheme.appBarTitleStyle.copyWith(fontSize: 16),
@@ -242,91 +191,24 @@
             );
           },
         ),
+        SizedBox(height: 10),
+        Container(
+          alignment: Alignment.topLeft,
+          padding: EdgeInsets.only(left: 18),
+          child: Text(
+            AppLocalizations.of(context)!.joinedRooms,
+            style: AppCommonTheme.appBarTitleStyle.copyWith(fontSize: 16),
+          ),
+        ),
+        SizedBox(height: 10),
       ],
-    );
-  }
-
-  Widget buildJoinedRooms() {
-    return FutureBuilder<FfiListConversation>(
-      future: widget.client.conversations(),
-      builder: (
-        BuildContext context,
-        AsyncSnapshot<FfiListConversation> snapshot,
-      ) {
-        if (snapshot.hasData) {
-          return Flexible(
-            child: ChatOverview(
-              user: user,
-              rooms: snapshot.requireData.toList(),
-            ),
-          );
-        } else {
-          return Center(
-            child: Container(
-<<<<<<< HEAD
-              height: MediaQuery.of(context).size.height,
-              width: MediaQuery.of(context).size.width,
-              color: AppCommonTheme.backgroundColor,
-              child: Text(
-                AppLocalizations.of(context)!.loadingConvo,
-                style: ChatTheme01.emptyMsgTitle,
-=======
-              child: Column(
-                crossAxisAlignment: CrossAxisAlignment.start,
-                children: <Widget>[
-                  Container(
-                    margin: EdgeInsets.only(left: 18),
-                    child: Text(
-                      AppLocalizations.of(context)!.chat,
-                      style: AppCommonTheme.appBarTitleStyle,
-                    ),
-                  ),
-                  SizedBox(height: 10),
-                  Column(
-                    mainAxisSize: MainAxisSize.min,
-                    children: [
-                      Container(
-                        alignment: Alignment.topLeft,
-                        padding: EdgeInsets.only(left: 18),
-                        child: Text(
-                          AppLocalizations.of(context)!.invites,
-                          style: AppCommonTheme.appBarTitleStyle
-                              .copyWith(fontSize: 16),
-                        ),
-                      ),
-                      SizedBox(height: 10),
-                      buildJoinedList(context),
-                    ],
-                  ),
-                ],
->>>>>>> 487dcf94
-              ),
-            ),
-          );
-        }
-      },
-    );
-  }
-
-  Widget buildInvitedItem(BuildContext context, int index) {
-    return Container(
-      child: InviteInfoWidget(
-        avatarColor: Colors.white,
-        inviter: inviters[random.nextInt(inviters.length)],
-        groupName: groups[random.nextInt(groups.length)],
-      ),
     );
   }
 
   Widget buildJoinedList(BuildContext context) {
     if (initialLoaded) {
       return ImplicitlyAnimatedReorderableList<RoomData>(
-        header: ListView.builder(
-          physics: NeverScrollableScrollPhysics(),
-          shrinkWrap: true,
-          itemCount: countInvites,
-          itemBuilder: buildInvitedItem,
-        ),
+        header: buildInvitedList(context),
         items: roomDatas,
         areItemsTheSame: (a, b) => a.roomId == b.roomId,
         onReorderFinished: (item, from, to, newItems) {
