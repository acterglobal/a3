import 'package:effektio/common/store/themes/SeperatedThemes.dart';
import 'package:effektio/controllers/signup_controller.dart';
import 'package:effektio/screens/OnboardingScreens/LogIn.dart';
import 'package:effektio/widgets/OnboardingWidget.dart';
import 'package:flutter/gestures.dart';
import 'package:flutter/material.dart';
import 'package:flutter_gen/gen_l10n/app_localizations.dart';
import 'package:flutter_svg/flutter_svg.dart';
import 'package:get/get.dart';
import 'package:themed/themed.dart';

class SignupScreen extends StatefulWidget {
  const SignupScreen({Key? key}) : super(key: key);

  @override
  _SignupScreentate createState() => _SignupScreentate();
}

class _SignupScreentate extends State<SignupScreen> {
  final _formKey = GlobalKey<FormState>();
  final SignUpController signUpController = Get.put(SignUpController());

  @override
  void dispose() {
    // Clean up the controller when the widget is disposed.
    Get.delete<SignUpController>();
    super.dispose();
  }

  Future<bool> _signUpValidate() async {
    bool isRegistered = false;
    await signUpController.signUpSubmitted().then((value) {
      if (value) {
        ScaffoldMessenger.of(context).showSnackBar(
          SnackBar(
            content: Text(AppLocalizations.of(context)!.loginSuccess),
            backgroundColor: AuthTheme.authSuccess,
            duration: const Duration(seconds: 4),
          ),
        );
        isRegistered = true;
      } else {
        ScaffoldMessenger.of(context).showSnackBar(
          SnackBar(
            content: Text(AppLocalizations.of(context)!.loginFailed),
            backgroundColor: AuthTheme.authFailed,
            duration: const Duration(seconds: 4),
          ),
        );
        isRegistered = false;
      }
    });
    return isRegistered;
  }

  @override
  Widget build(BuildContext context) {
    return Scaffold(
      body: SingleChildScrollView(
        child: GetBuilder<SignUpController>(
          builder: (SignUpController controller) {
            return Form(
              key: _formKey,
              child: Column(
                crossAxisAlignment: CrossAxisAlignment.center,
                children: [
<<<<<<< HEAD
                  const SizedBox(
                    height: 80,
                  ),
=======
                  const SizedBox(height: 80),
>>>>>>> 560dc2af
                  SizedBox(
                    height: 50,
                    width: 50,
                    child: SvgPicture.asset('assets/images/logo.svg'),
                  ),
<<<<<<< HEAD
                  const SizedBox(
                    height: 40,
                  ),
=======
                  const SizedBox(height: 40),
>>>>>>> 560dc2af
                  Text(
                    AppLocalizations.of(context)!.onboardText,
                    style: AuthTheme.authTitleStyle,
                  ),
<<<<<<< HEAD
                  const SizedBox(
                    height: 10,
                  ),
=======
                  const SizedBox(height: 10),
>>>>>>> 560dc2af
                  Text(
                    AppLocalizations.of(context)!.createAccountText,
                    style: AuthTheme.authBodyStyle,
                  ),
<<<<<<< HEAD
                  const SizedBox(
                    height: 20,
                  ),
=======
                  const SizedBox(height: 20),
>>>>>>> 560dc2af
                  signUpOnboardingTextField(
                    AppLocalizations.of(context)!.name,
                    controller.name,
                    AppLocalizations.of(context)!.missingName,
                    SignUpOnboardingTextFieldEnum.name,
                  ),
                  signUpOnboardingTextField(
                    AppLocalizations.of(context)!.username,
                    controller.username,
                    AppLocalizations.of(context)!.emptyUsername,
                    SignUpOnboardingTextFieldEnum.userName,
                  ),
                  signUpOnboardingTextField(
                    AppLocalizations.of(context)!.password,
                    controller.password,
                    AppLocalizations.of(context)!.emptyPassword,
                    SignUpOnboardingTextFieldEnum.password,
                  ),
                  signUpOnboardingTextField(
                    AppLocalizations.of(context)!.token,
                    controller.token,
                    AppLocalizations.of(context)!.emptyToken,
                    SignUpOnboardingTextFieldEnum.token,
                  ),
<<<<<<< HEAD
                  const SizedBox(
                    height: 30,
                  ),
=======
                  const SizedBox(height: 30),
>>>>>>> 560dc2af
                  Container(
                    margin: const EdgeInsets.symmetric(horizontal: 20),
                    child: RichText(
                      textAlign: TextAlign.start,
                      text: TextSpan(
                        // Note: Styles for TextSpans must be explicitly defined.
                        // Child text spans will inherit styles from parent
                        style: AuthTheme.authBodyStyle,
                        children: <TextSpan>[
                          TextSpan(
                            text:
                                '${AppLocalizations.of(context)!.termsText1} ',
                          ),
                          TextSpan(
                            recognizer: TapGestureRecognizer()
                              ..onTap = () {
                                debugPrint('Terms of Service"');
                              },
                            text: AppLocalizations.of(context)!.termsText2,
                            style: AuthTheme.authBodyStyle +
                                AppCommonTheme.primaryColor,
                          ),
                          TextSpan(
                            text:
                                ' ${AppLocalizations.of(context)!.termsText3} ',
                          ),
                          TextSpan(
                            recognizer: TapGestureRecognizer()
                              ..onTap = () {
                                debugPrint('policy"');
                              },
                            text: AppLocalizations.of(context)!.termsText4,
                            style: AuthTheme.authBodyStyle +
                                AppCommonTheme.primaryColor,
                          ),
                        ],
                      ),
                    ),
                  ),
<<<<<<< HEAD
                  const SizedBox(
                    height: 40,
                  ),
                  controller.isSubmitting
                      ? CircularProgressIndicator(
=======
                  const SizedBox(height: 40),
                  controller.isSubmitting
                      ? const CircularProgressIndicator(
>>>>>>> 560dc2af
                          color: AppCommonTheme.primaryColor,
                        )
                      : CustomOnbaordingButton(
                          onPressed: () async {
                            if (_formKey.currentState!.validate()) {
<<<<<<< HEAD
                              await _signUpValidate().then(
                                (value) => {
                                  if (value)
                                    {
                                      Navigator.pushReplacementNamed(
                                        context,
                                        '/',
                                      )
                                    }
                                },
                              );
=======
                              await _signUpValidate().then((value) {
                                if (value) {
                                  Navigator.pushReplacementNamed(context, '/');
                                }
                              });
>>>>>>> 560dc2af
                            }
                          },
                          title: AppLocalizations.of(context)!.signUp,
                        ),
                  const SizedBox(
                    height: 20,
                  ),
                  Row(
                    mainAxisAlignment: MainAxisAlignment.center,
                    children: [
                      Text(
                        '${AppLocalizations.of(context)!.haveAccount}  ',
                        style: AuthTheme.authBodyStyle,
                      ),
                      InkWell(
                        onTap: () {
                          Get.delete<SignUpController>();
                          Navigator.pushReplacement(
                            context,
                            MaterialPageRoute(
<<<<<<< HEAD
                              builder: (context) => LoginScreen(),
=======
                              builder: (context) => const LoginScreen(),
>>>>>>> 560dc2af
                            ),
                          );
                        },
                        child: Text(
                          AppLocalizations.of(context)!.login,
                          style: AuthTheme.authBodyStyle +
                              AppCommonTheme.primaryColor,
                        ),
                      )
                    ],
                  )
                ],
              ),
            );
          },
        ),
      ),
    );
  }
}<|MERGE_RESOLUTION|>--- conflicted
+++ resolved
@@ -64,47 +64,23 @@
               child: Column(
                 crossAxisAlignment: CrossAxisAlignment.center,
                 children: [
-<<<<<<< HEAD
-                  const SizedBox(
-                    height: 80,
-                  ),
-=======
                   const SizedBox(height: 80),
->>>>>>> 560dc2af
                   SizedBox(
                     height: 50,
                     width: 50,
                     child: SvgPicture.asset('assets/images/logo.svg'),
                   ),
-<<<<<<< HEAD
-                  const SizedBox(
-                    height: 40,
-                  ),
-=======
                   const SizedBox(height: 40),
->>>>>>> 560dc2af
                   Text(
                     AppLocalizations.of(context)!.onboardText,
                     style: AuthTheme.authTitleStyle,
                   ),
-<<<<<<< HEAD
-                  const SizedBox(
-                    height: 10,
-                  ),
-=======
                   const SizedBox(height: 10),
->>>>>>> 560dc2af
                   Text(
                     AppLocalizations.of(context)!.createAccountText,
                     style: AuthTheme.authBodyStyle,
                   ),
-<<<<<<< HEAD
-                  const SizedBox(
-                    height: 20,
-                  ),
-=======
                   const SizedBox(height: 20),
->>>>>>> 560dc2af
                   signUpOnboardingTextField(
                     AppLocalizations.of(context)!.name,
                     controller.name,
@@ -129,13 +105,7 @@
                     AppLocalizations.of(context)!.emptyToken,
                     SignUpOnboardingTextFieldEnum.token,
                   ),
-<<<<<<< HEAD
-                  const SizedBox(
-                    height: 30,
-                  ),
-=======
                   const SizedBox(height: 30),
->>>>>>> 560dc2af
                   Container(
                     margin: const EdgeInsets.symmetric(horizontal: 20),
                     child: RichText(
@@ -175,41 +145,19 @@
                       ),
                     ),
                   ),
-<<<<<<< HEAD
-                  const SizedBox(
-                    height: 40,
-                  ),
-                  controller.isSubmitting
-                      ? CircularProgressIndicator(
-=======
                   const SizedBox(height: 40),
                   controller.isSubmitting
                       ? const CircularProgressIndicator(
->>>>>>> 560dc2af
                           color: AppCommonTheme.primaryColor,
                         )
                       : CustomOnbaordingButton(
                           onPressed: () async {
                             if (_formKey.currentState!.validate()) {
-<<<<<<< HEAD
-                              await _signUpValidate().then(
-                                (value) => {
-                                  if (value)
-                                    {
-                                      Navigator.pushReplacementNamed(
-                                        context,
-                                        '/',
-                                      )
-                                    }
-                                },
-                              );
-=======
                               await _signUpValidate().then((value) {
                                 if (value) {
                                   Navigator.pushReplacementNamed(context, '/');
                                 }
                               });
->>>>>>> 560dc2af
                             }
                           },
                           title: AppLocalizations.of(context)!.signUp,
@@ -230,11 +178,7 @@
                           Navigator.pushReplacement(
                             context,
                             MaterialPageRoute(
-<<<<<<< HEAD
-                              builder: (context) => LoginScreen(),
-=======
                               builder: (context) => const LoginScreen(),
->>>>>>> 560dc2af
                             ),
                           );
                         },
