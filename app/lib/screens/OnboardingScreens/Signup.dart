--- conflicted
+++ resolved
@@ -1,25 +1,17 @@
 // ignore_for_file: prefer_const_constructors
 
-<<<<<<< HEAD
 import 'package:effektio/common/store/separatedThemes.dart';
-=======
 import 'package:effektio/blocs/sign_up/form_submition_status.dart';
 import 'package:effektio/blocs/sign_up/signup_bloc.dart';
 import 'package:effektio/blocs/sign_up/signup_event.dart';
 import 'package:effektio/blocs/sign_up/signup_state.dart';
-import 'package:effektio/common/store/Colors.dart';
->>>>>>> 7cb63262
 import 'package:effektio/common/widget/OnboardingWidget.dart';
 import 'package:effektio/screens/OnboardingScreens/LogIn.dart';
 import 'package:flutter/gestures.dart';
 import 'package:flutter/material.dart';
 import 'package:flutter_bloc/flutter_bloc.dart';
 import 'package:flutter_svg/flutter_svg.dart';
-<<<<<<< HEAD
-import 'package:effektio/common/store/AppConstants.dart';
 import 'package:themed/themed.dart';
-=======
->>>>>>> 7cb63262
 
 class SignupScreen extends StatefulWidget {
   const SignupScreen({Key? key}) : super(key: key);
@@ -48,79 +40,8 @@
 
   @override
   Widget build(BuildContext context) {
-    final _textTheme = Theme.of(context).textTheme;
     return Scaffold(
       body: SingleChildScrollView(
-<<<<<<< HEAD
-        child: Form(
-          key: _formKey,
-          child: Column(
-            crossAxisAlignment: CrossAxisAlignment.center,
-            children: [
-              SizedBox(
-                height: 80,
-              ),
-              SizedBox(
-                height: 50,
-                width: 50,
-                child: SvgPicture.asset('assets/images/logo.svg'),
-              ),
-              SizedBox(
-                height: 40,
-              ),
-              Text(
-                'Lets get Started',
-                style: AuthTheme.authTitleStyle,
-              ),
-              SizedBox(
-                height: 10,
-              ),
-              Text(
-                'Create an account to explore',
-                style: AuthTheme.authbodyStyle,
-              ),
-              Container(
-                margin: EdgeInsets.only(left: 20, right: 20, top: 50),
-                child: Row(
-                  mainAxisAlignment: MainAxisAlignment.spaceBetween,
-                  children: [
-                    Expanded(
-                      child: Container(
-                        height: 60,
-                        decoration: BoxDecoration(
-                          color: AppCommonTheme.textFieldColor,
-                          borderRadius: BorderRadius.circular(4),
-                        ),
-                        child: TextFormField(
-                          controller: firstNameController,
-                          decoration: InputDecoration(
-                            contentPadding: EdgeInsets.only(
-                              left: 10.0,
-                              top: 12,
-                              right: 10,
-                            ),
-                            border: InputBorder.none,
-                            hintText:
-                                'First Name', // pass the hint text parameter here
-                            hintStyle:
-                                TextStyle(color: AuthTheme.hintTextColor),
-                          ),
-                          style: TextStyle(color: AuthTheme.textFieldTextColor),
-                          validator: (val) =>
-                              val!.isEmpty ? 'Please enter First Name' : null,
-                        ),
-                      ),
-                    ),
-                    SizedBox(
-                      width: 20,
-                    ),
-                    Expanded(
-                      child: Container(
-                        height: 60,
-                        decoration: BoxDecoration(
-                          color: AppCommonTheme.textFieldColor,
-                          borderRadius: BorderRadius.circular(4),
-=======
         child: Column(
           children: [
             BlocProvider(
@@ -181,7 +102,6 @@
                           fontSize: 16,
                           color: Colors.white,
                           fontWeight: FontWeight.w300,
->>>>>>> 7cb63262
                         ),
                       ),
                       SizedBox(
@@ -221,90 +141,7 @@
                           text: TextSpan(
                             // Note: Styles for TextSpans must be explicitly defined.
                             // Child text spans will inherit styles from parent
-                            style: TextStyle(
-                              fontSize: 16.0,
-                              fontWeight: FontWeight.w300,
-                              color: Colors.white,
-                            ),
-<<<<<<< HEAD
-                            border: InputBorder.none,
-                            hintText:
-                                'Last name', // pass the hint text parameter here
-                            hintStyle:
-                                TextStyle(color: AuthTheme.hintTextColor),
-                          ),
-                          style: TextStyle(color: AuthTheme.textFieldTextColor),
-                          validator: (val) =>
-                              val!.isEmpty ? 'Please enter Last Name' : null,
-                        ),
-                      ),
-                    ),
-                  ],
-                ),
-              ),
-              Container(
-                margin: EdgeInsets.only(left: 20, right: 20, top: 20),
-                height: 60,
-                decoration: BoxDecoration(
-                  color: AppCommonTheme.textFieldColor,
-                  borderRadius: BorderRadius.circular(4),
-                ),
-                child: TextFormField(
-                  controller: emailController,
-                  decoration: InputDecoration(
-                    contentPadding:
-                        EdgeInsets.only(left: 10.0, top: 12, right: 10),
-                    border: InputBorder.none,
-                    hintText:
-                        'Email Address', // pass the hint text parameter here
-                    hintStyle: TextStyle(color: AuthTheme.hintTextColor),
-                  ),
-                  style: TextStyle(color: AuthTheme.textFieldTextColor),
-                  validator: (value) => ValidConstants.isEmail(value!)
-                      ? null
-                      : 'Please enter vaild email',
-                ),
-              ),
-              SizedBox(
-                height: 20,
-              ),
-              SizedBox(
-                height: 20,
-              ),
-              SizedBox(
-                height: 40,
-              ),
-              Container(
-                margin: EdgeInsets.only(left: 20, right: 20),
-                child: RichText(
-                  textAlign: TextAlign.start,
-                  text: TextSpan(
-                    // Note: Styles for TextSpans must be explicitly defined.
-                    // Child text spans will inherit styles from parent
-                    style: AuthTheme.authbodyStyle,
-                    children: <TextSpan>[
-                      TextSpan(
-                        text: 'By clicking to sign up you agree to our ',
-                      ),
-                      TextSpan(
-                        recognizer: TapGestureRecognizer()
-                          ..onTap = () {
-                            debugPrint('Terms of Service"');
-                          },
-                        text: 'Terms and Condition',
-                        style: AuthTheme.authbodyStyle +
-                            AppCommonTheme.primaryColor,
-                      ),
-                      TextSpan(text: ' and that you have read our '),
-                      TextSpan(
-                        recognizer: TapGestureRecognizer()
-                          ..onTap = () {
-                            debugPrint('policy"');
-                          },
-                        text: 'Privacy Policy',
-                        style: AuthTheme.authbodyStyle +
-                            AppCommonTheme.primaryColor,
-=======
+                            style: AuthTheme.authbodyStyle,
                             children: <TextSpan>[
                               TextSpan(
                                 text:
@@ -316,7 +153,8 @@
                                     debugPrint('Terms of Service"');
                                   },
                                 text: 'Terms and Condition',
-                                style: TextStyle(color: Colors.redAccent),
+                                style: AuthTheme.authbodyStyle +
+                                    AppCommonTheme.primaryColor,
                               ),
                               TextSpan(text: ' and that you have read our '),
                               TextSpan(
@@ -325,7 +163,8 @@
                                     debugPrint('policy"');
                                   },
                                 text: 'Privacy Policy',
-                                style: TextStyle(color: AppColors.primaryColor),
+                                style: AuthTheme.authbodyStyle +
+                                    AppCommonTheme.primaryColor,
                               ),
                             ],
                           ),
@@ -360,18 +199,13 @@
                       ),
                       SizedBox(
                         height: 20,
->>>>>>> 7cb63262
                       ),
                       Row(
                         mainAxisAlignment: MainAxisAlignment.center,
                         children: [
                           Text(
                             'Already have an account ?  ',
-                            style: TextStyle(
-                              fontSize: 16,
-                              color: Colors.white,
-                              fontWeight: FontWeight.w300,
-                            ),
+                            style: AuthTheme.authbodyStyle,
                           ),
                           InkWell(
                             onTap: () {
@@ -384,11 +218,8 @@
                             },
                             child: Text(
                               'Sign in ',
-                              style: TextStyle(
-                                fontSize: 16,
-                                color: AppColors.primaryColor,
-                                fontWeight: FontWeight.w300,
-                              ),
+                              style: AuthTheme.authbodyStyle +
+                                  AppCommonTheme.primaryColor,
                             ),
                           )
                         ],
@@ -397,49 +228,8 @@
                   ),
                 ),
               ),
-<<<<<<< HEAD
-              SizedBox(
-                height: 40,
-              ),
-              CustomOnbaordingButton(
-                onPressed: () {
-                  if (_formKey.currentState!.validate()) {}
-                },
-                title: 'Sign up',
-              ),
-              SizedBox(
-                height: 20,
-              ),
-              Row(
-                mainAxisAlignment: MainAxisAlignment.center,
-                children: [
-                  Text(
-                    'Already have an account ?  ',
-                    style: AuthTheme.authbodyStyle,
-                  ),
-                  InkWell(
-                    onTap: () {
-                      Navigator.push(
-                        context,
-                        MaterialPageRoute(
-                          builder: (context) => LoginScreen(),
-                        ),
-                      );
-                    },
-                    child: Text(
-                      'Sign in ',
-                      style: AuthTheme.authbodyStyle +
-                          AppCommonTheme.primaryColor,
-                    ),
-                  )
-                ],
-              )
-            ],
-          ),
-=======
             ),
           ],
->>>>>>> 7cb63262
         ),
       ),
     );
