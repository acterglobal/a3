import 'package:effektio/common/store/themes/SeperatedThemes.dart';
import 'package:effektio/controllers/login_controller.dart';
import 'package:effektio/widgets/OnboardingWidget.dart';
import 'package:flutter/material.dart';
import 'package:flutter_gen/gen_l10n/app_localizations.dart';
import 'package:flutter_svg/flutter_svg.dart';
import 'package:get/get.dart';
import 'package:themed/themed.dart';

class LoginScreen extends StatefulWidget {
  const LoginScreen({Key? key}) : super(key: key);

  @override
  _LoginScreenState createState() => _LoginScreenState();
}

class _LoginScreenState extends State<LoginScreen> {
  final _formKey = GlobalKey<FormState>();
  final loginController = Get.put(LoginController());

  @override
  void dispose() {
    // Clean up the controller when the widget is disposed.
    Get.delete<LoginController>();
    super.dispose();
  }

  Future<bool> _loginValidate() async {
    bool isLoggedIn = false;
    await loginController.loginSubmitted().then((value) {
      if (value) {
        ScaffoldMessenger.of(context).showSnackBar(
          SnackBar(
            content: Text(AppLocalizations.of(context)!.loginSuccess),
            backgroundColor: AuthTheme.authSuccess,
            duration: const Duration(seconds: 4),
          ),
        );
        isLoggedIn = true;
      } else {
        ScaffoldMessenger.of(context).showSnackBar(
          SnackBar(
            content: Text(AppLocalizations.of(context)!.loginFailed),
            backgroundColor: AuthTheme.authFailed,
            duration: const Duration(seconds: 4),
          ),
        );
        isLoggedIn = false;
      }
    });
    return isLoggedIn;
  }

  @override
  Widget build(BuildContext context) {
    return Scaffold(
      body: SingleChildScrollView(
        child: GetBuilder<LoginController>(
          builder: (LoginController controller) {
            return Form(
              key: _formKey,
              child: Column(
                crossAxisAlignment: CrossAxisAlignment.center,
                children: [
<<<<<<< HEAD
                  const SizedBox(
                    height: 100,
                  ),
=======
                  const SizedBox(height: 100),
>>>>>>> 560dc2af
                  SizedBox(
                    height: 50,
                    width: 50,
                    child: SvgPicture.asset('assets/images/logo.svg'),
                  ),
<<<<<<< HEAD
                  const SizedBox(
                    height: 40,
                  ),
=======
                  const SizedBox(height: 40),
>>>>>>> 560dc2af
                  Text(
                    AppLocalizations.of(context)!.welcomeBack,
                    style: AuthTheme.authTitleStyle,
                  ),
<<<<<<< HEAD
                  const SizedBox(
                    height: 10,
                  ),
=======
                  const SizedBox(height: 10),
>>>>>>> 560dc2af
                  Text(
                    AppLocalizations.of(context)!.signInContinue,
                    style: AuthTheme.authBodyStyle,
                  ),
<<<<<<< HEAD
                  const SizedBox(
                    height: 35,
                  ),
=======
                  const SizedBox(height: 35),
>>>>>>> 560dc2af
                  signInOnboardingTextField(
                    AppLocalizations.of(context)!.username,
                    controller.username,
                    AppLocalizations.of(context)!.emptyUsername,
                    SignInOnboardingTextFieldEnum.userName,
                  ),
<<<<<<< HEAD
                  const SizedBox(
                    height: 20,
                  ),
=======
                  const SizedBox(height: 20),
>>>>>>> 560dc2af
                  signInOnboardingTextField(
                    AppLocalizations.of(context)!.password,
                    controller.password,
                    AppLocalizations.of(context)!.emptyPassword,
                    SignInOnboardingTextFieldEnum.password,
                  ),
                  Container(
                    margin: const EdgeInsets.only(right: 20),
                    width: double.infinity,
                    alignment: Alignment.bottomRight,
                    child: TextButton(
                      onPressed: () {},
                      child: Text(
                        AppLocalizations.of(context)!.forgotPassword,
                        style: AuthTheme.authBodyStyle +
                            AuthTheme.forgotPasswordColor,
                      ),
                    ),
                  ),
<<<<<<< HEAD
                  const SizedBox(
                    height: 100,
                  ),
                  controller.isSubmitting
                      ? CircularProgressIndicator(
=======
                  const SizedBox(height: 100),
                  controller.isSubmitting
                      ? const CircularProgressIndicator(
>>>>>>> 560dc2af
                          color: AppCommonTheme.primaryColor,
                        )
                      : CustomOnbaordingButton(
                          onPressed: () async {
                            controller.isSubmitting = true;
                            if (_formKey.currentState!.validate()) {
<<<<<<< HEAD
                              await _loginValidate().then(
                                (value) => {
                                  if (value)
                                    {
                                      Navigator.pushReplacementNamed(
                                        context,
                                        '/',
                                      ),
                                    }
                                },
                              );
=======
                              await _loginValidate().then((value) {
                                if (value) {
                                  Navigator.pushReplacementNamed(context, '/');
                                }
                              });
>>>>>>> 560dc2af
                            }
                          },
                          title: AppLocalizations.of(context)!.login,
                        ),
<<<<<<< HEAD
                  const SizedBox(
                    height: 20,
                  ),
=======
                  const SizedBox(height: 20),
>>>>>>> 560dc2af
                  Row(
                    mainAxisAlignment: MainAxisAlignment.center,
                    children: [
                      Text(
                        AppLocalizations.of(context)!.noAccount,
                        style: AuthTheme.authBodyStyle,
                      ),
                      InkWell(
                        onTap: () {
                          Get.delete<LoginController>();
<<<<<<< HEAD
                          Navigator.pushReplacementNamed(
                            context,
                            '/signup',
                          );
=======
                          Navigator.pushReplacementNamed(context, '/signup');
>>>>>>> 560dc2af
                        },
                        child: Text(
                          AppLocalizations.of(context)!.signUp,
                          style: AuthTheme.authBodyStyle +
                              AppCommonTheme.primaryColor,
                        ),
                      )
                    ],
                  )
                ],
              ),
            );
          },
        ),
      ),
    );
  }
}<|MERGE_RESOLUTION|>--- conflicted
+++ resolved
@@ -62,60 +62,30 @@
               child: Column(
                 crossAxisAlignment: CrossAxisAlignment.center,
                 children: [
-<<<<<<< HEAD
-                  const SizedBox(
-                    height: 100,
-                  ),
-=======
                   const SizedBox(height: 100),
->>>>>>> 560dc2af
                   SizedBox(
                     height: 50,
                     width: 50,
                     child: SvgPicture.asset('assets/images/logo.svg'),
                   ),
-<<<<<<< HEAD
-                  const SizedBox(
-                    height: 40,
-                  ),
-=======
                   const SizedBox(height: 40),
->>>>>>> 560dc2af
                   Text(
                     AppLocalizations.of(context)!.welcomeBack,
                     style: AuthTheme.authTitleStyle,
                   ),
-<<<<<<< HEAD
-                  const SizedBox(
-                    height: 10,
-                  ),
-=======
                   const SizedBox(height: 10),
->>>>>>> 560dc2af
                   Text(
                     AppLocalizations.of(context)!.signInContinue,
                     style: AuthTheme.authBodyStyle,
                   ),
-<<<<<<< HEAD
-                  const SizedBox(
-                    height: 35,
-                  ),
-=======
                   const SizedBox(height: 35),
->>>>>>> 560dc2af
                   signInOnboardingTextField(
                     AppLocalizations.of(context)!.username,
                     controller.username,
                     AppLocalizations.of(context)!.emptyUsername,
                     SignInOnboardingTextFieldEnum.userName,
                   ),
-<<<<<<< HEAD
-                  const SizedBox(
-                    height: 20,
-                  ),
-=======
                   const SizedBox(height: 20),
->>>>>>> 560dc2af
                   signInOnboardingTextField(
                     AppLocalizations.of(context)!.password,
                     controller.password,
@@ -135,53 +105,25 @@
                       ),
                     ),
                   ),
-<<<<<<< HEAD
-                  const SizedBox(
-                    height: 100,
-                  ),
-                  controller.isSubmitting
-                      ? CircularProgressIndicator(
-=======
                   const SizedBox(height: 100),
                   controller.isSubmitting
                       ? const CircularProgressIndicator(
->>>>>>> 560dc2af
                           color: AppCommonTheme.primaryColor,
                         )
                       : CustomOnbaordingButton(
                           onPressed: () async {
                             controller.isSubmitting = true;
                             if (_formKey.currentState!.validate()) {
-<<<<<<< HEAD
-                              await _loginValidate().then(
-                                (value) => {
-                                  if (value)
-                                    {
-                                      Navigator.pushReplacementNamed(
-                                        context,
-                                        '/',
-                                      ),
-                                    }
-                                },
-                              );
-=======
                               await _loginValidate().then((value) {
                                 if (value) {
                                   Navigator.pushReplacementNamed(context, '/');
                                 }
                               });
->>>>>>> 560dc2af
                             }
                           },
                           title: AppLocalizations.of(context)!.login,
                         ),
-<<<<<<< HEAD
-                  const SizedBox(
-                    height: 20,
-                  ),
-=======
                   const SizedBox(height: 20),
->>>>>>> 560dc2af
                   Row(
                     mainAxisAlignment: MainAxisAlignment.center,
                     children: [
@@ -192,14 +134,7 @@
                       InkWell(
                         onTap: () {
                           Get.delete<LoginController>();
-<<<<<<< HEAD
-                          Navigator.pushReplacementNamed(
-                            context,
-                            '/signup',
-                          );
-=======
                           Navigator.pushReplacementNamed(context, '/signup');
->>>>>>> 560dc2af
                         },
                         child: Text(
                           AppLocalizations.of(context)!.signUp,
