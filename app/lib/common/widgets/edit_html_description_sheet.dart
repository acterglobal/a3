--- conflicted
+++ resolved
@@ -56,19 +56,11 @@
   @override
   void initState() {
     super.initState();
-<<<<<<< HEAD
-    final descriptionHtmlValue = widget.descriptionHtmlValue;
-    final descriptionMarkdownValue = widget.descriptionMarkdownValue;
-    final document = descriptionHtmlValue != null
-        ? ActerDocumentHelpers.fromHtml(descriptionHtmlValue)
-        : ActerDocumentHelpers.fromMarkdown(descriptionMarkdownValue ?? '');
-=======
     final html = widget.descriptionHtmlValue;
     final markdown = widget.descriptionMarkdownValue ?? '';
     final document = html != null
         ? ActerDocumentHelpers.fromHtml(html)
         : ActerDocumentHelpers.fromMarkdown(markdown);
->>>>>>> 6088a6b8
     textEditorState = EditorState(document: document);
   }
 
