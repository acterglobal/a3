--- conflicted
+++ resolved
@@ -8,7 +8,6 @@
 import 'package:expandable_text/expandable_text.dart';
 import 'package:flutter/material.dart';
 import 'package:flutter_riverpod/flutter_riverpod.dart';
-import 'package:skeletonizer/skeletonizer.dart';
 import 'package:flutter_gen/gen_l10n/l10n.dart';
 
 class SpaceHierarchyCard extends ConsumerWidget {
@@ -110,7 +109,6 @@
           )
         : null;
 
-<<<<<<< HEAD
     return SpaceWithAvatarInfoCard(
       roomId: roomId,
       avatarInfo: avatarInfo,
@@ -121,7 +119,6 @@
       avatarSize: avatarSize,
       contentPadding: contentPadding,
       shape: shape,
-      withBorder: withBorder,
       trailing: RoomHierarchyJoinButton(
         joinRule: roomInfo.joinRuleStr().toLowerCase(),
         roomId: roomInfo.roomIdStr(),
@@ -131,39 +128,6 @@
           goToSpace(context, spaceId);
           ref.invalidate(relatedSpacesProvider(parentId));
         },
-=======
-    return profile.when(
-      data: (profile) => SpaceWithProfileCard(
-        roomId: roomId,
-        profile: profile,
-        subtitle: subtitle,
-        onTap: onTap ?? () {},
-        onFocusChange: onFocusChange,
-        onLongPress: onLongPress,
-        avatarSize: avatarSize,
-        contentPadding: contentPadding,
-        shape: shape,
-        trailing: RoomHierarchyJoinButton(
-          joinRule: roomInfo.joinRuleStr().toLowerCase(),
-          roomId: roomInfo.roomIdStr(),
-          roomName: roomInfo.name() ?? roomInfo.roomIdStr(),
-          viaServerName: roomInfo.viaServerName(),
-          forward: (spaceId) {
-            goToSpace(context, spaceId);
-            ref.invalidate(relatedSpacesProvider(parentId));
-          },
-        ),
-      ),
-      error: (error, stack) => ListTile(
-        title: Text(L10n.of(context).errorLoading(roomId)),
-        subtitle: Text('$error'),
-      ),
-      loading: () => Skeletonizer(
-        child: ListTile(
-          title: Text(roomId),
-          subtitle: Text(L10n.of(context).loading),
-        ),
->>>>>>> 2fd672aa
       ),
     );
   }
