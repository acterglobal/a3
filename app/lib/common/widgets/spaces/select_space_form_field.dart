import 'package:acter/common/providers/space_providers.dart';
import 'package:acter/common/utils/utils.dart';
import 'package:acter/common/widgets/spaces/space_selector_drawer.dart';
import 'package:acter/features/home/widgets/space_chip.dart';
<<<<<<< HEAD
import 'package:acter_avatar/acter_avatar.dart';
import 'package:extension_nullable/extension_nullable.dart';
=======
>>>>>>> 0d245efc
import 'package:flutter/material.dart';
import 'package:flutter_gen/gen_l10n/l10n.dart';
import 'package:flutter_riverpod/flutter_riverpod.dart';

class SelectSpaceFormField extends ConsumerWidget {
  static Key openKey = const Key('select-space-form-field-open');

  final String? title;
  final String? selectTitle;
  final String? emptyText;
  final String canCheck;
  final bool mandatory;
  final bool useCompatView;

  const SelectSpaceFormField({
    super.key,
    this.title,
    this.selectTitle,
    this.emptyText,
    this.mandatory = true,
    required this.canCheck,
    this.useCompatView = false,
  });

  void selectSpace(BuildContext context, WidgetRef ref) async {
    final newSelectedSpaceId = await selectSpaceDrawer(
      context: context,
      currentSpaceId: ref.read(selectedSpaceIdProvider),
      canCheck: canCheck,
      title: Text(selectTitle ?? L10n.of(context).selectSpace),
    );
    ref.read(selectedSpaceIdProvider.notifier).state = newSelectedSpaceId;
  }

  @override
  Widget build(BuildContext context, WidgetRef ref) {
    final currentSelectedSpace = ref.watch(selectedSpaceIdProvider);
    final selectedSpace = currentSelectedSpace != null;

    final emptyButton = OutlinedButton(
      key: openKey,
      onPressed: () => selectSpace(context, ref),
      child: Text(emptyText ?? L10n.of(context).pleaseSelectSpace),
    );

    return FormField(
      builder: (state) => selectedSpace
          ? InkWell(
              key: openKey,
              onTap: () => selectSpace(context, ref),
              child: Column(
                crossAxisAlignment: CrossAxisAlignment.start,
                children: [
                  if (!useCompatView)
                    Text(
                      title ?? L10n.of(context).space,
                      style: Theme.of(context).textTheme.bodyMedium,
                    ),
                  Consumer(builder: spaceBuilder),
                ],
              ),
            )
          : Padding(
              padding: const EdgeInsets.symmetric(vertical: 10),
              child: state.hasError
                  ? Column(
                      crossAxisAlignment: CrossAxisAlignment.start,
                      children: [
                        emptyButton,
                        Text(
                          state.errorText ?? '',
                          style:
                              Theme.of(context).textTheme.bodySmall!.copyWith(
                                    color: Theme.of(context).colorScheme.error,
                                  ),
                        ),
                      ],
                    )
                  : emptyButton,
            ),
      validator: (val) =>
          !mandatory || ref.read(selectedSpaceIdProvider) != null
              ? null
              : L10n.of(context).youMustSelectSpace,
    );
  }

  Widget spaceBuilder(BuildContext context, WidgetRef ref, Widget? child) {
    final space = ref.watch(selectedSpaceDetailsProvider);
    final currentId = ref.watch(selectedSpaceIdProvider);
<<<<<<< HEAD
    return spaceLoader.when(
      data: (space) =>
          space.map(
            (p0) => SpaceChip(
              spaceId: p0.roomId,
              onTapOpenSpaceDetail: false,
              useCompatView: useCompatView,
              onTapSelectSpace: () {
                if (useCompatView) selectSpace(context, ref);
              },
            ),
          ) ??
          Text(currentId!),
      error: (e, s) {
        _log.severe('Failed to load the details of selected space', e, s);
        return Text(L10n.of(context).loadingFailed(e));
      },
      loading: () => Skeletonizer(
        child: Chip(
          avatar: ActerAvatar(
            options: AvatarOptions(
              AvatarInfo(uniqueId: L10n.of(context).loading),
              size: 24,
            ),
=======
    return space.let(
          (p0) => SpaceChip(
            spaceId: p0.roomId,
            onTapOpenSpaceDetail: false,
            useCompatView: useCompatView,
            onTapSelectSpace: () {
              if (useCompatView) selectSpace(context, ref);
            },
>>>>>>> 0d245efc
          ),
        ) ??
        Text(currentId!);
  }
}<|MERGE_RESOLUTION|>--- conflicted
+++ resolved
@@ -2,11 +2,6 @@
 import 'package:acter/common/utils/utils.dart';
 import 'package:acter/common/widgets/spaces/space_selector_drawer.dart';
 import 'package:acter/features/home/widgets/space_chip.dart';
-<<<<<<< HEAD
-import 'package:acter_avatar/acter_avatar.dart';
-import 'package:extension_nullable/extension_nullable.dart';
-=======
->>>>>>> 0d245efc
 import 'package:flutter/material.dart';
 import 'package:flutter_gen/gen_l10n/l10n.dart';
 import 'package:flutter_riverpod/flutter_riverpod.dart';
@@ -97,32 +92,6 @@
   Widget spaceBuilder(BuildContext context, WidgetRef ref, Widget? child) {
     final space = ref.watch(selectedSpaceDetailsProvider);
     final currentId = ref.watch(selectedSpaceIdProvider);
-<<<<<<< HEAD
-    return spaceLoader.when(
-      data: (space) =>
-          space.map(
-            (p0) => SpaceChip(
-              spaceId: p0.roomId,
-              onTapOpenSpaceDetail: false,
-              useCompatView: useCompatView,
-              onTapSelectSpace: () {
-                if (useCompatView) selectSpace(context, ref);
-              },
-            ),
-          ) ??
-          Text(currentId!),
-      error: (e, s) {
-        _log.severe('Failed to load the details of selected space', e, s);
-        return Text(L10n.of(context).loadingFailed(e));
-      },
-      loading: () => Skeletonizer(
-        child: Chip(
-          avatar: ActerAvatar(
-            options: AvatarOptions(
-              AvatarInfo(uniqueId: L10n.of(context).loading),
-              size: 24,
-            ),
-=======
     return space.let(
           (p0) => SpaceChip(
             spaceId: p0.roomId,
@@ -131,7 +100,6 @@
             onTapSelectSpace: () {
               if (useCompatView) selectSpace(context, ref);
             },
->>>>>>> 0d245efc
           ),
         ) ??
         Text(currentId!);
