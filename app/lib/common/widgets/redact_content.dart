import 'package:acter/common/providers/chat_providers.dart';
import 'package:acter/common/providers/space_providers.dart';
import 'package:acter/common/snackbars/custom_msg.dart';
import 'package:acter/common/themes/app_theme.dart';
import 'package:acter/common/widgets/default_dialog.dart';
import 'package:acter/common/widgets/input_text_field.dart';
import 'package:acter/features/events/providers/event_providers.dart';
import 'package:acter/features/pins/providers/pins_provider.dart';
import 'package:flutter/material.dart';
import 'package:flutter_easyloading/flutter_easyloading.dart';
import 'package:flutter_gen/gen_l10n/l10n.dart';
import 'package:flutter_riverpod/flutter_riverpod.dart';
import 'package:logging/logging.dart';

final _log = Logger('a3::common::redact');

/// Reusable reporting acter content widget.
class RedactContentWidget extends ConsumerWidget {
  final String? title;
  final String? description;
  final String eventId;
  final String senderId;
  final String roomId;
  final bool isSpace;
  final void Function()? onRemove;
  final Function()? onSuccess;
  final TextEditingController reasonController = TextEditingController();
  final Key? cancelBtnKey;
  final Key? removeBtnKey;

  RedactContentWidget({
    super.key,
    this.title,
    this.description,
    required this.eventId,
    required this.roomId,
    required this.senderId,
    this.isSpace = false,
    this.onSuccess,
    this.onRemove,
    this.cancelBtnKey,
    this.removeBtnKey,
  });

  @override
  Widget build(BuildContext context, WidgetRef ref) {
    return DefaultDialog(
      title: Align(
        alignment: Alignment.topLeft,
        child: Padding(
          padding: const EdgeInsets.all(8.0),
          child: Text(
            title ?? L10n.of(context).remove,
            style: Theme.of(context).textTheme.titleMedium,
          ),
        ),
      ),
      subtitle: Padding(
        padding: const EdgeInsets.all(8.0),
        child: Text(
          description ?? L10n.of(context).removeThisContent,
          style: Theme.of(context).textTheme.bodySmall!.copyWith(
                color: Theme.of(context).colorScheme.neutral6,
              ),
        ),
      ),
      description: Padding(
        padding: const EdgeInsets.all(8.0),
        child: InputTextField(
          controller: reasonController,
          hintText: L10n.of(context).reason,
          textInputType: TextInputType.multiline,
          maxLines: 5,
        ),
      ),
      actions: <Widget>[
        OutlinedButton(
          key: cancelBtnKey,
          onPressed: () => Navigator.of(context, rootNavigator: true).pop(),
          child: Text(L10n.of(context).close),
        ),
        ElevatedButton(
          key: removeBtnKey,
          onPressed: onRemove ??
              () => redactContent(context, ref, reasonController.text),
          child: Text(L10n.of(context).remove),
        ),
      ],
    );
  }

  void redactContent(BuildContext ctx, WidgetRef ref, String reason) async {
<<<<<<< HEAD
    EasyLoading.show(
      status: L10n.of(ctx).removing('content'),
      dismissOnTap: false,
=======
    showAdaptiveDialog(
      context: (ctx),
      builder: (ctx) => DefaultDialog(
        title: Text(L10n.of(ctx).removingContent),
        isLoader: true,
      ),
>>>>>>> ddef5c2e
    );
    try {
      if (isSpace) {
        final space = await ref.read(spaceProvider(roomId).future);
        final redactedId = await space.redactContent(eventId, reason);
        ref.invalidate(spacePinsProvider(space));
        _log.info(
          'Content from user:{$senderId redacted $redactedId reason:$reason}',
        );
      } else {
        final room = await ref.read(chatProvider(roomId).future);
        final redactedId = await room.redactContent(eventId, reason);
        ref.invalidate(spaceEventsProvider(roomId));
        _log.info(
          'Content from user:{$senderId redacted $redactedId reason:$reason}',
        );
      }

      EasyLoading.dismiss();
      if (!ctx.mounted) return;
      Navigator.of(ctx, rootNavigator: true).pop(true);
      customMsgSnackbar(ctx, L10n.of(ctx).contentSuccessfullyRemoved);
      if (onSuccess != null) {
        onSuccess!();
      }
    } catch (e) {
      EasyLoading.dismiss();
      if (ctx.mounted) {
        showAdaptiveDialog(
          context: ctx,
          builder: (ctx) => DefaultDialog(
            title: Text('${L10n.of(ctx).redactionFailed} $e'),
            actions: <Widget>[
              OutlinedButton(
                onPressed: () => Navigator.of(ctx, rootNavigator: true).pop(),
                child: Text(L10n.of(ctx).close),
              ),
            ],
          ),
        );
      }
    }
  }
}<|MERGE_RESOLUTION|>--- conflicted
+++ resolved
@@ -90,18 +90,9 @@
   }
 
   void redactContent(BuildContext ctx, WidgetRef ref, String reason) async {
-<<<<<<< HEAD
     EasyLoading.show(
-      status: L10n.of(ctx).removing('content'),
+      status: L10n.of(ctx).removingContent,
       dismissOnTap: false,
-=======
-    showAdaptiveDialog(
-      context: (ctx),
-      builder: (ctx) => DefaultDialog(
-        title: Text(L10n.of(ctx).removingContent),
-        isLoader: true,
-      ),
->>>>>>> ddef5c2e
     );
     try {
       if (isSpace) {
