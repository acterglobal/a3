--- conflicted
+++ resolved
@@ -73,14 +73,6 @@
     return (codec ?? defaultMarkdownCodec).decode(content);
   }
 
-<<<<<<< HEAD
-  static Document fromMsgContent(MsgContent msgContent) {
-    final html = msgContent.formattedBody();
-    final markdown = msgContent.body();
-    return html != null
-        ? ActerDocumentHelpers.fromHtml(html)
-        : ActerDocumentHelpers.fromMarkdown(markdown);
-=======
   static Document parse(
     String content, {
     String? htmlContent,
@@ -101,7 +93,6 @@
       msgContent.body(),
       htmlContent: msgContent.formattedBody(),
     );
->>>>>>> 8a9ea0cd
   }
 }
 
