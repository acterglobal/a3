import 'package:acter/common/animations/like_animation.dart';
import 'package:atlas_icons/atlas_icons.dart';
import 'package:flutter/material.dart';

class LikeButton extends StatefulWidget {
  final bool isLiked;
  final String likeCount;
  final TextStyle style;
  final Color color;
  final int index;
  final void Function()? onTap;

  const LikeButton({
    super.key,
    required this.likeCount,
    required this.style,
    required this.color,
    required this.index,
<<<<<<< HEAD
    this.isLiked = false,
    this.onTap,
  }) : super(key: key);
=======
  });
>>>>>>> 8b25a905

  @override
  State<LikeButton> createState() => _LikeButtonState();
}

class _LikeButtonState extends State<LikeButton> with TickerProviderStateMixin {
  late AnimationController controller;
  late Animation<double> heartSize;
  late Animation<double> smallHeartOpacity;
  late Animation<double> sizedBoxsize;

  @override
  void initState() {
    super.initState();

    controller = AnimationController(
      vsync: this,
      duration: const Duration(seconds: 1),
    );
    LikeAnimation.controller = controller;

    heartSize = TweenSequence(
      <TweenSequenceItem<double>>[
        TweenSequenceItem<double>(
          tween: Tween(begin: 1.0, end: 1.08).chain(
            CurveTween(curve: Curves.easeOut),
          ),
          weight: 30.0,
        ),
        TweenSequenceItem<double>(
          tween: Tween(begin: 1.08, end: 1.0).chain(
            CurveTween(curve: const Cubic(0.71, -0.01, 1.0, 1.0)),
          ),
          weight: 30.0,
        ),
        TweenSequenceItem<double>(
          tween: Tween(begin: 1.0, end: 0.8).chain(
            CurveTween(curve: Curves.linear),
          ),
          weight: 20.0,
        ),
        TweenSequenceItem<double>(
          tween: Tween(begin: 0.8, end: 1.0).chain(
            CurveTween(curve: Curves.elasticIn),
          ),
          weight: 20.0,
        ),
      ],
    ).animate(
      CurvedAnimation(parent: controller, curve: const Interval(0, 1)),
    );

    smallHeartOpacity = TweenSequence(
      <TweenSequenceItem<double>>[
        TweenSequenceItem<double>(
          tween: Tween(begin: 0.0, end: 1.0).chain(
            CurveTween(curve: Curves.fastOutSlowIn),
          ),
          weight: 50.0,
        ),
        TweenSequenceItem<double>(
          tween: Tween(begin: 1.0, end: 0.0).chain(
            CurveTween(curve: Curves.fastOutSlowIn),
          ),
          weight: 50.0,
        ),
      ],
    ).animate(
      CurvedAnimation(parent: controller, curve: const Interval(0, 0.7)),
    );

    sizedBoxsize = TweenSequence(
      <TweenSequenceItem<double>>[
        TweenSequenceItem<double>(
          tween: Tween(begin: 1.0, end: 0.7).chain(
            CurveTween(curve: Curves.fastOutSlowIn),
          ),
          weight: 50.0,
        ),
        TweenSequenceItem<double>(
          tween: Tween(begin: 0.7, end: 1.0).chain(
            CurveTween(curve: Curves.fastOutSlowIn),
          ),
          weight: 50.0,
        ),
      ],
    ).animate(
      CurvedAnimation(parent: controller, curve: const Interval(0, 0.7)),
    );
  }

  @override
  Widget build(BuildContext context) {
    return Column(
      children: <Widget>[
        AnimatedBuilder(
          animation: controller,
          builder: (context, w) {
            return SizedBox(
              height: 55 * sizedBoxsize.value,
              width: 55 * sizedBoxsize.value,
              child: Stack(
                alignment: Alignment.center,
                children: [
                  InkWell(
                    onTap: () {
                      if (widget.onTap != null) {
                        widget.onTap!();
                      }
                      if (!widget.isLiked) {
                        controller.reset();
                        controller.forward();
                      } else {
                        if (mounted) {
                          setState(() {});
                        }
                      }
                    },
                    child: widget.isLiked
                        ? _LikeWidget(
                            size: Size(
                              heartSize.value * 30,
                              heartSize.value * 30,
                            ),
                            icon: const Icon(
                              Atlas.heart,
                              fill: 1.0,
                              color: Colors.red,
                            ),
                            color: Theme.of(context).colorScheme.tertiary,
                            isSmall: false,
                          )
                        : _LikeWidget(
                            size: Size(
                              heartSize.value * 30,
                              heartSize.value * 30,
                            ),
                            icon: const Icon(
                              Atlas.heart,
                              color: Colors.white,
                            ),
                            color: widget.color,
                            isSmall: false,
                          ),
                  ),
                  Align(
                    alignment: Alignment.bottomLeft,
                    child:
                        _SmallHeartWidget(smallHeartOpacity: smallHeartOpacity),
                  ),
                  Align(
                    alignment: Alignment.topRight,
                    child:
                        _SmallHeartWidget(smallHeartOpacity: smallHeartOpacity),
                  ),
                  Align(
                    alignment: Alignment.topLeft,
                    child:
                        _SmallHeartWidget(smallHeartOpacity: smallHeartOpacity),
                  ),
                  Align(
                    alignment: Alignment.bottomRight,
                    child:
                        _SmallHeartWidget(smallHeartOpacity: smallHeartOpacity),
                  ),
                ],
              ),
            );
          },
        ),
        Text(widget.likeCount, style: widget.style),
      ],
    );
  }
}

class _LikeWidget extends StatelessWidget {
  const _LikeWidget({
    required this.size,
    required this.icon,
    required this.color,
    required this.isSmall,
  });

  final Size size;
  final Widget icon;
  final Color color;
  final bool isSmall;

  @override
  Widget build(BuildContext context) {
    return icon;
  }
}

class _SmallHeartWidget extends StatelessWidget {
  const _SmallHeartWidget({
    required this.smallHeartOpacity,
  });

  final Animation<double> smallHeartOpacity;

  @override
  Widget build(BuildContext context) {
    return Icon(
      Icons.favorite,
      color: Theme.of(context)
          .colorScheme
          .tertiary
          .withOpacity(smallHeartOpacity.value * 0.8),
      size: 12,
    );
  }
}<|MERGE_RESOLUTION|>--- conflicted
+++ resolved
@@ -16,13 +16,9 @@
     required this.style,
     required this.color,
     required this.index,
-<<<<<<< HEAD
     this.isLiked = false,
     this.onTap,
-  }) : super(key: key);
-=======
   });
->>>>>>> 8b25a905
 
   @override
   State<LikeButton> createState() => _LikeButtonState();
