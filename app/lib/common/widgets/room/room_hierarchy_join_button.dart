--- conflicted
+++ resolved
@@ -33,13 +33,9 @@
     return switch (joinRule) {
       'private' || 'invite' => Tooltip(
           message: L10n.of(context).youNeedBeInvitedToJoinThisRoom,
-<<<<<<< HEAD
-          child: Chip(label: Text(L10n.of(context).private)),
-=======
           child: Chip(
             label: Text(L10n.of(context).private),
           ),
->>>>>>> 6088a6b8
         ),
       'restricted' => Tooltip(
           message: L10n.of(context).youAreAbleToJoinThisRoom,
@@ -75,13 +71,9 @@
         ),
       _ => Tooltip(
           message: L10n.of(context).unclearJoinRule(joinRule),
-<<<<<<< HEAD
-          child: Chip(label: Text(L10n.of(context).unknown)),
-=======
           child: Chip(
             label: Text(L10n.of(context).unknown),
           ),
->>>>>>> 6088a6b8
         ),
     };
   }
