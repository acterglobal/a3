import 'package:acter/common/actions/show_limited_space_list.dart';
import 'package:acter/common/providers/room_providers.dart';
import 'package:acter/common/utils/utils.dart';
import 'package:atlas_icons/atlas_icons.dart';
import 'package:flutter/material.dart';
import 'package:flutter_gen/gen_l10n/l10n.dart';
import 'package:flutter_riverpod/flutter_riverpod.dart';
import 'package:logging/logging.dart';
import 'package:skeletonizer/skeletonizer.dart';

final _log = Logger('a3::common::visibility::chip');

class VisibilityChip extends ConsumerWidget {
  final String roomId;

  const VisibilityChip({
    super.key,
    required this.roomId,
  });

  @override
  Widget build(BuildContext context, WidgetRef ref) {
<<<<<<< HEAD
    final visibilityLoader = ref.watch(roomVisibilityProvider(roomId));
    return visibilityLoader.when(
      data: (visibility) => renderSpaceChip(context, visibility),
=======
    final spaceVisibility = ref.watch(roomVisibilityProvider(roomId));
    return spaceVisibility.when(
      data: (visibility) {
        return GestureDetector(
          onTap: () {
            if (visibility != RoomVisibility.SpaceVisible) return;
            showLimitedSpaceList(
              context,
              ref,
              roomId,
            );
          },
          child: renderSpaceChip(context, visibility),
        );
      },
>>>>>>> 7a5ef067
      error: (e, s) {
        _log.severe('Failed to load room visibility', e, s);
        return Chip(
          label: Text(L10n.of(context).loadingFailed(e)),
        );
      },
      loading: () => renderLoading(),
    );
  }

  Widget renderLoading() {
    return Skeletonizer(
      child: SizedBox(
        width: 100,
        child: Chip(
          avatar: const Icon(Icons.language),
          label: Text(roomId),
        ),
      ),
    );
  }

  Widget renderSpaceChip(BuildContext context, RoomVisibility? visibility) {
    IconData icon = Icons.lock;
    String label = L10n.of(context).private;
    switch (visibility) {
      case RoomVisibility.Public:
        icon = Icons.language;
        label = L10n.of(context).public;
        break;
      case RoomVisibility.SpaceVisible:
        icon = Atlas.users;
        label = L10n.of(context).limited;
      default:
        break;
    }
    return Chip(
      visualDensity: VisualDensity.compact,
      shape: const RoundedRectangleBorder(
        borderRadius: BorderRadius.all(Radius.circular(5)),
      ),
      avatar: Icon(
        icon,
        color: Theme.of(context).colorScheme.onSurface,
      ),
      label: Text(
        label,
        style: Theme.of(context).textTheme.labelSmall,
      ),
    );
  }
}<|MERGE_RESOLUTION|>--- conflicted
+++ resolved
@@ -20,27 +20,17 @@
 
   @override
   Widget build(BuildContext context, WidgetRef ref) {
-<<<<<<< HEAD
     final visibilityLoader = ref.watch(roomVisibilityProvider(roomId));
     return visibilityLoader.when(
-      data: (visibility) => renderSpaceChip(context, visibility),
-=======
-    final spaceVisibility = ref.watch(roomVisibilityProvider(roomId));
-    return spaceVisibility.when(
       data: (visibility) {
         return GestureDetector(
           onTap: () {
             if (visibility != RoomVisibility.SpaceVisible) return;
-            showLimitedSpaceList(
-              context,
-              ref,
-              roomId,
-            );
+            showLimitedSpaceList(context, ref, roomId);
           },
           child: renderSpaceChip(context, visibility),
         );
       },
->>>>>>> 7a5ef067
       error: (e, s) {
         _log.severe('Failed to load room visibility', e, s);
         return Chip(
