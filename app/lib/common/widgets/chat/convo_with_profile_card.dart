import 'package:acter/common/models/profile_data.dart';
import 'package:acter/common/providers/chat_providers.dart';
import 'package:acter/common/themes/app_theme.dart';
import 'package:acter/features/chat/providers/chat_providers.dart';
import 'package:acter/features/chat/widgets/room_avatar.dart';
import 'package:flutter/material.dart';
import 'package:flutter_riverpod/flutter_riverpod.dart';

class ConvoWithProfileCard extends ConsumerWidget {
  final String roomId;
  final ProfileData profile;
  final Widget? subtitle;
  final Widget? trailing;
  final Widget? avatar;

  /// Called when the user long-presses on this list tile.
  ///
  /// Inoperative if [enabled] is false.
  final GestureLongPressCallback? onLongPress;

  /// {@macro flutter.material.inkwell.onFocusChange}
  final ValueChanged<bool>? onFocusChange;

  /// Called when the user taps this list tile.
  ///
  /// Inoperative if [enabled] is false.
  final GestureTapCallback? onTap;

  /// Whether or not to render the parent Icon
  ///
  final bool showParents;

  const ConvoWithProfileCard({
    super.key,
    required this.roomId,
    required this.profile,
    this.avatar,
    this.onTap,
    this.onLongPress,
    this.onFocusChange,
    this.subtitle,
    this.trailing,
    this.showParents = true,
  });

  @override
  Widget build(BuildContext context, WidgetRef ref) {
    return LayoutBuilder(
      builder: (context, constraints) {
        return Column(
          mainAxisSize: MainAxisSize.min,
          children: <Widget>[
            Material(
              color: Colors.transparent,
              child: ListTile(
                onTap: onTap,
                selected: roomId == ref.watch(selectedChatIdProvider),
                selectedTileColor:
                    Theme.of(context).colorScheme.secondaryContainer,
                onFocusChange: onFocusChange,
                onLongPress: onLongPress,
<<<<<<< HEAD
                leading: avatar ??
                    RoomAvatar(roomId: roomId, showParents: showParents),
=======
                leading: avatarWithIndicator(context, ref),
>>>>>>> 90155077
                title: Text(
                  profile.displayName ?? roomId,
                  style: Theme.of(context)
                      .textTheme
                      .bodyMedium!
                      .copyWith(fontWeight: FontWeight.w700),
                  overflow: TextOverflow.ellipsis,
                ),
                subtitle: constraints.maxWidth < 300 ? null : subtitle,
                trailing: constraints.maxWidth < 300 ? null : trailing,
              ),
            ),
          ],
        );
      },
    );
  }

  Widget avatarWithIndicator(BuildContext context, WidgetRef ref) {
    final unreadCounters =
        ref.watch(unreadCountersProvider(roomId)).valueOrNull;

    final child = avatar ?? RoomAvatar(roomId: roomId, showParent: showParent);
    if (unreadCounters == null) {
      return child;
    }

    if (unreadCounters.$1 > 0) {
      return Badge(
        backgroundColor: Theme.of(context).colorScheme.badgeImportant,
        child: child,
      );
    } else if (unreadCounters.$2 > 0) {
      return Badge(
        backgroundColor: Theme.of(context).colorScheme.badgeUrgent,
        child: child,
      );
    } else if (unreadCounters.$3 > 0) {
      return Badge(
        backgroundColor: Theme.of(context).colorScheme.badgeUnread,
        child: child,
      );
    }
    // nothing urgent enough for us to indicate anything
    return child;
  }
}<|MERGE_RESOLUTION|>--- conflicted
+++ resolved
@@ -59,12 +59,7 @@
                     Theme.of(context).colorScheme.secondaryContainer,
                 onFocusChange: onFocusChange,
                 onLongPress: onLongPress,
-<<<<<<< HEAD
-                leading: avatar ??
-                    RoomAvatar(roomId: roomId, showParents: showParents),
-=======
                 leading: avatarWithIndicator(context, ref),
->>>>>>> 90155077
                 title: Text(
                   profile.displayName ?? roomId,
                   style: Theme.of(context)
