--- conflicted
+++ resolved
@@ -145,11 +145,10 @@
           ),
         );
       } else {
-<<<<<<< HEAD
         showAdaptiveDialog(
           context: ctx,
           builder: (ctx) => DefaultDialog(
-            title: Text(L10n.of(ctx).reportSendingFailed('')),
+            title: Text(L10n.of(ctx).reportSendingFailed),
             actions: <Widget>[
               OutlinedButton(
                 onPressed: () => Navigator.of(ctx, rootNavigator: true).pop(),
@@ -158,23 +157,6 @@
             ],
           ),
         );
-=======
-        if (ctx.mounted) {
-          Navigator.of(ctx, rootNavigator: true).pop();
-          showAdaptiveDialog(
-            context: ctx,
-            builder: (ctx) => DefaultDialog(
-              title: Text(L10n.of(ctx).reportSendingFailed),
-              actions: <Widget>[
-                OutlinedButton(
-                  onPressed: () => Navigator.of(ctx, rootNavigator: true).pop(),
-                  child: Text(L10n.of(ctx).close),
-                ),
-              ],
-            ),
-          );
-        }
->>>>>>> ddef5c2e
       }
     } catch (e) {
       EasyLoading.dismiss();
