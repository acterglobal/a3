--- conflicted
+++ resolved
@@ -222,45 +222,19 @@
     onDidReceiveBackgroundNotificationResponse: notificationTapBackground,
   );
 
-  // To be informed that the device's token has been updated by the operating system
-  // You should update your servers with this token
-  Push.instance.onNewToken.listen((token) {
-    // FIXME: how to identify which clients are connected to this?
-    debugPrint('Just got a new FCM registration token: $token');
-    onNewToken(token);
-  });
-
-  // Handle notification launching app from terminated state
-  Push.instance.notificationTapWhichLaunchedAppFromTerminated.then((data) {
-    if (data != null) {
-      debugPrint('Notification tap launched app from terminated state:\n'
-          'RemoteMessage: $data \n');
+  try {
+    // Handle notification launching app from terminated state
+    Push.instance.notificationTapWhichLaunchedAppFromTerminated.then((data) {
+      if (data != null) {
+        debugPrint('Notification tap launched app from terminated state:\n'
+            'RemoteMessage: $data \n');
+        handleMessageTap(data);
+      }
+    });
+
+    // Handle notification taps
+    Push.instance.onNotificationTap.listen((data) {
       handleMessageTap(data);
-    }
-  });
-
-  // Handle notification taps
-<<<<<<< HEAD
-  try {
-    Push.instance.onNotificationTap.listen((data) {
-      debugPrint('Notification was tapped. Data: \n $data');
-      final uri = data['payload'] as String?;
-      if (uri != null) {
-        debugPrint('Uri found $uri');
-        rootNavKey.currentContext!.push(uri);
-        return;
-      }
-
-      final roomId = data['room_id'] as String?;
-      final eventId = data['event_id'] as String?;
-      final deviceId = data['device_id'] as String?;
-      if (roomId == null || eventId == null || deviceId == null) {
-        debugPrint('Not our kind of push event. $roomId, $eventId, $deviceId');
-        return;
-      }
-      rootNavKey.currentContext!.push(
-        makeForward(roomId: roomId, deviceId: deviceId, eventId: eventId),
-      );
     });
 
     // Handle push notifications
@@ -275,25 +249,17 @@
         await handleMessage(message, background: true);
       });
     }
+
+    // To be informed that the device's token has been updated by the operating system
+    // You should update your servers with this token
+    Push.instance.onNewToken.listen((token) {
+      // FIXME: how to identify which clients are connected to this?
+      debugPrint('Just got a new FCM registration token: $token');
+      onNewToken(token);
+    });
   } catch (e) {
     // this fails on hot-reload and in integration tests... if so, ignore for now
     debugPrint('Push initialization error: $e');
-=======
-  Push.instance.onNotificationTap.listen((data) {
-    handleMessageTap(data);
-  });
-
-  // Handle push notifications
-  Push.instance.onMessage.listen((message) async {
-    await handleMessage(message, background: false);
-  });
-
-  // Handle push notifications on background - in iOS we are doing that in
-  // the other instance.
-  if (!Platform.isIOS) {
-    Push.instance.onBackgroundMessage.listen((message) async {
-      await handleMessage(message, background: true);
-    });
   }
 }
 
@@ -319,7 +285,6 @@
     );
   } catch (e) {
     debugPrint('Handling Notification tap failed: $e');
->>>>>>> 9e37f26f
   }
 
   return true;
