--- conflicted
+++ resolved
@@ -99,10 +99,11 @@
   }
 }
 
-String makeForward(
-    {required String roomId,
-    required String deviceId,
-    required String eventId,}) {
+String makeForward({
+  required String roomId,
+  required String deviceId,
+  required String eventId,
+}) {
   return '/forward?roomId=${Uri.encodeComponent(roomId)}&eventId=${Uri.encodeComponent(eventId)}&deviceId=${Uri.encodeComponent(deviceId)}';
 }
 
@@ -246,7 +247,8 @@
       return;
     }
     rootNavKey.currentContext!.push(
-        makeForward(roomId: roomId, deviceId: deviceId, eventId: eventId),);
+      makeForward(roomId: roomId, deviceId: deviceId, eventId: eventId),
+    );
   });
 
   // Handle push notifications
@@ -314,13 +316,8 @@
     }
 
     try {
-<<<<<<< HEAD
-      // ignore: use_build_context_synchronously
-      final currentBase =
-=======
       final currentBase =
           // ignore: use_build_context_synchronously
->>>>>>> 2d8a70fd
           rootNavKey.currentContext!.read(currentRoutingLocation);
       final isInChat = currentBase == '/chat/${Uri.encodeComponent(roomId)}';
       debugPrint('current path: $currentBase == /chat/$roomId : $isInChat');
@@ -418,7 +415,6 @@
   }
 
   return await onNewToken(client, token);
-<<<<<<< HEAD
 }
 
 Future<bool> onNewToken(Client client, String token) async {
@@ -437,7 +433,14 @@
   }
 
   await client.addPusher(
-      appId, token, name, appName, pushServerUrl, Platform.isIOS, null,);
+    appId,
+    token,
+    name,
+    appName,
+    pushServerUrl,
+    Platform.isIOS,
+    null,
+  );
 
   debugPrint(
     ' ---- notification pusher sent: $appName ($appId) on $name ($token) to $pushServerUrl',
@@ -465,37 +468,4 @@
   } else {
     return '(unknown)';
   }
-=======
-}
-
-Future<bool> onNewToken(Client client, String token) async {
-  late String name;
-  late String appId;
-  if (Platform.isIOS) {
-    // sygnal expects token as a base64 encoded string, but we have a HEX from the plugin
-    token = base64.encode(hex.decode(token));
-
-    final iOsInfo = await deviceInfo.iosInfo;
-    name = iOsInfo.name;
-    if (isProduction) {
-      appId = '$appIdPrefix.ios';
-    } else {
-      appId = '$appIdPrefix.ios.dev';
-    }
-  } else if (Platform.isAndroid) {
-    final androidInfo = await deviceInfo.androidInfo;
-    name =
-        androidInfo.device; // FIXME: confirm this is what we actually want?!?
-    appId = '$appIdPrefix.android';
-  }
-
-  await client.addPusher(
-      appId, token, name, appName, pushServerUrl, Platform.isIOS, null,);
-
-  debugPrint(
-    ' ---- notification pusher sent: $appName ($appId) on $name ($token) to $pushServerUrl',
-  );
-
-  return true;
->>>>>>> 2d8a70fd
 }