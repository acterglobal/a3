import 'package:flutter/foundation.dart';

const String heart = '\u{2764}';
const String faceWithTears = '\u{1F602}';
const String disappointedFace = '\u{1F625}';
const String angryFace = '\u{1F621}';
const String astonishedFace = '\u{1F632}';

<<<<<<< HEAD
class LoginScreenKeys {
  static const submitBtn = Key('login-submit-btn');
=======
class LoginPageKeys {
  static const signUpBtn = Key('sign-up-btn');
  static const submitBtn = Key('login-submit-btn');
  static const brandIcon = Key('brand-icon');
  static const forgotPassBtn = Key('forgot-pass-btn');
>>>>>>> 21a829bd
  static const usernameField = Key('login-username-txt');
  static const passwordField = Key('login-password-txt');
  static const snackbarSuccess = Key('login-snackbar-success');
  static const snackbarFailed = Key('login-snackbar-failed');
<<<<<<< HEAD
}

class Keys {
  // generic / home
  static const bottomBar = Key('bottom-bar');
  static const newsSectionBtn = Key('news-section-btn');
  static const sidebarBtn = Key('sidebar-btn');
  static const loginBtn = Key('login-btn');
  static const usernameLabel = Key('username-lbl');
}

const inCI = bool.fromEnvironment(
  'CI',
  defaultValue: false,
);
=======
}
>>>>>>> 21a829bd
<|MERGE_RESOLUTION|>--- conflicted
+++ resolved
@@ -6,21 +6,15 @@
 const String angryFace = '\u{1F621}';
 const String astonishedFace = '\u{1F632}';
 
-<<<<<<< HEAD
-class LoginScreenKeys {
-  static const submitBtn = Key('login-submit-btn');
-=======
 class LoginPageKeys {
   static const signUpBtn = Key('sign-up-btn');
   static const submitBtn = Key('login-submit-btn');
   static const brandIcon = Key('brand-icon');
   static const forgotPassBtn = Key('forgot-pass-btn');
->>>>>>> 21a829bd
   static const usernameField = Key('login-username-txt');
   static const passwordField = Key('login-password-txt');
   static const snackbarSuccess = Key('login-snackbar-success');
   static const snackbarFailed = Key('login-snackbar-failed');
-<<<<<<< HEAD
 }
 
 class Keys {
@@ -35,7 +29,4 @@
 const inCI = bool.fromEnvironment(
   'CI',
   defaultValue: false,
-);
-=======
-}
->>>>>>> 21a829bd
+);