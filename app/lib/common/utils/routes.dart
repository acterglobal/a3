--- conflicted
+++ resolved
@@ -14,12 +14,7 @@
   encryptionBackup('/enableEncryptionBackup'),
   linkEmail('/linkEmail'),
   uploadAvatar('/uploadAvatar'),
-<<<<<<< HEAD
-  analyticsOptIn('/analyticsOptIn'),
-  
-=======
 
->>>>>>> 87c2ed9d
   // --- profile
   myProfile('/profile'),
 
