import 'dart:io';
import 'package:acter/common/themes/app_theme.dart';
import 'package:permission_handler/permission_handler.dart';

/// Handles calendar permission request for both Android and iOS platforms
Future<bool> isShowCalendarPermissionInfoPage() async {
  if (Platform.isAndroid || Platform.isIOS) {
    final status = await Permission.calendarFullAccess.request();
    return !status.isGranted;
  }
  if (isDesktop) {
    return true;
  }
  return false;
<<<<<<< HEAD
=======
}

/// Internal function to handle calendar permission request
Future<bool> _handleCalendarPermission(BuildContext context) async {
  bool calendarPermissionGranted = await _checkCalendarPermission();

  if (!calendarPermissionGranted) {
    if (context.mounted) {
      await showDialog(
        context: context,
        barrierDismissible: false,
        builder: (BuildContext context) {
          return Dialog.fullscreen(child: const CalendarSyncPermissionWidget());
        },
      );
      // Check permission again after showing the dialog
      return await _checkCalendarPermission();
    }
  }
  return calendarPermissionGranted;
}

/// Checks if calendar permission is granted
Future<bool> _checkCalendarPermission() async {
  final status = await Permission.calendarFullAccess.status;
  return status.isGranted;
>>>>>>> 06200e04
}<|MERGE_RESOLUTION|>--- conflicted
+++ resolved
@@ -5,40 +5,11 @@
 /// Handles calendar permission request for both Android and iOS platforms
 Future<bool> isShowCalendarPermissionInfoPage() async {
   if (Platform.isAndroid || Platform.isIOS) {
-    final status = await Permission.calendarFullAccess.request();
+    final status = await Permission.calendarFullAccess.status;
     return !status.isGranted;
   }
   if (isDesktop) {
     return true;
   }
   return false;
-<<<<<<< HEAD
-=======
-}
-
-/// Internal function to handle calendar permission request
-Future<bool> _handleCalendarPermission(BuildContext context) async {
-  bool calendarPermissionGranted = await _checkCalendarPermission();
-
-  if (!calendarPermissionGranted) {
-    if (context.mounted) {
-      await showDialog(
-        context: context,
-        barrierDismissible: false,
-        builder: (BuildContext context) {
-          return Dialog.fullscreen(child: const CalendarSyncPermissionWidget());
-        },
-      );
-      // Check permission again after showing the dialog
-      return await _checkCalendarPermission();
-    }
-  }
-  return calendarPermissionGranted;
-}
-
-/// Checks if calendar permission is granted
-Future<bool> _checkCalendarPermission() async {
-  final status = await Permission.calendarFullAccess.status;
-  return status.isGranted;
->>>>>>> 06200e04
 }