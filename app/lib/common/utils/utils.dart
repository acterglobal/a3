--- conflicted
+++ resolved
@@ -2,7 +2,6 @@
 
 import 'dart:async';
 import 'dart:convert';
-import 'dart:io';
 import 'dart:math';
 
 import 'package:acter_flutter_sdk/acter_flutter_sdk.dart';
@@ -292,16 +291,11 @@
         LabsFeature.pins,
         LabsFeature.mobilePushNotifications,
       ];
-<<<<<<< HEAD
-}
-=======
-}
-
-enum AttachmentType { camera, image, audio, video, location, file }
-
-typedef ChatWithProfileData = ({Convo chat, ProfileData profile});
-typedef SpaceWithProfileData = ({Space space, ProfileData profile});
-typedef MemberInfo = ({String userId, String? roomId});
-typedef ChatMessageInfo = ({String messageId, String roomId});
-typedef AttachmentInfo = ({AttachmentType type, File file});
->>>>>>> a8f776b8
+}
+
+
+// typedef ChatWithProfileData = ({Convo chat, ProfileData profile});
+// typedef SpaceWithProfileData = ({Space space, ProfileData profile});
+// typedef MemberInfo = ({String userId, String? roomId});
+// typedef ChatMessageInfo = ({String messageId, String roomId});
+// typedef AttachmentInfo = ({AttachmentType type, File file});