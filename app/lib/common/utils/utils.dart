--- conflicted
+++ resolved
@@ -113,59 +113,9 @@
   return data.toList().map((e) => e.toDartString()).toList();
 }
 
-<<<<<<< HEAD
-// ignore: constant_identifier_names
-enum RoomVisibility { Public, Private, SpaceVisible }
-
-enum LabsFeature {
-  // apps in general
-  notes,
-  cobudget,
-  polls,
-  discussions,
-
-  // specific features
-  chatUnread,
-  obfuscatedApp,
-
-  // system features
-  deviceCalendarSync,
-  encryptionBackup,
-
-  // candidates for always on
-  comments,
-  mobilePushNotifications,
-
-  // -- not a lab anymore but needs to stay for backwards compat
-  tasks,
-  events,
-  pins,
-  showNotifications; // old name for desktop notifications
-
-  static List<LabsFeature> get defaults =>
-      isDevBuild || isNightly ? nightlyDefaults : releaseDefaults;
-
-  static List<LabsFeature> get releaseDefaults => [
-        LabsFeature.mobilePushNotifications,
-      ];
-
-  static List<LabsFeature> get nightlyDefaults => [
-        LabsFeature.encryptionBackup,
-        LabsFeature.deviceCalendarSync,
-        LabsFeature.mobilePushNotifications,
-      ];
-}
-
-// typedef ChatWithProfileData = ({Convo chat, ProfileData profile});
-// typedef SpaceWithProfileData = ({Space space, ProfileData profile});
-// typedef MemberInfo = ({String userId, String? roomId});
-// typedef ChatMessageInfo = ({String messageId, String roomId});
-// typedef AttachmentInfo = ({AttachmentType type, File file});
-=======
 double? calcGap(BuildContext context) {
   // ignore: deprecated_member_use
   final double scale = MediaQuery.textScalerOf(context).textScaleFactor;
   if (scale <= 1) return 8;
   return lerpDouble(8, 4, min(scale - 1, 1));
-}
->>>>>>> f367c570
+}