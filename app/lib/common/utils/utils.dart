--- conflicted
+++ resolved
@@ -264,11 +264,7 @@
 ) async {
   final room = await ref.read(maybeRoomProvider(roomId).future);
   if (room == null || !context.mounted) return;
-<<<<<<< HEAD
   FilePickerResult? result = await pickAvatar(context: context);
-=======
-  final result = await FilePicker.platform.pickFiles(type: FileType.image);
->>>>>>> 0d245efc
   if (result == null || result.files.isEmpty) return;
   try {
     if (!context.mounted) return;
