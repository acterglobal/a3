import 'dart:async';

import 'package:acter/common/models/profile_data.dart';
import 'package:acter/common/providers/notifiers/network_notifier.dart';
import 'package:acter/common/utils/utils.dart';
import 'package:acter/features/home/providers/client_providers.dart';
import 'package:acter_flutter_sdk/acter_flutter_sdk_ffi.dart';
import 'package:flutter_riverpod/flutter_riverpod.dart';

// Network/Connectivity Providers
final networkAwareProvider =
    StateNotifierProvider<NetworkStateNotifier, NetworkStatus>(
  (ref) => NetworkStateNotifier(),
);

// Loading Providers
final loadingProvider = StateProvider<bool>((ref) => false);

// Account Profile Providers
class AccountProfile {
  final Account account;
  final ProfileData profile;
  final String? emailAddress; // for only user profile, not room profile

  const AccountProfile(this.account, this.profile, this.emailAddress);
}

Future<ProfileData> getProfileData(Account account) async {
  // FIXME: how to get informed about updates!?!
  final displayName = await account.displayName();
  final avatar = await account.avatar();
  return ProfileData(displayName.text(), avatar.data());
}

final accountProvider = FutureProvider((ref) async {
  final client = ref.watch(clientProvider);
  if (client == null) {
    throw 'No Client found';
  }
  return client.account();
});

final accountProfileProvider = FutureProvider((ref) async {
  final account = await ref.watch(accountProvider.future);
  final profile = await getProfileData(account);
<<<<<<< HEAD
  final emailAddress = await account.emailAddress();
  return AccountProfile(account, profile, emailAddress.text());
});

// Chat Providers
final chatProfileDataProvider =
    FutureProvider.family<ProfileData, Convo>((ref, chat) async {
  // FIXME: how to get informed about updates!?!
  final profile = chat.getProfile();
  final displayName = await profile.getDisplayName();
  if (!profile.hasAvatar()) {
    return ProfileData(displayName.text(), null);
  }
  final avatar = await profile.getThumbnail(48, 48);
  return ProfileData(displayName.text(), avatar.data());
});

final chatsProvider = FutureProvider<List<Convo>>((ref) async {
  final client = ref.watch(clientProvider)!;
  // FIXME: how to get informed about updates!?!
  final chats = await client.convos();
  return chats.toList();
});

final chatProvider =
    FutureProvider.family<Convo, String>((ref, roomIdOrAlias) async {
  final client = ref.watch(clientProvider)!;
  // FIXME: fallback to fetching a public data, if not found
  return await client.convo(roomIdOrAlias);
});

final chatMembersProvider =
    FutureProvider.family<List<Member>, String>((ref, roomIdOrAlias) async {
  final chat = await ref.watch(chatProvider(roomIdOrAlias).future);
  final members = await chat.activeMembers();
  return members.toList();
});

final relatedChatsProvider = FutureProvider.autoDispose
    .family<List<Convo>, String>((ref, spaceId) async {
  return (await ref.watch(spaceRelationsOverviewProvider(spaceId).future))
      .knownChats;
});

// Member Providers
// TODO: improve this to be reusable for space and chat members alike.
final memberProfileProvider =
    FutureProvider.family<ProfileData, Member>((ref, member) async {
  UserProfile profile = member.getProfile();
  OptionString displayName = await profile.getDisplayName();
  final avatar = await profile.getThumbnail(62, 60);
  return ProfileData(displayName.text(), avatar.data());
=======
  return AccountProfile(account, profile);
>>>>>>> 8887a997
});<|MERGE_RESOLUTION|>--- conflicted
+++ resolved
@@ -43,60 +43,6 @@
 final accountProfileProvider = FutureProvider((ref) async {
   final account = await ref.watch(accountProvider.future);
   final profile = await getProfileData(account);
-<<<<<<< HEAD
   final emailAddress = await account.emailAddress();
   return AccountProfile(account, profile, emailAddress.text());
-});
-
-// Chat Providers
-final chatProfileDataProvider =
-    FutureProvider.family<ProfileData, Convo>((ref, chat) async {
-  // FIXME: how to get informed about updates!?!
-  final profile = chat.getProfile();
-  final displayName = await profile.getDisplayName();
-  if (!profile.hasAvatar()) {
-    return ProfileData(displayName.text(), null);
-  }
-  final avatar = await profile.getThumbnail(48, 48);
-  return ProfileData(displayName.text(), avatar.data());
-});
-
-final chatsProvider = FutureProvider<List<Convo>>((ref) async {
-  final client = ref.watch(clientProvider)!;
-  // FIXME: how to get informed about updates!?!
-  final chats = await client.convos();
-  return chats.toList();
-});
-
-final chatProvider =
-    FutureProvider.family<Convo, String>((ref, roomIdOrAlias) async {
-  final client = ref.watch(clientProvider)!;
-  // FIXME: fallback to fetching a public data, if not found
-  return await client.convo(roomIdOrAlias);
-});
-
-final chatMembersProvider =
-    FutureProvider.family<List<Member>, String>((ref, roomIdOrAlias) async {
-  final chat = await ref.watch(chatProvider(roomIdOrAlias).future);
-  final members = await chat.activeMembers();
-  return members.toList();
-});
-
-final relatedChatsProvider = FutureProvider.autoDispose
-    .family<List<Convo>, String>((ref, spaceId) async {
-  return (await ref.watch(spaceRelationsOverviewProvider(spaceId).future))
-      .knownChats;
-});
-
-// Member Providers
-// TODO: improve this to be reusable for space and chat members alike.
-final memberProfileProvider =
-    FutureProvider.family<ProfileData, Member>((ref, member) async {
-  UserProfile profile = member.getProfile();
-  OptionString displayName = await profile.getDisplayName();
-  final avatar = await profile.getThumbnail(62, 60);
-  return ProfileData(displayName.text(), avatar.data());
-=======
-  return AccountProfile(account, profile);
->>>>>>> 8887a997
 });