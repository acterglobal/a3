import 'dart:async';

import 'package:acter/common/models/profile_data.dart';
import 'package:acter/common/providers/notifiers/notification_settings_notifier.dart';
import 'package:acter/common/utils/utils.dart';
import 'package:acter/features/home/providers/client_providers.dart';
import 'package:acter_flutter_sdk/acter_flutter_sdk_ffi.dart';
import 'package:logging/logging.dart';
import 'package:riverpod/riverpod.dart';

final _log = Logger('a3::common::providers');

// Loading Providers
final loadingProvider = StateProvider<bool>((ref) => false);

// Account Profile Providers
class AccountProfile {
  final Account account;
  final ProfileData profile;

  const AccountProfile(this.account, this.profile);
}

Future<ProfileData> getProfileData(Account account) async {
  // FIXME: how to get informed about updates!?!
  final displayName = await account.displayName();
  final avatar = await account.avatar(null);
  return ProfileData(displayName.text(), avatar.data());
}

final genericUpdatesStream =
    StreamProvider.family<int, String>((ref, key) async* {
  final client = ref.watch(alwaysClientProvider);
  int counter = 0; // to ensure the value updates

  // ignore: unused_local_variable
  await for (final value in client.subscribeStream(key)) {
    yield counter;
    counter += 1;
  }
});

final myUserIdStrProvider = StateProvider(
  (ref) => ref.watch(
    alwaysClientProvider.select((client) => client.userId().toString()),
  ),
);

final accountProvider = StateProvider(
  (ref) => ref.watch(
    alwaysClientProvider.select((client) => client.account()),
  ),
);

final accountProfileProvider = FutureProvider((ref) async {
  final account = ref.watch(accountProvider);
  final profile = await getProfileData(account);
  return AccountProfile(account, profile);
});

final notificationSettingsProvider = AsyncNotifierProvider<
    AsyncNotificationSettingsNotifier,
    NotificationSettings>(() => AsyncNotificationSettingsNotifier());

final appContentNotificationSetting =
    FutureProvider.family<bool, String>((ref, appKey) async {
  final notificationsSettings =
      await ref.watch(notificationSettingsProvider.future);
  return await notificationsSettings.globalContentSetting(appKey);
});

// Email addresses that registered by user
class EmailAddresses {
  final List<String> confirmed;
  final List<String> unconfirmed;

  const EmailAddresses(this.confirmed, this.unconfirmed);
}

final emailAddressesProvider = FutureProvider((ref) async {
<<<<<<< HEAD
  final account = ref.watch(accountProvider);
  final confirmed = asDartStringList(await account.confirmedEmailAddresses());
  final requested = asDartStringList(await account.requestedEmailAddresses());
=======
  final client = ref.watch(alwaysClientProvider);
  // ensure we are updated if the upgrade comes down the wire.
  ref.watch(genericUpdatesStream('global.acter.dev.three_pid'));
  final threePidManager = client.threePidManager();
  final confirmed =
      asDartStringList(await threePidManager.confirmedEmailAddresses());
  final requested =
      asDartStringList(await threePidManager.requestedEmailAddresses());
>>>>>>> e18e85ec
  final List<String> unconfirmed = [];
  for (var i = 0; i < requested.length; i++) {
    if (!confirmed.contains(requested[i])) {
      unconfirmed.add(requested[i]);
    }
  }
  return EmailAddresses(confirmed, unconfirmed);
});

final canRedactProvider = FutureProvider.autoDispose.family<bool, dynamic>(
  ((ref, arg) async {
    try {
      return await arg.canRedact();
    } catch (error) {
      _log.severe('Fetching canRedact failed for $arg', error);
      return false;
    }
  }),
);<|MERGE_RESOLUTION|>--- conflicted
+++ resolved
@@ -78,20 +78,11 @@
 }
 
 final emailAddressesProvider = FutureProvider((ref) async {
-<<<<<<< HEAD
   final account = ref.watch(accountProvider);
+  // ensure we are updated if the upgrade comes down the wire.
+  ref.watch(genericUpdatesStream('global.acter.dev.three_pid'));
   final confirmed = asDartStringList(await account.confirmedEmailAddresses());
   final requested = asDartStringList(await account.requestedEmailAddresses());
-=======
-  final client = ref.watch(alwaysClientProvider);
-  // ensure we are updated if the upgrade comes down the wire.
-  ref.watch(genericUpdatesStream('global.acter.dev.three_pid'));
-  final threePidManager = client.threePidManager();
-  final confirmed =
-      asDartStringList(await threePidManager.confirmedEmailAddresses());
-  final requested =
-      asDartStringList(await threePidManager.requestedEmailAddresses());
->>>>>>> e18e85ec
   final List<String> unconfirmed = [];
   for (var i = 0; i < requested.length; i++) {
     if (!confirmed.contains(requested[i])) {
