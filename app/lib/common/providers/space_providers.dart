--- conflicted
+++ resolved
@@ -92,15 +92,9 @@
 
 /// gives current context space details based on id, will throw null if id is null
 final selectedSpaceDetailsProvider = Provider.autoDispose<SpaceItem?>((ref) {
-<<<<<<< HEAD
   return ref.watch(selectedSpaceIdProvider).let((p0) {
     return ref.watch(briefSpaceItemProvider(p0));
   });
-=======
-  final selectedSpaceId = ref.watch(selectedSpaceIdProvider);
-  if (selectedSpaceId == null) return null;
-  return ref.watch(briefSpaceItemProvider(selectedSpaceId));
->>>>>>> 6088a6b8
 });
 
 class SpaceItem {
