/// Get the relations of the given SpaceId.  Throws
library;

import 'dart:typed_data';

import 'package:acter/common/models/types.dart';
import 'package:acter/common/providers/chat_providers.dart';
import 'package:acter/common/providers/notifiers/room_notifiers.dart';
import 'package:acter/common/providers/sdk_provider.dart';
import 'package:acter/common/utils/utils.dart';
import 'package:acter_avatar/acter_avatar.dart';
import 'package:acter_flutter_sdk/acter_flutter_sdk_ffi.dart';
import 'package:flutter/material.dart';
import 'package:logging/logging.dart';
import 'package:riverpod/riverpod.dart';

final _log = Logger('a3::common::room_providers');

class RoomItem {
  final Member? membership;
  final Room? room;
  final String roomId;
  final AvatarInfo avatarInfo;
  final List<Member> activeMembers;

  const RoomItem({
    this.membership,
    this.room,
    required this.roomId,
    required this.activeMembers,
    required this.avatarInfo,
  });
}

class RoomNotFound extends Error {}

/// Attempts to map a roomId to the room, but could come back empty (null) rather than throw.
/// keeps up to date with underlying client even if the room wasn’t found initially,
final maybeRoomProvider =
    AsyncNotifierProvider.family<AsyncMaybeRoomNotifier, Room?, String>(
  () => AsyncMaybeRoomNotifier(),
);

/// gives current visibility state of space, return empty if no space is found
final roomVisibilityProvider = FutureProvider.family
    .autoDispose<RoomVisibility?, String>((ref, roomId) async {
  final room = await ref.watch(maybeRoomProvider(roomId).future);
  if (room == null) return null;
  final joinRule = room.joinRuleStr();
  final visibility = switch (joinRule) {
    'public' => RoomVisibility.Public,
    'restricted' => RoomVisibility.SpaceVisible,
    'invite' => RoomVisibility.Private,
    _ => null,
  };
  if (visibility == null) {
    _log.warning('Unsupported joinRule for $roomId: $joinRule');
    throw 'Unsupported joinRule $joinRule';
  }
  return visibility;
});

/// Get the members invited of a given roomId the user knows about. Errors
/// if the room isn’t found. Stays up to date with underlying client data
/// if a room was found.
final roomInvitedMembersProvider = FutureProvider.autoDispose
    .family<List<Member>, String>((ref, roomIdOrAlias) async {
  final room = await ref.watch(maybeRoomProvider(roomIdOrAlias).future);
  if (room == null || !room.isJoined()) {
    return [];
  }
  final members = await room.invitedMembers();
  return members.toList();
});

final roomSearchValueProvider =
    StateProvider.autoDispose<String?>((ref) => null);

typedef _RoomIdAndName = (String, String?);

final _briefGroupChatsWithName =
    FutureProvider.autoDispose<List<_RoomIdAndName>>((ref) async {
  final chatList =
      ref.watch(chatsProvider).where((convo) => !convo.isDm()).toList();

  List<_RoomIdAndName> items = [];
  for (final convo in chatList) {
    final roomId = convo.getRoomIdStr();
    final displayName = ref.watch(roomDisplayNameProvider(roomId)).valueOrNull;
    items.add((roomId, displayName));
  }
  return items;
});

final roomSearchedChatsProvider =
    FutureProvider.autoDispose<List<String>>((ref) async {
  final allRoomList = await ref.watch(_briefGroupChatsWithName.future);
  final foundRooms = List<String>.empty(growable: true);
  final searchValue = ref.watch(roomSearchValueProvider);

  if (searchValue == null || searchValue.isEmpty) {
    return allRoomList.map((i) => i.$1).toList();
  }

  final loweredSearchValue = searchValue.toLowerCase();

  for (final (roomId, dispName) in allRoomList) {
    if (roomId.toLowerCase().contains(loweredSearchValue) ||
        dispName?.toLowerCase().contains(loweredSearchValue) == true) {
      foundRooms.add(roomId);
    }
  }

  return foundRooms;
});

/// If the room exists, this returns its space relations
/// Stays up to date with underlying client data if a room was found.
final spaceRelationsProvider =
    FutureProvider.family<SpaceRelations?, String>((ref, roomId) async {
  final room = await ref.watch(maybeRoomProvider(roomId).future);
  if (room == null) {
    return null;
  }
  return await room.spaceRelations();
});

final parentIdsProvider =
    FutureProvider.family<List<String>, String>((ref, roomId) async {
  try {
    // FIXME: we should get only the parent Ids from the underlying SDK
    final relations = await ref.watch(spaceRelationsProvider(roomId).future);
    if (relations == null) return [];
    // Collect all parents: mainParent and otherParents
<<<<<<< HEAD
    List<String> allParents = [];
    relations.mainParent().let((p0) => allParents.add(p0.roomId().toString()));
    allParents
        .addAll(relations.otherParents().map((p) => p.roomId().toString()));
=======
    List<String> allParents =
        relations.mainParent().let((p0) => [p0.roomId().toString()]) ?? [];
    final others = relations.otherParents().map((p) => p.roomId().toString());
    allParents.addAll(others);
>>>>>>> 6088a6b8
    return allParents;
  } catch (e) {
    _log.warning('Failed to load parent ids for $roomId: $e');
    return [];
  }
});

/// Caching the name of each Room
final roomDisplayNameProvider =
    FutureProvider.family<String?, String>((ref, roomId) async {
  final room = await ref.watch(maybeRoomProvider(roomId).future);
  if (room == null) return null;
  return (await room.displayName()).text();
});

/// Caching the MemoryImage of each room
final roomAvatarProvider =
    FutureProvider.family<MemoryImage?, String>((ref, roomId) async {
  final sdk = await ref.watch(sdkProvider.future);
  final thumbsize = sdk.api.newThumbSize(48, 48);
  final room = await ref.watch(maybeRoomProvider(roomId).future);
<<<<<<< HEAD
  if (room == null || !room.hasAvatar()) {
    return null;
  }
  final avatar = await room.avatar(thumbsize);
  return avatar
      .data()
      .let((p0) => MemoryImage(Uint8List.fromList(p0.asTypedList())));
=======
  if (room == null || !room.hasAvatar()) return null;
  final avatar = (await room.avatar(thumbsize)).data();
  if (avatar != null) {
    return MemoryImage(Uint8List.fromList(avatar.asTypedList()));
  }
  return null;
>>>>>>> 6088a6b8
});

/// Provide the AvatarInfo for each room. Update internally accordingly
final roomAvatarInfoProvider =
    NotifierProvider.family<RoomAvatarInfoNotifier, AvatarInfo, String>(
  () => RoomAvatarInfoNotifier(),
);

/// get the [AvatarInfo] list of all the parents
final parentAvatarInfosProvider =
    FutureProvider.family<List<AvatarInfo>?, String>((ref, roomId) async {
  final parents = await ref.watch(parentIdsProvider(roomId).future);
  // watch each one individually
  return parents.map((e) => ref.watch(roomAvatarInfoProvider(e))).toList();
});

final joinRulesAllowedRoomsProvider = FutureProvider.autoDispose
    .family<List<String>, String>((ref, roomId) async {
  final room = await ref.watch(maybeRoomProvider(roomId).future);
  if (room == null) return [];
  return room.restrictedRoomIdsStr().map((e) => e.toDartString()).toList();
});

/// Get the user’s membership for a specific space based off the roomId
/// will not throw if the client doesn’t kow the room
final roomMembershipProvider = FutureProvider.family<Member?, String>(
  (ref, roomId) async {
    final room = await ref.watch(maybeRoomProvider(roomId).future);
    if (room == null || !room.isJoined()) return null;
    return await room.getMyMembership();
  },
);

/// Get the locally configured RoomNotificationsStatus for this room
final roomNotificationStatusProvider =
    FutureProvider.autoDispose.family<String?, String>((ref, roomId) async {
  final room = await ref.watch(maybeRoomProvider(roomId).future);
  if (room == null) return null;
  return await room.notificationMode();
});

/// Get the default RoomNotificationsStatus for this room type
final roomDefaultNotificationStatusProvider =
    FutureProvider.autoDispose.family<String?, String>((ref, roomId) async {
  final room = await ref.watch(maybeRoomProvider(roomId).future);
  if (room == null) return null;
  return await room.defaultNotificationMode();
});

/// Get the default RoomNotificationsStatus for this room type
final roomIsMutedProvider =
    FutureProvider.autoDispose.family<bool, String>((ref, roomId) async {
  final status = await ref.watch(roomNotificationStatusProvider(roomId).future);
  return status == 'muted';
});

final memberProvider =
    FutureProvider.autoDispose.family<Member, MemberInfo>((ref, query) async {
  final room = await ref.watch(maybeRoomProvider(query.roomId).future);
  if (room == null) {
    throw RoomNotFound;
  }
  return await room.getMember(query.userId);
});

final _memberProfileProvider = FutureProvider.autoDispose
    .family<UserProfile, MemberInfo>((ref, query) async {
  final member = await ref.watch(memberProvider(query).future);
  return member.getProfile();
});

final membershipStatusStr =
    FutureProvider.autoDispose.family<String, MemberInfo>((ref, query) async {
  final member = await ref.watch(memberProvider(query).future);
  return member.membershipStatusStr();
});

final memberDisplayNameProvider =
    FutureProvider.autoDispose.family<String?, MemberInfo>((ref, query) async {
  try {
<<<<<<< HEAD
    return ref.watch(_memberProfileProvider(query)).valueOrNull?.displayName();
=======
    final profile = ref.watch(_memberProfileProvider(query)).valueOrNull;
    return profile?.displayName();
>>>>>>> 6088a6b8
  } on RoomNotFound {
    return null;
  }
});

/// Caching the MemoryImage of each room
final _memberAvatarProvider = FutureProvider.autoDispose
    .family<MemoryImage?, MemberInfo>((ref, query) async {
  final sdk = await ref.watch(sdkProvider.future);

  final thumbsize = sdk.api.newThumbSize(48, 48);
  try {
    final profile = await ref.watch(_memberProfileProvider(query).future);
    // use .data() consumes the value so we keep it stored, any further call to .data()
    // comes back empty as the data was consumed.
    if (!profile.hasAvatar()) return null;
    final avatar = await profile.getAvatar(thumbsize);
    return avatar
        .data()
        .let((p0) => MemoryImage(Uint8List.fromList(p0.asTypedList())));
  } on RoomNotFound {
    return null;
  }
});

final memberAvatarInfoProvider =
    Provider.autoDispose.family<AvatarInfo, MemberInfo>((ref, query) {
  final displayName = ref.watch(memberDisplayNameProvider(query)).valueOrNull;
  final avatarData = ref.watch(_memberAvatarProvider(query)).valueOrNull;

  return AvatarInfo(
    uniqueId: query.userId,
    displayName: displayName,
    avatar: avatarData,
  );
});

/// Ids of the members of this Room. Returns empty list if the room isn’t found
final membersIdsProvider =
    FutureProvider.family<List<String>, String>((ref, roomIdOrAlias) async {
  final room = await ref.watch(maybeRoomProvider(roomIdOrAlias).future);
  if (room == null) return [];
  final members = await room.activeMembersIds();
  return asDartStringList(members);
});

//FIXME : This need to be handle from rust side
final isDirectChatProvider =
    FutureProvider.family<bool, String>((ref, roomIdOrAlias) async {
  final convo = await ref.watch(chatProvider(roomIdOrAlias).future);
  final members = await ref.watch(membersIdsProvider(roomIdOrAlias).future);
  return convo?.isDm() == true && members.length == 2;
});

final isConvoBookmarked =
    FutureProvider.family<bool, String>((ref, roomIdOrAlias) async {
  final convo = await ref.watch(chatProvider(roomIdOrAlias).future);
  return convo?.isBookmarked() == true;
});

/// Caching the MemoryImage of each entry
final roomHierarchyAvatarProvider =
    FutureProvider.family<MemoryImage?, SpaceHierarchyRoomInfo>(
        (ref, room) async {
  final sdk = await ref.watch(sdkProvider.future);
  final thumbsize = sdk.api.newThumbSize(48, 48);
  if (!room.hasAvatar()) return null;
  final avatar = await room.getAvatar(thumbsize);
  return avatar
      .data()
      .let((p0) => MemoryImage(Uint8List.fromList(p0.asTypedList())));
});

/// Fill the Profile data for the given space-hierarchy-info
final roomHierarchyAvatarInfoProvider = Provider.autoDispose
    .family<AvatarInfo, SpaceHierarchyRoomInfo>((ref, info) {
  final roomId = info.roomIdStr();
  final displayName = info.name();

  // final displayName = ref.watch(roomDisplayNameProvider(roomId)).valueOrNull;
  final avatarData = ref.watch(roomHierarchyAvatarProvider(info)).valueOrNull;

  return AvatarInfo(
    uniqueId: roomId,
    displayName: displayName,
    avatar: avatarData,
  );
});<|MERGE_RESOLUTION|>--- conflicted
+++ resolved
@@ -132,17 +132,10 @@
     final relations = await ref.watch(spaceRelationsProvider(roomId).future);
     if (relations == null) return [];
     // Collect all parents: mainParent and otherParents
-<<<<<<< HEAD
-    List<String> allParents = [];
-    relations.mainParent().let((p0) => allParents.add(p0.roomId().toString()));
-    allParents
-        .addAll(relations.otherParents().map((p) => p.roomId().toString()));
-=======
     List<String> allParents =
         relations.mainParent().let((p0) => [p0.roomId().toString()]) ?? [];
     final others = relations.otherParents().map((p) => p.roomId().toString());
     allParents.addAll(others);
->>>>>>> 6088a6b8
     return allParents;
   } catch (e) {
     _log.warning('Failed to load parent ids for $roomId: $e');
@@ -164,22 +157,11 @@
   final sdk = await ref.watch(sdkProvider.future);
   final thumbsize = sdk.api.newThumbSize(48, 48);
   final room = await ref.watch(maybeRoomProvider(roomId).future);
-<<<<<<< HEAD
-  if (room == null || !room.hasAvatar()) {
-    return null;
-  }
+  if (room == null || !room.hasAvatar()) return null;
   final avatar = await room.avatar(thumbsize);
   return avatar
       .data()
       .let((p0) => MemoryImage(Uint8List.fromList(p0.asTypedList())));
-=======
-  if (room == null || !room.hasAvatar()) return null;
-  final avatar = (await room.avatar(thumbsize)).data();
-  if (avatar != null) {
-    return MemoryImage(Uint8List.fromList(avatar.asTypedList()));
-  }
-  return null;
->>>>>>> 6088a6b8
 });
 
 /// Provide the AvatarInfo for each room. Update internally accordingly
@@ -260,12 +242,8 @@
 final memberDisplayNameProvider =
     FutureProvider.autoDispose.family<String?, MemberInfo>((ref, query) async {
   try {
-<<<<<<< HEAD
-    return ref.watch(_memberProfileProvider(query)).valueOrNull?.displayName();
-=======
     final profile = ref.watch(_memberProfileProvider(query)).valueOrNull;
     return profile?.displayName();
->>>>>>> 6088a6b8
   } on RoomNotFound {
     return null;
   }
