--- conflicted
+++ resolved
@@ -248,15 +248,10 @@
 });
 
 /// Caching the MemoryImage of each room
-<<<<<<< HEAD
-final _roomAvatarProvider = FutureProvider.autoDispose
-    .family<MemoryImage?, String>((ref, roomId) async {
+final _roomAvatarProvider =
+    FutureProvider.family<MemoryImage?, String>((ref, roomId) async {
   final sdk = await ref.watch(sdkProvider.future);
   final thumbsize = sdk.api.newThumbSize(48, 48);
-=======
-final _roomAvatarProvider =
-    FutureProvider.family<MemoryImage?, String>((ref, roomId) async {
->>>>>>> 2fd672aa
   final avatar = (await (await ref.watch(_roomProfileProvider(roomId).future))
           .getAvatar(thumbsize))
       .data();
