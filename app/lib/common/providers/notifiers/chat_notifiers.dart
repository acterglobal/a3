import 'dart:async';

import 'package:acter/common/extensions/options.dart';
import 'package:acter/common/providers/chat_providers.dart';
<<<<<<< HEAD
import 'package:acter/config/constants.dart';
import 'package:acter/features/chat_ui_showcase/mocks/showcase/convo_showcase_list.dart';
=======
import 'package:acter/common/utils/constants.dart';
import 'package:acter/features/chat_ui_showcase/mocks/providers/mock_chats_provider.dart';
>>>>>>> 8db0570a
import 'package:acter/features/home/providers/client_providers.dart';
import 'package:acter_flutter_sdk/acter_flutter_sdk_ffi.dart'
    show Client, Convo, ConvoDiff, TimelineItem;
import 'package:acter_notifify/util.dart';
import 'package:flutter/widgets.dart';
import 'package:logging/logging.dart';
import 'package:riverpod/riverpod.dart';

final _log = Logger('a3::common::chat_notifiers');

class AsyncConvoNotifier extends FamilyAsyncNotifier<Convo?, String> {
  late Stream<bool> _listener;
  late StreamSubscription<bool> _poller;

  @override
  FutureOr<Convo?> build(String arg) async {
    final roomId = arg;

    // if we are in chat showcase mode, return a mock convo
<<<<<<< HEAD
    if (includeShowCases &&
        mockChatList.any((mockChatItem) => mockChatItem.roomId == arg)) {
      return mockChatList
          .firstWhere((mockChatItem) => mockChatItem.roomId == arg)
          .mockConvo;
=======
    if (includeChatShowcase) {
      final mockConfo = ref.watch(mockConvoProvider(roomId));
      if (mockConfo != null) {
        return mockConfo;
      }
>>>>>>> 8db0570a
    }

    // otherwise, get the convo from the client
    final client = await ref.watch(alwaysClientProvider.future);
    _listener = client.subscribeRoomStream(
      roomId,
    ); // keep it resident in memory
    _poller = _listener.listen(
      (data) async {
        state = AsyncValue.data(await client.convo(roomId));
      },
      onError: (e, s) {
        _log.severe('convo stream errored', e, s);
        state = AsyncValue.error(e, s);
      },
      onDone: () {
        _log.info('convo stream ended');
      },
    );
    ref.onDispose(() => _poller.cancel());
    return await client.convoWithRetry(roomId, 120);
  }
}

class AsyncLatestMsgNotifier
    extends FamilyAsyncNotifier<TimelineItem?, String> {
  late Stream<bool> _listener;
  late StreamSubscription<bool> _poller;

  FutureOr<TimelineItem?> _refresh(String roomId) async {
    final convo = await ref.read(chatProvider(roomId).future);
    return convo?.latestMessage();
  }

  @override
  FutureOr<TimelineItem?> build(String arg) async {
    final roomId = arg;

    // if we are in chat showcase mode, return a mock timeline item
<<<<<<< HEAD
    if (includeShowCases &&
        mockChatList.any((mockChatItem) => mockChatItem.roomId == arg)) {
      return mockChatList
          .firstWhere((mockChatItem) => mockChatItem.roomId == arg)
          .mockConvo
          .latestMessage();
=======
    if (includeChatShowcase) {
      final mockLatestMessage = ref.watch(mockLatestMessageProvider(roomId));
      if (mockLatestMessage != null) {
        return mockLatestMessage;
      }
>>>>>>> 8db0570a
    }

    // otherwise, get the latest message from the client
    final client = await ref.watch(alwaysClientProvider.future);
    _listener = client.subscribeRoomParamStream(roomId, 'latest_message');
    _poller = _listener.listen(
      (data) async {
        _log.info('received new latest message call for $roomId');
        state = AsyncValue.data(await _refresh(roomId));
      },
      onError: (e, s) {
        _log.severe('latest msg stream errored', e, s);
        state = AsyncValue.error(e, s);
      },
      onDone: () {
        _log.info('latest msg stream ended');
      },
    );
    ref.onDispose(() => _poller.cancel());
    return await _refresh(roomId);
  }
}

class ChatRoomsListNotifier extends Notifier<List<Convo>> {
  late Stream<ConvoDiff> _listener;
  StreamSubscription<ConvoDiff>? _poller;
  late ProviderSubscription _providerSubscription;

  void _reset(Client client) {
    state = List<Convo>.empty(growable: false);
    _listener = client.convosStream(); // keep it resident in memory
    _poller?.cancel();
    _poller = _listener.listen(
      _handleDiff,
      onError: (e, s) {
        _log.severe('convo list stream errored', e, s);
      },
      onDone: () {
        _log.info('convo list stream ended');
      },
    );
    ref.onDispose(() => _poller?.cancel());
  }

  List<Convo> listCopy() => List.from(state, growable: true);

  void _handleDiff(ConvoDiff diff) {
    switch (diff.action()) {
      case 'Append':
        final values = diff.values();
        if (values == null) {
          _log.severe('On append action, values should be available');
          return;
        }
        final newList = listCopy();
        newList.addAll(values.toList());
        state = newList;
        break;
      case 'Insert':
        final value = diff.value();
        if (value == null) {
          _log.severe('On insert action, value should be available');
          return;
        }
        final index = diff.index();
        if (index == null) {
          _log.severe('On insert action, index should be available');
          return;
        }
        final newList = listCopy();
        newList.insert(index, value);
        state = newList;
        break;
      case 'Set':
        final value = diff.value();
        if (value == null) {
          _log.severe('On set action, value should be available');
          return;
        }
        final index = diff.index();
        if (index == null) {
          _log.severe('On set action, index should be available');
          return;
        }
        final newList = listCopy();
        newList[index] = value;
        state = newList;
        break;
      case 'Remove':
        final index = diff.index();
        if (index == null) {
          _log.severe('On remove action, index should be available');
          return;
        }
        final newList = listCopy();
        newList.removeAt(index);
        state = newList;
        break;
      case 'PushBack':
        final value = diff.value();
        if (value == null) {
          _log.severe('On push back action, value should be available');
          return;
        }
        final newList = listCopy();
        newList.add(value);
        state = newList;
        break;
      case 'PushFront':
        final value = diff.value();
        if (value == null) {
          _log.severe('On push front action, value should be available');
          return;
        }
        final newList = listCopy();
        newList.insert(0, value);
        state = newList;
        break;
      case 'PopBack':
        final newList = listCopy();
        newList.removeLast();
        state = newList;
        break;
      case 'PopFront':
        final newList = listCopy();
        newList.removeAt(0);
        state = newList;
        break;
      case 'Clear':
        state = [];
        break;
      case 'Reset':
        final values = diff.values();
        if (values == null) {
          _log.severe('On reset action, values should be available');
          return;
        }
        state = values.toList();
        break;
      case 'Truncate':
        final index = diff.index();
        if (index == null) {
          _log.severe('On truncate action, index should be available');
          return;
        }
        final newList = listCopy();
        state = newList.take(index).toList();
        break;
      default:
        break;
    }
  }

  @override
  List<Convo> build() {
    _providerSubscription = ref.listen<AsyncValue<Client?>>(
      alwaysClientProvider,
      (AsyncValue<Client?>? oldVal, AsyncValue<Client?> newVal) {
        final client = newVal.valueOrNull;
        if (client == null) {
          // we don't care for not having a proper client yet
          return;
        }
        _reset(client);
      },
      fireImmediately: true,
    );
    ref.onDispose(() => _providerSubscription.close());
    return List<Convo>.empty(growable: false);
  }
}

class SelectedChatIdNotifier extends Notifier<String?> {
  @override
  String? build() {
    return null;
  }

  void select(String? input) {
    input.map((roomId) => removeNotificationsForRoom(roomId));
    WidgetsBinding.instance.addPostFrameCallback((Duration duration) {
      state = input;
    });
  }
}<|MERGE_RESOLUTION|>--- conflicted
+++ resolved
@@ -2,13 +2,8 @@
 
 import 'package:acter/common/extensions/options.dart';
 import 'package:acter/common/providers/chat_providers.dart';
-<<<<<<< HEAD
 import 'package:acter/config/constants.dart';
-import 'package:acter/features/chat_ui_showcase/mocks/showcase/convo_showcase_list.dart';
-=======
-import 'package:acter/common/utils/constants.dart';
 import 'package:acter/features/chat_ui_showcase/mocks/providers/mock_chats_provider.dart';
->>>>>>> 8db0570a
 import 'package:acter/features/home/providers/client_providers.dart';
 import 'package:acter_flutter_sdk/acter_flutter_sdk_ffi.dart'
     show Client, Convo, ConvoDiff, TimelineItem;
@@ -28,19 +23,11 @@
     final roomId = arg;
 
     // if we are in chat showcase mode, return a mock convo
-<<<<<<< HEAD
-    if (includeShowCases &&
-        mockChatList.any((mockChatItem) => mockChatItem.roomId == arg)) {
-      return mockChatList
-          .firstWhere((mockChatItem) => mockChatItem.roomId == arg)
-          .mockConvo;
-=======
-    if (includeChatShowcase) {
+    if (includeShowCases) {
       final mockConfo = ref.watch(mockConvoProvider(roomId));
       if (mockConfo != null) {
         return mockConfo;
       }
->>>>>>> 8db0570a
     }
 
     // otherwise, get the convo from the client
@@ -80,20 +67,11 @@
     final roomId = arg;
 
     // if we are in chat showcase mode, return a mock timeline item
-<<<<<<< HEAD
-    if (includeShowCases &&
-        mockChatList.any((mockChatItem) => mockChatItem.roomId == arg)) {
-      return mockChatList
-          .firstWhere((mockChatItem) => mockChatItem.roomId == arg)
-          .mockConvo
-          .latestMessage();
-=======
-    if (includeChatShowcase) {
+    if (includeShowCases) {
       final mockLatestMessage = ref.watch(mockLatestMessageProvider(roomId));
       if (mockLatestMessage != null) {
         return mockLatestMessage;
       }
->>>>>>> 8db0570a
     }
 
     // otherwise, get the latest message from the client
