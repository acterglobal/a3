import 'dart:async';

import 'package:acter/common/providers/chat_providers.dart';
import 'package:acter/common/utils/utils.dart';
import 'package:acter/features/home/providers/client_providers.dart';
import 'package:acter_flutter_sdk/acter_flutter_sdk_ffi.dart'
    show Client, Convo, ConvoDiff, RoomMessage;
import 'package:acter_notifify/util.dart';
import 'package:flutter/widgets.dart';
import 'package:logging/logging.dart';
import 'package:riverpod/riverpod.dart';

final _log = Logger('a3::common::chat_notifiers');

class AsyncConvoNotifier extends FamilyAsyncNotifier<Convo?, String> {
  late Stream<bool> _listener;
  late StreamSubscription<bool> _poller;

  @override
  FutureOr<Convo?> build(String arg) async {
    final roomId = arg;
    final client = ref.watch(alwaysClientProvider);
    _listener = client.subscribeStream(roomId); // keep it resident in memory
    _poller = _listener.listen(
      (data) async {
        state = await AsyncValue.guard(() async => await client.convo(roomId));
      },
      onError: (e, s) {
        _log.severe('convo stream errored', e, s);
        state = AsyncValue.error(e, s);
      },
      onDone: () {
        _log.info('convo stream ended');
      },
    );
    ref.onDispose(() => _poller.cancel());
    return await client.convoWithRetry(roomId, 120);
  }
}

class AsyncLatestMsgNotifier extends FamilyAsyncNotifier<RoomMessage?, String> {
  late Stream<bool> _listener;
  late StreamSubscription<bool> _poller;

  FutureOr<RoomMessage?> _refresh(String roomId) async {
    final convo = await ref.read(chatProvider(roomId).future);
    return convo?.latestMessage();
  }

  @override
  FutureOr<RoomMessage?> build(String arg) async {
    final roomId = arg;
    final client = ref.watch(alwaysClientProvider);
    _listener = client.subscribeStream('$roomId::latest_message');
    _poller = _listener.listen(
      (data) async {
        _log.info('received new latest message call for $roomId');
<<<<<<< HEAD
        state = ref
            .watch(chatProvider(roomId))
            .whenData((convo) => convo?.latestMessage());
=======
        state = await AsyncValue.guard(() async => await _refresh(roomId));
>>>>>>> 8a9ea0cd
      },
      onError: (e, s) {
        _log.severe('latest msg stream errored', e, s);
        state = AsyncValue.error(e, s);
      },
      onDone: () {
        _log.info('latest msg stream ended');
      },
    );
    ref.onDispose(() => _poller.cancel());
<<<<<<< HEAD
    final convo = ref.read(chatProvider(roomId)).valueOrNull;
    return convo?.latestMessage();
=======
    return await _refresh(roomId);
>>>>>>> 8a9ea0cd
  }
}

class ChatRoomsListNotifier extends StateNotifier<List<Convo>> {
  final Client client;
  late Stream<ConvoDiff> _listener;
  late StreamSubscription<ConvoDiff> _poller;

  ChatRoomsListNotifier({
    required Ref ref,
    required this.client,
  }) : super(List<Convo>.empty(growable: false)) {
    _init(ref);
  }

  void _init(Ref ref) {
    _listener = client.convosStream(); // keep it resident in memory
    _poller = _listener.listen(
      _handleDiff,
      onError: (e, s) {
        _log.severe('convo list stream errored', e, s);
      },
      onDone: () {
        _log.info('convo list stream ended');
      },
    );
    ref.onDispose(() => _poller.cancel());
  }

  List<Convo> listCopy() => List.from(state, growable: true);

  void _handleDiff(ConvoDiff diff) {
    switch (diff.action()) {
      case 'Append':
        final newList = listCopy();
        List<Convo> items = diff.values()!.toList();
        newList.addAll(items);
        state = newList;
        break;
      case 'Insert':
        Convo m = diff.value()!;
        final index = diff.index()!;
        final newList = listCopy();
        newList.insert(index, m);
        state = newList;
        break;
      case 'Set':
        Convo m = diff.value()!;
        final index = diff.index()!;
        final newList = listCopy();
        newList[index] = m;
        state = newList;
        break;
      case 'Remove':
        final index = diff.index()!;
        final newList = listCopy();
        newList.removeAt(index);
        state = newList;
        break;
      case 'PushBack':
        Convo m = diff.value()!;
        final newList = listCopy();
        newList.add(m);
        state = newList;
        break;
      case 'PushFront':
        Convo m = diff.value()!;
        final newList = listCopy();
        newList.insert(0, m);
        state = newList;
        break;
      case 'PopBack':
        final newList = listCopy();
        newList.removeLast();
        state = newList;
        break;
      case 'PopFront':
        final newList = listCopy();
        newList.removeAt(0);
        state = newList;
        break;
      case 'Clear':
        state = [];
        break;
      case 'Reset':
        state = diff.values()!.toList();
        break;
      case 'Truncate':
        final length = diff.index()!;
        final newList = listCopy();
        state = newList.take(length).toList();
        break;
      default:
        break;
    }
  }
}

class SelectedChatIdNotifier extends Notifier<String?> {
  @override
  String? build() {
    return null;
  }

  void select(String? input) {
    input.let((p0) => removeNotificationsForRoom(p0));
    WidgetsBinding.instance.addPostFrameCallback((Duration duration) {
      state = input;
    });
  }
}<|MERGE_RESOLUTION|>--- conflicted
+++ resolved
@@ -55,13 +55,7 @@
     _poller = _listener.listen(
       (data) async {
         _log.info('received new latest message call for $roomId');
-<<<<<<< HEAD
-        state = ref
-            .watch(chatProvider(roomId))
-            .whenData((convo) => convo?.latestMessage());
-=======
         state = await AsyncValue.guard(() async => await _refresh(roomId));
->>>>>>> 8a9ea0cd
       },
       onError: (e, s) {
         _log.severe('latest msg stream errored', e, s);
@@ -72,12 +66,7 @@
       },
     );
     ref.onDispose(() => _poller.cancel());
-<<<<<<< HEAD
-    final convo = ref.read(chatProvider(roomId)).valueOrNull;
-    return convo?.latestMessage();
-=======
     return await _refresh(roomId);
->>>>>>> 8a9ea0cd
   }
 }
 
