import 'dart:async';

import 'package:acter/common/providers/room_providers.dart';
import 'package:acter/features/home/providers/client_providers.dart';
import 'package:acter_avatar/acter_avatar.dart';
import 'package:acter_flutter_sdk/acter_flutter_sdk_ffi.dart' show Client, Room;
import 'package:flutter/material.dart';
import 'package:logging/logging.dart';
import 'package:riverpod/riverpod.dart';

final _log = Logger('a3::common::room_notifiers');

class MaybeRoomNotifier extends FamilyNotifier<Room?, String> {
  late Stream<bool> _listener;
  late StreamSubscription<bool> _poller;

  Future<Room?> _getRoom(Client client) async {
    try {
      return await client.room(arg);
    } catch (e) {
      _log.warning('room $arg not found', e);
      return null;
    }
  }

  @override
<<<<<<< HEAD
  Room? build(String arg) {
    final client = ref.watch(alwaysClientProvider);
    _listener = client.subscribeStream(arg); // keep it resident in memory
=======
  Future<Room?> build(String arg) async {
    final client = await ref.watch(alwaysClientProvider.future);
    _listener = client.subscribeRoomStream(arg); // keep it resident in memory
>>>>>>> 527966c5
    _poller = _listener.listen(
      (data) async {
        _log.info('seen update for room $arg');
        state = await _getRoom(client);
      },
      onError: (e, s) {
        _log.severe('room stream errored', e, s);
      },
      onDone: () {
        _log.info('room stream ended');
      },
    );
    ref.onDispose(() => _poller.cancel());
    // initial call
    _getRoom(client).then((value) => state = value);
    return null;
  }
}

class RoomAvatarInfoNotifier extends FamilyNotifier<AvatarInfo, String> {
  late ProviderSubscription<AsyncValue<String?>> _displayNameListener;
  late ProviderSubscription<AsyncValue<MemoryImage?>> _avatarListener;

  @override
  AvatarInfo build(arg) {
    final roomId = arg;

    final fallback = AvatarInfo(uniqueId: roomId);

    final room = ref.watch(maybeRoomProvider(roomId));
    if (room == null) {
      return fallback;
    }

    final displayName = ref.read(roomDisplayNameProvider(roomId)).valueOrNull;
    final avatarData = ref.read(roomAvatarProvider(roomId)).valueOrNull;

    _avatarListener = ref.listen(
      roomAvatarProvider(roomId),
      (previous, next) => _maybeUpdate(roomId),
    );
    _displayNameListener = ref.listen(
      roomDisplayNameProvider(roomId),
      (previous, next) => _maybeUpdate(roomId),
    );

    ref.onDispose(() {
      _displayNameListener.close();
      _avatarListener.close();
    });

    return AvatarInfo(
      uniqueId: roomId,
      displayName: displayName,
      avatar: avatarData,
    );
  }

  void _maybeUpdate(String roomId) {
    final room = ref.watch(maybeRoomProvider(roomId));
    if (room == null) {
      // we do nothing, keep the old stuff as-is
      return;
    }

    bool updateDisplayName = false;
    bool updateAvatar = false;
    MemoryImage? newAvatar;
    String? newDisplayName;

    final displayName = ref.read(roomDisplayNameProvider(roomId));
    if (!displayName.isLoading &&
        !displayName.isRefreshing &&
        !displayName.isReloading) {
      // we ignore all cases of recomputing happening until they are done
      newDisplayName = displayName.valueOrNull;
      updateDisplayName =
          newDisplayName != state.displayName; // only if it changed
    }

    final avatarData = ref.read(roomAvatarProvider(roomId));
    if (!avatarData.isLoading &&
        !avatarData.isReloading &&
        !avatarData.isRefreshing) {
      // we ignore all cases of recomputing happening until they are done
      newAvatar = avatarData.valueOrNull;
      updateAvatar = state.avatar != newAvatar;
    }

    if (updateAvatar || updateDisplayName) {
      // only update, if there was something interesting to update about;
      state = AvatarInfo(
        uniqueId: roomId,
        displayName: updateDisplayName ? newDisplayName : state.displayName,
        avatar: updateAvatar ? newAvatar : state.avatar,
      );
    }
  }
}<|MERGE_RESOLUTION|>--- conflicted
+++ resolved
@@ -11,32 +11,38 @@
 final _log = Logger('a3::common::room_notifiers');
 
 class MaybeRoomNotifier extends FamilyNotifier<Room?, String> {
-  late Stream<bool> _listener;
-  late StreamSubscription<bool> _poller;
+  // ignore: unused_field
+  Stream<bool>? _listener;
+  StreamSubscription<bool>? _poller;
+  late ProviderSubscription sub;
+  Client? client;
 
-  Future<Room?> _getRoom(Client client) async {
+  Future<Room?> _refresh(Client client) async {
     try {
-      return await client.room(arg);
+      final room = await client.room(arg);
+      state = room;
+      return room;
     } catch (e) {
       _log.warning('room $arg not found', e);
       return null;
     }
   }
 
-  @override
-<<<<<<< HEAD
-  Room? build(String arg) {
-    final client = ref.watch(alwaysClientProvider);
-    _listener = client.subscribeStream(arg); // keep it resident in memory
-=======
-  Future<Room?> build(String arg) async {
-    final client = await ref.watch(alwaysClientProvider.future);
-    _listener = client.subscribeRoomStream(arg); // keep it resident in memory
->>>>>>> 527966c5
-    _poller = _listener.listen(
+  Future<Room?> refresh() async {
+    final curClient = client;
+    if (curClient == null) {
+      return null;
+    }
+    return await _refresh(curClient);
+  }
+
+  void _newClient(Client newClient) {
+    final listener = newClient.subscribeRoomStream(arg);
+    _poller?.cancel();
+    _poller = listener.listen(
       (data) async {
         _log.info('seen update for room $arg');
-        state = await _getRoom(client);
+        _refresh(newClient);
       },
       onError: (e, s) {
         _log.severe('room stream errored', e, s);
@@ -45,9 +51,26 @@
         _log.info('room stream ended');
       },
     );
-    ref.onDispose(() => _poller.cancel());
+
+    _listener = listener; // keep it resident in memory
+    ref.onDispose(() => _poller?.cancel());
     // initial call
-    _getRoom(client).then((value) => state = value);
+    _refresh(newClient);
+    client = newClient;
+  }
+
+  @override
+  Room? build(String arg) {
+    sub = ref.listen<AsyncValue<Client>>(
+      alwaysClientProvider,
+      (AsyncValue<Client>? prev, AsyncValue<Client> next) {
+        final client = next.valueOrNull;
+        if (client != null) {
+          _newClient(client);
+        }
+      },
+      fireImmediately: true,
+    );
     return null;
   }
 }
