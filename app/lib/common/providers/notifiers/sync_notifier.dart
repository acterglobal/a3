--- conflicted
+++ resolved
@@ -38,11 +38,7 @@
         client = newClient;
         Future.delayed(
           const Duration(milliseconds: 1500),
-<<<<<<< HEAD
-          () async => await _restartSync(),
-=======
-          () => restartSync(),
->>>>>>> 61f2ba88
+          () async => await restartSync(),
         );
       },
       fireImmediately: true,
@@ -55,29 +51,17 @@
     await state.countDown.mapAsync(
       (countDown) async {
         if (countDown == 0) {
-<<<<<<< HEAD
-          await _restartSync();
-=======
-          restartSync();
->>>>>>> 61f2ba88
+          await restartSync();
         } else {
           // just count down.
           state = state.copyWith(countDown: countDown - 1);
         }
       },
-<<<<<<< HEAD
-      orElse: () async => await _restartSync(),
+      orElse: () async => await restartSync(),
     );
   }
 
-  Future<void> _restartSync() async {
-=======
-      orElse: () => restartSync(),
-    );
-  }
-
-  void restartSync() {
->>>>>>> 61f2ba88
+  Future<void> restartSync() async {
     // reset states
     syncState?.cancel();
     _retryTimer?.cancel();
