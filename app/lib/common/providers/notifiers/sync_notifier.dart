--- conflicted
+++ resolved
@@ -61,13 +61,7 @@
     );
   }
 
-<<<<<<< HEAD
   Future<void> _restartSync() async {
-    syncState = await client.startSync();
-
-=======
-  void _restartSync() {
->>>>>>> 65726ccd
     // reset states
     syncState?.cancel();
     _retryTimer?.cancel();
@@ -75,7 +69,7 @@
     _syncPoller?.cancel();
     _errorPoller?.cancel();
 
-    final sync = syncState = client.startSync();
+    final sync = syncState = await client.startSync();
 
     _syncListener = sync.firstSyncedRx(); // keep it resident in memory
     _syncPoller = _syncListener?.listen((synced) {
