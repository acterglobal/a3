--- conflicted
+++ resolved
@@ -36,14 +36,10 @@
         // hack unfortunately means we have two wait a bit but that means
         // we get past the threshold where it is okay to schedule...
         client = newClient;
-<<<<<<< HEAD
         Future.delayed(
           const Duration(milliseconds: 1500),
           () async => await restartSync(),
         );
-=======
-        Future.delayed(const Duration(milliseconds: 1500), () => restartSync());
->>>>>>> 95afb30d
       },
       fireImmediately: true,
     );
@@ -51,30 +47,15 @@
     return const SyncState(initialSync: true);
   }
 
-<<<<<<< HEAD
   Future<void> _tickSyncState() async {
-    await state.countDown.mapAsync(
-      (countDown) async {
-        if (countDown == 0) {
-          await restartSync();
-        } else {
-          // just count down.
-          state = state.copyWith(countDown: countDown - 1);
-        }
-      },
-      orElse: () async => await restartSync(),
-    );
-=======
-  void _tickSyncState() {
-    state.countDown.map((countDown) {
+    await state.countDown.mapAsync((countDown) async {
       if (countDown == 0) {
-        restartSync();
+        await restartSync();
       } else {
         // just count down.
         state = state.copyWith(countDown: countDown - 1);
       }
-    }, orElse: () => restartSync());
->>>>>>> 95afb30d
+    }, orElse: () async => await restartSync());
   }
 
   Future<void> restartSync() async {
