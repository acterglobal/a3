--- conflicted
+++ resolved
@@ -4,14 +4,7 @@
 import 'package:acter/common/models/sync_state/sync_state.dart';
 import 'package:acter/common/providers/space_providers.dart';
 import 'package:acter_flutter_sdk/acter_flutter_sdk_ffi.dart' as ffi;
-<<<<<<< HEAD
 import 'package:riverpod/riverpod.dart';
-=======
-import 'package:flutter_riverpod/flutter_riverpod.dart';
-import 'package:logging/logging.dart';
-
-final _log = Logger('a3::common::sync_notifier');
->>>>>>> 8f403bec
 
 // ignore_for_file: avoid_print
 class SyncNotifier extends StateNotifier<SyncState> {
@@ -50,8 +43,6 @@
   }
 
   void _restartSync() {
-    _log.info('restart sync');
-
     syncState = client.startSync();
     if (_retryTimer != null) {
       _retryTimer!.cancel();
