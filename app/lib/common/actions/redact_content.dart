import 'package:acter/common/providers/chat_providers.dart';
import 'package:acter/common/providers/room_providers.dart';
import 'package:acter/common/providers/space_providers.dart';
import 'package:acter/common/toolkit/buttons/primary_action_button.dart';
import 'package:acter/common/widgets/default_dialog.dart';
import 'package:acter/common/widgets/input_text_field.dart';
import 'package:flutter/material.dart';
import 'package:flutter_easyloading/flutter_easyloading.dart';
import 'package:flutter_gen/gen_l10n/l10n.dart';
import 'package:flutter_riverpod/flutter_riverpod.dart';
import 'package:logging/logging.dart';

final _log = Logger('a3::common::redact');

Future<bool> openRedactContentDialog(
  BuildContext context, {
  final String? title,
  final String? description,
  required final String eventId,
  required final String roomId,
  final bool? isSpace,
  final void Function()? onRemove,
  final Function()? onSuccess,
  final Key? cancelBtnKey,
  final Key? removeBtnKey,
}) async {
  return await showAdaptiveDialog(
    context: context,
    useRootNavigator: false,
    builder: (context) => _RedactContentWidget(
      title: title,
      description: description,
      eventId: eventId,
      roomId: roomId,
      isSpace: isSpace ?? false,
      onRemove: onRemove,
      onSuccess: onSuccess,
      cancelBtnKey: cancelBtnKey,
      removeBtnKey: removeBtnKey,
    ),
  );
}

/// Reusable reporting acter content widget.
class _RedactContentWidget extends ConsumerWidget {
  final String? title;
  final String? description;
  final String eventId;
  final String roomId;
  final bool isSpace;
  final void Function()? onRemove;
  final Function()? onSuccess;
  final Key? cancelBtnKey;
  final Key? removeBtnKey;
  final TextEditingController reasonController = TextEditingController();

  _RedactContentWidget({
    this.title,
    this.description,
    required this.eventId,
    required this.roomId,
    this.isSpace = false,
    this.onSuccess,
    this.onRemove,
    this.cancelBtnKey,
    this.removeBtnKey,
  });

  @override
  Widget build(BuildContext context, WidgetRef ref) {
    return DefaultDialog(
      title: Align(
        alignment: Alignment.topLeft,
        child: Padding(
          padding: const EdgeInsets.all(8.0),
          child: Text(
            title ?? L10n.of(context).remove,
            style: Theme.of(context).textTheme.titleMedium,
          ),
        ),
      ),
      subtitle: Padding(
        padding: const EdgeInsets.all(8.0),
        child: Text(
          description ?? L10n.of(context).removeThisContent,
          style: Theme.of(context).textTheme.bodySmall,
        ),
      ),
      description: Padding(
        padding: const EdgeInsets.all(8.0),
        child: InputTextField(
          controller: reasonController,
          hintText: L10n.of(context).reason,
          textInputType: TextInputType.multiline,
          maxLines: 5,
        ),
      ),
      actions: <Widget>[
        OutlinedButton(
          key: cancelBtnKey,
          onPressed: () => Navigator.pop(context, false),
          child: Text(L10n.of(context).close),
        ),
        ActerPrimaryActionButton(
          key: removeBtnKey,
          onPressed: onRemove ??
              () => redactContent(context, ref, reasonController.text),
          child: Text(L10n.of(context).remove),
        ),
      ],
    );
  }

  void redactContent(BuildContext context, WidgetRef ref, String reason) async {
    EasyLoading.show(status: L10n.of(context).removingContent);
    try {
      if (isSpace) {
        final space = await ref.read(spaceProvider(roomId).future);
        final redactedId = await space.redactContent(eventId, reason);
        _log.info(
          'Content from $redactedId reason:$reason}',
        );
      } else {
        final room = await ref.read(chatProvider(roomId).future);
        if (room == null) {
          throw RoomNotFound();
        }
        final redactedId = await room.redactContent(eventId, reason);
<<<<<<< HEAD
=======
        ref.invalidate(allEventListProvider(roomId));
>>>>>>> 76abae4b
        _log.info(
          'Content from $redactedId reason:$reason}',
        );
      }

      if (!context.mounted) {
        EasyLoading.dismiss();
        return;
      }
      EasyLoading.showToast(L10n.of(context).contentSuccessfullyRemoved);
      Navigator.pop(context, true);
      if (onSuccess != null) {
        onSuccess!();
      }
    } catch (e) {
      if (!context.mounted) {
        EasyLoading.dismiss();
        return;
      }
      EasyLoading.showError(
        '${L10n.of(context).redactionFailed} $e',
        duration: const Duration(seconds: 3),
      );
    }
  }
}<|MERGE_RESOLUTION|>--- conflicted
+++ resolved
@@ -4,6 +4,7 @@
 import 'package:acter/common/toolkit/buttons/primary_action_button.dart';
 import 'package:acter/common/widgets/default_dialog.dart';
 import 'package:acter/common/widgets/input_text_field.dart';
+import 'package:acter/features/events/providers/event_providers.dart';
 import 'package:flutter/material.dart';
 import 'package:flutter_easyloading/flutter_easyloading.dart';
 import 'package:flutter_gen/gen_l10n/l10n.dart';
@@ -126,10 +127,7 @@
           throw RoomNotFound();
         }
         final redactedId = await room.redactContent(eventId, reason);
-<<<<<<< HEAD
-=======
         ref.invalidate(allEventListProvider(roomId));
->>>>>>> 76abae4b
         _log.info(
           'Content from $redactedId reason:$reason}',
         );
