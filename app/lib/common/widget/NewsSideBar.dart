// ignore_for_file: prefer_const_constructors

import 'dart:io';

import 'package:cached_network_image/cached_network_image.dart';
<<<<<<< HEAD
import 'package:effektio/common/widget/CommentView.dart';
=======
import 'package:effektio/common/widget/like_button.dart';
>>>>>>> 1701a9e6
import 'package:effektio_flutter_sdk/effektio_flutter_sdk_ffi.dart' as ffi;
import 'package:effektio_flutter_sdk/effektio_flutter_sdk.dart';
import 'package:effektio/common/store/separatedThemes.dart';
import 'package:emoji_picker_flutter/emoji_picker_flutter.dart';
import 'package:flutter/material.dart';
import 'package:flutter_svg/flutter_svg.dart';

class NewsSideBar extends StatefulWidget {
  const NewsSideBar({Key? key, required this.client, required this.news, required this.index})
      : super(key: key);
  final ffi.Client client;
  final ffi.News news;
  final int index;

  @override
  _NewsSideBarState createState() => _NewsSideBarState();
}

class _NewsSideBarState extends State<NewsSideBar> {
  TextEditingController commentController = TextEditingController();
  bool emojiShowing = false;
  bool isKeyBoardOpen = false;

  _onEmojiSelected(Emoji emoji) {
    commentController
      ..text += emoji.emoji
      ..selection = TextSelection.fromPosition(
          TextPosition(offset: commentController.text.length));
  }

  // openKeyboard() {
  //   CommentViewState().commentCallback();
  // }

  _onBackspacePressed() {
    commentController
      ..text = commentController.text.characters.skipLast(1).toString()
      ..selection = TextSelection.fromPosition(
          TextPosition(offset: commentController.text.length));
  }

  static List<String> listPlayers = <String>[
    'Cristiano Ronaldo',
    'Lionel Messi',
    'Neymar Jr.',
    'Kevin De Bruyne',
    'Robert Lewandowski',
    'Kylian Mbappe',
    'Virgil Van Dijk',
    'Mohamed Salah',
    'Sadio Mane',
    'Sergio Ramos',
    'Paul Pogba',
    'Bruno Fernandes'
  ];

  static List<MaterialColor> listColors = <MaterialColor>[
    Colors.blue,
    Colors.orange,
    Colors.brown,
    Colors.blueGrey,
    Colors.deepPurple,
    Colors.indigo,
    Colors.green,
    Colors.yellow,
    Colors.lime,
    Colors.teal,
    Colors.red,
    Colors.pink
  ];

  TextEditingController commentcontroller = TextEditingController();
  @override
  Widget build(BuildContext context) {
    var bgColor =
        convertColor(widget.news.bgColor(), AppCommonTheme.backgroundColor);
    var fgColor =
        convertColor(widget.news.fgColor(), AppCommonTheme.primaryColor);

    TextStyle style = Theme.of(context)
        .textTheme
        .bodyText1!
        .copyWith(fontSize: 13, color: fgColor, shadows: [
      Shadow(color: bgColor, offset: const Offset(2, 2), blurRadius: 5),
    ],);
    return Column(
      mainAxisAlignment: MainAxisAlignment.spaceEvenly,
      crossAxisAlignment: CrossAxisAlignment.end,
      children: [
        Center(
            child: LikeButton(
          likeCount: widget.news.likesCount().toString(),
          style: style,
          color: fgColor,
          index: widget.index,
        ),),
        _sideBarItem(
          'comment',
          widget.news.commentsCount().toString(),
          fgColor,
          style,
        ),
        _sideBarItem('reply', '76', fgColor, style),
        _profileImageButton(fgColor),
      ],
    );
  }

  // ignore: always_declare_return_types
  _profileImageButton(Color color) {
    return Padding(
      padding: const EdgeInsets.only(right: 10),
      child: Stack(
        clipBehavior: Clip.none,
        alignment: Alignment.bottomCenter,
        children: [
          CachedNetworkImage(
            imageUrl:
                'https://dragonball.guru/wp-content/uploads/2021/01/goku-dragon-ball-guru.jpg',
            height: 45,
            width: 45,
            imageBuilder: (context, imageProvider) => Container(
              decoration: BoxDecoration(
                border: Border.all(
                  color: color,
                ),
                borderRadius: BorderRadius.circular(25),
                image: DecorationImage(
                  image: imageProvider,
                  fit: BoxFit.cover,
                  colorFilter:
                      ColorFilter.mode(Colors.red, BlendMode.colorBurn),
                ),
              ),
            ),
            placeholder: (context, url) => CircularProgressIndicator(),
            errorWidget: (context, url, error) => Icon(Icons.error),
          ),
        ],
      ),
    );
  }

  // ignore: always_declare_return_types
  _sideBarItem(String iconName, String label, Color? color, TextStyle style) {
<<<<<<< HEAD
    return GestureDetector(
      onTap: (() {
        if (iconName == 'comment') {
          showBottomSheet();
        }
      }),
=======
    return Padding(
      padding: const EdgeInsets.only(right: 10),
>>>>>>> 1701a9e6
      child: Column(
        children: <Widget>[
          SvgPicture.asset(
            'assets/images/$iconName.svg',
            color: color,
            width: 35,
            height: 35,
          ),
          SizedBox(
            height: 5,
          ),
          Text(label, style: style),
        ],
      ),
<<<<<<< HEAD
    );
  }

  void showBottomSheet() {
    showModalBottomSheet(
      context: context,
      backgroundColor: AppCommonTheme.backgroundColor,
      isScrollControlled: true,
      shape: const RoundedRectangleBorder(
        borderRadius: BorderRadius.vertical(
          top: Radius.circular(30.0),
        ),
      ),
      builder: (context) {
        return StatefulBuilder(
          builder: (BuildContext context, StateSetter setState) {
            return DraggableScrollableSheet(
              expand: false,
              builder:
                  (BuildContext context, ScrollController scrollController) {
                return Padding(
                  padding: const EdgeInsets.only(bottom: 8.0),
                  child: Column(
                    children: <Widget>[
                      Padding(
                        padding: const EdgeInsets.only(top: 12.0),
                        child: SizedBox(
                          height: 40,
                          child: Center(
                            child: Text(
                              '101 Comments',
                              style: TextStyle(
                                color: Colors.white,
                                fontSize: 16.0,
                                fontWeight: FontWeight.bold,
                              ),
                            ),
                          ),
                        ),
                      ),
                      Expanded(
                        child: ListView.builder(
                          controller: scrollController,
                          itemCount: 10,
                          itemBuilder: (context, index) {
                            return Padding(
                              padding: const EdgeInsets.all(12.0),
                              child: CommentView(
                                name: listPlayers[index],
                                titleColor: listColors[index],
                                comment: 'How they can do it',
                              ),
                            );
                          },
                        ),
                      ),
                      Padding(
                        padding: EdgeInsets.only(
                          left: 8.0,
                          top: 8.0,
                          bottom: MediaQuery.of(context).viewInsets.bottom,
                        ),
                        child: Row(
                          children: [
                            Padding(
                              padding: EdgeInsets.only(right: 8.0),
                              child: _profileImageButton(Colors.black),
                            ),
                            Expanded(
                              child: Container(
                                width: MediaQuery.of(context).size.width,
                                decoration: BoxDecoration(
                                  color: AppCommonTheme.textFieldColor,
                                  borderRadius: BorderRadius.circular(15),
                                ),
                                child: Stack(
                                  alignment: Alignment.centerRight,
                                  children: <Widget>[
                                    Padding(
                                      padding: const EdgeInsets.only(left: 8.0),
                                      child: TextField(
                                        style: const TextStyle(
                                          color: Colors.white,
                                        ),
                                        cursorColor: Colors.grey,
                                        controller: commentController,
                                        decoration: const InputDecoration(
                                          hintText: 'Add a comment',
                                          hintStyle: TextStyle(
                                            color: Colors.grey,
                                          ),
                                          border: InputBorder.none,
                                        ),
                                      ),
                                    ),
                                    IconButton(
                                      icon: const Icon(
                                        Icons.emoji_emotions_outlined,
                                        color: Colors.grey,
                                      ),
                                      onPressed: () {
                                        setState(() {
                                          emojiShowing = !emojiShowing;
                                        });
                                      },
                                    ),
                                  ],
                                ),
                              ),
                            ),
                            IconButton(
                              onPressed: () {
                                const snackBar = SnackBar(
                                  content: Text('Send icon tapped'),
                                );
                                ScaffoldMessenger.of(context)
                                    .showSnackBar(snackBar);
                              },
                              icon: const Icon(
                                Icons.send,
                                color: Colors.pink,
                              ),
                            ),
                          ],
                        ),
                      ),
                      Offstage(
                        offstage: !emojiShowing,
                        child: SizedBox(
                          width: MediaQuery.of(context).size.width,
                          height: 250,
                          child: EmojiPicker(
                            onEmojiSelected: (Category category, Emoji emoji) {
                              _onEmojiSelected(emoji);
                            },
                            onBackspacePressed: _onBackspacePressed,
                            config: Config(
                              columns: 7,
                              emojiSizeMax: 32 * (Platform.isIOS ? 1.30 : 1.0),
                              verticalSpacing: 0,
                              horizontalSpacing: 0,
                              initCategory: Category.RECENT,
                              bgColor: Colors.white,
                              indicatorColor: Colors.blue,
                              iconColor: Colors.grey,
                              iconColorSelected: Colors.blue,
                              progressIndicatorColor: Colors.blue,
                              backspaceColor: Colors.blue,
                              skinToneDialogBgColor: Colors.white,
                              skinToneIndicatorColor: Colors.grey,
                              enableSkinTones: true,
                              showRecentsTab: true,
                              recentsLimit: 28,
                              noRecentsText: 'No Recents',
                              noRecentsStyle: const TextStyle(
                                fontSize: 20,
                                color: Colors.black26,
                              ),
                              tabIndicatorAnimDuration: kTabScrollDuration,
                              categoryIcons: const CategoryIcons(),
                              buttonMode: ButtonMode.MATERIAL,
                            ),
                          ),
                        ),
                      )
                    ],
                  ),
                );
              },
            );
          },
        );
      },
    );
  }

  void showReportBottomSheet() {
    showModalBottomSheet(
      backgroundColor: Colors.grey[800],
      context: context,
      builder: (context) {
        return StatefulBuilder(
          builder: (BuildContext context, StateSetter setSheetState) {
            return Container(
              width: double.infinity,
              decoration: BoxDecoration(
                color: AppCommonTheme.textFieldColor,
              ),
              child: Column(
                children: [
                  Padding(
                    padding: const EdgeInsets.all(8.0),
                    child: Row(
                      mainAxisAlignment: MainAxisAlignment.spaceBetween,
                      children: const [
                        Text(
                          'Spam',
                          style: TextStyle(color: Colors.white),
                        ),
                        Icon(
                          Icons.keyboard_arrow_right,
                          color: Colors.white,
                        )
                      ],
                    ),
                  ),
                  Padding(
                    padding: const EdgeInsets.all(8.0),
                    child: Row(
                      mainAxisAlignment: MainAxisAlignment.spaceBetween,
                      children: const [
                        Text(
                          'Violence',
                          style: TextStyle(
                            color: Colors.white,
                          ),
                        ),
                        Icon(Icons.keyboard_arrow_right, color: Colors.white)
                      ],
                    ),
                  ),
                  Padding(
                    padding: const EdgeInsets.all(8.0),
                    child: Row(
                      mainAxisAlignment: MainAxisAlignment.spaceBetween,
                      children: const [
                        Text(
                          'Fake Account',
                          style: TextStyle(color: Colors.white),
                        ),
                        Icon(Icons.keyboard_arrow_right, color: Colors.white)
                      ],
                    ),
                  ),
                  Padding(
                    padding: const EdgeInsets.all(8.0),
                    child: Row(
                      mainAxisAlignment: MainAxisAlignment.spaceBetween,
                      children: const [
                        Text(
                          'Copyrights',
                          style: TextStyle(color: Colors.white),
                        ),
                        Icon(Icons.keyboard_arrow_right, color: Colors.white)
                      ],
                    ),
                  ),
                  Padding(
                    padding: const EdgeInsets.all(8.0),
                    child: Row(
                      mainAxisAlignment: MainAxisAlignment.spaceBetween,
                      children: const [
                        Text(
                          'Spam',
                          style: TextStyle(color: Colors.white),
                        ),
                        Icon(Icons.keyboard_arrow_right, color: Colors.white)
                      ],
                    ),
                  ),
                ],
              ),
            );
          },
        );
      },
=======
>>>>>>> 1701a9e6
    );
  }
}<|MERGE_RESOLUTION|>--- conflicted
+++ resolved
@@ -3,11 +3,8 @@
 import 'dart:io';
 
 import 'package:cached_network_image/cached_network_image.dart';
-<<<<<<< HEAD
 import 'package:effektio/common/widget/CommentView.dart';
-=======
 import 'package:effektio/common/widget/like_button.dart';
->>>>>>> 1701a9e6
 import 'package:effektio_flutter_sdk/effektio_flutter_sdk_ffi.dart' as ffi;
 import 'package:effektio_flutter_sdk/effektio_flutter_sdk.dart';
 import 'package:effektio/common/store/separatedThemes.dart';
@@ -153,17 +150,13 @@
 
   // ignore: always_declare_return_types
   _sideBarItem(String iconName, String label, Color? color, TextStyle style) {
-<<<<<<< HEAD
+
     return GestureDetector(
       onTap: (() {
         if (iconName == 'comment') {
           showBottomSheet();
         }
       }),
-=======
-    return Padding(
-      padding: const EdgeInsets.only(right: 10),
->>>>>>> 1701a9e6
       child: Column(
         children: <Widget>[
           SvgPicture.asset(
@@ -178,7 +171,6 @@
           Text(label, style: style),
         ],
       ),
-<<<<<<< HEAD
     );
   }
 
@@ -445,8 +437,6 @@
           },
         );
       },
-=======
->>>>>>> 1701a9e6
     );
   }
 }