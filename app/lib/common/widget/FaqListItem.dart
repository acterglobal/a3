--- conflicted
+++ resolved
@@ -3,14 +3,8 @@
 import 'package:effektio_flutter_sdk/effektio_flutter_sdk_ffi.dart';
 import 'package:flutter/material.dart';
 import 'package:google_fonts/google_fonts.dart';
-<<<<<<< HEAD
 import 'package:effektio_flutter_sdk/effektio_flutter_sdk.dart';
-=======
-import 'package:effektio_flutter_sdk/effektio_flutter_sdk_ffi.dart'
-    show Client, Faq;
-import 'package:effektio/screens/faq/Item.dart';
-import 'package:fluttertoast/fluttertoast.dart';
->>>>>>> 0e095e2c
+
 
 class FaqListItem extends StatefulWidget {
   const FaqListItem({Key? key, required this.client, required this.faq})
@@ -30,7 +24,6 @@
   @override
   Widget build(BuildContext context) {
     return GestureDetector(
-<<<<<<< HEAD
       onTap: () {
         Navigator.push(
           context,
@@ -95,27 +88,6 @@
                       ),
                       child: Row(
                         crossAxisAlignment: CrossAxisAlignment.start,
-=======
-        onTap: () {
-          Navigator.push(
-            context,
-            MaterialPageRoute(
-              builder: (context) {
-                return FaqItemScreen(client: widget.client, faq: widget.faq);
-              },
-            ),
-          );
-        },
-        child: Column(
-          children: <Widget>[
-            Column(
-              children: <Widget>[
-                Container(
-                  child: Card(
-                    child: Padding(
-                      padding: EdgeInsets.fromLTRB(8.0, 8.0, 8.0, 8.0),
-                      child: Column(
->>>>>>> 0e095e2c
                         children: [
                           Image.asset(
                             'assets/images/asakerImage.png',
