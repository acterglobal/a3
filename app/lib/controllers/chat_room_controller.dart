--- conflicted
+++ resolved
@@ -54,7 +54,6 @@
       }
     });
     _messageSubscription = client.messageEventRx()?.listen((event) {
-<<<<<<< HEAD
       // the latest message is dealt in convo receiver of ChatListController
       // here manage only its message history
       if (_currentRoom != null) {
@@ -66,11 +65,6 @@
             _loadMessage(event);
             update(['Chat']);
           }
-=======
-      if (_currentRoom != null) {
-        if (event.sender() != client.userId().toString()) {
-          _loadMessage(event);
->>>>>>> 6bf720e7
         }
       }
     });
@@ -85,7 +79,6 @@
   }
 
   //get the timeline of room
-<<<<<<< HEAD
   Future<void> setCurrentRoom(Conversation? convoRoom) async {
     if (convoRoom == null) {
       messages.clear();
@@ -95,10 +88,6 @@
       _page = 0;
       _currentRoom = null;
     } else {
-=======
-  Future<void> reset(Conversation? convoRoom) async {
-    if (convoRoom != null) {
->>>>>>> 6bf720e7
       _currentRoom = convoRoom;
       isLoading.value = true;
       _activeMembers = (await _currentRoom!.activeMembers()).toList();
@@ -109,15 +98,6 @@
         _loadMessage(message);
       }
       isLoading.value = false;
-<<<<<<< HEAD
-=======
-    } else {
-      messages.clear();
-      _stream = null;
-      _page = 0;
-      _currentRoom = null;
-      _activeMembers.clear();
->>>>>>> 6bf720e7
     }
   }
 
@@ -389,11 +369,7 @@
         if (isLoading.isFalse) {
           update(['Chat']);
         }
-<<<<<<< HEAD
-        _currentRoom!.imageBinary(eventId).then((data) async {
-=======
         _currentRoom!.imageBinary(eventId).then((data) {
->>>>>>> 6bf720e7
           int idx = messages.indexWhere((x) => x.id == eventId);
           if (idx != -1) {
             messages[idx] = messages[idx].copyWith(
@@ -429,12 +405,9 @@
   }
 
   Future<bool> typingNotice(bool typing) async {
-<<<<<<< HEAD
     if (_currentRoom == null) {
       return Future.value(false);
     }
-=======
->>>>>>> 6bf720e7
     return await _currentRoom!.typingNotice(typing);
   }
 }