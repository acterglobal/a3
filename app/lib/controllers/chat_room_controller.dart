--- conflicted
+++ resolved
@@ -127,18 +127,6 @@
         return;
       }
       _stream = _currentRoom!.timeline();
-<<<<<<< HEAD
-      // i am fetching messages from remote
-      if (_currentRoom == null) {
-        // user may close chat screen before long loading completed
-        isLoading.value = false;
-        return;
-      }
-      var msgs = await _stream!.paginateBackwards(5);
-      for (RoomMessage message in msgs) {
-        _loadMessage(message);
-      }
-=======
       // event handler from paginate
       _diffSubscription = _stream?.diffRx().listen((event) {
         switch (event.action()) {
@@ -241,7 +229,6 @@
       });
       bool hasMore = await _stream!.paginateBackwards(10);
       debugPrint('backward pagination has more: $hasMore');
->>>>>>> a7756af1
       // load receipt status of room
       var receiptController = Get.find<ReceiptController>();
       var receipts = (await convoRoom.userReceipts()).toList();
@@ -500,16 +487,8 @@
 
   //Pagination Control
   Future<void> handleEndReached() async {
-<<<<<<< HEAD
-    final msgs = await _stream!.paginateBackwards(5);
-    // i am fetching messages from remote
-    for (RoomMessage message in msgs) {
-      _loadMessage(message);
-    }
-=======
     bool hasMore = await _stream!.paginateBackwards(10);
     debugPrint('backward pagination has more: $hasMore');
->>>>>>> a7756af1
     _page = _page + 1;
     update(['Chat']);
   }
