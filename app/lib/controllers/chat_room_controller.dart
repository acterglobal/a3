import 'dart:async';
import 'dart:io';
import 'dart:convert';

import 'package:effektio/controllers/receipt_controller.dart';
import 'package:effektio/screens/HomeScreens/chat/ImageSelectionScreen.dart';
import 'package:effektio/widgets/AppCommon.dart';
import 'package:effektio_flutter_sdk/effektio_flutter_sdk_ffi.dart'
    show
        Client,
        Conversation,
        FfiBufferUint8,
        FileDesc,
        ImageDesc,
        Member,
        RoomEventItem,
        RoomMessage,
        TextDesc,
        TimelineDiff,
        TimelineStream,
        UserProfile;
import 'package:file_picker/file_picker.dart';
import 'package:filesystem_picker/filesystem_picker.dart';
import 'package:flutter/material.dart';
import 'package:flutter_chat_types/flutter_chat_types.dart' as types;
import 'package:flutter_mentions/flutter_mentions.dart';
import 'package:get/get.dart';
import 'package:image_picker/image_picker.dart';
import 'package:mime/mime.dart';
import 'package:open_file/open_file.dart';
import 'package:path_provider/path_provider.dart';
import 'package:permission_handler/permission_handler.dart';

class ChatRoomController extends GetxController {
  Client client;
  final List<types.Message> _messages = [];
  List<types.User> typingUsers = [];
  TimelineStream? _stream;
  RxBool isLoading = false.obs;
  int _page = 0;
  Conversation? _currentRoom;
  final bool _isDesktop = !(Platform.isAndroid || Platform.isIOS);
  RxBool isEmojiVisible = false.obs;
  RxBool isAttachmentVisible = false.obs;
  FocusNode focusNode = FocusNode();
  GlobalKey<FlutterMentionsState> mentionKey =
      GlobalKey<FlutterMentionsState>();
  bool isSendButtonVisible = false;
  bool isEmojiContainerVisible = false;
  final List<XFile> _imageFileList = [];
  List<Member> activeMembers = [];
  Map<String, String> messageTextMapMarkDown = {};
  Map<String, String> messageTextMapHtml = {};
  final Map<String, Future<FfiBufferUint8>> _userAvatars = {};
  final Map<String, String> _userNames = {};
  List<Map<String, dynamic>> mentionList = [];
  StreamSubscription<TimelineDiff>? _diffSubscription;
  StreamSubscription<RoomMessage>? _messageSubscription;
  int emojiMessageIndex = 0;
  String? emojiCurrentId;
  String? authorId;
  bool showReplyView = false;
  Widget? replyMessageWidget;
  types.Message? repliedToMessage;

  ChatRoomController({required this.client}) : super();

  @override
  void onInit() {
    super.onInit();

    focusNode.addListener(() {
      if (focusNode.hasFocus) {
        isEmojiVisible.value = false;
        isAttachmentVisible.value = false;
      }
    });

    _messageSubscription = client.incomingMessageRx()?.listen((event) async {
      // the latest message is dealt in convo receiver of ChatListController
      // here manage only its message history
      if (_currentRoom != null) {
        // filter only message of this room
        if (event.roomId() == _currentRoom!.getRoomId()) {
          // filter only message from other not me
          // it is processed in handleSendPressed
          types.Message m = await _prepareMessage(event);
          _insertMessage(_messages.length, m);
          RoomEventItem? eventItem = event.eventItem();
          if (eventItem != null) {
            if (eventItem.sender() != client.userId().toString()) {
              if (isLoading.isFalse) {
                update(['Chat']);
              }
              if (eventItem.msgtype() == 'm.image') {
                _fetchMessageContent(m.id);
              }
            }
          }
        }
      }
    });
  }

  @override
  void onClose() {
    focusNode.removeListener(() {});
    _diffSubscription?.cancel();
    _messageSubscription?.cancel();

    super.onClose();
  }

  //get the timeline of room
  Future<void> setCurrentRoom(Conversation? convoRoom) async {
    if (convoRoom == null) {
      _messages.clear();
      typingUsers.clear();
      activeMembers.clear();
      mentionList.clear();
      _diffSubscription?.cancel();
      _stream = null;
      _page = 0;
      _currentRoom = null;
    } else {
      _currentRoom = convoRoom;
      update(['room-profile']);
      isLoading.value = true;
      activeMembers = (await convoRoom.activeMembers()).toList();
      update(['active-members']);
      _fetchUserProfiles();
      if (_currentRoom == null) {
        // user may close chat screen before long loading completed
        isLoading.value = false;
        return;
      }
      _stream = await _currentRoom!.timelineStream();
      // event handler from paginate
      _diffSubscription = _stream?.diffRx().listen((event) async {
        switch (event.action()) {
          case 'Replace':
            debugPrint('chat room message replace');
            List<RoomMessage> values = event.values()!.toList();
            for (RoomMessage msg in values) {
              types.Message m = await _prepareMessage(msg);
              _insertMessage(0, m);
              if (m.metadata != null && m.metadata!.containsKey('repliedTo')) {
                if (m.metadata?['repliedTo']['type'] == 'm.image') {
                  _fetchOriginalContent(
                    m.metadata?['repliedTo']['eventId'],
                    m.id,
                  );
                }
              }
              RoomEventItem? eventItem = msg.eventItem();
              if (eventItem != null) {
                if (isLoading.isFalse) {
                  update(['Chat']);
                }
                if (eventItem.msgtype() == 'm.image') {
                  _fetchMessageContent(m.id);
                }
              }
            }
            break;
          case 'InsertAt':
            debugPrint('chat room message insert at');
            int index = event.index()!;
            RoomMessage value = event.value()!;
            types.Message m = await _prepareMessage(value);
            _insertMessage(_messages.length - index, m);
            if (m.metadata != null && m.metadata!.containsKey('repliedTo')) {
              if (m.metadata?['repliedTo']['type'] == 'm.image') {
                _fetchOriginalContent(
                  m.metadata?['repliedTo']['eventId'],
                  m.id,
                );
              }
            }
            RoomEventItem? eventItem = value.eventItem();
            if (eventItem != null) {
              if (isLoading.isFalse) {
                update(['Chat']);
              }
              if (eventItem.msgtype() == 'm.image') {
                _fetchMessageContent(m.id);
              }
            }
            break;
          case 'UpdateAt':
            debugPrint('chat room message update at');
            int index = event.index()!;
            RoomMessage value = event.value()!;
            types.Message m = await _prepareMessage(value);
            _updateMessage(_messages.length - index, m);
            if (m.metadata != null && m.metadata!.containsKey('repliedTo')) {
              if (m.metadata?['repliedTo']['type'] == 'm.image') {
                _fetchOriginalContent(
                  m.metadata?['repliedTo']['eventId'],
                  m.id,
                );
              }
            }
            RoomEventItem? eventItem = value.eventItem();
            if (eventItem != null) {
              if (isLoading.isFalse) {
                update(['Chat']);
              }
              if (eventItem.msgtype() == 'm.image') {
                _fetchMessageContent(m.id);
              }
            }
            break;
          case 'Push':
            debugPrint('chat room message push');
            RoomMessage value = event.value()!;
            types.Message m = await _prepareMessage(value);
            _insertMessage(0, m);
            if (m.metadata != null && m.metadata!.containsKey('repliedTo')) {
              if (m.metadata?['repliedTo']['type'] == 'm.image') {
                _fetchOriginalContent(
                  m.metadata?['repliedTo']['eventId'],
                  m.id,
                );
              }
            }
            RoomEventItem? eventItem = value.eventItem();
            if (eventItem != null) {
              if (isLoading.isFalse) {
                update(['Chat']);
              }
              if (eventItem.msgtype() == 'm.image') {
                _fetchMessageContent(m.id);
              }
            }
            break;
          case 'RemoveAt':
            int index = event.index()!;
            _messages.removeAt(_messages.length - index);
            if (isLoading.isFalse) {
              update(['Chat']);
            }
            break;
          case 'Move':
            int oldIndex = event.oldIndex()!;
            int newIndex = event.newIndex()!;
            int i = _messages.length - newIndex;
            if (oldIndex < newIndex) {
              i += 1;
            }
            types.Message m = _messages.removeAt(_messages.length - oldIndex);
            _messages.insert(i, m);
            if (m.metadata != null && m.metadata!.containsKey('repliedTo')) {
              if (m.metadata?['repliedTo']['type'] == 'm.image') {
                _fetchOriginalContent(
                  m.metadata?['repliedTo']['eventId'],
                  m.id,
                );
              }
            }
            if (isLoading.isFalse) {
              update(['Chat']);
            }
            break;
          case 'Pop':
            _messages.removeLast();
            if (isLoading.isFalse) {
              update(['Chat']);
            }
            break;
          case 'Clear':
            _messages.clear();
            if (isLoading.isFalse) {
              update(['Chat']);
            }
            break;
        }
      });
      if (_currentRoom == null) {
        // user may close chat screen before long loading completed
        isLoading.value = false;
        return;
      }
      bool hasMore = await _stream!.paginateBackwards(10);
      debugPrint('backward pagination has more: $hasMore');
      if (hasMore && _messages.length < 10) {
        await _stream!.paginateBackwards(10);
      }
      // load receipt status of room
      var receiptController = Get.find<ReceiptController>();
      var receipts = (await convoRoom.userReceipts()).toList();
      if (_currentRoom == null) {
        // user may close chat screen before long loading completed
        isLoading.value = false;
        return;
      }
      receiptController.loadRoom(convoRoom.getRoomId(), receipts);
      isLoading.value = false;
    }
  }

  String? currentRoomId() {
    return _currentRoom?.getRoomId();
  }

  Future<void> _fetchUserProfiles() async {
    Map<String, Future<FfiBufferUint8>> avatars = {};
    Map<String, String> names = {};
    List<String> ids = [];
    List<Map<String, dynamic>> mentionRecords = [];
    for (int i = 0; i < activeMembers.length; i++) {
      String userId = activeMembers[i].userId();
      ids.add('user-profile-$userId');
      UserProfile profile = await activeMembers[i].getProfile();
      Map<String, dynamic> record = {};
      if (profile.hasAvatar()) {
        avatars[userId] = profile.getAvatar();
        record['avatar'] = avatars[userId];
      }
      String? name = profile.getDisplayName();
      record['display'] = name;
      record['link'] = userId;
      if (name != null) {
        names[userId] = name;
      }
      mentionRecords.add(record);
      if (i % 3 == 0 || i == activeMembers.length - 1) {
        _userAvatars.addAll(avatars);
        _userNames.addAll(names);
        mentionList.addAll(mentionRecords);
        mentionRecords.clear();
        update(['chat-input']);
        update(ids);
        avatars.clear();
        names.clear();
        ids.clear();
      }
    }
  }

  Future<FfiBufferUint8>? getUserAvatar(String userId) {
    return _userAvatars.containsKey(userId) ? _userAvatars[userId] : null;
  }

  String? getUserName(String userId) {
    return _userNames.containsKey(userId) ? _userNames[userId] : null;
  }

  //preview message link
  void handlePreviewDataFetched(
    types.TextMessage message,
    types.PreviewData previewData,
  ) {
    final index = _messages.indexWhere((x) => x.id == message.id);
    final updatedMessage = (_messages[index] as types.TextMessage).copyWith(
      previewData: previewData,
    );

    WidgetsBinding.instance.addPostFrameCallback((Duration duration) {
      _messages[index] = updatedMessage;
      update(['Chat']);
    });
  }

  //push messages in conversation
  Future<void> handleSendPressed(
    String markdownMessage,
    String htmlMessage,
    int messageLength,
  ) async {
    // image or video is sent automatically
    // user will click "send" button explicitly for text only
    await _currentRoom!.typingNotice(false);
    await _currentRoom!.sendFormattedMessage(markdownMessage);
    repliedToMessage = null;
    replyMessageWidget = null;
  }

  Future<void> handleMultipleImageSelection(
    BuildContext context,
    String roomName,
  ) async {
    _imageFileList.clear();
    final result = await ImagePicker().pickMultiImage(
      imageQuality: 70,
      maxWidth: 1440,
    );
    if (result != null) {
      _imageFileList.addAll(result);
      Navigator.push(
        context,
        MaterialPageRoute(
          builder: (context) => ImageSelection(
            imageList: _imageFileList,
            roomName: roomName,
          ),
        ),
      );
    }
  }

  Future<void> sendImage(XFile? result) async {
    if (result != null) {
      final bytes = await result.readAsBytes();
      final image = await decodeImageFromList(bytes);
      final mimeType = lookupMimeType(result.path);
      await _currentRoom!.sendImageMessage(
        result.path,
        result.name,
        mimeType!,
        bytes.length,
        image.width,
        image.height,
      );
    }
  }

  //image selection
  Future<void> handleImageSelection(BuildContext context) async {
    final result = await ImagePicker().pickImage(
      imageQuality: 70,
      maxWidth: 1440,
      source: ImageSource.gallery,
    );

    if (result != null) {
      final bytes = await result.readAsBytes();
      final image = await decodeImageFromList(bytes);
      final mimeType = lookupMimeType(result.path);
      var eventId = await _currentRoom!.sendImageMessage(
        result.path,
        result.name,
        mimeType!,
        bytes.length,
        image.width,
        image.height,
      );

      // i am sending message
      final message = types.ImageMessage(
        author: types.User(id: client.userId().toString()),
        createdAt: DateTime.now().millisecondsSinceEpoch,
        height: image.height.toDouble(),
        id: eventId,
        name: result.name,
        repliedMessage: repliedToMessage,
        size: bytes.length,
        uri: result.path,
        width: image.width.toDouble(),
      );
      Navigator.pop(context);
      _messages.insert(0, message);
      update(['Chat']);
    }
  }

  //file selection
  Future<void> handleFileSelection(BuildContext context) async {
    final result = await FilePicker.platform.pickFiles(
      type: FileType.any,
    );
    if (result != null && result.files.single.path != null) {
      final mimeType = lookupMimeType(result.files.single.path!);
      await _currentRoom!.sendFileMessage(
        result.files.single.path!,
        result.files.single.name,
        mimeType!,
        result.files.single.size,
      );
    }
  }

  Future<void> handleMessageTap(
    BuildContext context,
    types.Message message,
  ) async {
    if (message is types.FileMessage) {
      String filePath = await _currentRoom!.filePath(message.id);
      if (filePath.isEmpty) {
        Directory? rootPath = await getTemporaryDirectory();
        String? dirPath = await FilesystemPicker.open(
          title: 'Save to folder',
          context: context,
          rootDirectory: rootPath,
          fsType: FilesystemType.folder,
          pickText: 'Save file to this folder',
          folderIconColor: Colors.teal,
          requestPermission: !_isDesktop
              ? () async => await Permission.storage.request().isGranted
              : null,
        );
        if (dirPath != null) {
          await _currentRoom!.saveFile(message.id, dirPath);
        }
      } else {
        final result = await OpenFile.open(filePath);
        if (result.message.isNotEmpty) {
          ScaffoldMessenger.of(context).showSnackBar(
            SnackBar(
              content: Text(result.message),
            ),
          );
        }
      }
    }
  }

  //Pagination Control
  Future<void> handleEndReached() async {
    bool hasMore = await _stream!.paginateBackwards(10);
    debugPrint('backward pagination has more: $hasMore');
    _page = _page + 1;
    update(['Chat']);
  }

  void _insertMessage(int index, types.Message m) {
    var receiptController = Get.find<ReceiptController>();
    if (m.type != types.MessageType.unsupported &&
        m.type != types.MessageType.custom) {
      List<String> seenByList = receiptController.getSeenByList(
        _currentRoom!.getRoomId(),
        m.createdAt!,
      );
      if (m.author.id == client.userId().toString()) {
        types.Status status = seenByList.length < activeMembers.length
            ? types.Status.delivered
            : types.Status.seen;
        _messages.insert(index, m.copyWith(showStatus: true, status: status));
        return;
      }
    }
    _messages.insert(index, m);
  }

  void _updateMessage(int index, types.Message m) {
    var receiptController = Get.find<ReceiptController>();
    if (m.type != types.MessageType.unsupported &&
        m.type != types.MessageType.custom) {
      List<String> seenByList = receiptController.getSeenByList(
        _currentRoom!.getRoomId(),
        m.createdAt!,
      );
      if (m.author.id == client.userId().toString()) {
        types.Status status = seenByList.length < activeMembers.length
            ? types.Status.delivered
            : types.Status.seen;
        _messages[index] = m.copyWith(showStatus: true, status: status);
        return;
      }
    }
    _messages[index] = m;
  }

  Future<types.Message> _prepareMessage(RoomMessage message) async {
    RoomEventItem? eventItem = message.eventItem();
    if (eventItem == null) {
      // should not return null, before we can keep track of index in diff receiver
      return types.UnsupportedMessage(
        author: types.User(id: client.userId().toString()),
        id: UniqueKey().toString(),
        metadata: const {
          'itemType': 'virtual',
        },
      );
    }

    String? msgtype = eventItem.msgtype();
    String sender = eventItem.sender();
    var author = types.User(id: sender, firstName: simplifyUserId(sender));
    int? createdAt = eventItem.originServerTs(); // in milliseconds
    String eventId = eventItem.eventId();

<<<<<<< HEAD
    String? inReplyTo = eventItem.inReplyTo();
    Map<String, String>? repliedTo;
    if (inReplyTo != null) {
      // reply is allowed for only EventItem not VirtualItem
      // user should be able to get original event as RoomMessage
      RoomMessage orgMessage = await _currentRoom!.getMessage(inReplyTo);
      RoomEventItem orgEventItem = orgMessage.eventItem()!;
      String? orgMsgType = orgEventItem.msgtype();
      if (orgMsgType == 'm.text') {
        repliedTo = {
          'eventId': inReplyTo,
          'sender': orgEventItem.sender(),
          'content': orgEventItem.textDesc()!.body(),
          'type': orgMsgType!,
        };
      } else if (orgMsgType == 'm.image') {
        repliedTo = {
          'eventId': inReplyTo,
          'sender': orgEventItem.sender(),
          'content': '',
          'type': orgMsgType!,
        };
      } else if (orgMsgType == 'm.file') {
        repliedTo = {
          'eventId': inReplyTo,
          'sender': orgEventItem.sender(),
          'content': orgEventItem.fileDesc()!.name(),
          'type': orgMsgType!,
        };
      }
=======
    Map<String, dynamic> reactions = {};
    for (var key in eventItem.reactionKeys()) {
      String k = key.toDartString();
      reactions[k] = eventItem.reactionDesc(k);
>>>>>>> c8ae5d5e
    }

    if (msgtype == 'm.audio') {
    } else if (msgtype == 'm.emote') {
    } else if (msgtype == 'm.file') {
      FileDesc? description = eventItem.fileDesc();
      Map<String, dynamic> metadata = {};

      if (description != null) {
<<<<<<< HEAD
        if (repliedTo != null) {
          metadata['repliedTo'] = repliedTo;
=======
        Map<String, dynamic> metadata = {};
        if (reactions.isNotEmpty) {
          metadata['reactions'] = reactions;
>>>>>>> c8ae5d5e
        }
        return types.FileMessage(
          author: author,
          createdAt: createdAt,
          id: eventId,
          metadata: metadata,
          name: description.name(),
          size: description.size() ?? 0,
          metadata: metadata,
          uri: '',
        );
      }
    } else if (msgtype == 'm.image') {
      ImageDesc? description = eventItem.imageDesc();
      Map<String, dynamic> metadata = {};
      if (description != null) {
<<<<<<< HEAD
        if (repliedTo != null) {
          metadata['repliedTo'] = repliedTo;
        }
=======
        Map<String, dynamic> metadata = {};
        if (reactions.isNotEmpty) {
          metadata['reactions'] = reactions;
        }
        // this is added to get local path of fetched image for previewing purposes (not yet implemented).
        final path = (await getApplicationDocumentsDirectory()).path;
>>>>>>> c8ae5d5e
        return types.ImageMessage(
          author: author,
          createdAt: createdAt,
          height: description.height()?.toDouble(),
          id: eventId,
          metadata: metadata,
          name: description.name(),
          size: description.size() ?? 0,
          metadata: metadata,
          uri: '',
          width: description.width()?.toDouble(),
        );
      }
    } else if (msgtype == 'm.location') {
    } else if (msgtype == 'm.notice') {
    } else if (msgtype == 'm.server_notice') {
    } else if (msgtype == 'm.text') {
      TextDesc? description = eventItem.textDesc();
      String? formattedBody = description!.formattedBody();
<<<<<<< HEAD
      debugPrint('reply formatted - $formattedBody');
      String body = description.body(); // always exists
      debugPrint('reply body - $body');
      Map<String, dynamic> reactions = {};
      for (var key in eventItem.reactionKeys()) {
        String k = key.toDartString();
        reactions[k] = eventItem.reactionDesc(k);
=======
      String body = description.body(); // always exists
      Map<String, dynamic> metadata = {
        'messageLength': body.length,
      };
      if (reactions.isNotEmpty) {
        metadata['reactions'] = reactions;
>>>>>>> c8ae5d5e
      }
      var metadata = {
        'messageLength': body.length,
        'reactions': reactions,
      };
      if (repliedTo != null) {
        metadata['repliedTo'] = repliedTo;
      }
      return types.TextMessage(
        author: author,
        createdAt: createdAt,
        id: eventId,
<<<<<<< HEAD
        text: formattedBody ?? body,
        metadata: metadata,
=======
        metadata: metadata,
        text: formattedBody ?? body,
>>>>>>> c8ae5d5e
      );
    } else if (msgtype == 'm.video') {
    } else if (msgtype == 'm.key.verification.request') {}

    // should not return null, before we can keep track of index in diff receiver
    return types.CustomMessage(
      author: author,
      createdAt: createdAt,
      id: eventId,
      metadata: {
        'itemType': 'event',
        'itemContentType': eventItem.itemContentType(),
      },
    );
  }

  List<types.Message> getMessages() {
    List<types.Message> msgs = _messages.where((x) {
      if (x.metadata?['itemType'] == 'virtual') {
        // UnsupportedMessage
        return false;
      }
      if (x.metadata?['itemType'] == 'event') {
        // CustomMessage
        if (x.metadata?['itemContentType'] == 'RedactedMessage') {
          return false; // it cannot be placed as independent entry on msg list
        }
        if (x.metadata?['itemContentType'] == 'FailedToParseMessageLike') {
          return false; // it cannot be placed as independent entry on msg list
        }
        if (x.metadata?['itemContentType'] == 'FailedToParseState') {
          return false; // it cannot be placed as independent entry on msg list
        }
      }
      return true;
    }).toList();
    return msgs;
  }

  void _fetchMessageContent(String eventId) {
    _currentRoom!.imageBinary(eventId).then((data) {
      int index = _messages.indexWhere((x) => x.id == eventId);
      if (index != -1) {
        final metadata = _messages[index].metadata ?? {};
        metadata['base64'] = base64Encode(data.asTypedList());
        _messages[index] = _messages[index].copyWith(metadata: metadata);
        if (isLoading.isFalse) {
          update(['Chat']);
        }
      }
    });
  }

  // fetch original content media for reply msg .i.e. image,file etc.
  void _fetchOriginalContent(String originalId, String replyId) {
    _currentRoom!.imageBinary(originalId).then((data) {
      int index = _messages.indexWhere((x) => x.id == replyId);
      if (index != -1) {
        final metadata = _messages[index].metadata ?? {};
        metadata['repliedTo']['content'] = base64Encode(data.asTypedList());
        _messages[index] = _messages[index].copyWith(metadata: metadata);
        if (isLoading.isFalse) {
          update(['Chat']);
        }
      }
    });
  }

  /// Update button state based on text editor.
  void sendButtonUpdate() {
    isSendButtonVisible =
        mentionKey.currentState!.controller!.text.trim().isNotEmpty;
    update(['chat-input']);
  }

  /// Disable button as soon as send button is pressed.
  void sendButtonDisable() {
    isSendButtonVisible = !isSendButtonVisible;
    update(['chat-input']);
  }

  Future<bool> typingNotice(bool typing) async {
    if (_currentRoom == null) {
      return Future.value(false);
    }
    return await _currentRoom!.typingNotice(typing);
  }

  void updateEmojiState(types.Message message) {
    emojiMessageIndex = _messages.indexWhere((x) => x.id == message.id);
    emojiCurrentId = _messages[emojiMessageIndex].id;
    if (emojiCurrentId == message.id) {
      isEmojiContainerVisible = !isEmojiContainerVisible;
    }

    if (isEmojiContainerVisible) {
      authorId = message.author.id;
    }
    update(['emoji-reaction']);
  }

  bool isAuthor() {
    return client.userId().toString() == authorId;
  }

  void toggleEmojiContainer() {
    isEmojiContainerVisible = !isEmojiContainerVisible;
    update(['emoji-reaction']);
  }
}<|MERGE_RESOLUTION|>--- conflicted
+++ resolved
@@ -570,7 +570,6 @@
     int? createdAt = eventItem.originServerTs(); // in milliseconds
     String eventId = eventItem.eventId();
 
-<<<<<<< HEAD
     String? inReplyTo = eventItem.inReplyTo();
     Map<String, String>? repliedTo;
     if (inReplyTo != null) {
@@ -601,29 +600,25 @@
           'type': orgMsgType!,
         };
       }
-=======
+    }
+
     Map<String, dynamic> reactions = {};
     for (var key in eventItem.reactionKeys()) {
       String k = key.toDartString();
       reactions[k] = eventItem.reactionDesc(k);
->>>>>>> c8ae5d5e
     }
 
     if (msgtype == 'm.audio') {
     } else if (msgtype == 'm.emote') {
     } else if (msgtype == 'm.file') {
       FileDesc? description = eventItem.fileDesc();
-      Map<String, dynamic> metadata = {};
-
       if (description != null) {
-<<<<<<< HEAD
+        Map<String, dynamic> metadata = {};
         if (repliedTo != null) {
           metadata['repliedTo'] = repliedTo;
-=======
-        Map<String, dynamic> metadata = {};
+        }
         if (reactions.isNotEmpty) {
           metadata['reactions'] = reactions;
->>>>>>> c8ae5d5e
         }
         return types.FileMessage(
           author: author,
@@ -632,26 +627,19 @@
           metadata: metadata,
           name: description.name(),
           size: description.size() ?? 0,
-          metadata: metadata,
           uri: '',
         );
       }
     } else if (msgtype == 'm.image') {
       ImageDesc? description = eventItem.imageDesc();
-      Map<String, dynamic> metadata = {};
       if (description != null) {
-<<<<<<< HEAD
+        Map<String, dynamic> metadata = {};
         if (repliedTo != null) {
           metadata['repliedTo'] = repliedTo;
         }
-=======
-        Map<String, dynamic> metadata = {};
         if (reactions.isNotEmpty) {
           metadata['reactions'] = reactions;
         }
-        // this is added to get local path of fetched image for previewing purposes (not yet implemented).
-        final path = (await getApplicationDocumentsDirectory()).path;
->>>>>>> c8ae5d5e
         return types.ImageMessage(
           author: author,
           createdAt: createdAt,
@@ -660,7 +648,6 @@
           metadata: metadata,
           name: description.name(),
           size: description.size() ?? 0,
-          metadata: metadata,
           uri: '',
           width: description.width()?.toDouble(),
         );
@@ -670,43 +657,26 @@
     } else if (msgtype == 'm.server_notice') {
     } else if (msgtype == 'm.text') {
       TextDesc? description = eventItem.textDesc();
-      String? formattedBody = description!.formattedBody();
-<<<<<<< HEAD
-      debugPrint('reply formatted - $formattedBody');
-      String body = description.body(); // always exists
-      debugPrint('reply body - $body');
-      Map<String, dynamic> reactions = {};
-      for (var key in eventItem.reactionKeys()) {
-        String k = key.toDartString();
-        reactions[k] = eventItem.reactionDesc(k);
-=======
-      String body = description.body(); // always exists
-      Map<String, dynamic> metadata = {
-        'messageLength': body.length,
-      };
-      if (reactions.isNotEmpty) {
-        metadata['reactions'] = reactions;
->>>>>>> c8ae5d5e
-      }
-      var metadata = {
-        'messageLength': body.length,
-        'reactions': reactions,
-      };
-      if (repliedTo != null) {
-        metadata['repliedTo'] = repliedTo;
-      }
-      return types.TextMessage(
-        author: author,
-        createdAt: createdAt,
-        id: eventId,
-<<<<<<< HEAD
-        text: formattedBody ?? body,
-        metadata: metadata,
-=======
-        metadata: metadata,
-        text: formattedBody ?? body,
->>>>>>> c8ae5d5e
-      );
+      if (description != null) {
+        String? formattedBody = description.formattedBody();
+        String body = description.body(); // always exists
+        Map<String, dynamic> metadata = {
+          'messageLength': body.length,
+        };
+        if (repliedTo != null) {
+          metadata['repliedTo'] = repliedTo;
+        }
+        if (reactions.isNotEmpty) {
+          metadata['reactions'] = reactions;
+        }
+        return types.TextMessage(
+          author: author,
+          createdAt: createdAt,
+          id: eventId,
+          metadata: metadata,
+          text: formattedBody ?? body,
+        );
+      }
     } else if (msgtype == 'm.video') {
     } else if (msgtype == 'm.key.verification.request') {}
 
