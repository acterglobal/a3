--- conflicted
+++ resolved
@@ -151,11 +151,7 @@
           case 'InsertAt':
             debugPrint('chat room message insert at');
             int index = event.index()!;
-<<<<<<< HEAD
             RoomMessage value = event.value()!;
-=======
-            RoomMessage? value = event.value();
->>>>>>> 90f3ce95
             types.Message m = await _prepareMessage(value);
             _insertMessage(messages.length - index, m);
             if (isLoading.isFalse) {
@@ -168,11 +164,7 @@
           case 'UpdateAt':
             debugPrint('chat room message update at');
             int index = event.index()!;
-<<<<<<< HEAD
             RoomMessage value = event.value()!;
-=======
-            RoomMessage? value = event.value();
->>>>>>> 90f3ce95
             types.Message m = await _prepareMessage(value);
             _updateMessage(messages.length - index, m);
             if (isLoading.isFalse) {
@@ -183,12 +175,8 @@
             }
             break;
           case 'Push':
-<<<<<<< HEAD
+            debugPrint('chat room message push');
             RoomMessage value = event.value()!;
-=======
-            debugPrint('chat room message push');
-            RoomMessage? value = event.value();
->>>>>>> 90f3ce95
             types.Message m = await _prepareMessage(value);
             _insertMessage(0, m);
             if (isLoading.isFalse) {
@@ -491,24 +479,8 @@
     }
   }
 
-<<<<<<< HEAD
   Future<types.Message> _prepareMessage(RoomMessage message) async {
     String? msgtype = message.msgtype();
-=======
-  Future<types.Message> _prepareMessage(RoomMessage? message) async {
-    // message decryption may be failed
-    if (message == null) {
-      // should not return null, before we can keep track of index in diff receiver
-      String userId = client.userId().toString();
-      return types.CustomMessage(
-        author: types.User(id: userId, firstName: simplifyUserId(userId)),
-        createdAt: DateTime.now().millisecondsSinceEpoch,
-        id: _uuid.v4(),
-      );
-    }
-
-    String msgtype = message.msgtype();
->>>>>>> 90f3ce95
     String sender = message.sender();
     var author = types.User(id: sender, firstName: simplifyUserId(sender));
     int? createdAt = message.originServerTs(); // in milliseconds
@@ -548,28 +520,21 @@
     } else if (msgtype == 'm.notice') {
     } else if (msgtype == 'm.server_notice') {
     } else if (msgtype == 'm.text') {
-<<<<<<< HEAD
       TextDesc? description = message.textDesc();
       String body = description!.body();
-=======
       Map<String, dynamic> reactions = {};
       for (var key in message.reactionKeys()) {
         String k = key.toDartString();
-        reactions[k] = message.reactionDescription(k);
-      }
->>>>>>> 90f3ce95
+        reactions[k] = message.reactionDesc(k);
+      }
       return types.TextMessage(
         author: author,
         createdAt: createdAt,
         id: eventId,
         text: description.formattedBody() ?? body,
         metadata: {
-<<<<<<< HEAD
           'messageLength': body.length,
-=======
-          'messageLength': message.body().length,
           'reactions': reactions,
->>>>>>> 90f3ce95
         },
       );
     } else if (msgtype == 'm.video') {
