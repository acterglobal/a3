import 'dart:async';
import 'dart:io';
import 'dart:convert';

import 'package:effektio/controllers/receipt_controller.dart';
import 'package:effektio/screens/HomeScreens/chat/ImageSelectionScreen.dart';
import 'package:effektio/widgets/AppCommon.dart';
import 'package:effektio_flutter_sdk/effektio_flutter_sdk_ffi.dart'
    show
        Client,
        Conversation,
        FfiBufferUint8,
        FileDescription,
        ImageDescription,
        Member,
        RoomMessage,
        TimelineDiff,
        TimelineStream,
        UserProfile;
import 'package:file_picker/file_picker.dart';
import 'package:filesystem_picker/filesystem_picker.dart';
import 'package:flutter/material.dart';
import 'package:flutter_chat_types/flutter_chat_types.dart' as types;
import 'package:flutter_mentions/flutter_mentions.dart';
import 'package:get/get.dart';
import 'package:image_picker/image_picker.dart';
import 'package:mime/mime.dart';
import 'package:open_file/open_file.dart';
import 'package:path_provider/path_provider.dart';
import 'package:permission_handler/permission_handler.dart';
import 'package:uuid/uuid.dart';

class ChatRoomController extends GetxController {
  Client client;
  List<types.Message> messages = [];
  List<types.User> typingUsers = [];
  TimelineStream? _stream;
  RxBool isLoading = false.obs;
  int _page = 0;
  Conversation? _currentRoom;
  final bool _isDesktop = !(Platform.isAndroid || Platform.isIOS);
  RxBool isEmojiVisible = false.obs;
  RxBool isAttachmentVisible = false.obs;
  FocusNode focusNode = FocusNode();
  GlobalKey<FlutterMentionsState> mentionKey =
      GlobalKey<FlutterMentionsState>();
  bool isSendButtonVisible = false;
  bool isEmojiContainerVisible = false;
  final List<XFile> _imageFileList = [];
  List<Member> activeMembers = [];
  Map<String, String> messageTextMapMarkDown = {};
  Map<String, String> messageTextMapHtml = {};
  final Map<String, Future<FfiBufferUint8>> _userAvatars = {};
  final Map<String, String> _userNames = {};
  List<Map<String, dynamic>> mentionList = [];
  StreamSubscription<TimelineDiff>? _diffSubscription;
  StreamSubscription<RoomMessage>? _messageSubscription;
  int emojiMessageIndex = 0;
  String? emojiCurrentId;
<<<<<<< HEAD
  final Uuid _uuid = const Uuid();
=======
  String? authorId;
  bool showReplyView = false;
>>>>>>> f8a8e231

  ChatRoomController({required this.client}) : super();

  @override
  void onInit() {
    super.onInit();

    focusNode.addListener(() {
      if (focusNode.hasFocus) {
        isEmojiVisible.value = false;
        isAttachmentVisible.value = false;
      }
    });

    _messageSubscription = client.incomingMessageRx()?.listen((event) async {
      // the latest message is dealt in convo receiver of ChatListController
      // here manage only its message history
      if (_currentRoom != null) {
        // filter only message of this room
        if (event.roomId() == _currentRoom!.getRoomId()) {
          // filter only message from other not me
          // it is processed in handleSendPressed
          if (event.sender() != client.userId().toString()) {
            types.Message m = await _prepareMessage(event);
            _insertMessage(messages.length, m);
            if (isLoading.isFalse) {
              update(['Chat']);
            }
            if (event.msgtype() == 'm.image') {
              _fetchMessageContent(m.id);
            }
          }
        }
      }
    });
  }

  @override
  void onClose() {
    focusNode.removeListener(() {});
    _diffSubscription?.cancel();
    _messageSubscription?.cancel();

    super.onClose();
  }

  //get the timeline of room
  Future<void> setCurrentRoom(Conversation? convoRoom) async {
    if (convoRoom == null) {
      messages.clear();
      typingUsers.clear();
      activeMembers.clear();
      mentionList.clear();
      _diffSubscription?.cancel();
      _stream = null;
      _page = 0;
      _currentRoom = null;
    } else {
      _currentRoom = convoRoom;
      update(['room-profile']);
      isLoading.value = true;
      activeMembers = (await convoRoom.activeMembers()).toList();
      update(['active-members']);
      _fetchUserProfiles();
      if (_currentRoom == null) {
        // user may close chat screen before long loading completed
        isLoading.value = false;
        return;
      }
      _stream = await _currentRoom!.timelineStream();
      // event handler from paginate
      _diffSubscription = _stream?.diffRx().listen((event) async {
        switch (event.action()) {
          case 'Replace':
            debugPrint('chat room message replace');
            List<RoomMessage> values = event.values()!.toList();
            for (RoomMessage msg in values) {
              types.Message m = await _prepareMessage(msg);
              _insertMessage(0, m);
              if (isLoading.isFalse) {
                update(['Chat']);
              }
              if (msg.msgtype() == 'm.image') {
                _fetchMessageContent(m.id);
              }
            }
            break;
          case 'InsertAt':
            debugPrint('chat room message insert at');
            int index = event.index()!;
            RoomMessage? value = event.value();
            types.Message m = await _prepareMessage(value);
            _insertMessage(messages.length - index, m);
            if (isLoading.isFalse) {
              update(['Chat']);
            }
            if (value?.msgtype() == 'm.image') {
              _fetchMessageContent(m.id);
            }
            break;
          case 'UpdateAt':
            debugPrint('chat room message update at');
            int index = event.index()!;
            RoomMessage? value = event.value();
            types.Message m = await _prepareMessage(value);
            _updateMessage(messages.length - index, m);
            if (isLoading.isFalse) {
              update(['Chat']);
            }
            if (value?.msgtype() == 'm.image') {
              _fetchMessageContent(m.id);
            }
            break;
          case 'Push':
            debugPrint('chat room message push');
            RoomMessage? value = event.value();
            types.Message m = await _prepareMessage(value);
            _insertMessage(0, m);
            if (isLoading.isFalse) {
              update(['Chat']);
            }
            if (value?.msgtype() == 'm.image') {
              _fetchMessageContent(m.id);
            }
            break;
          case 'RemoveAt':
            int index = event.index()!;
            messages.removeAt(messages.length - index);
            if (isLoading.isFalse) {
              update(['Chat']);
            }
            break;
          case 'Move':
            int oldIndex = event.oldIndex()!;
            int newIndex = event.newIndex()!;
            types.Message m = messages.removeAt(messages.length - oldIndex);
            messages.insert(messages.length - newIndex, m);
            if (isLoading.isFalse) {
              update(['Chat']);
            }
            break;
          case 'Pop':
            messages.removeLast();
            if (isLoading.isFalse) {
              update(['Chat']);
            }
            break;
          case 'Clear':
            messages.clear();
            if (isLoading.isFalse) {
              update(['Chat']);
            }
            break;
        }
      });
      if (_currentRoom == null) {
        // user may close chat screen before long loading completed
        isLoading.value = false;
        return;
      }
      bool hasMore = await _stream!.paginateBackwards(10);
      debugPrint('backward pagination has more: $hasMore');
      // load receipt status of room
      var receiptController = Get.find<ReceiptController>();
      var receipts = (await convoRoom.userReceipts()).toList();
      if (_currentRoom == null) {
        // user may close chat screen before long loading completed
        isLoading.value = false;
        return;
      }
      receiptController.loadRoom(convoRoom.getRoomId(), receipts);
      isLoading.value = false;
    }
  }

  String? currentRoomId() {
    return _currentRoom?.getRoomId();
  }

  Future<void> _fetchUserProfiles() async {
    Map<String, Future<FfiBufferUint8>> avatars = {};
    Map<String, String> names = {};
    List<String> ids = [];
    List<Map<String, dynamic>> mentionRecords = [];
    for (int i = 0; i < activeMembers.length; i++) {
      String userId = activeMembers[i].userId();
      ids.add('user-profile-$userId');
      UserProfile profile = await activeMembers[i].getProfile();
      Map<String, dynamic> record = {};
      if (profile.hasAvatar()) {
        avatars[userId] = profile.getAvatar();
        record['avatar'] = avatars[userId];
      }
      String? name = profile.getDisplayName();
      record['display'] = name;
      record['link'] = userId;
      if (name != null) {
        names[userId] = name;
      }
      mentionRecords.add(record);
      if (i % 3 == 0 || i == activeMembers.length - 1) {
        _userAvatars.addAll(avatars);
        _userNames.addAll(names);
        mentionList.addAll(mentionRecords);
        mentionRecords.clear();
        update(['chat-input']);
        update(ids);
        avatars.clear();
        names.clear();
        ids.clear();
      }
    }
  }

  Future<FfiBufferUint8>? getUserAvatar(String userId) {
    return _userAvatars.containsKey(userId) ? _userAvatars[userId] : null;
  }

  String? getUserName(String userId) {
    return _userNames.containsKey(userId) ? _userNames[userId] : null;
  }

  //preview message link
  void handlePreviewDataFetched(
    types.TextMessage message,
    types.PreviewData previewData,
  ) {
    final index = messages.indexWhere((x) => x.id == message.id);
    final updatedMessage = (messages[index] as types.TextMessage).copyWith(
      previewData: previewData,
    );

    WidgetsBinding.instance.addPostFrameCallback((Duration duration) {
      messages[index] = updatedMessage;
      update(['Chat']);
    });
  }

  //push messages in conversation
  Future<void> handleSendPressed(
    String markdownMessage,
    String htmlMessage,
    int messageLength,
  ) async {
    // image or video is sent automatically
    // user will click "send" button explicitly for text only
    await _currentRoom!.typingNotice(false);
    await _currentRoom!.sendFormattedMessage(markdownMessage);
  }

  Future<void> handleMultipleImageSelection(
    BuildContext context,
    String roomName,
  ) async {
    _imageFileList.clear();
    final result = await ImagePicker().pickMultiImage(
      imageQuality: 70,
      maxWidth: 1440,
    );
    if (result != null) {
      _imageFileList.addAll(result);
      Navigator.push(
        context,
        MaterialPageRoute(
          builder: (context) => ImageSelection(
            imageList: _imageFileList,
            roomName: roomName,
          ),
        ),
      );
    }
  }

  Future<void> sendImage(XFile? result) async {
    if (result != null) {
      final bytes = await result.readAsBytes();
      final image = await decodeImageFromList(bytes);
      final mimeType = lookupMimeType(result.path);
      await _currentRoom!.sendImageMessage(
        result.path,
        result.name,
        mimeType!,
        bytes.length,
        image.width,
        image.height,
      );
    }
  }

  //image selection
  Future<void> handleImageSelection(BuildContext context) async {
    final result = await ImagePicker().pickImage(
      imageQuality: 70,
      maxWidth: 1440,
      source: ImageSource.gallery,
    );

    if (result != null) {
      final bytes = await result.readAsBytes();
      final image = await decodeImageFromList(bytes);
      final mimeType = lookupMimeType(result.path);
      var eventId = await _currentRoom!.sendImageMessage(
        result.path,
        result.name,
        mimeType!,
        bytes.length,
        image.width,
        image.height,
      );

      // i am sending message
      final message = types.ImageMessage(
        author: types.User(id: client.userId().toString()),
        createdAt: DateTime.now().millisecondsSinceEpoch,
        height: image.height.toDouble(),
        id: eventId,
        name: result.name,
        size: bytes.length,
        uri: result.path,
        width: image.width.toDouble(),
      );
      Navigator.pop(context);
      messages.insert(0, message);
      update(['Chat']);
    }
  }

  //file selection
  Future<void> handleFileSelection(BuildContext context) async {
    final result = await FilePicker.platform.pickFiles(
      type: FileType.any,
    );
    if (result != null && result.files.single.path != null) {
      final mimeType = lookupMimeType(result.files.single.path!);
      await _currentRoom!.sendFileMessage(
        result.files.single.path!,
        result.files.single.name,
        mimeType!,
        result.files.single.size,
      );
    }
  }

  Future<void> handleMessageTap(
    BuildContext context,
    types.Message message,
  ) async {
    if (message is types.FileMessage) {
      String filePath = await _currentRoom!.filePath(message.id);
      if (filePath.isEmpty) {
        Directory? rootPath = await getTemporaryDirectory();
        String? dirPath = await FilesystemPicker.open(
          title: 'Save to folder',
          context: context,
          rootDirectory: rootPath,
          fsType: FilesystemType.folder,
          pickText: 'Save file to this folder',
          folderIconColor: Colors.teal,
          requestPermission: !_isDesktop
              ? () async => await Permission.storage.request().isGranted
              : null,
        );
        if (dirPath != null) {
          await _currentRoom!.saveFile(message.id, dirPath);
        }
      } else {
        final result = await OpenFile.open(filePath);
        if (result.message.isNotEmpty) {
          ScaffoldMessenger.of(context).showSnackBar(
            SnackBar(
              content: Text(result.message),
            ),
          );
        }
      }
    }
  }

  //Pagination Control
  Future<void> handleEndReached() async {
    bool hasMore = await _stream!.paginateBackwards(10);
    debugPrint('backward pagination has more: $hasMore');
    _page = _page + 1;
    update(['Chat']);
  }

  void _insertMessage(int index, types.Message m) {
    var receiptController = Get.find<ReceiptController>();
    List<String> seenByList = receiptController.getSeenByList(
      _currentRoom!.getRoomId(),
      m.createdAt!,
    );
    if (m.author.id == client.userId().toString()) {
      types.Status status = seenByList.length < activeMembers.length
          ? types.Status.delivered
          : types.Status.seen;
      messages.insert(index, m.copyWith(showStatus: true, status: status));
    } else {
      messages.insert(index, m);
    }
  }

  void _updateMessage(int index, types.Message m) {
    var receiptController = Get.find<ReceiptController>();
    List<String> seenByList = receiptController.getSeenByList(
      _currentRoom!.getRoomId(),
      m.createdAt!,
    );
    if (m.author.id == client.userId().toString()) {
      types.Status status = seenByList.length < activeMembers.length
          ? types.Status.delivered
          : types.Status.seen;
      messages[index] = m.copyWith(showStatus: true, status: status);
    } else {
      messages[index] = m;
    }
  }

  Future<types.Message> _prepareMessage(RoomMessage? message) async {
    // message decryption may be failed
    if (message == null) {
      // should not return null, before we can keep track of index in diff receiver
      String userId = client.userId().toString();
      return types.CustomMessage(
        author: types.User(id: userId, firstName: simplifyUserId(userId)),
        createdAt: DateTime.now().millisecondsSinceEpoch,
        id: _uuid.v4(),
      );
    }

    String msgtype = message.msgtype();
    String sender = message.sender();
    var author = types.User(id: sender, firstName: simplifyUserId(sender));
    int? createdAt = message.originServerTs(); // in milliseconds
    String eventId = message.eventId();

    if (msgtype == 'm.audio') {
    } else if (msgtype == 'm.emote') {
    } else if (msgtype == 'm.file') {
      FileDescription? description = message.fileDescription();
      if (description != null) {
        return types.FileMessage(
          author: author,
          createdAt: createdAt,
          id: eventId,
          name: description.name(),
          size: description.size() ?? 0,
          uri: '',
        );
      }
    } else if (msgtype == 'm.image') {
      ImageDescription? description = message.imageDescription();
      if (description != null) {
        /// this is added to get local path of fetched image for previewing purposes (not yet implemented).
        final path = (await getApplicationDocumentsDirectory()).path;
        return types.ImageMessage(
          author: author,
          createdAt: createdAt,
          height: description.height()?.toDouble(),
          id: eventId,
          name: description.name(),
          size: description.size() ?? 0,
          uri: path + description.name(),
          width: description.width()?.toDouble(),
        );
      }
    } else if (msgtype == 'm.location') {
    } else if (msgtype == 'm.notice') {
    } else if (msgtype == 'm.server_notice') {
    } else if (msgtype == 'm.text') {
      Map<String, dynamic> reactions = {};
      for (var key in message.reactionKeys()) {
        String k = key.toDartString();
        reactions[k] = message.reactionDescription(k);
      }
      return types.TextMessage(
        author: author,
        createdAt: createdAt,
        id: eventId,
        text: message.formattedBody() ?? message.body(),
        metadata: {
          'messageLength': message.body().length,
          'reactions': reactions,
        },
      );
    } else if (msgtype == 'm.video') {
    } else if (msgtype == 'm.key.verification.request') {}

    // should not return null, before we can keep track of index in diff receiver
    return types.CustomMessage(
      author: author,
      createdAt: createdAt,
      id: eventId,
    );
  }

  void _fetchMessageContent(String eventId) {
    _currentRoom!.imageBinary(eventId).then((data) {
      int index = messages.indexWhere((x) => x.id == eventId);
      if (index != -1) {
        final base64String = base64Encode(data.asTypedList());
        messages[index] = messages[index].copyWith(
          metadata: {
            'base64': base64String,
          },
        );
        if (isLoading.isFalse) {
          update(['Chat']);
        }
      }
    });
  }

  /// Update button state based on text editor.
  void sendButtonUpdate() {
    isSendButtonVisible =
        mentionKey.currentState!.controller!.text.trim().isNotEmpty;
    update(['chat-input']);
  }

  /// Disable button as soon as send button is pressed.
  void sendButtonDisable() {
    isSendButtonVisible = !isSendButtonVisible;
    update(['chat-input']);
  }

  Future<bool> typingNotice(bool typing) async {
    if (_currentRoom == null) {
      return Future.value(false);
    }
    return await _currentRoom!.typingNotice(typing);
  }

  void updateEmojiState(types.Message message) {
    emojiMessageIndex = messages.indexWhere((x) => x.id == message.id);
    emojiCurrentId = messages[emojiMessageIndex].id;
    if (emojiCurrentId == message.id) {
      isEmojiContainerVisible = !isEmojiContainerVisible;
    }

    if (isEmojiContainerVisible) {
      authorId = message.author.id;
    }
    update(['emoji-reaction']);
  }

  bool isAuthor() {
    return client.userId().toString() == authorId;
  }

  void toggleEmojiContainer() {
    isEmojiContainerVisible = !isEmojiContainerVisible;
    update(['emoji-reaction']);
  }
}<|MERGE_RESOLUTION|>--- conflicted
+++ resolved
@@ -57,12 +57,9 @@
   StreamSubscription<RoomMessage>? _messageSubscription;
   int emojiMessageIndex = 0;
   String? emojiCurrentId;
-<<<<<<< HEAD
   final Uuid _uuid = const Uuid();
-=======
   String? authorId;
   bool showReplyView = false;
->>>>>>> f8a8e231
 
   ChatRoomController({required this.client}) : super();
 
