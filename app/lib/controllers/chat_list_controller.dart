--- conflicted
+++ resolved
@@ -142,7 +142,7 @@
     update(['chatlist']);
   }
 
-<<<<<<< HEAD
+
   Future<void> setRoomProfile(Conversation room, JoinedRoom item) async {
     await room.getProfile().then((value) {
       if (value.hasAvatar()) {
@@ -150,7 +150,7 @@
       }
       item.displayName = value.getDisplayName();
     });
-=======
+
   void searchedData(String data, List<JoinedRoom> listOfRooms) {
     searchData.clear();
     var name = '';
@@ -174,6 +174,5 @@
   void toggleSearchView() {
     showSearch = !showSearch;
     update(['chatlist']);
->>>>>>> d5b3735e
   }
 }