import 'dart:async';

import 'package:effektio/controllers/chat_room_controller.dart';
import 'package:effektio/widgets/AppCommon.dart';
import 'package:effektio_flutter_sdk/effektio_flutter_sdk_ffi.dart'
<<<<<<< HEAD
    show Client, Conversation, FfiListConversation, RoomMessage, TypingEvent;
import 'package:flutter_chat_types/flutter_chat_types.dart' as types;
=======
    show
        Client,
        Conversation,
        FfiListConversation,
        FfiListInvitation,
        Invitation,
        RoomMessage,
        TypingEvent;
import 'package:flutter/foundation.dart';
>>>>>>> 6bf720e7
import 'package:get/get.dart';

//Helper class.
class JoinedRoom {
  Conversation conversation;
  LatestMessage? latestMessage;
  List<types.User> typingUsers = [];

  JoinedRoom({
    required this.conversation,
    this.latestMessage,
  });
}

//Helper class.
class LatestMessage {
  String sender;
  String body;
  int originServerTs;

  LatestMessage({
    required this.sender,
    required this.body,
    required this.originServerTs,
  });
}

class ChatListController extends GetxController {
  Client client;
  List<JoinedRoom> joinedRooms = [];
  List<Invitation> invitations = [];
  bool initialLoaded = false;
  StreamSubscription<FfiListConversation>? _convosSubscription;
  StreamSubscription<FfiListInvitation>? _invitesSubscription;
  StreamSubscription<TypingEvent>? _typingSubscription;

  ChatListController({required this.client}) : super();

  @override
  void onInit() {
    super.onInit();
    if (!client.isGuest()) {
      _convosSubscription = client.conversationsRx().listen((event) {
<<<<<<< HEAD
        // process the latest message here
        _updateList(event.toList());
      });
      _typingSubscription = client.typingEventRx()?.listen((event) {
        String roomId = event.roomId();
        int idx = roomItems.indexWhere((x) {
          return x.conversation.getRoomId() == roomId;
        });
        if (idx == -1) {
          return;
        }
        List<types.User> typingUsers = [];
=======
        _updateList(event.toList());
      });
      _invitesSubscription = client.invitationsRx().listen((event) {
        invitations = event.toList();
        update(['invited_list']);
      });
      _typingSubscription = client.typingEventRx()?.listen((event) {
        String roomId = event.roomId();
        List<String> userIds = [];
>>>>>>> 6bf720e7
        for (var userId in event.userIds()) {
          String uid = userId.toDartString();
          if (uid == client.userId().toString()) {
            // filter out my typing
            continue;
          }
          var user = types.User(
            id: uid,
            firstName: getNameFromId(uid),
          );
          typingUsers.add(user);
        }
        // will not ignore empty list
        // because empty list means that peer stopped typing
        var roomController = Get.find<ChatRoomController>();
        String? currentRoomId = roomController.currentRoomId();
        if (currentRoomId == null) {
          // we are in chat list page
          roomItems[idx].typingUsers = typingUsers;
          update([roomId]);
        } else if (roomId == currentRoomId) {
          // we are in chat room page
          roomController.typingUsers = typingUsers;
          roomController.update(['typing indicator']);
        }
<<<<<<< HEAD
=======
        debugPrint('typing event ' + roomId + ': ' + userIds.join(', '));
>>>>>>> 6bf720e7
      });
    }
  }

  @override
  void onClose() {
    _convosSubscription?.cancel();
    _invitesSubscription?.cancel();
    _typingSubscription?.cancel();
    super.onClose();
  }

  void _updateList(List<Conversation> convos) {
    if (!initialLoaded) {
      initialLoaded = true;
    }
<<<<<<< HEAD
    List<RoomItem> newItems = [];
    for (Conversation convo in convos) {
      RoomItem newItem = RoomItem(conversation: convo);
      String roomId = convo.getRoomId();
      int idx = roomItems.indexWhere((x) {
=======
    List<JoinedRoom> newItems = [];
    for (Conversation convo in convos) {
      String roomId = convo.getRoomId();
      int oldIndex = joinedRooms.indexWhere((x) {
>>>>>>> 6bf720e7
        return x.conversation.getRoomId() == roomId;
      });
      RoomMessage? msg = convo.latestMessage();
      if (msg == null) {
        // prevent latest message from deleting
<<<<<<< HEAD
        if (idx != -1) {
          newItem.latestMessage = roomItems[idx].latestMessage;
        }
      } else {
        newItem.latestMessage = LatestMessage(
=======
        if (oldIndex == -1) {
          JoinedRoom newItem = JoinedRoom(conversation: convo);
          newItems.add(newItem);
        } else {
          JoinedRoom newItem = JoinedRoom(
            conversation: convo,
            latestMessage: joinedRooms[oldIndex].latestMessage,
          );
          newItems.add(newItem);
        }
        continue;
      }
      JoinedRoom newItem = JoinedRoom(
        conversation: convo,
        latestMessage: LatestMessage(
>>>>>>> 6bf720e7
          sender: msg.sender(),
          body: msg.body(),
          originServerTs: msg.originServerTs(),
        );
      }
      if (idx != -1) {
        newItem.typingUsers = roomItems[idx].typingUsers;
      }
      newItems.add(newItem);
    }
    joinedRooms = newItems;
    update(['chatlist']);
  }

  void moveItem(int from, int to) {
    JoinedRoom item = joinedRooms.removeAt(from);
    joinedRooms.insert(to, item);
    update(['chatlist']);
  }

  Future<void> acceptInvitation(String roomId) async {
    await client.acceptInvitation(roomId);
    // remove item from invited list
    // int index = invitations.indexWhere((x) => x.roomId() == roomId);
    // invitations.removeAt(index);
    // update(['chatlist']);
  }

  Future<void> rejectInvitation(String roomId) async {
    await client.rejectInvitation(roomId);
    // remove item from invited list
    // int index = invitations.indexWhere((x) => x.roomId() == roomId);
    // invitations.removeAt(index);
    // update(['chatlist']);
  }
}<|MERGE_RESOLUTION|>--- conflicted
+++ resolved
@@ -3,10 +3,6 @@
 import 'package:effektio/controllers/chat_room_controller.dart';
 import 'package:effektio/widgets/AppCommon.dart';
 import 'package:effektio_flutter_sdk/effektio_flutter_sdk_ffi.dart'
-<<<<<<< HEAD
-    show Client, Conversation, FfiListConversation, RoomMessage, TypingEvent;
-import 'package:flutter_chat_types/flutter_chat_types.dart' as types;
-=======
     show
         Client,
         Conversation,
@@ -15,8 +11,7 @@
         Invitation,
         RoomMessage,
         TypingEvent;
-import 'package:flutter/foundation.dart';
->>>>>>> 6bf720e7
+import 'package:flutter_chat_types/flutter_chat_types.dart' as types;
 import 'package:get/get.dart';
 
 //Helper class.
@@ -60,20 +55,7 @@
     super.onInit();
     if (!client.isGuest()) {
       _convosSubscription = client.conversationsRx().listen((event) {
-<<<<<<< HEAD
         // process the latest message here
-        _updateList(event.toList());
-      });
-      _typingSubscription = client.typingEventRx()?.listen((event) {
-        String roomId = event.roomId();
-        int idx = roomItems.indexWhere((x) {
-          return x.conversation.getRoomId() == roomId;
-        });
-        if (idx == -1) {
-          return;
-        }
-        List<types.User> typingUsers = [];
-=======
         _updateList(event.toList());
       });
       _invitesSubscription = client.invitationsRx().listen((event) {
@@ -82,8 +64,13 @@
       });
       _typingSubscription = client.typingEventRx()?.listen((event) {
         String roomId = event.roomId();
-        List<String> userIds = [];
->>>>>>> 6bf720e7
+        int idx = joinedRooms.indexWhere((x) {
+          return x.conversation.getRoomId() == roomId;
+        });
+        if (idx == -1) {
+          return;
+        }
+        List<types.User> typingUsers = [];
         for (var userId in event.userIds()) {
           String uid = userId.toDartString();
           if (uid == client.userId().toString()) {
@@ -102,17 +89,13 @@
         String? currentRoomId = roomController.currentRoomId();
         if (currentRoomId == null) {
           // we are in chat list page
-          roomItems[idx].typingUsers = typingUsers;
+          joinedRooms[idx].typingUsers = typingUsers;
           update([roomId]);
         } else if (roomId == currentRoomId) {
           // we are in chat room page
           roomController.typingUsers = typingUsers;
           roomController.update(['typing indicator']);
         }
-<<<<<<< HEAD
-=======
-        debugPrint('typing event ' + roomId + ': ' + userIds.join(', '));
->>>>>>> 6bf720e7
       });
     }
   }
@@ -129,53 +112,28 @@
     if (!initialLoaded) {
       initialLoaded = true;
     }
-<<<<<<< HEAD
-    List<RoomItem> newItems = [];
-    for (Conversation convo in convos) {
-      RoomItem newItem = RoomItem(conversation: convo);
-      String roomId = convo.getRoomId();
-      int idx = roomItems.indexWhere((x) {
-=======
     List<JoinedRoom> newItems = [];
     for (Conversation convo in convos) {
+      JoinedRoom newItem = JoinedRoom(conversation: convo);
       String roomId = convo.getRoomId();
-      int oldIndex = joinedRooms.indexWhere((x) {
->>>>>>> 6bf720e7
+      int idx = joinedRooms.indexWhere((x) {
         return x.conversation.getRoomId() == roomId;
       });
       RoomMessage? msg = convo.latestMessage();
       if (msg == null) {
         // prevent latest message from deleting
-<<<<<<< HEAD
         if (idx != -1) {
-          newItem.latestMessage = roomItems[idx].latestMessage;
+          newItem.latestMessage = joinedRooms[idx].latestMessage;
         }
       } else {
         newItem.latestMessage = LatestMessage(
-=======
-        if (oldIndex == -1) {
-          JoinedRoom newItem = JoinedRoom(conversation: convo);
-          newItems.add(newItem);
-        } else {
-          JoinedRoom newItem = JoinedRoom(
-            conversation: convo,
-            latestMessage: joinedRooms[oldIndex].latestMessage,
-          );
-          newItems.add(newItem);
-        }
-        continue;
-      }
-      JoinedRoom newItem = JoinedRoom(
-        conversation: convo,
-        latestMessage: LatestMessage(
->>>>>>> 6bf720e7
           sender: msg.sender(),
           body: msg.body(),
           originServerTs: msg.originServerTs(),
         );
       }
       if (idx != -1) {
-        newItem.typingUsers = roomItems[idx].typingUsers;
+        newItem.typingUsers = joinedRooms[idx].typingUsers;
       }
       newItems.add(newItem);
     }
@@ -188,20 +146,4 @@
     joinedRooms.insert(to, item);
     update(['chatlist']);
   }
-
-  Future<void> acceptInvitation(String roomId) async {
-    await client.acceptInvitation(roomId);
-    // remove item from invited list
-    // int index = invitations.indexWhere((x) => x.roomId() == roomId);
-    // invitations.removeAt(index);
-    // update(['chatlist']);
-  }
-
-  Future<void> rejectInvitation(String roomId) async {
-    await client.rejectInvitation(roomId);
-    // remove item from invited list
-    // int index = invitations.indexWhere((x) => x.roomId() == roomId);
-    // invitations.removeAt(index);
-    // update(['chatlist']);
-  }
 }