import 'package:acter/common/providers/network_provider.dart';
import 'package:acter/common/themes/colors/color_scheme.dart';
import 'package:acter/common/toolkit/buttons/inline_text_button.dart';
import 'package:acter/common/toolkit/buttons/primary_action_button.dart';
import 'package:acter/common/utils/constants.dart';
import 'package:acter/common/utils/device_permissions/notification.dart';
import 'package:acter/common/utils/routes.dart';
import 'package:acter/common/widgets/no_internet.dart';
import 'package:acter/features/auth/providers/auth_providers.dart';
import 'package:acter/features/auth/widgets/logo_widget.dart';
import 'package:flutter/material.dart';
import 'package:flutter/services.dart';
import 'package:flutter_easyloading/flutter_easyloading.dart';
import 'package:acter/l10n/generated/l10n.dart';
import 'package:flutter_riverpod/flutter_riverpod.dart';
import 'package:go_router/go_router.dart';
import 'package:logging/logging.dart';

final _log = Logger('a3::auth::login');

class LoginPage extends ConsumerStatefulWidget {
  const LoginPage({super.key});

  @override
  ConsumerState<ConsumerStatefulWidget> createState() => _LoginPageState();
}

class _LoginPageState extends ConsumerState<LoginPage> {
  final formKey = GlobalKey<FormState>(debugLabel: 'login page form');
  final TextEditingController username = TextEditingController();
  final TextEditingController password = TextEditingController();
  bool _passwordVisible = false;

  @override
  void dispose() {
    username.dispose();
    password.dispose();
    super.dispose();
  }

  @override
  Widget build(BuildContext context) {
    return Scaffold(
      body: Form(
        key: formKey,
        child: Column(
          children: [_buildAppBar(context), _buildLoginPage(context)],
        ),
      ),
    );
  }

  AppBar _buildAppBar(BuildContext context) {
    return AppBar(backgroundColor: Colors.transparent);
  }

  Widget _buildLoginPage(BuildContext context) {
    var screenHeight = MediaQuery.of(context).size.height;
    var imageSize = screenHeight / 5;
    return Expanded(
      child: SingleChildScrollView(
        child: Container(
          constraints: const BoxConstraints(maxWidth: 500),
          padding: const EdgeInsets.symmetric(horizontal: 12),
          child: Column(
            mainAxisAlignment: MainAxisAlignment.start,
            crossAxisAlignment: CrossAxisAlignment.stretch,
            children: [
              if (screenHeight > 650)
                LogoWidget(width: imageSize, height: imageSize),
              _buildHeadlineText(context),
              const SizedBox(height: 24),
              _buildUsernameInputField(context),
              const SizedBox(height: 12),
              _buildPasswordInputField(context),
              const SizedBox(height: 12),
              _buildForgotPassword(context),
              const SizedBox(height: 20),
              _buildLoginButton(context),
              const SizedBox(height: 12),
              _buildRegisterAccountButton(context),
            ],
          ),
        ),
      ),
    );
  }

  Widget _buildHeadlineText(BuildContext context) {
    final lang = L10n.of(context);
    return Column(
      mainAxisAlignment: MainAxisAlignment.start,
      crossAxisAlignment: CrossAxisAlignment.center,
      children: [
        Text(
          lang.welcomeBack,
          style: Theme.of(context).textTheme.headlineMedium?.copyWith(
            color: Theme.of(context).colorScheme.textHighlight,
          ),
        ),
        const SizedBox(height: 10),
        Padding(
          padding: const EdgeInsets.symmetric(horizontal: 8),
          child: Text(lang.loginContinue, textAlign: TextAlign.center),
        ),
      ],
    );
  }

  Widget _buildUsernameInputField(BuildContext context) {
    final lang = L10n.of(context);
    return Column(
      crossAxisAlignment: CrossAxisAlignment.start,
      children: [
        Text(lang.username),
        const SizedBox(height: 10),
        TextFormField(
          key: LoginPageKeys.usernameField,
          controller: username,
          decoration: InputDecoration(hintText: lang.hintMessageUsername),
          inputFormatters: [FilteringTextInputFormatter.deny(RegExp(r'\s'))],
          // required field, space not allowed
          validator:
              (val) =>
                  val == null || val.trim().isEmpty ? lang.emptyUsername : null,
        ),
      ],
    );
  }

  Widget _buildPasswordInputField(BuildContext context) {
    final lang = L10n.of(context);
    return Column(
      crossAxisAlignment: CrossAxisAlignment.start,
      children: [
        Text(lang.password),
        const SizedBox(height: 10),
        TextFormField(
          key: LoginPageKeys.passwordField,
          controller: password,
          obscureText: !_passwordVisible,
          decoration: InputDecoration(
            hintText: lang.hintMessagePassword,
            suffixIcon: IconButton(
              icon: Icon(
                _passwordVisible ? Icons.visibility : Icons.visibility_off,
              ),
              onPressed: () {
                setState(() => _passwordVisible = !_passwordVisible);
              },
            ),
          ),
          inputFormatters: [FilteringTextInputFormatter.deny(RegExp(r'\s'))],
          // required field, space allowed
          validator:
              (val) => val == null || val.isEmpty ? lang.emptyPassword : null,
        ),
      ],
    );
  }

  Widget _buildLoginButton(BuildContext context) {
    final authState = ref.watch(authStateProvider);
    return authState
        ? const Center(child: CircularProgressIndicator())
        : ActerPrimaryActionButton(
          key: LoginPageKeys.submitBtn,
          onPressed: () => handleSubmit(L10n.of(context), GoRouter.of(context)),
          child: Text(
            L10n.of(context).logIn,
            style: Theme.of(context).textTheme.bodyMedium,
          ),
        );
  }

  Widget _buildForgotPassword(BuildContext context) {
    return Align(
      alignment: Alignment.centerRight,
      child: ActerInlineTextButton(
        key: LoginPageKeys.forgotPassBtn,
        onPressed: () => context.pushNamed(Routes.forgotPassword.name),
        child: Text(L10n.of(context).forgotPassword),
      ),
    );
  }

  Widget _buildRegisterAccountButton(BuildContext context) {
    final lang = L10n.of(context);
    return Row(
      mainAxisAlignment: MainAxisAlignment.center,
      children: [
        Text(lang.noProfile),
        const SizedBox(width: 2),
        ActerInlineTextButton(
          key: LoginPageKeys.signUpBtn,
          onPressed: () => context.goNamed(Routes.authRegister.name),
          child: Text(lang.createProfile),
        ),
      ],
    );
  }

<<<<<<< HEAD
  Future<void> handleSubmit(BuildContext context) async {

    if (!context.mounted) return;

=======
  Future<void> handleSubmit(L10n lang, GoRouter navigator) async {
>>>>>>> 7f8beb15
    if (!formKey.currentState!.validate()) return;

    if (!inCI && !ref.read(hasNetworkProvider)) {
      showNoInternetNotification(lang);
      return;
    }

    final authNotifier = ref.read(authStateProvider.notifier);
    final loginSuccess = await authNotifier.login(username.text, password.text);

    if (loginSuccess == null) {
       await handleNotificationPermission(context);
       context.goNamed(Routes.analyticsOptIn.name);
    } else {
      _log.severe('Failed to login', loginSuccess);
      EasyLoading.showError(loginSuccess, duration: const Duration(seconds: 3));
    }
  }
}<|MERGE_RESOLUTION|>--- conflicted
+++ resolved
@@ -200,27 +200,23 @@
     );
   }
 
-<<<<<<< HEAD
-  Future<void> handleSubmit(BuildContext context) async {
-
-    if (!context.mounted) return;
-
-=======
   Future<void> handleSubmit(L10n lang, GoRouter navigator) async {
->>>>>>> 7f8beb15
     if (!formKey.currentState!.validate()) return;
-
     if (!inCI && !ref.read(hasNetworkProvider)) {
       showNoInternetNotification(lang);
       return;
     }
-
     final authNotifier = ref.read(authStateProvider.notifier);
     final loginSuccess = await authNotifier.login(username.text, password.text);
 
     if (loginSuccess == null) {
-       await handleNotificationPermission(context);
-       context.goNamed(Routes.analyticsOptIn.name);
+      if (context.mounted) {
+        await handleNotificationPermission(context);
+      }
+      if (context.mounted) {
+        // no message means, login was successful.
+        context.goNamed(Routes.analyticsOptIn.name);
+      }
     } else {
       _log.severe('Failed to login', loginSuccess);
       EasyLoading.showError(loginSuccess, duration: const Duration(seconds: 3));
