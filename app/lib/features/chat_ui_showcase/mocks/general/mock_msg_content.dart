--- conflicted
+++ resolved
@@ -3,22 +3,13 @@
 
 class MockMsgContent extends Mock implements MsgContent {
   final String? mockBody;
-<<<<<<< HEAD
-  final String? mockHtml;
-  MockMsgContent({this.mockBody, this.mockHtml});
-=======
   final String? mockFormattedBody;
 
   MockMsgContent({this.mockBody, this.mockFormattedBody});
->>>>>>> 164d2bd8
 
   @override
   String body() => mockBody ?? 'body';
 
   @override
-<<<<<<< HEAD
-  String? formattedBody() => mockHtml;
-=======
   String? formattedBody() => mockFormattedBody;
->>>>>>> 164d2bd8
 }