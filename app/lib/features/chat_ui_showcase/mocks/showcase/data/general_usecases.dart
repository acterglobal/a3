--- conflicted
+++ resolved
@@ -10,7 +10,6 @@
 import 'package:acter/features/chat_ui_showcase/mocks/convo/timeline/mock_reaction_record.dart';
 import 'package:acter/features/chat_ui_showcase/mocks/general/mock_userId.dart';
 
-<<<<<<< HEAD
 final complexHtmlMsg = '''
 Check out this <a href="https://www.google.com">link to google</a>,
 this user mention: <a href="matrix:u/emily:acter.global?action=chat">@emily:acter.global</a>,
@@ -18,9 +17,7 @@
 and external URI to a task list: <a href="https://app.m-1.acter.global/p/f31a795eb64a3c408c2f44cb1e3b70efd914d6b1?roomDisplayName=Kigis+Climate+Action+Group&title=Protest+Organization+2&via=%5B%27m-1.acter.global%27%5D&userId=jackie%3Am-1.acter.global#o/PIcnDNIUnpLcoFXnHf:m-1.acter.global/taskList/grq23hwTAXn3jx3d2btyIPkHtfBiat7QTMCSeH6xOaw">Protest Organization</a>
 and this internal link to an event <a href="acter:o/uUufOaBOZwafrtxhoO:effektio.org/calendarEvent/qXG1py1eda2xApRmiN0MQYuBHhiIYgXW1CWK3tNLhi4?via=acter.global&via=matrix.org&via=m-1.acter.global&roomDisplayName=ACTER%20Community&title=Acter%20App%20Demo%20-%20May%20%233&participants=1&startAtUtc=1748424600">event</a>!
 ''';
-=======
 final emilyDmMutedBookmarkedRoom1RoomId = 'emily-mock-dm-room-1';
->>>>>>> 8e7e9ebf
 
 final emilyDmMutedBookmarkedRoom1 = createMockChatItem(
   roomId: emilyDmMutedBookmarkedRoom1RoomId,
@@ -32,7 +29,6 @@
   unreadNotificationCount: 4,
   unreadMentions: 2,
   unreadMessages: 2,
-<<<<<<< HEAD
   timelineEventItems: [
     MockTimelineEventItem(
       mockEventId: 'mock-event-id-1',
@@ -250,218 +246,6 @@
       mockMsgContent: MockMsgContent(mockHtml: complexHtmlMsg),
     ),
   ],
-=======
-  timelineEventItemsBuilder:
-      (userId) => [
-        MockTimelineEventItem(
-          mockEventId: 'mock-event-id-1',
-          mockSenderId: '@emily:acter.global',
-          mockOriginServerTs: 1744182966000, // April 9, 2025 10:16:06
-          mockMsgContent: MockMsgContent(
-            mockBody: 'Hey, how\'s the new feature coming along?',
-          ),
-        ),
-        MockTimelineEventItem(
-          mockEventId: 'mock-event-id-2',
-          mockSenderId: userId,
-          mockOriginServerTs: 1744183026000, // April 9, 2025 10:17:06
-          mockMsgContent: MockMsgContent(
-            mockBody:
-                'Making good progress! Just finished the core functionality.',
-          ),
-        ),
-        MockTimelineEventItem(
-          mockEventId: 'mock-event-id-3',
-          mockSenderId: '@emily:acter.global',
-          mockOriginServerTs: 1744183086000, // April 9, 2025 10:18:06
-          mockMsgContent: MockMsgContent(
-            mockBody:
-                'That\'s great! Did you get a chance to test the performance impact?',
-          ),
-        ),
-        MockTimelineEventItem(
-          mockEventId: 'mock-event-id-4',
-          mockSenderId: userId,
-          mockOriginServerTs: 1744183146000, // April 9, 2025 10:19:06
-          mockMsgContent: MockMsgContent(
-            mockBody:
-                'Yes, initial tests show about 15% improvement in response times.',
-          ),
-        ),
-        MockTimelineEventItem(
-          mockEventId: 'mock-event-id-5',
-          mockSenderId: userId,
-          mockOriginServerTs: 1744183156000, // April 9, 2025 10:19:16
-          mockMsgContent: MockMsgContent(
-            mockBody:
-                'I also found a way to optimize the database queries further.',
-          ),
-        ),
-        MockTimelineEventItem(
-          mockEventId: 'mock-event-id-6',
-          mockSenderId: userId,
-          mockOriginServerTs: 1744183166000, // April 9, 2025 10:19:26
-          mockMsgContent: MockMsgContent(
-            mockBody: 'That should give us another 5-10% boost.',
-          ),
-        ),
-        MockTimelineEventItem(
-          mockEventId: 'mock-event-id-7',
-          mockSenderId: userId,
-          mockOriginServerTs: 1744183176000, // April 9, 2025 10:19:36
-          mockEventType: 'ProfileChange',
-          mockProfileContent: MockProfileContent(
-            mockUserId: userId,
-            mockDisplayNameChange: 'Changed',
-            mockDisplayNameOldVal: 'David Miller',
-            mockDisplayNameNewVal: 'David M.',
-          ),
-        ),
-        MockTimelineEventItem(
-          mockEventId: 'mock-event-id-8',
-          mockSenderId: userId,
-          mockOriginServerTs: 1744183177000, // April 9, 2025 10:19:37
-          mockEventType: 'ProfileChange',
-          mockProfileContent: MockProfileContent(
-            mockUserId: userId,
-            mockAvatarUrlChange: 'Changed',
-          ),
-        ),
-        MockTimelineEventItem(
-          mockEventId: 'mock-event-id-9',
-          mockSenderId: '@emily:acter.global',
-          mockOriginServerTs: 1744183178000, // April 9, 2025 10:19:38
-          mockEventType: 'ProfileChange',
-          mockProfileContent: MockProfileContent(
-            mockUserId: userId,
-            mockDisplayNameChange: 'Changed',
-            mockDisplayNameOldVal: 'Emily Davis',
-            mockDisplayNameNewVal: 'Emily D.',
-          ),
-        ),
-        MockTimelineEventItem(
-          mockEventId: 'mock-event-id-10',
-          mockSenderId: '@emily:acter.global',
-          mockOriginServerTs: 1744183179000, // April 9, 2025 10:19:39
-          mockEventType: 'ProfileChange',
-          mockProfileContent: MockProfileContent(
-            mockUserId: userId,
-            mockAvatarUrlChange: 'Changed',
-          ),
-        ),
-        MockTimelineEventItem(
-          mockEventId: 'mock-event-id-11',
-          mockSenderId: userId,
-          mockOriginServerTs: 1744183180000, // April 9, 2025 10:19:40
-          mockEventType: 'ProfileChange',
-          mockProfileContent: MockProfileContent(
-            mockUserId: userId,
-            mockDisplayNameChange: 'Changed',
-            mockDisplayNameOldVal: 'David M.',
-            mockDisplayNameNewVal: 'David Miller',
-          ),
-        ),
-        MockTimelineEventItem(
-          mockEventId: 'mock-event-id-12',
-          mockSenderId: '@emily:acter.global',
-          mockOriginServerTs: 1744183206000, // April 9, 2025 10:20:06
-          mockMsgContent: MockMsgContent(
-            mockBody: 'Awesome! Let\'s schedule a demo for the team tomorrow.',
-          ),
-        ),
-        MockTimelineEventItem(
-          mockEventId: 'mock-event-id-13',
-          mockSenderId: '@emily:acter.global',
-          mockOriginServerTs: 1744183216000, // April 9, 2025 10:20:16
-          mockMsgContent: MockMsgContent(
-            mockBody: 'I\'ll send out the calendar invite.',
-          ),
-        ),
-        MockTimelineEventItem(
-          mockEventId: 'mock-event-id-14',
-          mockSenderId: userId,
-          mockOriginServerTs: 1744183266000, // April 9, 2025 10:21:06
-          mockMsgContent: MockMsgContent(
-            mockBody: 'Sounds good. I\'ll prepare the presentation deck.',
-          ),
-        ),
-        MockTimelineEventItem(
-          mockEventId: 'mock-event-id-15',
-          mockSenderId: userId,
-          mockOriginServerTs: 1744183276000, // April 9, 2025 10:21:16
-          mockMsgContent: MockMsgContent(
-            mockBody:
-                'I\'ll include a detailed breakdown of the performance improvements, including:\n\n• The database query optimizations we implemented\n• The caching strategy we\'re using for frequently accessed data\n• The new indexing approach that reduced query times by 40%\n• The load testing results under different scenarios\n• A comparison with the previous implementation\n\nThis should give the team a good understanding of the technical improvements.',
-          ),
-        ),
-        MockTimelineEventItem(
-          mockEventId: 'mock-event-id-16',
-          mockSenderId: userId,
-          mockOriginServerTs: 1744183286000, // April 9, 2025 10:21:26
-          mockEventType: 'ProfileChange',
-          mockProfileContent: MockProfileContent(
-            mockUserId: userId,
-            mockAvatarUrlChange: 'Changed',
-          ),
-        ),
-        MockTimelineEventItem(
-          mockEventId: 'mock-event-id-17',
-          mockSenderId: '@emily:acter.global',
-          mockOriginServerTs: 1744183326000, // April 9, 2025 10:22:06
-          mockMsgContent: MockMsgContent(
-            mockBody:
-                'Perfect! Let me know if you need any help with the demo.',
-          ),
-        ),
-        MockTimelineEventItem(
-          mockEventId: 'mock-event-id-18',
-          mockSenderId: '@emily:acter.global',
-          mockOriginServerTs: 1744183336000, // April 9, 2025 10:22:16
-          mockMsgContent: MockMsgContent(
-            mockBody: 'I can review the slides before the meeting.',
-          ),
-        ),
-        MockTimelineEventItem(
-          mockEventId: 'mock-event-id-19',
-          mockSenderId: '@emily:acter.global',
-          mockOriginServerTs: 1744183346000, // April 9, 2025 10:22:26
-          mockMsgContent: MockMsgContent(
-            mockBody:
-                'Also, I was thinking about the next steps after this feature launch. Here\'s what I have in mind:\n\n1. Monitor the performance metrics for at least a week to ensure stability\n2. Gather user feedback through the new analytics dashboard\n3. Plan a follow-up sprint to address any issues that come up\n4. Consider expanding the feature to other parts of the application\n5. Document the implementation details for the team wiki\n\nWhat do you think about this approach?',
-          ),
-        ),
-        MockTimelineEventItem(
-          mockEventId: 'mock-event-id-20',
-          mockSenderId: '@emily:acter.global',
-          mockOriginServerTs: 1744183356000, // April 9, 2025 10:22:36
-          mockEventType: 'ProfileChange',
-          mockProfileContent: MockProfileContent(
-            mockUserId: userId,
-            mockDisplayNameChange: 'Changed',
-            mockDisplayNameOldVal: 'Emily D.',
-            mockDisplayNameNewVal: 'Emily Davis',
-          ),
-        ),
-        MockTimelineEventItem(
-          mockEventId: 'mock-event-id-21',
-          mockSenderId: '@emily:acter.global',
-          mockOriginServerTs: 1744183357000, // April 9, 2025 10:22:37
-          mockEventType: 'ProfileChange',
-          mockProfileContent: MockProfileContent(
-            mockUserId: userId,
-            mockAvatarUrlChange: 'Changed',
-          ),
-        ),
-        MockTimelineEventItem(
-          mockEventId: 'mock-event-id-22',
-          mockSenderId: userId,
-          mockOriginServerTs: 1744183386000, // April 9, 2025 10:23:06
-          mockMsgContent: MockMsgContent(
-            mockBody: 'Will do! Thanks for checking in.',
-          ),
-        ),
-      ],
->>>>>>> 8e7e9ebf
 );
 
 final productTeamMutedWithSingleTypingUserRoom2RoomId = 'mock-room-2';
