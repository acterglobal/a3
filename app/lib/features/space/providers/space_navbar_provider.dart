import 'package:acter/common/providers/space_providers.dart';
import 'package:acter/common/utils/routes.dart';
import 'package:acter/common/utils/utils.dart';
import 'package:acter/features/settings/providers/settings_providers.dart';
import 'package:atlas_icons/atlas_icons.dart';
import 'package:flutter/material.dart';
import 'package:flutter_riverpod/flutter_riverpod.dart';
import 'package:flutter_svg/flutter_svg.dart';

typedef MakeIconFn = Widget Function(BuildContext);

class TabEntry {
  final Key key;
  final String label;
  final String target;
  final MakeIconFn makeIcon;

  const TabEntry({
    required this.key,
    required this.makeIcon,
    required this.label,
    required this.target,
  });
}

final tabsProvider =
    FutureProvider.family<List<TabEntry>, String>((ref, spaceId) async {
  final features = ref.watch(featuresProvider);
  final space = await ref.watch(maybeSpaceProvider(spaceId).future);
  bool isActive(f) => features.isActive(f);
  List<TabEntry> tabs = [
    TabEntry(
      key: const Key('overview'),
      label: 'Overview',
      makeIcon: (ctx) => const Icon(Atlas.layout_half_thin),
      target: Routes.space.name,
    ),
  ];

  if (space != null && (await space.isActerSpace())) {
    if (isActive(LabsFeature.pins)) {
      tabs.add(
        TabEntry(
          key: const Key('pins'),
          label: 'Pins',
          makeIcon: (ctx) => const Icon(Atlas.pin_thin),
          target: Routes.spacePins.name,
        ),
      );
    }

    if (isActive(LabsFeature.tasks)) {
      tabs.add(
        TabEntry(
          key: const Key('tasks'),
          label: 'Tasks',
          makeIcon: (context) => SvgPicture.asset(
            'assets/images/tasks.svg',
            semanticsLabel: 'tasks',
            width: 24,
            height: 24,
            colorFilter: ColorFilter.mode(
              Theme.of(context).colorScheme.onSurface,
              BlendMode.srcIn,
            ),
          ),
          target: Routes.space.name,
        ),
<<<<<<< HEAD
        target: Routes.spaceTasks.name,
      ),
    );
  }
=======
      );
    }

    if (isActive(LabsFeature.events)) {
      tabs.add(
        TabEntry(
          key: const Key('events'),
          label: 'Events',
          makeIcon: (ctx) => const Icon(Atlas.calendar_schedule_thin),
          target: Routes.spaceEvents.name,
        ),
      );
    }
>>>>>>> b1afc345

    tabs.add(
      TabEntry(
        key: const Key('chat'),
        label: 'Chats',
        makeIcon: (ctx) => const Icon(Atlas.chats_thin),
        target: Routes.spaceChats.name,
      ),
    );
  }
  tabs.add(
    TabEntry(
      key: const Key('spaces'),
      label: 'Spaces',
      makeIcon: (ctx) => const Icon(Atlas.connection_thin),
      target: Routes.spaceRelatedSpaces.name,
    ),
  );

  tabs.add(
    TabEntry(
      key: const Key('members'),
      label: 'Members',
      makeIcon: (ctx) => const Icon(Atlas.group_team_collective_thin),
      target: Routes.spaceMembers.name,
    ),
  );
  return tabs;
});

class SelectedTabNotifier extends Notifier<Key> {
  @override
  Key build() {
    return const Key('overview');
  }

  void switchTo(Key input) {
    WidgetsBinding.instance.addPostFrameCallback((Duration duration) {
      state = input;
    });
  }
}

final selectedTabKeyProvider =
    NotifierProvider<SelectedTabNotifier, Key>(() => SelectedTabNotifier());

final selectedTabIdxProvider =
    FutureProvider.autoDispose.family<int, String>((ref, spaceId) async {
  final tabs = await ref.watch(tabsProvider(spaceId).future);
  final selectedKey = ref.watch(selectedTabKeyProvider);
  final index = tabs.indexWhere((e) => e.key == selectedKey);
  return index < 0 ? 0 : index;
});<|MERGE_RESOLUTION|>--- conflicted
+++ resolved
@@ -49,6 +49,17 @@
       );
     }
 
+    if (isActive(LabsFeature.events)) {
+      tabs.add(
+        TabEntry(
+          key: const Key('events'),
+          label: 'Events',
+          makeIcon: (ctx) => const Icon(Atlas.calendar_schedule_thin),
+          target: Routes.spaceEvents.name,
+        ),
+      );
+    }
+
     if (isActive(LabsFeature.tasks)) {
       tabs.add(
         TabEntry(
@@ -66,27 +77,8 @@
           ),
           target: Routes.space.name,
         ),
-<<<<<<< HEAD
-        target: Routes.spaceTasks.name,
-      ),
-    );
-  }
-=======
       );
     }
-
-    if (isActive(LabsFeature.events)) {
-      tabs.add(
-        TabEntry(
-          key: const Key('events'),
-          label: 'Events',
-          makeIcon: (ctx) => const Icon(Atlas.calendar_schedule_thin),
-          target: Routes.spaceEvents.name,
-        ),
-      );
-    }
->>>>>>> b1afc345
-
     tabs.add(
       TabEntry(
         key: const Key('chat'),
