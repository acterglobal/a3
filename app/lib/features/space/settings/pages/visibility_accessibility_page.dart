import 'package:acter/common/providers/room_providers.dart';
import 'package:acter/common/providers/sdk_provider.dart';
import 'package:acter/common/providers/space_providers.dart';
import 'package:acter/common/utils/utils.dart';
import 'package:acter/common/widgets/spaces/has_space_permission.dart';
import 'package:acter/common/widgets/spaces/space_selector_drawer.dart';
import 'package:acter/common/widgets/visibility/room_visibilty_type.dart';
import 'package:acter_avatar/acter_avatar.dart';
import 'package:atlas_icons/atlas_icons.dart';
import 'package:flutter/material.dart';
import 'package:flutter_easyloading/flutter_easyloading.dart';
import 'package:flutter_gen/gen_l10n/l10n.dart';
import 'package:flutter_riverpod/flutter_riverpod.dart';
import 'package:logging/logging.dart';
import 'package:skeletonizer/skeletonizer.dart';

final _log = Logger('a3::space::settings::visibility_accessibility');

class VisibilityAccessibilityPage extends ConsumerStatefulWidget {
  final String roomId;
  final bool impliedClose;

  const VisibilityAccessibilityPage({
    super.key,
    required this.roomId,
    this.impliedClose = false,
  });

  @override
  ConsumerState<ConsumerStatefulWidget> createState() =>
      _VisibilityAccessibilityPageState();
}

class _VisibilityAccessibilityPageState
    extends ConsumerState<VisibilityAccessibilityPage> {
  @override
  Widget build(BuildContext context) {
    return Scaffold(
      appBar: _buildAppbar(),
      body: _buildBody(),
    );
  }

  AppBar _buildAppbar() {
    return AppBar(
      title: Text(L10n.of(context).visibilityAndAccessibility),
      centerTitle: true,
      automaticallyImplyLeading: !context.isLargeScreen,
      leading: widget.impliedClose
          ? IconButton(
              onPressed: () => Navigator.pop(context),
              icon: const Icon(Atlas.xmark_circle_thin),
            )
          : null,
    );
  }

  Widget _buildBody() {
    return HasSpacePermission(
      spaceId: widget.roomId,
      permission: 'CanUpdateJoinRule',
      fallback: SingleChildScrollView(
        child: Column(
          children: [
            _buildVisibilityUI(hasPermission: false),
            const SizedBox(height: 20),
            if (ref.watch(roomVisibilityProvider(widget.roomId)).value ==
                RoomVisibility.SpaceVisible)
              _buildSpaceWithAccess(hasPermission: false),
          ],
        ),
      ),
      child: SingleChildScrollView(
        child: Column(
          children: [
            _buildVisibilityUI(),
            const SizedBox(height: 20),
            if (ref.watch(roomVisibilityProvider(widget.roomId)).value ==
                RoomVisibility.SpaceVisible)
              _buildSpaceWithAccess(),
          ],
        ),
      ),
    );
  }

  Widget _buildVisibilityUI({bool hasPermission = true}) {
    final spaceId = widget.roomId;
    final visibilityLoader = ref.watch(roomVisibilityProvider(spaceId));
    final allowedSpaces = ref.watch(joinRulesAllowedRoomsProvider(spaceId));
    return visibilityLoader.when(
      data: (visibility) => RoomVisibilityType(
        selectedVisibilityEnum: visibility,
        canChange: hasPermission,
        onVisibilityChange: (value) {
          if (!hasPermission) {
            EasyLoading.showToast(L10n.of(context).visibilityNoPermission);
            return;
          }
          if (value == RoomVisibility.SpaceVisible &&
              allowedSpaces.valueOrNull?.isEmpty == true) {
            selectSpace(spaceId);
          } else {
            updateSpaceVisibility(
              value ?? RoomVisibility.Private,
              spaceIds: (allowedSpaces.valueOrNull ?? []),
            );
          }
        },
      ),
      error: (e, s) {
        _log.severe('Failed to load room visibility', e, s);
        return const RoomVisibilityType(
          selectedVisibilityEnum: RoomVisibility.Private,
        );
      },
      loading: () => const Skeletonizer(
        child: RoomVisibilityType(
          selectedVisibilityEnum: RoomVisibility.Private,
        ),
      ),
    );
  }

  Widget _buildSpaceWithAccess({bool hasPermission = true}) {
    final allowedSpacesLoader =
        ref.watch(joinRulesAllowedRoomsProvider(widget.roomId));
    return Padding(
      padding: const EdgeInsets.symmetric(horizontal: 20.0),
      child: Column(
        children: [
          Row(
            mainAxisAlignment: MainAxisAlignment.spaceBetween,
            children: [
              Text(
                L10n.of(context).spaceWithAccess,
                style: Theme.of(context).textTheme.bodyLarge,
              ),
              if (hasPermission)
                IconButton(
                  onPressed: () => selectSpace(widget.roomId),
                  icon: const Icon(Atlas.plus_circle),
                ),
            ],
          ),
          allowedSpacesLoader.when(
            data: (allowedSpaces) => ListView.builder(
              shrinkWrap: true,
              physics: const NeverScrollableScrollPhysics(),
              itemCount: allowedSpaces.length,
              itemBuilder: (context, index) {
                return _spaceItemUI(allowedSpaces[index], hasPermission);
              },
            ),
            error: (e, s) {
              _log.severe('Failed to load the allowed rooms', e, s);
              return _spaceItemCard(
                'Loading Spaces failed',
                subtitle: Text(e.toString()),
              );
            },
            loading: _loadingSpaceItem,
          ),
        ],
      ),
    );
  }

  Widget _loadingSpaceItem() {
    return Skeletonizer(
      child: _spaceItemCard('loading'),
    );
  }

  Widget _spaceItemCard(
    String title, {
    Widget? avatar,
    Widget? subtitle,
    void Function()? removeAction,
  }) {
    return Card(
      margin: const EdgeInsets.symmetric(vertical: 5),
      shape: RoundedRectangleBorder(
        side: BorderSide(
          color: Theme.of(context).colorScheme.primary,
          width: 1.5,
        ),
        borderRadius: BorderRadius.circular(6),
      ),
      child: ListTile(
        title: Text(title),
        leading: avatar ??
            ActerAvatar(
              options: const AvatarOptions(
                AvatarInfo(uniqueId: 'unknown'),
                size: 45,
                badgesSize: 45 / 2,
              ),
            ),
        subtitle: subtitle,
        trailing: IconButton(
          onPressed: removeAction,
          icon: Icon(
            Atlas.trash,
            color: Theme.of(context).colorScheme.error,
          ),
        ),
      ),
    );
  }

  Widget _spaceItemUI(String spaceId, bool canEdit) {
<<<<<<< HEAD
    final spaceLoader = ref.watch(briefSpaceItemProvider(spaceId));
    return spaceLoader.when(
      data: (space) => _spaceFoundUI(space, canEdit),
      error: (e, s) {
        _log.severe('Failed to load brief of space', e, s);
        return _spaceItemCard(
          spaceId,
          subtitle: Text(L10n.of(context).failedToLoadSpace(e)),
          removeAction: () {
            if (canEdit) removeSpace(spaceId);
          },
        );
      },
      loading: _loadingSpaceItem,
    );
=======
    final space = ref.watch(briefSpaceItemProvider(spaceId));
    return _spaceFoundUI(space, canEdit);
>>>>>>> 0d245efc
  }

  Widget _spaceFoundUI(SpaceItem spaceItem, bool canEdit) {
    return _spaceItemCard(
      spaceItem.avatarInfo.displayName ?? spaceItem.roomId,
      avatar: ActerAvatar(
        options: AvatarOptions(
          AvatarInfo(
            uniqueId: spaceItem.roomId,
            displayName: spaceItem.avatarInfo.displayName,
            avatar: spaceItem.avatarInfo.avatar,
          ),
          size: 45,
          badgesSize: 45 / 2,
        ),
      ),
      removeAction: () {
        if (canEdit) removeSpace(spaceItem.roomId);
      },
    );
  }

  Future<void> removeSpace(String spaceId) async {
    final newList =
        (await ref.read(joinRulesAllowedRoomsProvider(spaceId).future))
            .where((id) => id != spaceId)
            .toList();
    final visibility =
        newList.isEmpty ? RoomVisibility.Private : RoomVisibility.SpaceVisible;
    await updateSpaceVisibility(visibility, spaceIds: newList);
  }

  Future<void> selectSpace(String roomId) async {
    try {
      final spaceId = await selectSpaceDrawer(context: context);
      if (spaceId == null) return;
      final spaceList =
          await ref.read(joinRulesAllowedRoomsProvider(spaceId).future);
      final isAlreadyAdded = spaceList.any((roomId) => roomId == spaceId);
      if (isAlreadyAdded) return;
      spaceList.add(spaceId);
      await updateSpaceVisibility(
        RoomVisibility.SpaceVisible,
        spaceIds: spaceList,
      );
    } catch (e, s) {
      _log.severe('Failed to select space', e, s);
      if (!mounted) return;
      EasyLoading.showToast(
        L10n.of(context).failedToLoadSpace(e),
        toastPosition: EasyLoadingToastPosition.bottom,
      );
    }
  }

  Future<void> updateSpaceVisibility(
    RoomVisibility value, {
    List<String>? spaceIds,
  }) async {
    try {
      EasyLoading.show(
        status: 'Updating space settings',
        dismissOnTap: false,
      );
      final sdk = await ref.read(sdkProvider.future);
      final update = sdk.api.newJoinRuleBuilder();
      final room = await ref.read(maybeRoomProvider(widget.roomId).future);
      if (room == null) {
        // should never actually happen in practice.
        throw 'Room not found';
      }
      switch (value) {
        case RoomVisibility.Public:
          update.joinRule('public');
          break;
        case RoomVisibility.Private:
          update.joinRule('invite');
          break;
        case RoomVisibility.SpaceVisible:
          update.joinRule('restricted');
          for (var roomId in (spaceIds ?? [])) {
            update.addRoom(roomId);
          }
          break;
      }

      await room.setJoinRule(update);
      EasyLoading.dismiss();
    } catch (e, s) {
      _log.severe('Failed to change room visibility', e, s);
      if (!mounted) {
        EasyLoading.dismiss();
        return;
      }
      EasyLoading.showError(
        L10n.of(context).updatingVisibilityFailed(e),
        duration: const Duration(seconds: 3),
      );
    }
  }
}<|MERGE_RESOLUTION|>--- conflicted
+++ resolved
@@ -210,26 +210,8 @@
   }
 
   Widget _spaceItemUI(String spaceId, bool canEdit) {
-<<<<<<< HEAD
-    final spaceLoader = ref.watch(briefSpaceItemProvider(spaceId));
-    return spaceLoader.when(
-      data: (space) => _spaceFoundUI(space, canEdit),
-      error: (e, s) {
-        _log.severe('Failed to load brief of space', e, s);
-        return _spaceItemCard(
-          spaceId,
-          subtitle: Text(L10n.of(context).failedToLoadSpace(e)),
-          removeAction: () {
-            if (canEdit) removeSpace(spaceId);
-          },
-        );
-      },
-      loading: _loadingSpaceItem,
-    );
-=======
     final space = ref.watch(briefSpaceItemProvider(spaceId));
     return _spaceFoundUI(space, canEdit);
->>>>>>> 0d245efc
   }
 
   Widget _spaceFoundUI(SpaceItem spaceItem, bool canEdit) {
