import 'package:acter/common/providers/room_providers.dart';
import 'package:acter/common/providers/space_providers.dart';
import 'package:acter/common/utils/utils.dart';
import 'package:acter/common/widgets/with_sidebar.dart';
import 'package:acter/features/space/actions/set_acter_feature.dart';
import 'package:acter/features/space/actions/update_feature_power_level.dart';
import 'package:acter/features/space/settings/widgets/space_settings_menu.dart';
import 'package:acter_flutter_sdk/acter_flutter_sdk_ffi.dart';
import 'package:flutter/material.dart';
import 'package:flutter_gen/gen_l10n/l10n.dart';
import 'package:flutter_riverpod/flutter_riverpod.dart';
import 'package:logging/logging.dart';
import 'package:settings_ui/settings_ui.dart';

final _log = Logger('a3::space::settings::app_settings');

String powerLevelName(int? pw) {
<<<<<<< HEAD
  return pw.let(
        (p0) => switch (pw) {
          100 => 'Admin',
          50 => 'Mod',
          0 => 'Regular',
          _ => 'Custom',
        },
      ) ??
      'None';
=======
  if (pw == null) return 'None';
  return switch (pw) {
    100 => 'Admin',
    50 => 'Mod',
    0 => 'Regular',
    _ => 'Custom',
  };
>>>>>>> 6088a6b8
}

class SettingsAndMembership {
  final Space space;
  final RoomPowerLevels powerLevels;
  final ActerAppSettings settings;
  final Member? member;

  const SettingsAndMembership(
    this.space,
    this.powerLevels,
    this.settings,
    this.member,
  );
}

final spaceAppSettingsProvider = FutureProvider.autoDispose
    .family<SettingsAndMembership, String>((ref, spaceId) async {
  final space = await ref.watch(spaceProvider(spaceId).future);
  return SettingsAndMembership(
    space,
    await space.powerLevels(),
    await space.appSettings(),
    await ref.watch(roomMembershipProvider(spaceId).future),
  );
});

class SpaceAppsSettingsPage extends ConsumerWidget {
  static const tasksSwitch = Key('space-settings-tasks');
  final String spaceId;

  const SpaceAppsSettingsPage({super.key, required this.spaceId});

  @override
  Widget build(BuildContext context, WidgetRef ref) {
    final settingsLoader = ref.watch(spaceAppSettingsProvider(spaceId));

    return WithSidebar(
      sidebar: SpaceSettingsMenu(spaceId: spaceId),
      child: settingsLoader.when(
        data: (appSettingsAndMembership) {
          final appSettings = appSettingsAndMembership.settings;
          final powerLevels = appSettingsAndMembership.powerLevels;
          final defaultPw = powerLevels.eventsDefault();
          final usersDefaultPw = powerLevels.usersDefault();
          final maxPowerLevel = powerLevels.maxPowerLevel();
          String defaultDesc = 'default';
          if (usersDefaultPw >= defaultPw) {
            defaultDesc = 'not set / everyone';
          } else {
            defaultDesc = 'default [everyone has $usersDefaultPw]';
          }
          final space = appSettingsAndMembership.space;
          final canEdit = appSettingsAndMembership.member
                  ?.canString('CanChangeAppSettings') ==
              true;

          final news = appSettings.news();
          final events = appSettings.events();
          final pins = appSettings.pins();
          final tasks = appSettings.tasks();

          final moreSections = [];
          final labActions = [];
          if (news.active()) {
            final currentPw = powerLevels.news();
            moreSections.add(
              SettingsSection(
                title: Text(L10n.of(context).updates),
                tiles: [
                  SettingsTile(
                    enabled: canEdit,
                    title: const Text('Required PowerLevel'),
                    description: const Text(
                      'Minimum power level required to post news updates',
                    ),
                    trailing: Text(
                      currentPw.let(
                            (p0) => maxPowerLevel == 100
                                ? powerLevelName(p0)
                                : 'Custom ($p0)',
                          ) ??
                          defaultDesc,
                    ),
                    onPressed: (context) => updateFeatureLevelChangeDialog(
                      context,
                      maxPowerLevel,
                      currentPw,
                      space,
                      powerLevels,
                      powerLevels.newsKey(),
                      L10n.of(context).updates,
                    ),
                  ),
                  SettingsTile.switchTile(
                    title: const Text('Comments on Updates'),
                    description: const Text('not yet supported'),
                    enabled: false,
                    initialValue: false,
                    onToggle: (newVal) {},
                  ),
                ],
              ),
            );
          }
          if (pins.active()) {
            final currentPw = powerLevels.pins();
            moreSections.add(
              SettingsSection(
                title: const Text('Pin'),
                tiles: [
                  SettingsTile(
                    enabled: canEdit,
                    title: const Text('Required PowerLevel'),
                    description: const Text(
                      'Minimum power level required to post and edit pins',
                    ),
                    trailing: Text(
                      currentPw.let(
                            (p0) => maxPowerLevel == 100
                                ? powerLevelName(p0)
                                : 'Custom ($p0)',
                          ) ??
                          defaultDesc,
                    ),
                    onPressed: (context) => updateFeatureLevelChangeDialog(
                      context,
                      maxPowerLevel,
                      currentPw,
                      space,
                      powerLevels,
                      powerLevels.pinsKey(),
                      L10n.of(context).pins,
                    ),
                  ),
                  SettingsTile.switchTile(
                    title: const Text('Comments on Pins'),
                    description: const Text('not yet supported'),
                    enabled: false,
                    initialValue: false,
                    onToggle: (newVal) {},
                  ),
                ],
              ),
            );
          }
          if (events.active()) {
            final currentPw = powerLevels.events();
            moreSections.add(
              SettingsSection(
                title: const Text('Calendar Events'),
                tiles: [
                  SettingsTile(
                    enabled: canEdit,
                    title: const Text('Admin PowerLevel'),
                    description: const Text(
                      'Minimum power level required to post calendar events',
                    ),
                    trailing: Text(
                      currentPw.let(
                            (p0) => maxPowerLevel == 100
                                ? powerLevelName(p0)
                                : 'Custom ($p0)',
                          ) ??
                          defaultDesc,
                    ),
                    onPressed: (context) => updateFeatureLevelChangeDialog(
                      context,
                      maxPowerLevel,
                      currentPw,
                      space,
                      powerLevels,
                      powerLevels.eventsKey(),
                      L10n.of(context).events,
                    ),
                  ),
                  SettingsTile(
                    enabled: false,
                    title: const Text('RSVP PowerLevel'),
                    description: const Text(
                      'Minimum power level to RSVP to calendar events',
                    ),
                    trailing: const Text('not yet implemented'),
                  ),
                  SettingsTile.switchTile(
                    title: const Text('Comments'),
                    description: const Text('not yet supported'),
                    enabled: false,
                    initialValue: false,
                    onToggle: (newVal) {},
                  ),
                ],
              ),
            );
          }

          if (tasks.active()) {
            final taskListCurrentPw = powerLevels.taskLists();
            final tasksCurrentPw = powerLevels.tasks();
            moreSections.add(
              SettingsSection(
                title: const Text('Tasks'),
                tiles: [
                  SettingsTile(
                    enabled: canEdit,
                    title: const Text('TaskList PowerLevel'),
                    description: const Text(
                      'Minimum power level required to create & manage task lists',
                    ),
                    trailing: Text(
                      taskListCurrentPw.let(
                            (p0) => maxPowerLevel == 100
                                ? powerLevelName(p0)
                                : 'Custom ($p0)',
                          ) ??
                          defaultDesc,
                    ),
                    onPressed: (context) => updateFeatureLevelChangeDialog(
                      context,
                      maxPowerLevel,
                      taskListCurrentPw,
                      space,
                      powerLevels,
                      powerLevels.taskListsKey(),
                      L10n.of(context).taskList,
                    ),
                  ),
                  SettingsTile(
                    enabled: canEdit,
                    title: const Text('Tasks PowerLevel'),
                    description: const Text(
                      'Minimum power level required to interact with tasks',
                    ),
                    trailing: Text(
                      tasksCurrentPw.let(
                            (p0) => maxPowerLevel == 100
                                ? powerLevelName(tasksCurrentPw)
                                : 'Custom ($tasksCurrentPw)',
                          ) ??
                          defaultDesc,
                    ),
                    onPressed: (context) => updateFeatureLevelChangeDialog(
                      context,
                      maxPowerLevel,
                      tasksCurrentPw,
                      space,
                      powerLevels,
                      powerLevels.tasksKey(),
                      L10n.of(context).tasks,
                    ),
                  ),
                  SettingsTile.switchTile(
                    title: const Text('Comments'),
                    description: const Text('not yet supported'),
                    enabled: false,
                    initialValue: false,
                    onToggle: (newVal) {},
                  ),
                ],
              ),
            );
          }

          return Scaffold(
            appBar: AppBar(
              title: const Text('Apps Settings'),
              automaticallyImplyLeading: !context.isLargeScreen,
            ),
            body: SettingsList(
              sections: [
                SettingsSection(
                  title: const Text('Active Apps'),
                  tiles: [
                    SettingsTile.switchTile(
                      title: const Text('Updates'),
                      enabled: canEdit,
                      description: const Text('Post space-wide updates'),
                      initialValue: news.active(),
                      onToggle: (newVal) async => await setActerFeature(
                        context,
                        newVal,
                        appSettings,
                        space,
                        SpaceFeature.updates,
                        L10n.of(context).updates,
                      ),
                    ),
                    SettingsTile.switchTile(
                      title: const Text('Pins'),
                      enabled: canEdit,
                      description: const Text('Pin important information'),
                      initialValue: pins.active(),
                      onToggle: (newVal) async => await setActerFeature(
                        context,
                        newVal,
                        appSettings,
                        space,
                        SpaceFeature.pins,
                        L10n.of(context).pins,
                      ),
                    ),
                    SettingsTile.switchTile(
                      title: const Text('Events Calendar'),
                      enabled: canEdit,
                      description: const Text('Calender with Events'),
                      initialValue: events.active(),
                      onToggle: (newVal) async => await setActerFeature(
                        context,
                        newVal,
                        appSettings,
                        space,
                        SpaceFeature.events,
                        L10n.of(context).event,
                      ),
                    ),
                    SettingsTile.switchTile(
                      title: const Text('Tasks'),
                      key: tasksSwitch,
                      enabled: canEdit,
                      description: const Text('ToDo-Lists & Tasks'),
                      initialValue: tasks.active(),
                      onToggle: (newVal) async => await setActerFeature(
                        context,
                        newVal,
                        appSettings,
                        space,
                        SpaceFeature.tasks,
                        L10n.of(context).tasks,
                      ),
                    ),
                    ...labActions,
                  ],
                ),
                ...moreSections,
              ],
            ),
          );
        },
        loading: () => const Center(child: Text('loading')),
        error: (e, s) {
          _log.severe('Failed to load space settings', e, s);
          return Center(
            child: Text(L10n.of(context).loadingFailed(e)),
          );
        },
      ),
    );
  }
}<|MERGE_RESOLUTION|>--- conflicted
+++ resolved
@@ -15,17 +15,6 @@
 final _log = Logger('a3::space::settings::app_settings');
 
 String powerLevelName(int? pw) {
-<<<<<<< HEAD
-  return pw.let(
-        (p0) => switch (pw) {
-          100 => 'Admin',
-          50 => 'Mod',
-          0 => 'Regular',
-          _ => 'Custom',
-        },
-      ) ??
-      'None';
-=======
   if (pw == null) return 'None';
   return switch (pw) {
     100 => 'Admin',
@@ -33,7 +22,6 @@
     0 => 'Regular',
     _ => 'Custom',
   };
->>>>>>> 6088a6b8
 }
 
 class SettingsAndMembership {
