import 'package:acter/common/providers/space_providers.dart';
import 'package:acter/common/toolkit/buttons/primary_action_button.dart';
import 'package:acter/features/space/actions/set_acter_feature.dart';
import 'package:acter/features/space/actions/update_feature_power_level.dart';
import 'package:acter/features/space/settings/pages/apps_settings_page.dart';
import 'package:flutter/material.dart';
import 'package:flutter/services.dart';
import 'package:flutter_easyloading/flutter_easyloading.dart';
import 'package:flutter_gen/gen_l10n/l10n.dart';
import 'package:flutter_riverpod/flutter_riverpod.dart';
import 'package:logging/logging.dart';

final _log = Logger('a3::space::topic');

Future<bool> offerToActivateFeature({
  required BuildContext context,
  required WidgetRef ref,
  required String spaceId,
  required SpaceFeature feature,
}) async {
  final lang = L10n.of(context);
  EasyLoading.showInfo(lang.loading);
  try {
    final space = await ref.read(spaceProvider(spaceId).future);
    final appSettingsAndMembership =
        await ref.read(spaceAppSettingsProvider(spaceId).future);
    EasyLoading.dismiss();
    if (!context.mounted) {
      return false;
    }

    final featureTitle = switch (feature) {
      SpaceFeature.updates => lang.updates,
      SpaceFeature.pins => lang.pins,
      SpaceFeature.events => lang.events,
      SpaceFeature.tasks => lang.tasks,
    };
    final appSettings = appSettingsAndMembership.settings;
    final powerLevels = appSettingsAndMembership.powerLevels;
    final maxPowerLevel = powerLevels.maxPowerLevel();

    final currentPowerLevel = switch (feature) {
      SpaceFeature.updates => powerLevels.news(),
      SpaceFeature.events => powerLevels.events(),
      SpaceFeature.pins => powerLevels.pins(),
      SpaceFeature.tasks => powerLevels.tasks(),
    };

    final isAlreadyActive = switch (feature) {
      SpaceFeature.updates => appSettings.news().active(),
      SpaceFeature.events => appSettings.events().active(),
      SpaceFeature.pins => appSettings.pins().active(),
      SpaceFeature.tasks => appSettings.tasks().active(),
    };
    final levelKey = switch (feature) {
      SpaceFeature.updates => powerLevels.newsKey(),
      SpaceFeature.pins => powerLevels.pinsKey(),
      SpaceFeature.events => powerLevels.eventsKey(),
      SpaceFeature.tasks => powerLevels.tasksKey(),
    };

    if (isAlreadyActive) {
      // feature is already activated, forward to the power level changer
      return await updateFeatureLevelChangeDialog(
        context,
        maxPowerLevel,
        currentPowerLevel,
        space,
        powerLevels,
        levelKey,
        featureTitle,
      );
    }

    int? setPowerLevel;

    EasyLoading.dismiss();
    final shouldActivate = await showDialog<bool?>(
      context: context,
      builder: (BuildContext context) => _ActivateFeatureDialog(
        featureName: featureTitle,
        currentPowerLevelName:
            maxPowerLevel == 100 ? powerLevelName(currentPowerLevel) : 'Custom',
        currentPowerLevel: currentPowerLevel,
        onPowerLevelChange: (newValue) => setPowerLevel = newValue,
      ),
    );

    if (shouldActivate != true || !context.mounted) {
      return false;
    }

    await setActerFeature(
      context,
      true,
      appSettings,
      space,
      feature,
      featureTitle,
    );

    if (setPowerLevel != currentPowerLevel) {
      await updateFeatureLevel(
        // ignore: use_build_context_synchronously
        lang,
        space,
        levelKey,
        featureTitle,
        setPowerLevel,
      );
    }

    return true;
  } catch (error, stack) {
    _log.severe('Failed to activate space feature', error, stack);
    EasyLoading.showToast(lang.error(error));
  }
  return false;
}

class _ActivateFeatureDialog extends StatefulWidget {
  final String featureName;
  final int? currentPowerLevel;
  final String currentPowerLevelName;
  final Function(int?) onPowerLevelChange;

  const _ActivateFeatureDialog({
    required this.featureName,
    required this.currentPowerLevelName,
    this.currentPowerLevel,
    required this.onPowerLevelChange,
  });

  @override
  State<_ActivateFeatureDialog> createState() => __ActivateFeatureDialogState();
}

class __ActivateFeatureDialogState extends State<_ActivateFeatureDialog> {
  final TextEditingController dropDownMenuCtrl = TextEditingController();
  final GlobalKey<FormState> _formKey =
      GlobalKey<FormState>(debugLabel: 'activate feature form');

  String? currentMemberStatus;
  int? customValue;

  @override
  void initState() {
    super.initState();
    currentMemberStatus = widget.currentPowerLevelName;
  }

  void _updateMembershipStatus(String? value) {
    if (mounted) {
      setState(() => currentMemberStatus = value);
    }
  }

  void _newCustomLevel(String? value) {
    if (mounted) {
      setState(() {
        customValue = (value != null) ? int.tryParse(value) : null;
      });
    }
  }

  @override
  Widget build(BuildContext context) {
    final currentPowerLevel = widget.currentPowerLevel;
    final lang = L10n.of(context);
    return AlertDialog(
      title: Text(lang.activateFeatureDialogTitle(widget.featureName)),
      content: Form(
        key: _formKey,
        child: Column(
          mainAxisSize: MainAxisSize.min,
          children: [
            Text(lang.activateFeatureDialogDesc(widget.featureName)),
            Padding(
              padding: const EdgeInsets.all(5),
              child: DropdownButtonFormField(
                value: currentMemberStatus,
                onChanged: _updateMembershipStatus,
                items: [
                  DropdownMenuItem(
                    value: 'Admin',
                    child: Text(lang.powerLevelAdmin),
                  ),
                  DropdownMenuItem(
                    value: 'Mod',
                    child: Text(lang.powerLevelModerator),
                  ),
                  DropdownMenuItem(
                    value: 'Regular',
                    child: Text(lang.powerLevelRegular),
                  ),
                  DropdownMenuItem(
                    value: 'None',
                    child: Text(lang.powerLevelNone),
                  ),
                  DropdownMenuItem(
                    value: 'Custom',
                    child: Text(lang.powerLevelCustom),
                  ),
                ],
              ),
            ),
            Visibility(
              visible: currentMemberStatus == 'Custom',
              child: Padding(
                padding: const EdgeInsets.all(5),
                child: TextFormField(
                  decoration: InputDecoration(
                    labelText: lang.powerLevelCustom,
                  ),
                  onChanged: _newCustomLevel,
                  initialValue: currentPowerLevel.toString(),
                  keyboardType:
                      const TextInputType.numberWithOptions(signed: true),
                  // Only numbers
                  inputFormatters: <TextInputFormatter>[
                    FilteringTextInputFormatter.digitsOnly,
<<<<<<< HEAD
                  ], // Only numbers
                  validator: (val) => currentMemberStatus == 'Custom' &&
                          (val == null || int.tryParse(val) == null)
                      ? lang.customValueMustBeNumber
                      : null,
=======
                  ],
                  // required field under custom
                  validator: (val) {
                    if (currentMemberStatus == 'Custom') {
                      if (val == null) {
                        return lang.youNeedToEnterCustomValueAsNumber;
                      }
                      if (int.tryParse(val) == null) {
                        return lang.customValueMustBeNumber;
                      }
                    }
                    return null;
                  },
>>>>>>> ff5672c1
                ),
              ),
            ),
          ],
        ),
      ),
      actionsAlignment: MainAxisAlignment.spaceEvenly,
      actions: <Widget>[
        OutlinedButton(
          onPressed: onCancel,
          child: Text(lang.cancel),
        ),
        ActerPrimaryActionButton(
          onPressed: onSubmit,
          child: Text(lang.activate),
        ),
      ],
    );
  }

  void onCancel() {
    Navigator.pop(context, false);
  }

  void onSubmit() {
    if (!_formKey.currentState!.validate()) return;
    final freshMemberStatus = widget.currentPowerLevelName;
    if (freshMemberStatus != currentMemberStatus) {
      int? newValue = switch (currentMemberStatus) {
        'Admin' => 100,
        'Mod' => 50,
        'Regular' => 0,
        _ => customValue ?? 0,
      };

      if (widget.currentPowerLevel == newValue) {
        // nothing to be done.
        newValue = null;
      }
      widget.onPowerLevelChange(newValue);
    }

    Navigator.pop(context, true);
  }
}<|MERGE_RESOLUTION|>--- conflicted
+++ resolved
@@ -219,13 +219,6 @@
                   // Only numbers
                   inputFormatters: <TextInputFormatter>[
                     FilteringTextInputFormatter.digitsOnly,
-<<<<<<< HEAD
-                  ], // Only numbers
-                  validator: (val) => currentMemberStatus == 'Custom' &&
-                          (val == null || int.tryParse(val) == null)
-                      ? lang.customValueMustBeNumber
-                      : null,
-=======
                   ],
                   // required field under custom
                   validator: (val) {
@@ -239,7 +232,6 @@
                     }
                     return null;
                   },
->>>>>>> ff5672c1
                 ),
               ),
             ),
