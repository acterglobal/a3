--- conflicted
+++ resolved
@@ -173,15 +173,6 @@
                   initialValue: currentPowerLevel.toString(),
                   keyboardType:
                       const TextInputType.numberWithOptions(signed: true),
-<<<<<<< HEAD
-                  inputFormatters: [
-                    FilteringTextInputFormatter.digitsOnly,
-                  ], // Only numbers
-                  validator: (val) => currentMemberStatus == 'Custom' &&
-                          (val == null || int.tryParse(val) == null)
-                      ? lang.customValueMustBeNumber
-                      : null,
-=======
                   // Only numbers
                   inputFormatters: <TextInputFormatter>[
                     FilteringTextInputFormatter.digitsOnly,
@@ -198,7 +189,6 @@
                     }
                     return null;
                   },
->>>>>>> ff5672c1
                 ),
               ),
             ),
