import 'package:acter/common/providers/chat_providers.dart';
import 'package:acter/common/providers/room_providers.dart';
import 'package:acter/common/providers/sdk_provider.dart';
import 'package:acter/common/providers/space_providers.dart';
import 'package:acter/common/themes/colors/color_scheme.dart';
import 'package:acter/common/toolkit/buttons/primary_action_button.dart';
import 'package:acter/common/utils/utils.dart';
import 'package:acter/common/widgets/room/brief_room_list_entry.dart';
import 'package:acter/common/widgets/search.dart';
import 'package:acter/common/widgets/sliver_scaffold.dart';
import 'package:acter/features/home/widgets/space_chip.dart';
import 'package:acter/features/space/actions/unlink_child_room.dart';
import 'package:acter_avatar/acter_avatar.dart';
import 'package:acter_flutter_sdk/acter_flutter_sdk_ffi.dart';
import 'package:extension_nullable/extension_nullable.dart';
import 'package:flutter/material.dart';
import 'package:flutter_gen/gen_l10n/l10n.dart';
import 'package:flutter_riverpod/flutter_riverpod.dart';
import 'package:logging/logging.dart';

final _log = Logger('a3::space::link_room_sheet');

// ChildRoomType configures the sub child type of the `Spaces`
enum ChildRoomType {
  chat,
  space,
  recommendedSpace,
}

class LinkRoomPage extends ConsumerStatefulWidget {
  final String parentSpaceId;
  final String pageTitle;
  final ChildRoomType childRoomType;

  static const confirmJoinRuleUpdateKey = Key('link-room-confirm-join-rule');
  static const denyJoinRuleUpdateKey = Key('link-room-deny-join-rule');

  const LinkRoomPage({
    super.key,
    required this.parentSpaceId,
    required this.pageTitle,
    required this.childRoomType,
  });

  @override
  ConsumerState<LinkRoomPage> createState() => _LinkRoomPageConsumerState();
}

class _LinkRoomPageConsumerState extends ConsumerState<LinkRoomPage> {
  final TextEditingController searchTextEditingController =
      TextEditingController();
  final List<String> childRoomsIds = [];
  final List<String> recommendedChildSpaceIds = [];

  @override
  void initState() {
    super.initState();
    WidgetsBinding.instance.addPostFrameCallback((Duration duration) {
      selectParentSpaceData();
      fetchKnownSubChatsData();
    });
  }

//Select parent space data
  void selectParentSpaceData() {
    final notifier = ref.read(selectedSpaceIdProvider.notifier);
    notifier.state = widget.parentSpaceId;
  }

//Fetch known sub-rooms list of selected parent space
  void fetchKnownSubChatsData() async {
    final selectedParentSpaceId = ref.read(selectedSpaceIdProvider);
    if (selectedParentSpaceId == null) return;
    final space = await ref
        .read(spaceRelationsOverviewProvider(selectedParentSpaceId).future);

    childRoomsIds.clear();
    if (widget.childRoomType == ChildRoomType.chat) {
      for (int i = 0; i < space.knownChats.length; i++) {
        childRoomsIds.add(space.knownChats[i]);
      }
    } else {
      for (int i = 0; i < space.knownSubspaces.length; i++) {
        childRoomsIds.add(space.knownSubspaces[i]);
      }
      //Add recommended child spaces ids
      recommendedChildSpaceIds.clear();
      for (int i = 0; i < space.otherRelations.length; i++) {
        recommendedChildSpaceIds.add(space.otherRelations[i].getRoomIdStr());
      }
    }
  }

  @override
  Widget build(BuildContext context) {
    final size = MediaQuery.of(context).size;

    return SliverScaffold(
      header: widget.pageTitle,
      body: SizedBox(
        height: size.height - 120,
        child: Column(
          mainAxisAlignment: MainAxisAlignment.start,
          crossAxisAlignment: CrossAxisAlignment.start,
          children: [
            parentSpaceDataUI(),
            searchUI(),
            Expanded(child: roomList()),
          ],
        ),
      ),
    );
  }

//Search
  Widget searchUI() {
    return Search(
      onChanged: (value) {
        ref.read(roomSearchValueProvider.notifier).update((state) => value);
      },
      searchController: searchTextEditingController,
    );
  }

//Parent space
  Widget parentSpaceDataUI() {
    final space = ref.watch(selectedSpaceDetailsProvider);
    return Padding(
      padding: const EdgeInsets.all(12),
<<<<<<< HEAD
      child: spaceDetails.when(
        data: (space) =>
            space.map(
              (p0) => Column(
                mainAxisAlignment: MainAxisAlignment.start,
                crossAxisAlignment: CrossAxisAlignment.start,
                children: [
                  Text(L10n.of(context).parentSpace),
                  SpaceChip(
                    spaceId: p0.roomId,
                    onTapOpenSpaceDetail: false,
                  ),
                ],
              ),
            ) ??
            const SizedBox.shrink(),
        error: (e, s) {
          _log.severe('Failed to load the details of selected space', e, s);
          return errorUI(L10n.of(context).loadingFailed(e));
        },
        loading: () => Container(),
      ),
=======
      child: space.let(
            (p0) => Column(
              mainAxisAlignment: MainAxisAlignment.start,
              crossAxisAlignment: CrossAxisAlignment.start,
              children: [
                Text(L10n.of(context).parentSpace),
                SpaceChip(
                  spaceId: p0.roomId,
                  onTapOpenSpaceDetail: false,
                ),
              ],
            ),
          ) ??
          const SizedBox.shrink(),
>>>>>>> 0d245efc
    );
  }

//Manage list data based on the child room type
  Widget roomList() {
    if (widget.childRoomType == ChildRoomType.chat) {
      return chatsList();
    } else {
      return spacesList();
    }
  }

//List of chats excluding DMs that can be linked according to the selected parent space
  Widget chatsList() {
    final searchValue = ref.watch(roomSearchValueProvider);
    if (searchValue?.isNotEmpty == true) {
      return searchedChatsList();
    }

    final chatList = ref.watch(
      chatsProvider.select(
        (rooms) => rooms
            .where((room) => (!room.isDm()))
            .map((r) => r.getRoomIdStr())
            .toList(),
      ),
    );
    return chatListUI(chatList);
  }

//Show chat list based on the search term
  Widget searchedChatsList() {
    final searchedList = ref.watch(roomSearchedChatsProvider);
    return searchedList.when(
      data: (chats) => chats.isEmpty
          ? Text(L10n.of(context).noChatsFoundMatchingYourSearchTerm)
          : chatListUI(chats),
      error: (e, s) {
        _log.severe('Failed to search chats', e, s);
        return errorUI(L10n.of(context).searchingFailed(e));
      },
      loading: () => loadingUI(),
    );
  }

  bool isLinked(String roomId) {
    return childRoomsIds.contains(roomId);
  }

//Chat List
  Widget chatListUI(List<String> chatList) {
    return ListView.builder(
      padding: const EdgeInsets.all(8),
      itemCount: chatList.length,
      itemBuilder: (context, index) {
        final roomId = chatList[index];
        return BriefRoomEntry(
          roomId: roomId,
          canCheck: 'CanLinkSpaces',
          onSelect: null,
          keyPrefix: 'chat-list-link',
          avatarDisplayMode: DisplayMode.GroupChat,
          trailingBuilder: (canLink) =>
              roomTrailing(roomId, isLinked(roomId), canLink),
        );
      },
    );
  }

//List of spaces that can be linked according to the selected parent space
  Widget spacesList() {
    final searchValue = ref.watch(roomSearchValueProvider);
    if (searchValue?.isNotEmpty == true) {
      return searchedSpaceList();
    }

    final spaces =
        ref.watch(spacesProvider).map((space) => space.getRoomIdStr()).toList();
    return spaceListUI(spaces);
  }

//Show space list based on the search term
  Widget searchedSpaceList() {
    final searchedSpaces = ref.watch(searchedSpacesProvider);
    return searchedSpaces.when(
      data: (spaces) {
        if (spaces.isEmpty) {
          return Center(
            heightFactor: 10,
            child: Text(L10n.of(context).noChatsFoundMatchingYourSearchTerm),
          );
        }
        return spaceListUI(spaces);
      },
      loading: () => loadingUI(),
      error: (e, s) {
        _log.severe('Failed to search spaces', e, s);
        return errorUI(L10n.of(context).searchingFailed(e));
      },
    );
  }

//Space List
  Widget spaceListUI(List<String> spacesList) {
    return ListView.builder(
      shrinkWrap: true,
      padding: const EdgeInsets.all(8),
      itemCount: spacesList.length,
      itemBuilder: (context, index) {
        final roomId = spacesList[index];
        final isSubspace = childRoomsIds.contains(roomId);
        final isLinked = widget.childRoomType == ChildRoomType.space
            ? childRoomsIds.contains(roomId)
            : recommendedChildSpaceIds.contains(roomId);

        final subtitle = isSubspace
            ? Text(L10n.of(context).subspace)
            : recommendedChildSpaceIds.contains(roomId)
                ? Text(L10n.of(context).recommendedSpace)
                : null;

        return BriefRoomEntry(
          avatarDisplayMode: DisplayMode.Space,
          roomId: roomId,
          canCheck: 'CanLinkSpaces',
          keyPrefix: 'space-list-link',
          subtitle: subtitle,
          trailingBuilder: (canLink) => roomTrailing(
            roomId,
            isLinked,
            widget.childRoomType == ChildRoomType.recommendedSpace
                ? !isSubspace
                : canLink,
          ),
        );
      },
    );
  }

//Common loading UI
  Widget loadingUI() {
    return const Center(
      heightFactor: 10,
      child: CircularProgressIndicator(),
    );
  }

//Common error UI
  Widget errorUI(String message) {
    return Center(
      child: Text(message),
    );
  }

  Widget roomTrailing(String roomId, bool isLinked, bool canLink) {
    return SizedBox(
      width: 100,
      child: isLinked
          ? OutlinedButton(
              onPressed: () => onTapUnlinkChildRoom(roomId),
              key: Key('room-list-unlink-$roomId'),
              child: Text(L10n.of(context).unlink),
            )
          : canLink
              ? OutlinedButton(
                  onPressed: () => onTapLinkChildRoom(context, roomId),
                  key: Key('room-list-link-$roomId'),
                  style: OutlinedButton.styleFrom(
                    side: BorderSide(
                      color: Theme.of(context).colorScheme.success,
                    ),
                  ),
                  child: Text(L10n.of(context).link),
                )
              : null,
    );
  }

  Future<void> checkJoinRule(
    BuildContext context,
    Room room,
    String parentSpaceId,
  ) async {
    final joinRule = room.joinRuleStr();
    List<String> currentRooms = [];
    bool parentCanSee = joinRule == 'public';
    String newRule = 'restricted';
    if (joinRule == 'restricted' || joinRule == 'knock_restricted') {
      currentRooms =
          room.restrictedRoomIdsStr().map((t) => t.toString()).toList();
      parentCanSee = currentRooms.contains(parentSpaceId);
      newRule = joinRule;
    }

    if (!parentCanSee) {
      final spaceAvatarInfo = ref.read(roomAvatarInfoProvider(parentSpaceId));
      if (!mounted) return;
      final parentSpaceName =
          // ignore: use_build_context_synchronously
          spaceAvatarInfo.displayName ?? L10n.of(context).theParentSpace;
      final roomName =
          // ignore: use_build_context_synchronously
          spaceAvatarInfo.displayName ?? L10n.of(context).theSelectedRooms;
      bool shouldChange = await showDialog(
        // ignore: use_build_context_synchronously
        context: context,
        builder: (context) {
          return AlertDialog(
            title: Text(L10n.of(context).notVisible),
            content: Wrap(
              children: [
                Text(
                  L10n.of(context)
                      .theCurrentJoinRulesOfSpace(roomName, parentSpaceName),
                ),
              ],
            ),
            actionsAlignment: MainAxisAlignment.spaceEvenly,
            actions: <Widget>[
              OutlinedButton(
                key: LinkRoomPage.denyJoinRuleUpdateKey,
                child: Text(L10n.of(context).noThanks),
                onPressed: () {
                  Navigator.pop(context, false);
                },
              ),
              ActerPrimaryActionButton(
                key: LinkRoomPage.confirmJoinRuleUpdateKey,
                child: Text(L10n.of(context).yesPleaseUpdate),
                onPressed: () {
                  Navigator.pop(context, true);
                },
              ),
            ],
          );
        },
      );
      if (shouldChange) {
        currentRooms.add(parentSpaceId);

        final sdk = await ref.read(sdkProvider.future);
        final update = sdk.api.newJoinRuleBuilder();
        update.joinRule(newRule);
        for (final roomId in currentRooms) {
          update.addRoom(roomId);
        }
        //FIXME : Below is not working at all.
        await room.setJoinRule(update);
      }
    }
  }

//Link child room
  void onTapLinkChildRoom(BuildContext context, String roomId) async {
    final selectedParentSpaceId = ref.read(selectedSpaceIdProvider);
    if (selectedParentSpaceId == null) return;

    //Fetch selected parent space data and add given roomId as child
    final space = await ref.read(spaceProvider(selectedParentSpaceId).future);
    space.addChildRoom(roomId, false);

    //Make subspace
    if (widget.childRoomType == ChildRoomType.space) {
      //Fetch selected room data and add given parentSpaceId as parent
      final room = await ref.read(maybeRoomProvider(roomId).future);
      if (room != null) {
        room.addParentRoom(selectedParentSpaceId, true);
        // ignore: use_build_context_synchronously
        checkJoinRule(context, room, selectedParentSpaceId);
      }
    }

    if (widget.childRoomType == ChildRoomType.recommendedSpace) {
      recommendedChildSpaceIds.add(roomId);
    } else {
      childRoomsIds.add(roomId);
    }
    // spaceRelations come from the server and must be manually invalidated
    ref.invalidate(spaceRelationsProvider(selectedParentSpaceId));
    ref.invalidate(spaceRemoteRelationsProvider(selectedParentSpaceId));
  }

//Unlink child room
  void onTapUnlinkChildRoom(String roomId) async {
    final selectedParentSpaceId = ref.read(selectedSpaceIdProvider);
    if (selectedParentSpaceId == null) return;

    await unlinkChildRoom(
      context,
      ref,
      parentId: selectedParentSpaceId,
      roomId: roomId,
    );

    if (widget.childRoomType == ChildRoomType.recommendedSpace) {
      recommendedChildSpaceIds.remove(roomId);
    } else {
      childRoomsIds.remove(roomId);
    }
  }
}<|MERGE_RESOLUTION|>--- conflicted
+++ resolved
@@ -12,7 +12,6 @@
 import 'package:acter/features/space/actions/unlink_child_room.dart';
 import 'package:acter_avatar/acter_avatar.dart';
 import 'package:acter_flutter_sdk/acter_flutter_sdk_ffi.dart';
-import 'package:extension_nullable/extension_nullable.dart';
 import 'package:flutter/material.dart';
 import 'package:flutter_gen/gen_l10n/l10n.dart';
 import 'package:flutter_riverpod/flutter_riverpod.dart';
@@ -127,30 +126,6 @@
     final space = ref.watch(selectedSpaceDetailsProvider);
     return Padding(
       padding: const EdgeInsets.all(12),
-<<<<<<< HEAD
-      child: spaceDetails.when(
-        data: (space) =>
-            space.map(
-              (p0) => Column(
-                mainAxisAlignment: MainAxisAlignment.start,
-                crossAxisAlignment: CrossAxisAlignment.start,
-                children: [
-                  Text(L10n.of(context).parentSpace),
-                  SpaceChip(
-                    spaceId: p0.roomId,
-                    onTapOpenSpaceDetail: false,
-                  ),
-                ],
-              ),
-            ) ??
-            const SizedBox.shrink(),
-        error: (e, s) {
-          _log.severe('Failed to load the details of selected space', e, s);
-          return errorUI(L10n.of(context).loadingFailed(e));
-        },
-        loading: () => Container(),
-      ),
-=======
       child: space.let(
             (p0) => Column(
               mainAxisAlignment: MainAxisAlignment.start,
@@ -165,7 +140,6 @@
             ),
           ) ??
           const SizedBox.shrink(),
->>>>>>> 0d245efc
     );
   }
 
