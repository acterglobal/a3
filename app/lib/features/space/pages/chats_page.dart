import 'package:acter/common/providers/chat_providers.dart';
import 'package:acter/common/providers/room_providers.dart';
import 'package:acter/common/providers/space_providers.dart';
import 'package:acter/common/toolkit/buttons/inline_text_button.dart';
import 'package:acter/common/toolkit/buttons/primary_action_button.dart';
import 'package:acter/common/utils/routes.dart';
import 'package:acter/common/widgets/chat/convo_card.dart';
import 'package:acter/common/widgets/chat/convo_hierarchy_card.dart';
import 'package:acter/common/widgets/empty_state_widget.dart';
import 'package:acter/common/widgets/room/room_hierarchy_options_menu.dart';
import 'package:acter/router/utils.dart';
import 'package:atlas_icons/atlas_icons.dart';
import 'package:flutter/material.dart';
import 'package:flutter_riverpod/flutter_riverpod.dart';
import 'package:go_router/go_router.dart';
import 'package:skeletonizer/skeletonizer.dart';
import 'package:flutter_gen/gen_l10n/l10n.dart';

class SpaceChatsPage extends ConsumerWidget {
  static const createChatKey = Key('space-chat-create');
  static const actionsMenuKey = Key('space-chat-actions-menu');
  final String spaceIdOrAlias;

  const SpaceChatsPage({super.key, required this.spaceIdOrAlias});

  Widget _renderEmpty(BuildContext context, WidgetRef ref) {
    final chats = ref.watch(relatedChatsProvider(spaceIdOrAlias));

    if ((chats.valueOrNull?.isNotEmpty ?? true)) {
      // we are still loading or chats has been found locally
      return Container();
    }

    final membership = ref.watch(roomMembershipProvider(spaceIdOrAlias));
    bool canCreateSpace =
        membership.valueOrNull?.canString('CanLinkSpaces') == true;

    return Center(
      heightFactor: 1,
      child: EmptyState(
        title: L10n.of(context).noChatsInThisSpaceYet,
        subtitle: L10n.of(context).getConversationGoingToStart,
        image: 'assets/images/empty_chat.svg',
        primaryButton: canCreateSpace
            ? ActerPrimaryActionButton(
                onPressed: () => context.pushNamed(
                  Routes.createChat.name,
                  queryParameters: {'spaceId': spaceIdOrAlias},
                  extra: 1,
                ),
                child: Text(L10n.of(context).createSpaceChat),
              )
            : null,
        secondaryButton: canCreateSpace
            ? ActerInlineTextButton(
                onPressed: () => context.pushNamed(
                  Routes.linkChat.name,
                  pathParameters: {'spaceId': spaceIdOrAlias},
                ),
                child: Text(L10n.of(context).linkToChat),
              )
            : null,
      ),
    );
  }

  Widget renderChats(BuildContext context, WidgetRef ref) {
    final chats = ref.watch(relatedChatsProvider(spaceIdOrAlias));
    final related =
        ref.watch(suggestedRelationsIdsProvider(spaceIdOrAlias)).valueOrNull ??
            [];

    return chats.when(
      data: (rooms) {
        return SliverAnimatedList(
          initialItemCount: rooms.length,
          itemBuilder: (context, index, animation) {
            final room = rooms[index];
            final roomId = room.getRoomIdStr();
            final isSuggested = related.contains(roomId);
            return SizeTransition(
              sizeFactor: animation,
              child: ConvoCard(
                room: room,
                showParents: false,
                showSuggestedMark: isSuggested,
                onTap: () => goToChat(context, roomId),
                trailing: RoomHierarchyOptionsMenu(
                  childId: roomId,
                  parentId: spaceIdOrAlias,
                  isSuggested: isSuggested,
                ),
              ),
            );
          },
        );
      },
      error: (error, stackTrace) => SliverToBoxAdapter(
        child: Center(
          child: Text(L10n.of(context).failedToLoadChatsDueTo(error)),
        ),
      ),
      loading: () => SliverToBoxAdapter(
        child: Skeletonizer(
          child: ListTile(
            title: Text(L10n.of(context).roomId),
            subtitle: Text(L10n.of(context).loading),
          ),
        ),
      ),
    );
  }

  Widget renderFurther(BuildContext context, WidgetRef ref) {
    final remoteChats = ref.watch(remoteChatRelationsProvider(spaceIdOrAlias));

    return remoteChats.when(
      data: (chats) {
        if (chats.isEmpty) {
          return const SizedBox.shrink();
        }

        return SliverList.builder(
          itemCount: chats.length,
          itemBuilder: (context, idx) {
            final item = chats[idx];
            return ConvoHierarchyCard(
              showIconIfSuggested: true,
              parentId: spaceIdOrAlias,
              roomInfo: item,
            );
          },
        );
      },
      error: (e, s) => SliverToBoxAdapter(
        child: Text(L10n.of(context).errorLoadingRelatedChats(e)),
      ),
      loading: () => SliverToBoxAdapter(
        child: Skeletonizer(
          child: Card(
            child: ListTile(
              title: Text(L10n.of(context).loadingOtherChats),
            ),
          ),
        ),
      ),
    );
  }

  @override
  Widget build(BuildContext context, WidgetRef ref) {
    final spaceName =
        ref.watch(roomDisplayNameProvider(spaceIdOrAlias)).valueOrNull ??
            spaceIdOrAlias;

    final chatsList =
        ref.watch(spaceRelationsOverviewProvider(spaceIdOrAlias)).valueOrNull;

    final membership = ref.watch(roomMembershipProvider(spaceIdOrAlias));
    bool canCreateSpace =
        membership.valueOrNull?.canString('CanLinkSpaces') == true;

    return Scaffold(
      appBar: AppBar(
        title: Column(
          crossAxisAlignment: CrossAxisAlignment.start,
          children: [
            Text(L10n.of(context).chat),
            Text(
              '($spaceName)',
              overflow: TextOverflow.ellipsis,
              style: Theme.of(context).textTheme.labelLarge,
            ),
          ],
        ),
        actions: [
<<<<<<< HEAD
          IconButton(
            icon: const Icon(Atlas.arrows_rotating_right_thin),
            iconSize: 28,
            color: Theme.of(context).colorScheme.surface,
            onPressed: () async {
              ref.invalidate(spaceRelationsProvider);
            },
          ),
          PopupMenuButton(
            key: actionsMenuKey,
            icon: const Icon(Atlas.plus_circle),
            iconSize: 28,
            color: Theme.of(context).colorScheme.surface,
            itemBuilder: (BuildContext context) => <PopupMenuEntry>[
              PopupMenuItem(
                key: createChatKey,
                onTap: () => context.pushNamed(
                  Routes.createChat.name,
                  queryParameters: {'spaceId': spaceIdOrAlias},
                  extra: 1,
                ),
                child: Row(
                  children: <Widget>[
                    Text(L10n.of(context).createChat),
                    const Spacer(),
                    const Icon(Atlas.chats),
                  ],
=======
          if (canCreateSpace)
            PopupMenuButton(
              key: actionsMenuKey,
              icon: const Icon(Atlas.plus_circle),
              iconSize: 28,
              color: Theme.of(context).colorScheme.surface,
              itemBuilder: (BuildContext context) => <PopupMenuEntry>[
                PopupMenuItem(
                  key: createChatKey,
                  onTap: () => context.pushNamed(
                    Routes.createChat.name,
                    queryParameters: {'spaceId': spaceIdOrAlias},
                    extra: 1,
                  ),
                  child: Row(
                    children: <Widget>[
                      Text(L10n.of(context).createChat),
                      const Spacer(),
                      const Icon(Atlas.chats),
                    ],
                  ),
>>>>>>> e482f820
                ),
                PopupMenuItem(
                  onTap: () => context.pushNamed(
                    Routes.linkChat.name,
                    pathParameters: {'spaceId': spaceIdOrAlias},
                  ),
                  child: Row(
                    children: <Widget>[
                      Text(L10n.of(context).linkExistingChat),
                      const Spacer(),
                      const Icon(Atlas.chats),
                    ],
                  ),
                ),
              ],
            ),
        ],
      ),
      body: CustomScrollView(
        slivers: <Widget>[
          if (chatsList?.knownChats.isNotEmpty == true)
            renderChats(context, ref),
          if (chatsList?.hasMoreChats == true) renderFurther(context, ref),
          if (chatsList?.hasMoreChats == false &&
              chatsList?.knownChats.isEmpty == true)
            _renderEmpty(context, ref),
        ],
      ),
    );
  }
}<|MERGE_RESOLUTION|>--- conflicted
+++ resolved
@@ -174,7 +174,6 @@
           ],
         ),
         actions: [
-<<<<<<< HEAD
           IconButton(
             icon: const Icon(Atlas.arrows_rotating_right_thin),
             iconSize: 28,
@@ -183,26 +182,6 @@
               ref.invalidate(spaceRelationsProvider);
             },
           ),
-          PopupMenuButton(
-            key: actionsMenuKey,
-            icon: const Icon(Atlas.plus_circle),
-            iconSize: 28,
-            color: Theme.of(context).colorScheme.surface,
-            itemBuilder: (BuildContext context) => <PopupMenuEntry>[
-              PopupMenuItem(
-                key: createChatKey,
-                onTap: () => context.pushNamed(
-                  Routes.createChat.name,
-                  queryParameters: {'spaceId': spaceIdOrAlias},
-                  extra: 1,
-                ),
-                child: Row(
-                  children: <Widget>[
-                    Text(L10n.of(context).createChat),
-                    const Spacer(),
-                    const Icon(Atlas.chats),
-                  ],
-=======
           if (canCreateSpace)
             PopupMenuButton(
               key: actionsMenuKey,
@@ -224,7 +203,6 @@
                       const Icon(Atlas.chats),
                     ],
                   ),
->>>>>>> e482f820
                 ),
                 PopupMenuItem(
                   onTap: () => context.pushNamed(
