--- conflicted
+++ resolved
@@ -7,12 +7,8 @@
 import 'package:acter/features/space/providers/suggested_provider.dart';
 import 'package:acter/features/space/widgets/skeletons/space_details_skeletons.dart';
 import 'package:acter/features/space/widgets/space_sections/about_section.dart';
-import 'package:acter/features/space/widgets/space_sections/chats_section.dart';
 import 'package:acter/features/space/widgets/space_sections/events_section.dart';
-import 'package:acter/features/space/widgets/space_sections/members_section.dart';
 import 'package:acter/features/space/widgets/space_sections/pins_section.dart';
-import 'package:acter/features/space/widgets/space_sections/space_actions_section.dart';
-import 'package:acter/features/space/widgets/space_sections/spaces_section.dart';
 import 'package:acter/features/space/widgets/space_sections/tasks_section.dart';
 import 'package:acter/features/space/widgets/space_header.dart';
 import 'package:acter/features/space/widgets/space_toolbar.dart';
@@ -228,19 +224,6 @@
     );
   }
 
-<<<<<<< HEAD
-  Widget spacePageUI(TabEntry tabItem) {
-    return switch (tabItem.key) {
-      TabEntry.overview => AboutSection(spaceId: widget.spaceId),
-      TabEntry.pins => PinsSection(spaceId: widget.spaceId),
-      TabEntry.tasks => TasksSection(spaceId: widget.spaceId),
-      TabEntry.events => EventsSection(spaceId: widget.spaceId),
-      TabEntry.chatsKey => ChatsSection(spaceId: widget.spaceId),
-      TabEntry.spacesKey => SpacesSection(spaceId: widget.spaceId),
-      TabEntry.membersKey => MembersSection(spaceId: widget.spaceId),
-      TabEntry.actionsKey => SpaceActionsSection(spaceId: widget.spaceId),
-      _ => const SizedBox.shrink(),
-=======
   String itemLabel(BuildContext context, TabEntry tabItem) {
     return switch (tabItem) {
       TabEntry.overview => L10n.of(context).overview,
@@ -251,7 +234,6 @@
       TabEntry.spaces => L10n.of(context).spaces,
       TabEntry.members => L10n.of(context).members,
       TabEntry.actions => '...',
->>>>>>> 75e6df67
     };
   }
 
@@ -261,10 +243,7 @@
       TabEntry.pins => PinsSection(spaceId: widget.spaceId),
       TabEntry.tasks => TasksSection(spaceId: widget.spaceId),
       TabEntry.events => EventsSection(spaceId: widget.spaceId),
-      TabEntry.chats => ChatsSection(spaceId: widget.spaceId),
-      TabEntry.spaces => SpacesSection(spaceId: widget.spaceId),
-      TabEntry.members => MembersSection(spaceId: widget.spaceId),
-      TabEntry.actions => SpaceActionsSection(spaceId: widget.spaceId),
+      _ => const SizedBox.shrink(),
     };
   }
 }