--- conflicted
+++ resolved
@@ -11,22 +11,14 @@
   @override
   Widget build(BuildContext context, WidgetRef ref) {
     // get platform of context.
-<<<<<<< HEAD
-    final space = ref.watch(spaceProvider(spaceIdOrAlias));
-    return space.when(
-      data: (space) {
-        final topic = space.topic();
-        return Text(topic ?? 'no topic found');
-      },
-      error: (error, stack) => Text('Loading failed: $error'),
-      loading: () => const Text('Loading'),
-=======
     return Container(
       padding: const EdgeInsets.all(20),
-      child: Column(children: [
-        AboutCard(spaceId: widget.spaceIdOrAlias),
-        LinksCard(spaceId: widget.spaceIdOrAlias),
-      ]),
+      child: Column(
+        children: [
+          AboutCard(spaceId: spaceIdOrAlias),
+          LinksCard(spaceId: spaceIdOrAlias),
+        ],
+      ),
       // Row(
       //   children: [
       //     Column(
@@ -39,7 +31,6 @@
       //     ),
       //   ],
       // ),
->>>>>>> cbe360e8
     );
   }
 }