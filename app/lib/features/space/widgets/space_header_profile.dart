--- conflicted
+++ resolved
@@ -26,7 +26,6 @@
   @override
   Widget build(BuildContext context, WidgetRef ref) {
     final profileData = ref.watch(spaceProfileDataForSpaceIdProvider(spaceId));
-<<<<<<< HEAD
     final canonicalParents = ref.watch(canonicalParentsProvider(spaceId));
     List<AvatarInfo> parentBadges = List.empty(growable: true);
     if (canonicalParents.valueOrNull != null) {
@@ -48,11 +47,6 @@
         );
       }
     }
-
-=======
-    final canonicalParent = ref.watch(canonicalParentProvider(spaceId));
-    final membership = ref.watch(roomMembershipProvider(spaceId)).valueOrNull;
->>>>>>> 90155077
     return profileData.when(
       data: (spaceProfile) {
         return Padding(
