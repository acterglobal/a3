import 'package:flutter/material.dart';
import 'package:acter/common/controllers/spaces_controller.dart';
<<<<<<< HEAD
import 'package:acter/features/events/widgets/events_calendar.dart';
=======
>>>>>>> 73a480fe
import 'package:flutter_riverpod/flutter_riverpod.dart';

// ignore: must_be_immutable
class EventsCard extends ConsumerWidget {
<<<<<<< HEAD
=======
  final CalendarFormat _calendarFormat = CalendarFormat.month;
  final RangeSelectionMode _rangeSelectionMode = RangeSelectionMode
      .toggledOff; // Can be toggled on/off by longpressing a date
  DateTime _focusedDay = DateTime.now();
  DateTime? _selectedDay;
  DateTime? _rangeStart;
  DateTime? _rangeEnd;

>>>>>>> 73a480fe
  final String spaceId;
  const EventsCard({super.key, required this.spaceId});

  @override
  Widget build(BuildContext context, WidgetRef ref) {
    final events = ref.watch(spaceEventsProvider(spaceId));

    return Card(
      elevation: 0,
      child: Padding(
        padding: const EdgeInsets.symmetric(horizontal: 12, vertical: 8),
<<<<<<< HEAD
        child: EventsCalendar(
          events: events,
=======
        child: Column(
          crossAxisAlignment: CrossAxisAlignment.start,
          children: [
            Text(
              'Events',
              style: Theme.of(context).textTheme.titleMedium,
            ),
            events.when(
              error: (error, stackTrace) =>
                  Text('Loading calendars failed: $error'),
              data: (events) {
                debugPrint('$events');
                return Column(
                  children: [
                    ...events.map(
                      (e) => ListTile(
                        onTap: () => debugPrint('$e'),
                        title: Text(
                          e.title(),
                          style: Theme.of(context).textTheme.bodyLarge,
                        ),
                        subtitle: Text(
                          formatDt(e),
                          style: Theme.of(context).textTheme.labelLarge,
                        ),
                      ),
                    ),
                    const SizedBox(height: 10),
                    TableCalendar<CalendarEvent>(
                      firstDay: kFirstDay,
                      lastDay: kLastDay,
                      focusedDay: _focusedDay,
                      selectedDayPredicate: (day) =>
                          isSameDay(_selectedDay, day),
                      rangeStartDay: _rangeStart,
                      rangeEndDay: _rangeEnd,
                      calendarFormat: _calendarFormat,
                      rangeSelectionMode: _rangeSelectionMode,
                      eventLoader: (targetDate) =>
                          eventsForDay(events, targetDate),
                      startingDayOfWeek: StartingDayOfWeek.monday,
                      calendarStyle: CalendarStyle(
                        // Use `CalendarStyle` to customize the UI
                        outsideDaysVisible: false,
                        rangeHighlightColor:
                            Theme.of(context).colorScheme.tertiary,
                        markerDecoration: BoxDecoration(
                          color: Theme.of(context).colorScheme.tertiary,
                        ),
                      ),
                      // onDaySelected: _onDaySelected,
                      // onRangeSelected: _onRangeSelected,
                      // onFormatChanged: (format) {
                      //   if (_calendarFormat != format) {
                      //     setState(() {
                      //       _calendarFormat = format;
                      //     });
                      //   }
                      // },
                      onPageChanged: (focusedDay) {
                        _focusedDay = focusedDay;
                      },
                    ),
                  ],
                );
              },
              loading: () => TableCalendar(
                firstDay: kFirstDay,
                lastDay: kLastDay,
                focusedDay: _focusedDay,
              ),
            ),
            // space.when(
            //   data: (space) {
            //     final topic = space.topic();
            //     return Text(topic ?? 'no topic found');
            //   },
            //   error: (error, stack) => Text('Loading failed: $error'),
            //   loading: () => const Text('Loading'),
            // ),
          ],
>>>>>>> 73a480fe
        ),
      ),
    );
  }
}<|MERGE_RESOLUTION|>--- conflicted
+++ resolved
@@ -1,24 +1,10 @@
 import 'package:flutter/material.dart';
 import 'package:acter/common/controllers/spaces_controller.dart';
-<<<<<<< HEAD
 import 'package:acter/features/events/widgets/events_calendar.dart';
-=======
->>>>>>> 73a480fe
 import 'package:flutter_riverpod/flutter_riverpod.dart';
 
 // ignore: must_be_immutable
 class EventsCard extends ConsumerWidget {
-<<<<<<< HEAD
-=======
-  final CalendarFormat _calendarFormat = CalendarFormat.month;
-  final RangeSelectionMode _rangeSelectionMode = RangeSelectionMode
-      .toggledOff; // Can be toggled on/off by longpressing a date
-  DateTime _focusedDay = DateTime.now();
-  DateTime? _selectedDay;
-  DateTime? _rangeStart;
-  DateTime? _rangeEnd;
-
->>>>>>> 73a480fe
   final String spaceId;
   const EventsCard({super.key, required this.spaceId});
 
@@ -30,92 +16,8 @@
       elevation: 0,
       child: Padding(
         padding: const EdgeInsets.symmetric(horizontal: 12, vertical: 8),
-<<<<<<< HEAD
         child: EventsCalendar(
           events: events,
-=======
-        child: Column(
-          crossAxisAlignment: CrossAxisAlignment.start,
-          children: [
-            Text(
-              'Events',
-              style: Theme.of(context).textTheme.titleMedium,
-            ),
-            events.when(
-              error: (error, stackTrace) =>
-                  Text('Loading calendars failed: $error'),
-              data: (events) {
-                debugPrint('$events');
-                return Column(
-                  children: [
-                    ...events.map(
-                      (e) => ListTile(
-                        onTap: () => debugPrint('$e'),
-                        title: Text(
-                          e.title(),
-                          style: Theme.of(context).textTheme.bodyLarge,
-                        ),
-                        subtitle: Text(
-                          formatDt(e),
-                          style: Theme.of(context).textTheme.labelLarge,
-                        ),
-                      ),
-                    ),
-                    const SizedBox(height: 10),
-                    TableCalendar<CalendarEvent>(
-                      firstDay: kFirstDay,
-                      lastDay: kLastDay,
-                      focusedDay: _focusedDay,
-                      selectedDayPredicate: (day) =>
-                          isSameDay(_selectedDay, day),
-                      rangeStartDay: _rangeStart,
-                      rangeEndDay: _rangeEnd,
-                      calendarFormat: _calendarFormat,
-                      rangeSelectionMode: _rangeSelectionMode,
-                      eventLoader: (targetDate) =>
-                          eventsForDay(events, targetDate),
-                      startingDayOfWeek: StartingDayOfWeek.monday,
-                      calendarStyle: CalendarStyle(
-                        // Use `CalendarStyle` to customize the UI
-                        outsideDaysVisible: false,
-                        rangeHighlightColor:
-                            Theme.of(context).colorScheme.tertiary,
-                        markerDecoration: BoxDecoration(
-                          color: Theme.of(context).colorScheme.tertiary,
-                        ),
-                      ),
-                      // onDaySelected: _onDaySelected,
-                      // onRangeSelected: _onRangeSelected,
-                      // onFormatChanged: (format) {
-                      //   if (_calendarFormat != format) {
-                      //     setState(() {
-                      //       _calendarFormat = format;
-                      //     });
-                      //   }
-                      // },
-                      onPageChanged: (focusedDay) {
-                        _focusedDay = focusedDay;
-                      },
-                    ),
-                  ],
-                );
-              },
-              loading: () => TableCalendar(
-                firstDay: kFirstDay,
-                lastDay: kLastDay,
-                focusedDay: _focusedDay,
-              ),
-            ),
-            // space.when(
-            //   data: (space) {
-            //     final topic = space.topic();
-            //     return Text(topic ?? 'no topic found');
-            //   },
-            //   error: (error, stack) => Text('Loading failed: $error'),
-            //   loading: () => const Text('Loading'),
-            // ),
-          ],
->>>>>>> 73a480fe
         ),
       ),
     );
