--- conflicted
+++ resolved
@@ -1,11 +1,6 @@
 import 'package:acter/common/providers/space_providers.dart';
 import 'package:acter/common/utils/routes.dart';
-<<<<<<< HEAD
-import 'package:acter/common/widgets/chat/convo_card.dart';
-import 'package:acter/common/widgets/chat/convo_hierarchy_card.dart';
-=======
 import 'package:acter/features/space/widgets/related/chats_helpers.dart';
->>>>>>> ff123cd1
 import 'package:acter/features/space/widgets/space_sections/section_header.dart';
 import 'package:flutter/material.dart';
 import 'package:flutter_riverpod/flutter_riverpod.dart';
@@ -90,57 +85,4 @@
       ],
     );
   }
-<<<<<<< HEAD
-
-  Widget chatsListUI(WidgetRef ref, List<String> chats, int chatsLimit) {
-    return ListView.builder(
-      shrinkWrap: true,
-      itemCount: chatsLimit,
-      padding: EdgeInsets.zero,
-      physics: const NeverScrollableScrollPhysics(),
-      itemBuilder: (context, index) {
-        final roomId = chats[index];
-        return ConvoCard(
-          roomId: roomId,
-          showParents: false,
-          showSelectedIndication: false,
-          onTap: () => goToChat(context, roomId),
-        );
-      },
-    );
-  }
-
-  Widget renderFurther(BuildContext context, WidgetRef ref, int maxItems) {
-    final remoteChats = ref.watch(remoteChatRelationsProvider(spaceId));
-
-    return remoteChats.when(
-      data: (chats) {
-        if (chats.isEmpty) {
-          return const SizedBox.shrink();
-        }
-
-        return ListView.builder(
-          shrinkWrap: true,
-          padding: EdgeInsets.zero,
-          physics: const NeverScrollableScrollPhysics(),
-          itemCount: maxItems,
-          itemBuilder: (context, idx) {
-            final item = chats[idx];
-            return ConvoHierarchyCard(
-              showIconIfSuggested: true,
-              parentId: spaceId,
-              roomInfo: item,
-            );
-          },
-        );
-      },
-      error: (e, s) =>
-          Card(child: Text(L10n.of(context).errorLoadingRelatedChats(e))),
-      loading: () => Skeletonizer(
-        child: Card(child: Text(L10n.of(context).loadingOtherChats)),
-      ),
-    );
-  }
-=======
->>>>>>> ff123cd1
 }