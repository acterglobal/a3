import 'package:acter/common/providers/room_providers.dart';
import 'package:acter/common/themes/app_theme.dart';

import 'package:acter/common/toolkit/buttons/primary_action_button.dart';
import 'package:acter/common/utils/routes.dart';
import 'package:acter/features/space/dialogs/leave_space.dart';
import 'package:flutter/material.dart';
import 'package:flutter_riverpod/flutter_riverpod.dart';
import 'package:go_router/go_router.dart';
import 'package:flutter_gen/gen_l10n/l10n.dart';

class SpaceToolbar extends ConsumerWidget {
  static const optionsMenu = Key('space-options-menu');
  static const settingsMenu = Key('space-options-settings');
  final String spaceId;

  const SpaceToolbar({super.key, required this.spaceId});

  @override
  Widget build(BuildContext context, WidgetRef ref) {
    final membership = ref.watch(roomMembershipProvider(spaceId)).valueOrNull;
    final List<PopupMenuEntry> submenu = [];
    if (membership?.canString('CanSetName') == true) {
      submenu.add(
        PopupMenuItem(
          onTap: () => context.pushNamed(
            Routes.editSpace.name,
            pathParameters: {'spaceId': spaceId},
            queryParameters: {'spaceId': spaceId},
          ),
          child: Text(L10n.of(context).editDetails),
        ),
      );
    }

    submenu.addAll([
      PopupMenuItem(
        key: settingsMenu,
        onTap: () => context.pushNamed(
          Routes.spaceSettings.name,
          pathParameters: {'spaceId': spaceId},
        ),
        child: Text(L10n.of(context).settings),
      ),
      const PopupMenuDivider(),
      PopupMenuItem(
        onTap: () => showLeaveSpaceDialog(context, ref, spaceId),
        child: Text(
          L10n.of(context).leaveSpace,
          style: TextStyle(
            color: Theme.of(context).colorScheme.error,
          ),
        ),
      ),
    ]);

    return AppBar(
      backgroundColor: Colors.transparent,
      actions: [
        PopupMenuButton(
          icon: Icon(
            key: optionsMenu,
            Icons.more_vert,
            color: Theme.of(context).colorScheme.neutral5,
          ),
          iconSize: 28,
          color: Theme.of(context).colorScheme.surface,
          itemBuilder: (BuildContext context) => submenu,
        ),
<<<<<<< HEAD
        actions: <Widget>[
          OutlinedButton(
            onPressed: () => context.pop(),
            child: Text(L10n.of(context).noIStay),
          ),
          ActerPrimaryActionButton(
            onPressed: () async {
              final space = await ref.read(spaceProvider(spaceId).future);
              await space.leave();
              // refresh spaces list
              ref.invalidate(spacesProvider);
              if (!context.mounted) {
                return;
              }
              context.pop();
              context.goNamed(Routes.dashboard.name);
            },
            child: Text(L10n.of(context).yesLeave),
          ),
        ],
      ),
=======
      ],
>>>>>>> 5cad852a
    );
  }
}<|MERGE_RESOLUTION|>--- conflicted
+++ resolved
@@ -67,31 +67,7 @@
           color: Theme.of(context).colorScheme.surface,
           itemBuilder: (BuildContext context) => submenu,
         ),
-<<<<<<< HEAD
-        actions: <Widget>[
-          OutlinedButton(
-            onPressed: () => context.pop(),
-            child: Text(L10n.of(context).noIStay),
-          ),
-          ActerPrimaryActionButton(
-            onPressed: () async {
-              final space = await ref.read(spaceProvider(spaceId).future);
-              await space.leave();
-              // refresh spaces list
-              ref.invalidate(spacesProvider);
-              if (!context.mounted) {
-                return;
-              }
-              context.pop();
-              context.goNamed(Routes.dashboard.name);
-            },
-            child: Text(L10n.of(context).yesLeave),
-          ),
-        ],
-      ),
-=======
       ],
->>>>>>> 5cad852a
     );
   }
 }