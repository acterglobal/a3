--- conflicted
+++ resolved
@@ -78,15 +78,11 @@
               linkController: _linkController,
               formkey: _formkey,
             ),
-<<<<<<< HEAD
             const SizedBox(height: 20),
-            _buildAttachmentList(),
             CommentsSection(
               manager: comments,
               newCommentLocation: NewCommentLocation.after,
             ),
-=======
->>>>>>> 8cb8592d
           ],
         ),
       ),
