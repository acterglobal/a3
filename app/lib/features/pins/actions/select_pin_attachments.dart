import 'dart:async';

import 'package:acter/common/models/types.dart';
import 'package:acter/common/utils/utils.dart';
import 'package:acter/features/files/actions/pick_image.dart';
import 'package:acter/features/pins/models/create_pin_state/pin_attachment_model.dart';
import 'package:acter/features/pins/providers/pins_provider.dart';
import 'package:file_picker/file_picker.dart';
import 'package:flutter/material.dart';
import 'package:flutter_riverpod/flutter_riverpod.dart';
import 'package:logging/logging.dart';
import 'package:flutter_gen/gen_l10n/l10n.dart';
import 'package:path/path.dart' as p;

final _log = Logger('a3::pins::select::attachment');

Future<FilePickerResult?> pick(
    L10n lang, AttachmentType pinAttachmentType,) async {
  if (pinAttachmentType == AttachmentType.image) {
    return await pickImage(lang: lang);
  }
  return await FilePicker.platform.pickFiles(
    type: switch (pinAttachmentType) {
      AttachmentType.video => FileType.video,
      AttachmentType.audio => FileType.audio,
      _ => FileType.any,
    },
  );
}

//Select Attachment
Future<void> selectAttachment(
  L10n lang,
  WidgetRef ref,
  AttachmentType attachmentType,
) async {
  try {
<<<<<<< HEAD
    final fileType = attachmentFileType(attachmentType);
    final result = await FilePicker.platform.pickFiles(type: fileType);
=======
    FilePickerResult? result = await pick(lang, attachmentType);
>>>>>>> f40469b1
    if (result != null && result.files.isNotEmpty) {
      final file = result.files.first;
      String fileSize = getHumanReadableFileSize(file.size);
      final title = p.basenameWithoutExtension(file.name);
      final fileExtension = p.extension(file.name);
      final attachment = PinAttachment(
        attachmentType: attachmentType,
        title: title,
        fileExtension: fileExtension,
        path: file.path,
        size: fileSize,
      );
      ref.read(createPinStateProvider.notifier).addAttachment(attachment);
    }
  } catch (e, s) {
    debugPrint('Error => $e');
    _log.severe('Failed to select attachment', e, s);
  }
}<|MERGE_RESOLUTION|>--- conflicted
+++ resolved
@@ -7,15 +7,17 @@
 import 'package:acter/features/pins/providers/pins_provider.dart';
 import 'package:file_picker/file_picker.dart';
 import 'package:flutter/material.dart';
+import 'package:flutter_gen/gen_l10n/l10n.dart';
 import 'package:flutter_riverpod/flutter_riverpod.dart';
 import 'package:logging/logging.dart';
-import 'package:flutter_gen/gen_l10n/l10n.dart';
 import 'package:path/path.dart' as p;
 
 final _log = Logger('a3::pins::select::attachment');
 
 Future<FilePickerResult?> pick(
-    L10n lang, AttachmentType pinAttachmentType,) async {
+  L10n lang,
+  AttachmentType pinAttachmentType,
+) async {
   if (pinAttachmentType == AttachmentType.image) {
     return await pickImage(lang: lang);
   }
@@ -35,12 +37,7 @@
   AttachmentType attachmentType,
 ) async {
   try {
-<<<<<<< HEAD
-    final fileType = attachmentFileType(attachmentType);
-    final result = await FilePicker.platform.pickFiles(type: fileType);
-=======
     FilePickerResult? result = await pick(lang, attachmentType);
->>>>>>> f40469b1
     if (result != null && result.files.isNotEmpty) {
       final file = result.files.first;
       String fileSize = getHumanReadableFileSize(file.size);
