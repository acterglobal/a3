--- conflicted
+++ resolved
@@ -311,16 +311,6 @@
   Future<void> _createPin() async {
     //Close keyboard
     FocusManager.instance.primaryFocus?.unfocus();
-<<<<<<< HEAD
-    final curState = _formKey.currentState;
-    if (curState == null) throw 'Form state not available';
-    if (!curState.validate()) return;
-    EasyLoading.show(status: L10n.of(context).creatingPin);
-    try {
-      final spaceId = ref.read(selectedSpaceIdProvider);
-      if (spaceId == null) throw 'Space for pin not selected';
-      final space = await ref.read(spaceProvider(spaceId).future);
-=======
 
     String? spaceId = ref.read(selectedSpaceIdProvider);
     spaceId ??= await selectSpace();
@@ -330,7 +320,6 @@
     EasyLoading.show(status: L10n.of(context).creatingPin);
     try {
       final space = await ref.read(spaceProvider(spaceId!).future);
->>>>>>> 976ee280
       final pinDraft = space.pinDraft();
       final pinState = ref.read(createPinStateProvider);
 
