import 'dart:io';

import 'package:acter/common/models/types.dart';
import 'package:acter/common/providers/sdk_provider.dart';
import 'package:acter/common/providers/space_providers.dart';
import 'package:acter/common/toolkit/buttons/inline_text_button.dart';
import 'package:acter/common/toolkit/buttons/primary_action_button.dart';
import 'package:acter/common/utils/routes.dart';
import 'package:acter/common/utils/utils.dart';
import 'package:acter/common/widgets/acter_icon_picker/acter_icon_widget.dart';
import 'package:acter/common/widgets/acter_icon_picker/model/acter_icons.dart';
import 'package:acter/common/widgets/edit_title_sheet.dart';
import 'package:acter/common/widgets/input_text_field.dart';
import 'package:acter/common/widgets/render_html.dart';
import 'package:acter/common/widgets/spaces/select_space_form_field.dart';
import 'package:acter/features/attachments/actions/handle_selected_attachments.dart';
import 'package:acter/features/pins/actions/attachment_leading_icon.dart';
import 'package:acter/features/pins/actions/set_pin_description.dart';
import 'package:acter/features/pins/actions/set_pin_links.dart';
import 'package:acter/features/pins/models/create_pin_state/create_pin_state.dart';
import 'package:acter/features/pins/models/create_pin_state/pin_attachment_model.dart';
import 'package:acter/features/pins/providers/pins_provider.dart';
import 'package:acter/features/pins/widgets/pin_attachment_options.dart';
import 'package:acter_flutter_sdk/acter_flutter_sdk_ffi.dart';
import 'package:atlas_icons/atlas_icons.dart';
import 'package:flutter/material.dart';
import 'package:flutter_easyloading/flutter_easyloading.dart';
import 'package:flutter_gen/gen_l10n/l10n.dart';
import 'package:flutter_riverpod/flutter_riverpod.dart';
import 'package:go_router/go_router.dart';
import 'package:logging/logging.dart';

final _log = Logger('a3::pins::create_pin');

class CreatePinPage extends ConsumerStatefulWidget {
  static const createPinPageKey = Key('create-pin-page');
  static const titleFieldKey = Key('create-pin-title-field');
  static const descriptionFieldKey = Key('create-pin-description-field');
  static const submitBtn = Key('create-pin-submit');

  final String? initialSelectedSpace;

  const CreatePinPage({
    super.key = createPinPageKey,
    this.initialSelectedSpace,
  });

  @override
  ConsumerState<CreatePinPage> createState() => _CreatePinConsumerState();
}

class _CreatePinConsumerState extends ConsumerState<CreatePinPage> {
  final GlobalKey<FormState> _formKey = GlobalKey<FormState>();
  final TextEditingController _titleController = TextEditingController();
  ActerIcon? pinIcon;
  Color? pinIconColor;

  @override
  void initState() {
    super.initState();
<<<<<<< HEAD
    WidgetsBinding.instance.addPostFrameCallback((Duration duration) {
      final initialSpace = widget.initialSelectedSpace;
      if (initialSpace != null && initialSpace.isNotEmpty) {
        ref.read(selectedSpaceIdProvider.notifier).state = initialSpace;
      }
=======
    widget.initialSelectedSpace.let((p0) {
      WidgetsBinding.instance.addPostFrameCallback((Duration duration) {
        ref.read(selectedSpaceIdProvider.notifier).state = p0;
      });
>>>>>>> 9001f547
    });
  }

  @override
  Widget build(BuildContext context) {
    return Scaffold(
      appBar: _buildAppBar(),
      body: SafeArea(child: _buildBody()),
    );
  }

  AppBar _buildAppBar() {
    return AppBar(
      title: Text(L10n.of(context).createPin),
    );
  }

  Widget _buildBody() {
    final pinState = ref.watch(createPinStateProvider);
    return GestureDetector(
      onTap: () => FocusManager.instance.primaryFocus?.unfocus(),
      child: Padding(
        padding: const EdgeInsets.only(left: 16, right: 16, bottom: 24),
        child: Column(
          crossAxisAlignment: CrossAxisAlignment.stretch,
          children: [
            Expanded(
              child: SingleChildScrollView(
                child: Form(
                  key: _formKey,
                  child: Column(
                    mainAxisAlignment: MainAxisAlignment.start,
                    crossAxisAlignment: CrossAxisAlignment.stretch,
                    children: <Widget>[
                      Center(
                        child: ActerIconWidget(
                          icon: pinIcon ?? ActerIcon.pin,
                          onIconSelection: (pinIconColor, pinIcon) {
                            this.pinIcon = pinIcon;
                            this.pinIconColor = pinIconColor;
                          },
                        ),
                      ),
                      const SizedBox(height: 14),
                      _buildTitleField(),
                      const SizedBox(height: 14),
                      const Align(
                        alignment: Alignment.centerLeft,
                        child: SelectSpaceFormField(
                          canCheck: 'CanPostPin',
                          useCompatView: true,
                        ),
                      ),
                      const SizedBox(height: 14),
                      _pinDescription(pinState),
                      attachmentHeader(pinState),
                      if (pinState.pinAttachmentList.isEmpty)
                        const PinAttachmentOptions()
                      else
                        attachmentListUI(pinState),
                      const SizedBox(height: 14),
                    ],
                  ),
                ),
              ),
            ),
            _buildCreateButton(),
          ],
        ),
      ),
    );
  }

  Widget _buildTitleField() {
    return Column(
      crossAxisAlignment: CrossAxisAlignment.start,
      children: [
        Text(L10n.of(context).title),
        const SizedBox(height: 6),
        InputTextField(
          hintText: L10n.of(context).pinName,
          key: CreatePinPage.titleFieldKey,
          textInputType: TextInputType.text,
          textInputAction: TextInputAction.done,
          controller: _titleController,
          onInputChanged: (text) => ref
              .read(createPinStateProvider.notifier)
              .setPinTitleValue(text ?? ''),
          // required field, space not allowed
          validator: (val) => val == null || val.trim().isEmpty
              ? L10n.of(context).pleaseEnterATitle
              : null,
        ),
      ],
    );
  }

  Widget attachmentHeader(CreatePinState pinState) {
    return Row(
      children: [
        Expanded(child: Text(L10n.of(context).attachments)),
        if (pinState.pinAttachmentList.isNotEmpty)
          ActerInlineTextButton(
            onPressed: () {
              showModalBottomSheet<void>(
                context: context,
                showDragHandle: true,
                builder: (context) => const PinAttachmentOptions(
                  isBottomSheetOpen: true,
                ),
              );
            },
            child: Text(L10n.of(context).add),
          ),
      ],
    );
  }

  Widget attachmentListUI(CreatePinState pinState) {
    return ListView.builder(
      shrinkWrap: true,
      itemCount: pinState.pinAttachmentList.length,
      physics: const NeverScrollableScrollPhysics(),
      itemBuilder: (context, index) {
        final attachmentData = pinState.pinAttachmentList[index];
        return attachmentItemUI(attachmentData, index);
      },
    );
  }

  Widget attachmentItemUI(PinAttachment attachmentData, int index) {
    return Card(
      margin: const EdgeInsets.symmetric(vertical: 5),
      child: ListTile(
        leading: attachmentLeadingIcon(attachmentData.attachmentType),
        onTap: () => attachmentItemOnTap(attachmentData, index),
        title: Column(
          crossAxisAlignment: CrossAxisAlignment.start,
          children: [
            if (attachmentData.title.isNotEmpty)
              Text(
                attachmentData.title,
                maxLines: 2,
                overflow: TextOverflow.ellipsis,
              ),
            if (attachmentData.attachmentType == AttachmentType.link)
              Text(attachmentData.link ?? ''),
          ],
        ),
        subtitle: attachmentData.attachmentType == AttachmentType.link
            ? null
            : Row(
                children: [
                  Text(attachmentData.size ?? ''),
                  const SizedBox(width: 10),
                  const Text('.'),
                  const SizedBox(width: 10),
                  Text(
                    documentTypeFromFileExtension(
                      attachmentData.fileExtension ?? '',
                    ),
                  ),
                ],
              ),
        trailing: IconButton(
          onPressed: () =>
              ref.read(createPinStateProvider.notifier).removeAttachment(index),
          icon: const Icon(
            Atlas.xmark_circle,
            color: Colors.red,
          ),
        ),
      ),
    );
  }

  void attachmentItemOnTap(PinAttachment attachmentData, int index) {
    if (attachmentData.attachmentType == AttachmentType.link) {
      showEditPinLinkBottomSheet(
        context: context,
        ref: ref,
        attachmentData: attachmentData,
        index: index,
      );
    } else {
      showEditTitleBottomSheet(
        context: context,
        titleValue: attachmentData.title,
        onSave: (newTitle) {
          Navigator.pop(context);
          final pinAttachment = attachmentData.copyWith(title: newTitle);
          ref
              .read(createPinStateProvider.notifier)
              .changeAttachmentTitle(pinAttachment, index);
        },
      );
    }
  }

  Widget _pinDescription(CreatePinState pinState) {
    final params = pinState.pinDescriptionParams;
    if (params == null) return const SizedBox.shrink();
    if (params.htmlBodyDescription.trim().isEmpty ||
        params.plainDescription.trim().isEmpty) {
      return const SizedBox.shrink();
    }
    return Column(
      crossAxisAlignment: CrossAxisAlignment.start,
      children: [
        Text(L10n.of(context).description),
        const SizedBox(height: 12),
        SelectionArea(
          child: GestureDetector(
            onTap: () {
              showEditPinDescriptionBottomSheet(
                context: context,
                ref: ref,
                htmlBodyDescription: params.htmlBodyDescription,
                plainDescription: params.plainDescription,
              );
            },
            child: params.htmlBodyDescription.isNotEmpty
                ? RenderHtml(
                    text: params.htmlBodyDescription,
                    defaultTextStyle: Theme.of(context).textTheme.labelLarge,
                  )
                : Text(
                    params.plainDescription,
                    style: Theme.of(context).textTheme.labelLarge,
                  ),
          ),
        ),
        const SizedBox(height: 20),
      ],
    );
  }

  Widget _buildCreateButton() {
    return ActerPrimaryActionButton(
      key: CreatePinPage.submitBtn,
      onPressed: _createPin,
      child: Text(L10n.of(context).create),
    );
  }

  Future<void> _createPin() async {
    //Close keyboard
    FocusManager.instance.primaryFocus?.unfocus();
    final curState = _formKey.currentState;
    if (curState == null) throw 'Form state not available';
    if (!curState.validate()) return;
    EasyLoading.show(status: L10n.of(context).creatingPin);
    try {
      final spaceId = ref.read(selectedSpaceIdProvider);
      if (spaceId == null) throw 'Space for pin not selected';
      final space = await ref.read(spaceProvider(spaceId).future);
      final pinDraft = space.pinDraft();
      final pinState = ref.read(createPinStateProvider);

      // Pin IconData
      if (pinIconColor != null || pinIcon != null) {
        final sdk = await ref.watch(sdkProvider.future);
        final displayBuilder = sdk.api.newDisplayBuilder();
        pinIconColor.let((p0) => displayBuilder.color(p0.value));
        pinIcon.let((p0) => displayBuilder.icon('acter-icon', p0.name));
        pinDraft.display(displayBuilder.build());
      }

      // Pin Title
      final pinTitle = pinState.pinTitle;
      if (pinTitle != null && pinTitle.isNotEmpty) {
        pinDraft.title(pinTitle);
      }

      // Pin Description
      final params = pinState.pinDescriptionParams;
      if (params != null) {
        if (params.htmlBodyDescription.isNotEmpty) {
          pinDraft.contentHtml(
            params.plainDescription,
            params.htmlBodyDescription,
          );
        } else {
          pinDraft.contentMarkdown(params.plainDescription);
        }
      }

      final pinId = await pinDraft.send();

      // Add Attachments
      await addAttachment(pinId, pinState);

      EasyLoading.dismiss();
      if (!mounted) return;
      EasyLoading.showToast(L10n.of(context).pinCreatedSuccessfully);
      context.replaceNamed(
        Routes.pin.name,
        pathParameters: {'pinId': pinId.toString()},
      );
    } catch (e, s) {
      _log.severe('Failed to create pin', e, s);
      if (!mounted) {
        EasyLoading.dismiss();
        return;
      }
      EasyLoading.showError(
        L10n.of(context).errorCreatingPin(e),
        duration: const Duration(seconds: 3),
      );
    }
  }

  Future<void> addAttachment(EventId pinId, CreatePinState pinState) async {
    final acterPin = await ref.read(pinProvider(pinId.toString()).future);
    final manager = await acterPin.attachments();
    if (!mounted) return;
    for (final attachment in pinState.pinAttachmentList) {
      await handleAttachmentSelected(
        context: context,
        ref: ref,
        manager: manager,
        attachments: attachment.path.let((p0) => [File(p0)]) ?? [],
        title: attachment.title,
        link: attachment.link,
        attachmentType: attachment.attachmentType,
      );
    }
  }
}<|MERGE_RESOLUTION|>--- conflicted
+++ resolved
@@ -58,18 +58,10 @@
   @override
   void initState() {
     super.initState();
-<<<<<<< HEAD
-    WidgetsBinding.instance.addPostFrameCallback((Duration duration) {
-      final initialSpace = widget.initialSelectedSpace;
-      if (initialSpace != null && initialSpace.isNotEmpty) {
-        ref.read(selectedSpaceIdProvider.notifier).state = initialSpace;
-      }
-=======
     widget.initialSelectedSpace.let((p0) {
       WidgetsBinding.instance.addPostFrameCallback((Duration duration) {
         ref.read(selectedSpaceIdProvider.notifier).state = p0;
       });
->>>>>>> 9001f547
     });
   }
 
