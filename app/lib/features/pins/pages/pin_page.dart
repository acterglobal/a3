import 'package:acter/common/actions/redact_content.dart';
import 'package:acter/common/providers/common_providers.dart';
import 'package:acter/common/providers/room_providers.dart';
import 'package:acter/common/widgets/edit_html_description_sheet.dart';
import 'package:acter/common/widgets/edit_link_sheet.dart';
import 'package:acter/common/widgets/edit_title_sheet.dart';
<<<<<<< HEAD
import 'package:acter/common/widgets/redact_content.dart';
import 'package:acter/common/widgets/report_content.dart';
import 'package:acter/features/attachments/widgets/attachment_section.dart';
=======
import 'package:acter/features/attachments/widgets/attachment_section.dart';
import 'package:acter/common/actions/report_content.dart';
>>>>>>> 576af169
import 'package:acter/features/comments/widgets/comments_section.dart';
import 'package:acter/features/pins/Utils/pins_utils.dart';
import 'package:acter/features/pins/providers/pins_provider.dart';
import 'package:acter/features/pins/widgets/pin_item.dart';
import 'package:acter_flutter_sdk/acter_flutter_sdk_ffi.dart';
import 'package:atlas_icons/atlas_icons.dart';
import 'package:flutter/material.dart';
import 'package:flutter_gen/gen_l10n/l10n.dart';
import 'package:flutter_riverpod/flutter_riverpod.dart';
import 'package:skeletonizer/skeletonizer.dart';

class PinPage extends ConsumerWidget {
  static const pinPageKey = Key('pin-page');
  static const actionMenuKey = Key('pin-action-menu');
  static const editBtnKey = Key('pin-edit-btn');
  static const titleFieldKey = Key('edit-pin-title-field');

  final String pinId;

  // ignore: use_key_in_widget_constructors
  const PinPage({
    Key key = pinPageKey,
    required this.pinId,
  });

  // pin actions menu builder
  Widget _buildActionMenu(
    BuildContext context,
    WidgetRef ref,
    ActerPin pin,
  ) {
    final spaceId = pin.roomIdStr();
    List<PopupMenuEntry<String>> actions = [];
    final pinEditNotifier = ref.watch(pinEditProvider(pin).notifier);
    final canRedact = ref.watch(canRedactProvider(pin));
    final membership = ref.watch(roomMembershipProvider(spaceId)).valueOrNull;
    if (membership != null) {
      if (membership.canString('CanPostPin')) {
        actions.add(
          PopupMenuItem<String>(
            key: PinPage.editBtnKey,
            onTap: () {
              showEditTitleBottomSheet(
                context: context,
                bottomSheetTitle: L10n.of(context).editName,
                titleValue: pin.title(),
                onSave: (newTitle) async {
                  pinEditNotifier.setTitle(newTitle);
                  savePinTitle(context, pin, newTitle);
                },
              );
            },
            child: Text(L10n.of(context).editTitle),
          ),
        );

        actions.add(
          PopupMenuItem<String>(
            key: PinPage.editBtnKey,
            onTap: () {
              showEditLinkBottomSheet(
                context: context,
                bottomSheetTitle: L10n.of(context).editLink,
                linkValue: pin.url() ?? '',
                onSave: (newLink) async {
                  pinEditNotifier.setLink(newLink);
                  savePinLink(context, pin, newLink);
                },
              );
            },
            child: Text(L10n.of(context).editLink),
          ),
        );

        actions.add(
          PopupMenuItem<String>(
            key: PinPage.editBtnKey,
            onTap: () {
              showEditHtmlDescriptionBottomSheet(
                context: context,
                descriptionHtmlValue: pin.content()?.formattedBody(),
                descriptionMarkdownValue: pin.content()?.body(),
                onSave: (htmlBodyDescription, plainDescription) async {
                  saveDescription(
                    context,
                    htmlBodyDescription,
                    plainDescription,
                    pin,
                  );
                },
              );
            },
            child: Text(L10n.of(context).editDescription),
          ),
        );
      }

      if (canRedact.valueOrNull == true) {
        final roomId = pin.roomIdStr();
        actions.add(
          PopupMenuItem<String>(
            onTap: () => showRedactDialog(
              context: context,
              pin: pin,
              roomId: roomId,
            ),
            child: Text(
              L10n.of(context).removePin,
              style: TextStyle(color: Theme.of(context).colorScheme.error),
            ),
          ),
        );
      } else {
        actions.add(
          PopupMenuItem<String>(
            onTap: () => showReportDialog(context, pin),
            child: Row(
              children: <Widget>[
                Icon(
                  Atlas.warning_thin,
                  color: Theme.of(context).colorScheme.error,
                ),
                const SizedBox(width: 10),
                Text(L10n.of(context).reportPin),
              ],
            ),
          ),
        );
      }
    }

    return PopupMenuButton<String>(
      key: PinPage.actionMenuKey,
      icon: const Icon(Atlas.dots_vertical_thin),
      itemBuilder: (context) => actions,
    );
  }

  // redact pin dialog
  void showRedactDialog({
    required BuildContext context,
    required ActerPin pin,
    required String roomId,
  }) {
<<<<<<< HEAD
    showAdaptiveDialog(
      context: context,
      builder: (context) => RedactContentWidget(
        title: L10n.of(context).removeThisPin,
        eventId: pin.eventIdStr(),
        onSuccess: () {
          if (context.canPop()) {
            Navigator.of(context, rootNavigator: true).pop();
          }
        },
        senderId: pin.sender().toString(),
        roomId: roomId,
        isSpace: true,
      ),
=======
    openRedactContentDialog(
      context,
      title: L10n.of(context).removeThisPin,
      eventId: pin.eventIdStr(),
      onSuccess: () {
        Navigator.pop(context);
      },
      roomId: roomId,
      isSpace: true,
>>>>>>> 576af169
    );
  }

  // report pin dialog
  void showReportDialog(BuildContext context, ActerPin pin) {
    openReportContentDialog(
      context,
      title: L10n.of(context).reportThisPin,
      description: L10n.of(context).reportThisContent,
      eventId: pinId,
      roomId: pin.roomIdStr(),
      senderId: pin.sender().toString(),
      isSpace: true,
    );
  }

  @override
  Widget build(BuildContext context, WidgetRef ref) {
    final pin = ref.watch(pinProvider(pinId));

    return Scaffold(
      body: CustomScrollView(
        slivers: <Widget>[
          pin.when(
            data: (acterPin) {
              return SliverAppBar(
                centerTitle: false,
                leadingWidth: 40,
                toolbarHeight: 100,
                title: _buildTitle(context, ref, acterPin),
                actions: [
                  _buildActionMenu(context, ref, acterPin),
                ],
              );
            },
            loading: () => SliverAppBar(
              title: Skeletonizer(child: Text(L10n.of(context).loadingPin)),
            ),
            error: (err, st) => SliverAppBar(
              title: Text(L10n.of(context).errorLoadingPin(err)),
            ),
          ),
          SliverToBoxAdapter(
            child: pin.when(
              data: (acterPin) => Column(
                mainAxisAlignment: MainAxisAlignment.start,
                children: <Widget>[
                  PinItem(acterPin),
                  const SizedBox(height: 20),
                  AttachmentSectionWidget(manager: acterPin.attachments()),
                  const SizedBox(height: 20),
                  CommentsSection(manager: acterPin.comments()),
                ],
              ),
              error: (err, st) => Text(L10n.of(context).errorLoadingPin(err)),
              loading: () => const Skeletonizer(
                child: Card(),
              ),
            ),
          ),
        ],
      ),
    );
  }

  // pin title builder
  Widget _buildTitle(BuildContext context, WidgetRef ref, ActerPin pin) {
    final pinEdit = ref.watch(pinEditProvider(pin));
    final pinEditNotifier = ref.watch(pinEditProvider(pin).notifier);
    return Visibility(
      visible: !pinEdit.editMode,
      replacement: TextFormField(
        key: PinPage.titleFieldKey,
        initialValue: pin.title(),
        style: Theme.of(context).textTheme.titleLarge,
        onChanged: (val) => pinEditNotifier.setTitle(val),
      ),
      child: SelectionArea(
        child: GestureDetector(
          onTap: () {
            final membership =
                ref.watch(roomMembershipProvider(pin.roomIdStr())).valueOrNull;
            if (membership != null) {
              if (membership.canString('CanPostPin')) {
                showEditTitleBottomSheet(
                  context: context,
                  bottomSheetTitle: L10n.of(context).editName,
                  titleValue: pin.title(),
                  onSave: (newTitle) async {
                    pinEditNotifier.setTitle(newTitle);
                    savePinTitle(context, pin, newTitle);
                  },
                );
              }
            }
          },
          child: Text(
            pin.title(),
            overflow: TextOverflow.ellipsis,
            style: Theme.of(context).textTheme.titleLarge,
          ),
        ),
      ),
    );
  }
}<|MERGE_RESOLUTION|>--- conflicted
+++ resolved
@@ -1,17 +1,11 @@
 import 'package:acter/common/actions/redact_content.dart';
+import 'package:acter/common/actions/report_content.dart';
 import 'package:acter/common/providers/common_providers.dart';
 import 'package:acter/common/providers/room_providers.dart';
 import 'package:acter/common/widgets/edit_html_description_sheet.dart';
 import 'package:acter/common/widgets/edit_link_sheet.dart';
 import 'package:acter/common/widgets/edit_title_sheet.dart';
-<<<<<<< HEAD
-import 'package:acter/common/widgets/redact_content.dart';
-import 'package:acter/common/widgets/report_content.dart';
 import 'package:acter/features/attachments/widgets/attachment_section.dart';
-=======
-import 'package:acter/features/attachments/widgets/attachment_section.dart';
-import 'package:acter/common/actions/report_content.dart';
->>>>>>> 576af169
 import 'package:acter/features/comments/widgets/comments_section.dart';
 import 'package:acter/features/pins/Utils/pins_utils.dart';
 import 'package:acter/features/pins/providers/pins_provider.dart';
@@ -156,22 +150,6 @@
     required ActerPin pin,
     required String roomId,
   }) {
-<<<<<<< HEAD
-    showAdaptiveDialog(
-      context: context,
-      builder: (context) => RedactContentWidget(
-        title: L10n.of(context).removeThisPin,
-        eventId: pin.eventIdStr(),
-        onSuccess: () {
-          if (context.canPop()) {
-            Navigator.of(context, rootNavigator: true).pop();
-          }
-        },
-        senderId: pin.sender().toString(),
-        roomId: roomId,
-        isSpace: true,
-      ),
-=======
     openRedactContentDialog(
       context,
       title: L10n.of(context).removeThisPin,
@@ -181,7 +159,6 @@
       },
       roomId: roomId,
       isSpace: true,
->>>>>>> 576af169
     );
   }
 
