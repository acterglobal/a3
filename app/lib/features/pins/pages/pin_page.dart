import 'dart:core';

import 'package:acter/common/providers/room_providers.dart';
import 'package:acter/common/themes/colors/color_scheme.dart';
import 'package:acter/common/utils/routes.dart';
<<<<<<< HEAD
=======
import 'package:acter/common/utils/utils.dart';
import 'package:acter/common/widgets/default_page_header.dart';
>>>>>>> 791e527a
import 'package:acter/common/widgets/redact_content.dart';
import 'package:acter/common/widgets/report_content.dart';
<<<<<<< HEAD
import 'package:acter/features/pins/widgets/pin_item.dart';
=======
import 'package:acter/features/home/widgets/space_chip.dart';
import 'package:acter/features/pins/providers/pins_provider.dart';
>>>>>>> 791e527a
import 'package:acter_flutter_sdk/acter_flutter_sdk_ffi.dart';
import 'package:atlas_icons/atlas_icons.dart';
import 'package:flutter/material.dart';
import 'package:flutter_riverpod/flutter_riverpod.dart';
import 'package:go_router/go_router.dart';

class PinPage extends ConsumerWidget {
  final String pinId;
  const PinPage({
    super.key,
    required this.pinId,
  });

  Widget buildActions(
    BuildContext context,
    WidgetRef ref,
    ActerPin pin,
  ) {
    final spaceId = pin.roomIdStr();
    List<PopupMenuEntry> actions = [];
    final membership = ref.watch(roomMembershipProvider(spaceId));
    if (membership.valueOrNull != null) {
      final memb = membership.requireValue!;
      if (memb.canString('CanRedact') ||
          memb.userId().toString() == pin.sender().toString()) {
        final roomId = pin.roomIdStr();
        actions.addAll([
          PopupMenuItem(
            onTap: () => showAdaptiveDialog(
              context: context,
              builder: (context) => RedactContentWidget(
                title: 'Remove this post',
                eventId: pin.eventIdStr(),
                onSuccess: () {
                  ref.invalidate(pinsProvider);
                  if (context.mounted) {
                    context.pop();
                  }
                },
                senderId: pin.sender().toString(),
                roomId: roomId,
                isSpace: true,
              ),
            ),
            child: Row(
              children: <Widget>[
                Icon(
                  Atlas.trash_can_thin,
                  color: Theme.of(context).colorScheme.error,
                ),
                const SizedBox(width: 10),
                const Text('Remove Pin'),
              ],
            ),
          ),
          PopupMenuItem(
            onTap: () => showAdaptiveDialog(
              context: context,
              builder: (ctx) => ReportContentWidget(
                title: 'Report this Pin',
                description:
                    'Report this content to your homeserver administrator. Please note that your administrator won\'t be able to read or view files in encrypted spaces.',
                eventId: pinId,
                roomId: pin.roomIdStr(),
                senderId: pin.sender().toString(),
                isSpace: true,
              ),
            ),
            child: Row(
              children: <Widget>[
                Icon(
                  Atlas.warning_thin,
                  color: Theme.of(context).colorScheme.error,
                ),
                const SizedBox(width: 10),
                const Text('Report Pin'),
              ],
            ),
          ),
        ]);
      }
    }
    if (actions.isEmpty) {
      return const SizedBox.shrink();
    }

    return PopupMenuButton(
      itemBuilder: (ctx) => actions,
      icon: const Icon(Atlas.dots_vertical_thin),
    );
  }

  @override
  Widget build(BuildContext context, WidgetRef ref) {
    // ignore: unused_local_variable
    final pin = ref.watch(pinProvider(pinId));

    return Scaffold(
<<<<<<< HEAD
      backgroundColor: Theme.of(context).colorScheme.neutral,
      appBar: pin.when(
        data: (data) => AppBar(
          automaticallyImplyLeading: false,
          toolbarHeight: 100,
          centerTitle: false,
          leading: IconButton(
            onPressed: () => context.canPop()
                ? context.pop()
                : context.goNamed(Routes.pins.name),
            icon: const Icon(
              Icons.chevron_left,
              size: 42,
=======
      body: CustomScrollView(
        slivers: <Widget>[
          PageHeaderWidget(
            title: pin.hasValue ? pin.value!.title() : 'Loading pin',
            sectionDecoration: const BoxDecoration(
              gradient: primaryGradient,
>>>>>>> 791e527a
            ),
          ),
          title: Consumer(
            builder: (context, ref, child) {
              final membership =
                  ref.watch(roomMembershipProvider(data.roomIdStr()));
              final canEdit = membership.valueOrNull != null
                  ? membership.requireValue!.canString('CanPostPin')
                      ? true
                      : false
                  : false;
              return Padding(
                padding: const EdgeInsets.all(8.0),
                child: TextFormField(
                  initialValue:
                      pin.hasValue ? pin.value!.title() : 'Loading pin',
                  readOnly: !canEdit,
                  style: Theme.of(context).textTheme.headlineMedium,
                  decoration: const InputDecoration(
                    border: InputBorder.none,
                    filled: false,
                  ),
                ),
              );
            },
          ),
          flexibleSpace: Container(
            decoration: const BoxDecoration(
              gradient: AppTheme.primaryGradient,
            ),
          ),
          actions: [
            pin.maybeWhen(
              data: (pin) => buildActions(context, ref, pin),
              orElse: () => const SizedBox.shrink(),
            ),
          ],
        ),
        error: (err, st) =>
            const PreferredSize(preferredSize: Size.zero, child: SizedBox()),
        loading: () =>
            const PreferredSize(preferredSize: Size.zero, child: SizedBox()),
      ),
      body: pin.when(
        data: (pin) => PinItem(pin),
        error: (error, stack) => Center(
          child: Text('Loading failed: $error'),
        ),
        loading: () => const Center(
          child: Text('Loading'),
        ),
      ),
    );
  }
}<|MERGE_RESOLUTION|>--- conflicted
+++ resolved
@@ -3,19 +3,10 @@
 import 'package:acter/common/providers/room_providers.dart';
 import 'package:acter/common/themes/colors/color_scheme.dart';
 import 'package:acter/common/utils/routes.dart';
-<<<<<<< HEAD
-=======
-import 'package:acter/common/utils/utils.dart';
-import 'package:acter/common/widgets/default_page_header.dart';
->>>>>>> 791e527a
 import 'package:acter/common/widgets/redact_content.dart';
 import 'package:acter/common/widgets/report_content.dart';
-<<<<<<< HEAD
+import 'package:acter/features/pins/providers/pins_provider.dart';
 import 'package:acter/features/pins/widgets/pin_item.dart';
-=======
-import 'package:acter/features/home/widgets/space_chip.dart';
-import 'package:acter/features/pins/providers/pins_provider.dart';
->>>>>>> 791e527a
 import 'package:acter_flutter_sdk/acter_flutter_sdk_ffi.dart';
 import 'package:atlas_icons/atlas_icons.dart';
 import 'package:flutter/material.dart';
@@ -114,8 +105,6 @@
     final pin = ref.watch(pinProvider(pinId));
 
     return Scaffold(
-<<<<<<< HEAD
-      backgroundColor: Theme.of(context).colorScheme.neutral,
       appBar: pin.when(
         data: (data) => AppBar(
           automaticallyImplyLeading: false,
@@ -128,14 +117,6 @@
             icon: const Icon(
               Icons.chevron_left,
               size: 42,
-=======
-      body: CustomScrollView(
-        slivers: <Widget>[
-          PageHeaderWidget(
-            title: pin.hasValue ? pin.value!.title() : 'Loading pin',
-            sectionDecoration: const BoxDecoration(
-              gradient: primaryGradient,
->>>>>>> 791e527a
             ),
           ),
           title: Consumer(
@@ -164,7 +145,7 @@
           ),
           flexibleSpace: Container(
             decoration: const BoxDecoration(
-              gradient: AppTheme.primaryGradient,
+              gradient: primaryGradient,
             ),
           ),
           actions: [
