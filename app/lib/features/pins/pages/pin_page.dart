import 'dart:core';

import 'package:acter/common/providers/room_providers.dart';
import 'package:acter/common/themes/colors/color_scheme.dart';
import 'package:acter/common/utils/routes.dart';
import 'package:acter/common/widgets/redact_content.dart';
import 'package:acter/common/widgets/report_content.dart';
import 'package:acter/features/pins/providers/pins_provider.dart';
import 'package:acter/features/pins/widgets/pin_item.dart';
import 'package:acter_flutter_sdk/acter_flutter_sdk_ffi.dart';
import 'package:atlas_icons/atlas_icons.dart';
import 'package:flutter/material.dart';
import 'package:flutter_riverpod/flutter_riverpod.dart';
import 'package:go_router/go_router.dart';

class PinPage extends ConsumerWidget {
  final String pinId;
  const PinPage({
    super.key,
    required this.pinId,
  });

  Widget buildActions(
    BuildContext context,
    WidgetRef ref,
    ActerPin pin,
  ) {
    final spaceId = pin.roomIdStr();
    List<PopupMenuEntry> actions = [];
    final membership = ref.watch(roomMembershipProvider(spaceId));
    if (membership.valueOrNull != null) {
      final memb = membership.requireValue!;
<<<<<<< HEAD
      if (memb.canString('CanRedact') ||
=======
      if (memb.canString('CanPostPin')) {
        actions.add(
          PopupMenuItem(
            onTap: () => context.pushNamed(
              Routes.editPin.name,
              pathParameters: {'pinId': pin.eventIdStr()},
            ),
            child: const Row(
              children: <Widget>[
                Icon(Atlas.pencil_edit_thin),
                SizedBox(width: 10),
                Text('Edit Pin'),
              ],
            ),
          ),
        );
      }

      if (memb.canString('CanRedactOwn') &&
>>>>>>> 86775860
          memb.userId().toString() == pin.sender().toString()) {
        final roomId = pin.roomIdStr();
        actions.addAll([
          PopupMenuItem(
            onTap: () => showAdaptiveDialog(
              context: context,
              builder: (context) => RedactContentWidget(
                title: 'Remove this post',
                eventId: pin.eventIdStr(),
                onSuccess: () {
                  ref.invalidate(pinsProvider);
                  if (context.mounted) {
                    context.pop();
                  }
                },
                senderId: pin.sender().toString(),
                roomId: roomId,
                isSpace: true,
              ),
            ),
            child: Row(
              children: <Widget>[
                Icon(
                  Atlas.trash_can_thin,
                  color: Theme.of(context).colorScheme.error,
                ),
                const SizedBox(width: 10),
                const Text('Remove Pin'),
              ],
            ),
          ),
          PopupMenuItem(
            onTap: () => showAdaptiveDialog(
              context: context,
              builder: (ctx) => ReportContentWidget(
                title: 'Report this Pin',
                description:
                    'Report this content to your homeserver administrator. Please note that your administrator won\'t be able to read or view files in encrypted spaces.',
                eventId: pinId,
                roomId: pin.roomIdStr(),
                senderId: pin.sender().toString(),
                isSpace: true,
              ),
            ),
            child: Row(
              children: <Widget>[
                Icon(
                  Atlas.warning_thin,
                  color: Theme.of(context).colorScheme.error,
                ),
                const SizedBox(width: 10),
                const Text('Report Pin'),
              ],
            ),
          ),
        ]);
      }
    }
    if (actions.isEmpty) {
      return const SizedBox.shrink();
    }

    return PopupMenuButton(
      itemBuilder: (ctx) => actions,
      icon: const Icon(Atlas.dots_vertical_thin),
    );
  }

  @override
  Widget build(BuildContext context, WidgetRef ref) {
    // ignore: unused_local_variable
    final pin = ref.watch(pinProvider(pinId));
    return Scaffold(
      resizeToAvoidBottomInset: false,
      body: CustomScrollView(
        slivers: [
          pin.when(
            data: (data) => SliverAppBar(
              automaticallyImplyLeading: false,
              toolbarHeight: 100,
              centerTitle: false,
              leading: IconButton(
                onPressed: () => context.canPop()
                    ? context.pop()
                    : context.goNamed(Routes.pins.name),
                icon: const Icon(
                  Icons.chevron_left,
                  size: 42,
                ),
              ),
              leadingWidth: 40,
              title: Consumer(
                builder: (context, ref, child) {
                  final pinEditNotifier =
                      ref.watch(pinEditStateProvider(data).notifier);
                  final membership =
                      ref.watch(roomMembershipProvider(data.roomIdStr()));
                  final canEdit = membership.valueOrNull != null
                      ? membership.requireValue!.canString('CanPostPin')
                          ? true
                          : false
                      : false;
                  return TextFormField(
                    initialValue: data.title(),
                    readOnly: !canEdit,
                    style: Theme.of(context).textTheme.headlineMedium,
                    decoration: const InputDecoration(
                      border: InputBorder.none,
                      enabledBorder: InputBorder.none,
                      disabledBorder: InputBorder.none,
                      focusedBorder: InputBorder.none,
                      filled: false,
                    ),
                    onChanged: (val) => pinEditNotifier.setTitle(val),
                  );
                },
              ),
              flexibleSpace: Container(
                decoration: const BoxDecoration(
                  gradient: primaryGradient,
                ),
              ),
              actions: [
                pin.maybeWhen(
                  data: (pin) => buildActions(context, ref, pin),
                  orElse: () => const SizedBox.shrink(),
                ),
              ],
            ),
            error: (err, st) => const SliverAppBar(),
            loading: () => const SliverAppBar(),
          ),
          SliverFillRemaining(
            child: pin.when(
              data: (pin) => PinItem(pin),
              error: (error, stack) => Center(
                child: Text('Loading failed: $error'),
              ),
              loading: () => const Center(
                child: Text('Loading'),
              ),
            ),
          ),
        ],
      ),
    );
  }
}<|MERGE_RESOLUTION|>--- conflicted
+++ resolved
@@ -30,29 +30,8 @@
     final membership = ref.watch(roomMembershipProvider(spaceId));
     if (membership.valueOrNull != null) {
       final memb = membership.requireValue!;
-<<<<<<< HEAD
-      if (memb.canString('CanRedact') ||
-=======
-      if (memb.canString('CanPostPin')) {
-        actions.add(
-          PopupMenuItem(
-            onTap: () => context.pushNamed(
-              Routes.editPin.name,
-              pathParameters: {'pinId': pin.eventIdStr()},
-            ),
-            child: const Row(
-              children: <Widget>[
-                Icon(Atlas.pencil_edit_thin),
-                SizedBox(width: 10),
-                Text('Edit Pin'),
-              ],
-            ),
-          ),
-        );
-      }
-
+      
       if (memb.canString('CanRedactOwn') &&
->>>>>>> 86775860
           memb.userId().toString() == pin.sender().toString()) {
         final roomId = pin.roomIdStr();
         actions.addAll([
