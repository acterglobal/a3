import 'dart:async';

import 'package:acter/common/actions/redact_content.dart';
import 'package:acter/common/providers/room_providers.dart';
import 'package:acter/common/toolkit/buttons/inline_text_button.dart';
import 'package:acter/common/utils/utils.dart';
import 'package:acter/common/widgets/edit_html_description_sheet.dart';
import 'package:acter/common/widgets/edit_title_sheet.dart';
import 'package:acter/common/widgets/render_html.dart';
import 'package:acter/common/actions/report_content.dart';
import 'package:acter/features/attachments/widgets/attachment_section.dart';
import 'package:acter/features/comments/widgets/comments_section.dart';
import 'package:acter/features/tasks/providers/task_items_providers.dart';
import 'package:acter/features/tasks/widgets/due_picker.dart';
import 'package:acter/features/tasks/widgets/skeleton/task_item_detail_page_skeleton.dart';
import 'package:acter_flutter_sdk/acter_flutter_sdk_ffi.dart';
import 'package:atlas_icons/atlas_icons.dart';
import 'package:flutter/material.dart';
import 'package:flutter_easyloading/flutter_easyloading.dart';
import 'package:flutter_gen/gen_l10n/l10n.dart';
import 'package:flutter_riverpod/flutter_riverpod.dart';
import 'package:logging/logging.dart';

final _log = Logger('a3::tasks::task_item_details_page');

class TaskItemDetailPage extends ConsumerWidget {
  final String taskListId;
  final String taskId;

  const TaskItemDetailPage({
    required this.taskListId,
    required this.taskId,
    super.key,
  });

  @override
  Widget build(BuildContext context, WidgetRef ref) {
    final task =
        ref.watch(taskItemProvider((taskListId: taskListId, taskId: taskId)));
    return Scaffold(
      appBar: _buildAppBar(context, ref, task),
      body: _buildBody(context, ref, task),
    );
  }

  AppBar _buildAppBar(
    BuildContext context,
    WidgetRef ref,
    AsyncValue<Task> task,
  ) {
    return task.when(
      data: (data) => AppBar(
        title: SelectionArea(
          child: GestureDetector(
            onTap: () => showEditTaskItemNameBottomSheet(
              context: context,
              ref: ref,
              task: data,
              titleValue: data.title(),
            ),
            child: Column(
              mainAxisAlignment: MainAxisAlignment.start,
              crossAxisAlignment: CrossAxisAlignment.start,
              children: [
                Text(
                  data.title(),
                  style: Theme.of(context).textTheme.titleMedium,
                ),
                Row(
                  children: [
                    const Icon(
                      Icons.list,
                      color: Colors.white54,
                      size: 22,
                    ),
                    const SizedBox(width: 6),
                    Text(
                      L10n.of(context).taskList,
                      style: Theme.of(context).textTheme.labelMedium,
                    ),
                  ],
                ),
              ],
            ),
          ),
        ),
        actions: [
          PopupMenuButton(
            icon: const Icon(Icons.more_vert),
            itemBuilder: (context) {
              return [
                PopupMenuItem(
                  onTap: () {
                    showEditTitleBottomSheet(
                      context: context,
                      bottomSheetTitle: L10n.of(context).editName,
                      titleValue: data.title(),
                      onSave: (newName) =>
                          saveTitle(context, ref, data, newName),
                    );
                  },
                  child: Text(
                    L10n.of(context).editTitle,
                    style: Theme.of(context).textTheme.bodyMedium,
                  ),
                ),
                PopupMenuItem(
                  onTap: () => showEditDescriptionSheet(context, ref, data),
                  child: Text(
                    L10n.of(context).editDescription,
                    style: Theme.of(context).textTheme.bodyMedium,
                  ),
                ),
                PopupMenuItem(
                  onTap: () =>
                      showRedactDialog(context: context, ref: ref, task: data),
                  child: Text(
                    L10n.of(context).delete,
                    style: Theme.of(context).textTheme.bodyMedium,
                  ),
                ),
                PopupMenuItem(
                  onTap: () => showReportDialog(context: context, task: data),
                  child: Text(
                    L10n.of(context).report,
                    style: Theme.of(context).textTheme.bodyMedium,
                  ),
                ),
              ];
            },
          ),
        ],
      ),
      error: (e, s) => AppBar(title: Text(L10n.of(context).failedToLoad(e))),
      loading: () => AppBar(title: Text(L10n.of(context).loading)),
    );
  }

  // Redact Task Item Dialog
  void showRedactDialog({
    required BuildContext context,
    required WidgetRef ref,
    required Task task,
  }) {
<<<<<<< HEAD
    showAdaptiveDialog(
      context: context,
      builder: (context) => RedactContentWidget(
        title: L10n.of(context).deleteTaskItem,
        onSuccess: () {
          Navigator.of(context, rootNavigator: true).pop();
        },
        eventId: task.eventIdStr(),
        senderId: task.authorStr(),
        roomId: task.roomIdStr(),
        isSpace: true,
      ),
=======
    openRedactContentDialog(
      context,
      title: L10n.of(context).deleteTaskItem,
      onSuccess: () {
        ref.invalidate(taskItemsListProvider);
        ref.invalidate(taskListItemProvider);
        Navigator.pop(context);
      },
      eventId: task.eventIdStr(),
      roomId: task.roomIdStr(),
      isSpace: true,
>>>>>>> 4d7d4d19
    );
  }

  // Report Task Item Dialog
  void showReportDialog({
    required BuildContext context,
    required Task task,
  }) {
    openReportContentDialog(
      context,
      title: L10n.of(context).reportTaskItem,
      description: L10n.of(context).reportThisContent,
      eventId: task.eventIdStr(),
      senderId: task.authorStr(),
      roomId: task.roomIdStr(),
      isSpace: true,
    );
  }

  Widget _buildBody(
    BuildContext context,
    WidgetRef ref,
    AsyncValue<Task> task,
  ) {
    return task.when(
      data: (data) => taskData(context, data, ref),
      error: (e, s) => Text(L10n.of(context).failedToLoad(e)),
      loading: () => const TaskItemDetailPageSkeleton(),
    );
  }

  Widget taskData(BuildContext context, Task task, WidgetRef ref) {
    return SingleChildScrollView(
      child: Padding(
        padding: const EdgeInsets.symmetric(horizontal: 20.0),
        child: Column(
          children: [
            const SizedBox(height: 10),
            _widgetDescription(context, task, ref),
            const SizedBox(height: 10),
            _widgetTaskDate(context, task),
            _widgetTaskAssignment(context, task, ref),
            const SizedBox(height: 20),
            AttachmentSectionWidget(manager: task.attachments()),
            const SizedBox(height: 20),
            CommentsSection(manager: task.comments()),
            const SizedBox(height: 20),
          ],
        ),
      ),
    );
  }

  Widget _widgetDescription(BuildContext context, Task task, WidgetRef ref) {
    final description = task.description();
    if (description == null) return const SizedBox.shrink();
    final formattedBody = description.formattedBody();

    return Column(
      crossAxisAlignment: CrossAxisAlignment.start,
      children: [
        SelectionArea(
          child: GestureDetector(
            onTap: () {
              showEditDescriptionSheet(context, ref, task);
            },
            child: formattedBody != null
                ? RenderHtml(
                    text: formattedBody,
                    defaultTextStyle: Theme.of(context).textTheme.labelLarge,
                  )
                : Text(
                    description.body(),
                    style: Theme.of(context).textTheme.labelLarge,
                  ),
          ),
        ),
        const SizedBox(height: 10),
      ],
    );
  }

  void showEditDescriptionSheet(
    BuildContext context,
    WidgetRef ref,
    Task task,
  ) {
    showEditHtmlDescriptionBottomSheet(
      context: context,
      descriptionHtmlValue: task.description()?.formattedBody(),
      descriptionMarkdownValue: task.description()?.body(),
      onSave: (htmlBodyDescription, plainDescription) {
        _saveDescription(
          context,
          ref,
          task,
          htmlBodyDescription,
          plainDescription,
        );
      },
    );
  }

  Future<void> _saveDescription(
    BuildContext context,
    WidgetRef ref,
    Task task,
    String htmlBodyDescription,
    String plainDescription,
  ) async {
    EasyLoading.show(status: L10n.of(context).updatingDescription);
    try {
      final updater = task.updateBuilder();
      updater.descriptionHtml(plainDescription, htmlBodyDescription);
      await updater.send();
      EasyLoading.dismiss();
      if (context.mounted) Navigator.pop(context);
    } catch (e, st) {
      _log.severe('Failed to update event description', e, st);
      EasyLoading.dismiss();
      if (!context.mounted) return;
      EasyLoading.showError(
        L10n.of(context).errorUpdatingDescription(e),
        duration: const Duration(seconds: 3),
      );
    }
  }

  Widget _widgetTaskDate(BuildContext context, Task task) {
    return ListTile(
      dense: true,
      leading: const Icon(Atlas.calendar_date_thin),
      title: Text(
        L10n.of(context).dueDate,
        style: Theme.of(context).textTheme.bodyMedium,
      ),
      trailing: Padding(
        padding: const EdgeInsets.only(right: 12),
        child: Text(
          task.dueDate() != null
              ? taskDueDateFormat(DateTime.parse(task.dueDate()!))
              : L10n.of(context).noDueDate,
          style: Theme.of(context).textTheme.bodyMedium,
        ),
      ),
      onTap: () => duePickerAction(context, task),
    );
  }

  Future<void> duePickerAction(BuildContext context, Task task) async {
    final newDue = await showDuePicker(
      context: context,
      initialDate: task.dueDate() != null
          ? DateTime.parse(task.dueDate()!)
          : DateTime.now(),
    );
    if (!context.mounted) return;
    if (newDue == null) return;
    EasyLoading.show(status: L10n.of(context).updatingDue);
    try {
      final updater = task.updateBuilder();
      updater.dueDate(newDue.due.year, newDue.due.month, newDue.due.day);
      if (newDue.includeTime) {
        final seconds = newDue.due.hour * 60 * 60 +
            newDue.due.minute * 60 +
            newDue.due.second;
        // adapt the timezone value
        updater.utcDueTimeOfDay(seconds + newDue.due.timeZoneOffset.inSeconds);
      } else if (task.utcDueTimeOfDay() != null) {
        // we have one, we need to reset it
        updater.unsetUtcDueTimeOfDay();
      }
      await updater.send();
      if (!context.mounted) {
        EasyLoading.dismiss();
        return;
      }
      EasyLoading.showToast(L10n.of(context).dueSuccess);
    } catch (e) {
      if (!context.mounted) {
        EasyLoading.dismiss();
        return;
      }
      EasyLoading.showError(
        L10n.of(context).updatingDueFailed(e),
        duration: const Duration(seconds: 3),
      );
    }
  }

  Widget _widgetTaskAssignment(BuildContext context, Task task, WidgetRef ref) {
    return ListTile(
      dense: true,
      leading: const Icon(Atlas.business_man_thin),
      title: Row(
        children: [
          Text(
            L10n.of(context).assignment,
            style: Theme.of(context).textTheme.bodyMedium,
          ),
          const Spacer(),
          ActerInlineTextButton(
            onPressed: () => task.isAssignedToMe()
                ? onUnAssign(context, task)
                : onAssign(context, task),
            child: Text(
              task.isAssignedToMe()
                  ? L10n.of(context).removeMyself
                  : L10n.of(context).assignMyself,
            ),
          ),
        ],
      ),
      subtitle: task.isAssignedToMe()
          ? assigneeName(context, task, ref)
          : Text(
              L10n.of(context).noAssignment,
              style: Theme.of(context).textTheme.bodyMedium,
            ),
    );
  }

  Widget assigneeName(
    BuildContext context,
    Task task,
    WidgetRef ref,
  ) {
    final assignees = task.assigneesStr().map((s) => s.toDartString()).toList();

    return Wrap(
      direction: Axis.horizontal,
      children: assignees.map((i) {
        final displayName = ref
            .watch(
              memberDisplayNameProvider(
                (roomId: task.roomIdStr(), userId: i),
              ),
            )
            .valueOrNull;
        return Padding(
          padding: const EdgeInsets.only(right: 8),
          child: Chip(
            labelPadding: EdgeInsets.zero,
            label: Text(
              displayName ?? i,
              style: Theme.of(context).textTheme.bodyMedium,
            ),
          ),
        );
      }).toList(),
    );
  }

  Future<void> onAssign(BuildContext context, Task task) async {
    EasyLoading.show(status: L10n.of(context).assigningSelf);
    try {
      await task.assignSelf();
      if (!context.mounted) return;
      EasyLoading.showToast(L10n.of(context).assignedYourself);
    } catch (e, st) {
      _log.severe('Failed to assign self', e, st);
      if (!context.mounted) {
        EasyLoading.dismiss();
        return;
      }
      EasyLoading.showError(
        L10n.of(context).failedToAssignSelf(e),
        duration: const Duration(seconds: 3),
      );
    }
  }

  Future<void> onUnAssign(
    BuildContext context,
    Task task,
  ) async {
    EasyLoading.show(status: L10n.of(context).unassigningSelf);
    try {
      await task.unassignSelf();
      if (!context.mounted) return;
      EasyLoading.showToast(L10n.of(context).assignmentWithdrawn);
    } catch (e, st) {
      _log.severe('Failed to unassign self', e, st);
      if (!context.mounted) {
        EasyLoading.dismiss();
        return;
      }
      EasyLoading.showError(
        L10n.of(context).failedToUnassignSelf(e),
        duration: const Duration(seconds: 3),
      );
    }
  }

  void showEditTaskItemNameBottomSheet({
    required BuildContext context,
    required String titleValue,
    required Task task,
    required WidgetRef ref,
  }) {
    showEditTitleBottomSheet(
      context: context,
      bottomSheetTitle: L10n.of(context).editName,
      titleValue: titleValue,
      onSave: (newName) => saveTitle(context, ref, task, newName),
    );
  }

  void saveTitle(
    BuildContext context,
    WidgetRef ref,
    Task task,
    String newName,
  ) async {
    EasyLoading.show(status: L10n.of(context).updatingTask);
    final updater = task.updateBuilder();
    updater.title(newName);
    try {
      await updater.send();
      EasyLoading.dismiss();
      if (!context.mounted) return;
      Navigator.pop(context);
    } catch (e) {
      EasyLoading.dismiss();
      if (!context.mounted) return;
      EasyLoading.showError(
        L10n.of(context).updatingTaskFailed(e),
        duration: const Duration(seconds: 3),
      );
    }
  }
}<|MERGE_RESOLUTION|>--- conflicted
+++ resolved
@@ -1,13 +1,13 @@
 import 'dart:async';
 
 import 'package:acter/common/actions/redact_content.dart';
+import 'package:acter/common/actions/report_content.dart';
 import 'package:acter/common/providers/room_providers.dart';
 import 'package:acter/common/toolkit/buttons/inline_text_button.dart';
 import 'package:acter/common/utils/utils.dart';
 import 'package:acter/common/widgets/edit_html_description_sheet.dart';
 import 'package:acter/common/widgets/edit_title_sheet.dart';
 import 'package:acter/common/widgets/render_html.dart';
-import 'package:acter/common/actions/report_content.dart';
 import 'package:acter/features/attachments/widgets/attachment_section.dart';
 import 'package:acter/features/comments/widgets/comments_section.dart';
 import 'package:acter/features/tasks/providers/task_items_providers.dart';
@@ -142,32 +142,15 @@
     required WidgetRef ref,
     required Task task,
   }) {
-<<<<<<< HEAD
-    showAdaptiveDialog(
-      context: context,
-      builder: (context) => RedactContentWidget(
-        title: L10n.of(context).deleteTaskItem,
-        onSuccess: () {
-          Navigator.of(context, rootNavigator: true).pop();
-        },
-        eventId: task.eventIdStr(),
-        senderId: task.authorStr(),
-        roomId: task.roomIdStr(),
-        isSpace: true,
-      ),
-=======
     openRedactContentDialog(
       context,
       title: L10n.of(context).deleteTaskItem,
       onSuccess: () {
-        ref.invalidate(taskItemsListProvider);
-        ref.invalidate(taskListItemProvider);
         Navigator.pop(context);
       },
       eventId: task.eventIdStr(),
       roomId: task.roomIdStr(),
       isSpace: true,
->>>>>>> 4d7d4d19
     );
   }
 
