--- conflicted
+++ resolved
@@ -12,13 +12,9 @@
 import 'package:go_router/go_router.dart';
 
 class TasksPage extends ConsumerWidget {
-<<<<<<< HEAD
   static const createNewTaskListKey = Key('tasks-create-list');
   static const taskListsKey = Key('tasks-task-lists');
-  const TasksPage({Key? key}) : super(key: key);
-=======
   const TasksPage({super.key});
->>>>>>> e4c6414c
 
   @override
   Widget build(BuildContext context, WidgetRef ref) {
