--- conflicted
+++ resolved
@@ -42,7 +42,6 @@
   }
 
   Future<void> submitForm(BuildContext context) async {
-<<<<<<< HEAD
     if (!_formKey.currentState!.validate()) return;
     EasyLoading.show(
       status: L10n.of(context).postingTaskList,
@@ -59,32 +58,10 @@
       }
       final taskListId = await taskListDraft.send();
       // reset providers
-=======
-    if (_formKey.currentState!.validate()) {
-      DefaultDialog(
-        title: Text(
-          L10n.of(context).postingTaskList,
-          style: Theme.of(context).textTheme.titleSmall,
-        ),
-        isLoader: true,
-      );
-      try {
-        final spaceId = ref.read(selectedSpaceIdProvider);
-        final space = await ref.read(spaceProvider(spaceId!).future);
-        final taskListDraft = space.taskListDraft();
-        final text = ref.read(textProvider);
-        taskListDraft.name(_titleController.text);
-        if (text.isNotEmpty) {
-          taskListDraft.descriptionMarkdown(text);
-        }
-        final taskListId = await taskListDraft.send();
-        // reset providers
->>>>>>> ddef5c2e
 
-        _titleController.text = '';
-        ref.read(textProvider.notifier).state = '';
+      _titleController.text = '';
+      ref.read(textProvider.notifier).state = '';
 
-<<<<<<< HEAD
       EasyLoading.dismiss();
       // We are doing as expected, but the lints triggers.
       // ignore: use_build_context_synchronously
@@ -101,31 +78,8 @@
       if (!context.mounted) return;
       customMsgSnackbar(
         context,
-        '${L10n.of(context).failedTo('createTaskList')}: $e',
+        L10n.of(context).failedToCreateTaskList(e),
       );
-=======
-        // We are doing as expected, but the lints triggers.
-        // ignore: use_build_context_synchronously
-        if (!context.mounted) {
-          return;
-        }
-        Navigator.of(context, rootNavigator: true).pop();
-        context.pushNamed(
-          Routes.taskList.name,
-          pathParameters: {'taskListId': taskListId.toString()},
-        );
-      } catch (e) {
-        // We are doing as expected, but the lints triggers.
-        // ignore: use_build_context_synchronously
-        if (!context.mounted) {
-          return;
-        }
-        customMsgSnackbar(
-          context,
-          L10n.of(context).failedToCreateTaskList(e),
-        );
-      }
->>>>>>> ddef5c2e
     }
   }
 
