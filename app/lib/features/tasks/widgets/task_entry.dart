--- conflicted
+++ resolved
@@ -14,18 +14,14 @@
 
 class TaskEntry extends ConsumerWidget {
   final Task task;
-<<<<<<< HEAD
   final bool showBreadCrumb;
   final Function()? onDone;
   const TaskEntry({
-    Key? key,
+    super.key,
     required this.task,
     this.showBreadCrumb = false,
     this.onDone,
-  }) : super(key: key);
-=======
-  const TaskEntry({super.key, required this.task});
->>>>>>> e4c6414c
+  });
 
   @override
   Widget build(BuildContext context, WidgetRef ref) {
