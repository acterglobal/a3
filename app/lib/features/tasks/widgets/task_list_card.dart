--- conflicted
+++ resolved
@@ -14,19 +14,15 @@
 class TaskListCard extends ConsumerStatefulWidget {
   final TaskList taskList;
   final bool showSpace;
-<<<<<<< HEAD
   final bool showTitle;
   final bool showDescription;
   const TaskListCard({
-    Key? key,
+    super.key,
     required this.taskList,
     this.showSpace = true,
     this.showTitle = true,
     this.showDescription = false,
-  }) : super(key: key);
-=======
-  const TaskListCard({super.key, required this.taskList, this.showSpace = true});
->>>>>>> e4c6414c
+  });
 
   @override
   ConsumerState<ConsumerStatefulWidget> createState() => _TaskListCardState();
