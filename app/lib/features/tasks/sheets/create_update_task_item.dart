import 'package:acter/common/toolkit/buttons/inline_text_button.dart';
import 'package:acter/common/utils/utils.dart';
import 'package:acter/features/tasks/widgets/due_picker.dart';
import 'package:acter_flutter_sdk/acter_flutter_sdk_ffi.dart';
import 'package:dart_date/dart_date.dart';
import 'package:flutter/material.dart';
import 'package:flutter_easyloading/flutter_easyloading.dart';
import 'package:flutter_gen/gen_l10n/l10n.dart';
<<<<<<< HEAD
import 'package:flutter_riverpod/flutter_riverpod.dart';
import 'package:go_router/go_router.dart';
=======
import 'package:acter/features/tasks/widgets/due_picker.dart';
>>>>>>> 4d7d4d19

void showCreateUpdateTaskItemBottomSheet(
  BuildContext context, {
  required TaskList taskList,
  required String taskName,
  Task? task,
  Function()? cancel,
}) {
  showModalBottomSheet(
    context: context,
    showDragHandle: false,
    useSafeArea: true,
    isScrollControlled: true,
    builder: (context) {
      return CreateUpdateTaskItemList(
        taskList: taskList,
        taskName: taskName,
        task: task,
        cancel: cancel,
      );
    },
  );
}

class CreateUpdateTaskItemList extends ConsumerStatefulWidget {
  final TaskList taskList;
  final String taskName;
  final Task? task;
  final Function()? cancel;

  const CreateUpdateTaskItemList({
    super.key,
    required this.taskList,
    required this.taskName,
    this.task,
    this.cancel,
  });

  @override
  ConsumerState<CreateUpdateTaskItemList> createState() =>
      _CreateUpdateItemListConsumerState();
}

class _CreateUpdateItemListConsumerState
    extends ConsumerState<CreateUpdateTaskItemList> {
  final GlobalKey<FormState> _formKey =
      GlobalKey<FormState>(debugLabel: 'update task list form');
  final TextEditingController _taskNameController = TextEditingController();
  final TextEditingController _taskDescriptionController =
      TextEditingController();
  final TextEditingController _taskDueDateController = TextEditingController();
  DateTime? selectedDate;

  @override
  void initState() {
    super.initState();
    _taskNameController.text = widget.taskName;
    setUpdateData();
  }

  void setUpdateData() {
    if (widget.task == null) return;
    if (widget.task!.description() != null) {
      _taskDescriptionController.text = widget.task!.description()!.body();
    }
    if (widget.task!.dueDate() != null) {
      selectedDate = DateTime.parse(widget.task!.dueDate()!);
      if (selectedDate != null) {
        _taskDueDateController.text = taskDueDateFormat(selectedDate!);
      }
    }
  }

  @override
  Widget build(BuildContext context) {
    return _buildBody(context);
  }

  Widget _buildBody(BuildContext context) {
    return Padding(
      padding: const EdgeInsets.symmetric(horizontal: 20.0),
      child: SingleChildScrollView(
        child: Form(
          key: _formKey,
          child: Column(
            mainAxisSize: MainAxisSize.min,
            crossAxisAlignment: CrossAxisAlignment.stretch,
            children: [
              const SizedBox(height: 20),
              const Divider(
                indent: 150,
                endIndent: 150,
                thickness: 2,
              ),
              const SizedBox(height: 20),
              Text(
                widget.task == null
                    ? L10n.of(context).addTask
                    : L10n.of(context).updateTask,
                textAlign: TextAlign.center,
                style: Theme.of(context).textTheme.titleMedium,
              ),
              const SizedBox(height: 20),
              _widgetTaskName(),
              const SizedBox(height: 20),
              _widgetDescriptionName(),
              const SizedBox(height: 20),
              _widgetDueDate(),
              const SizedBox(height: 20),
              _widgetAddButton(),
              const SizedBox(height: 20),
            ],
          ),
        ),
      ),
    );
  }

  Widget _widgetTaskName() {
    return Column(
      crossAxisAlignment: CrossAxisAlignment.start,
      children: [
        Text(
          L10n.of(context).taskName,
          style: Theme.of(context).textTheme.bodySmall,
        ),
        const SizedBox(height: 5),
        TextFormField(
          autofocus: true,
          decoration: InputDecoration(
            hintText: L10n.of(context).name,
          ),
          autovalidateMode: AutovalidateMode.onUserInteraction,
          controller: _taskNameController,
          validator: (value) => (value?.isNotEmpty == true)
              ? null
              : L10n.of(context).pleaseEnterAName,
        ),
      ],
    );
  }

  Widget _widgetDescriptionName() {
    return Column(
      crossAxisAlignment: CrossAxisAlignment.start,
      children: [
        Text(
          L10n.of(context).description,
          style: Theme.of(context).textTheme.bodySmall,
        ),
        const SizedBox(height: 5),
        TextFormField(
          decoration: InputDecoration(
            hintText: L10n.of(context).description,
          ),
          minLines: 4,
          maxLines: 4,
          controller: _taskDescriptionController,
        ),
      ],
    );
  }

  Widget _widgetDueDate() {
    return Column(
      crossAxisAlignment: CrossAxisAlignment.start,
      children: [
        Text(
          L10n.of(context).dueDate,
          style: Theme.of(context).textTheme.bodySmall,
        ),
        const SizedBox(height: 5),
        TextFormField(
          readOnly: true,
          decoration: InputDecoration(
            hintText: L10n.of(context).dueDate,
            suffixIcon: IconButton(
              onPressed: selectDueDate,
              icon: const Icon(Icons.calendar_month),
            ),
          ),
          onTap: selectDueDate,
          controller: _taskDueDateController,
        ),
        Row(
          mainAxisAlignment: MainAxisAlignment.end,
          children: [
            ActerInlineTextButton(
              onPressed: () => setState(() {
                selectedDate = DateTime.now();
                _taskDueDateController.text = taskDueDateFormat(selectedDate!);
              }),
              child: Text(L10n.of(context).today),
            ),
            ActerInlineTextButton(
              onPressed: () => setState(() {
                selectedDate = DateTime.now().addDays(1);
                _taskDueDateController.text = taskDueDateFormat(selectedDate!);
              }),
              child: Text(L10n.of(context).tomorrow),
            ),
          ],
        ),
      ],
    );
  }

  Future<void> selectDueDate() async {
    final due = await showDuePicker(
      context: context,
      initialDate: selectedDate,
    );
    if (due == null || !mounted) return;
    final date = due.due;
    setState(() {
      selectedDate = date;
      _taskDueDateController.text = taskDueDateFormat(date);
    });
  }

  Widget _widgetAddButton() {
    return ElevatedButton(
      onPressed: widget.task == null ? addTask : updateTask,
      child: Text(
        widget.task == null
            ? L10n.of(context).addTask
            : L10n.of(context).updateTask,
      ),
    );
  }

  Future<void> addTask() async {
    if (!_formKey.currentState!.validate()) return;
    EasyLoading.show(status: L10n.of(context).addingTask);
    final taskDraft = widget.taskList.taskBuilder();
    taskDraft.title(_taskNameController.text);
    if (_taskDescriptionController.text.isNotEmpty) {
      taskDraft.descriptionText(_taskDescriptionController.text);
    }
    if (selectedDate != null) {
      taskDraft.dueDate(
        selectedDate!.year,
        selectedDate!.month,
        selectedDate!.day,
      );
    }
    try {
      await taskDraft.send();
      EasyLoading.dismiss();
      if (!mounted) return;
      if (widget.cancel != null) widget.cancel!();
<<<<<<< HEAD
      context.pop();
=======
      Navigator.pop(context);
      ref.invalidate(taskListProvider);
>>>>>>> 4d7d4d19
    } catch (e) {
      EasyLoading.dismiss();
      if (!mounted) return;
      EasyLoading.showError(
        L10n.of(context).creatingTaskFailed(e),
        duration: const Duration(seconds: 3),
      );
    }
  }

  Future<void> updateTask() async {
    if (!_formKey.currentState!.validate() || widget.task == null) return;
    EasyLoading.show(status: L10n.of(context).updatingTask);
    final updater = widget.task!.updateBuilder();
    updater.title(_taskNameController.text);
    if (_taskDescriptionController.text.isNotEmpty) {
      updater.descriptionText(_taskDescriptionController.text);
    }
    if (selectedDate != null) {
      updater.dueDate(
        selectedDate!.year,
        selectedDate!.month,
        selectedDate!.day,
      );
    }
    try {
      await updater.send();
      EasyLoading.dismiss();
      if (!mounted) return;
<<<<<<< HEAD
      context.pop();
=======
      Navigator.pop(context);
      ref.invalidate(taskListProvider);
>>>>>>> 4d7d4d19
    } catch (e) {
      EasyLoading.dismiss();
      if (!mounted) return;
      EasyLoading.showError(
        L10n.of(context).updatingTaskFailed(e),
        duration: const Duration(seconds: 3),
      );
    }
  }
}<|MERGE_RESOLUTION|>--- conflicted
+++ resolved
@@ -1,17 +1,13 @@
 import 'package:acter/common/toolkit/buttons/inline_text_button.dart';
 import 'package:acter/common/utils/utils.dart';
+import 'package:acter/features/tasks/providers/tasklists_providers.dart';
 import 'package:acter/features/tasks/widgets/due_picker.dart';
 import 'package:acter_flutter_sdk/acter_flutter_sdk_ffi.dart';
 import 'package:dart_date/dart_date.dart';
 import 'package:flutter/material.dart';
 import 'package:flutter_easyloading/flutter_easyloading.dart';
 import 'package:flutter_gen/gen_l10n/l10n.dart';
-<<<<<<< HEAD
 import 'package:flutter_riverpod/flutter_riverpod.dart';
-import 'package:go_router/go_router.dart';
-=======
-import 'package:acter/features/tasks/widgets/due_picker.dart';
->>>>>>> 4d7d4d19
 
 void showCreateUpdateTaskItemBottomSheet(
   BuildContext context, {
@@ -263,12 +259,8 @@
       EasyLoading.dismiss();
       if (!mounted) return;
       if (widget.cancel != null) widget.cancel!();
-<<<<<<< HEAD
-      context.pop();
-=======
       Navigator.pop(context);
       ref.invalidate(taskListProvider);
->>>>>>> 4d7d4d19
     } catch (e) {
       EasyLoading.dismiss();
       if (!mounted) return;
@@ -298,12 +290,8 @@
       await updater.send();
       EasyLoading.dismiss();
       if (!mounted) return;
-<<<<<<< HEAD
-      context.pop();
-=======
       Navigator.pop(context);
       ref.invalidate(taskListProvider);
->>>>>>> 4d7d4d19
     } catch (e) {
       EasyLoading.dismiss();
       if (!mounted) return;
