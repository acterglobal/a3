import 'package:acter/common/toolkit/buttons/inline_text_button.dart';
import 'package:acter/common/utils/utils.dart';
import 'package:acter/features/tasks/widgets/due_picker.dart';
import 'package:acter_flutter_sdk/acter_flutter_sdk_ffi.dart';
import 'package:dart_date/dart_date.dart';
import 'package:extension_nullable/extension_nullable.dart';
import 'package:flutter/material.dart';
import 'package:flutter_easyloading/flutter_easyloading.dart';
import 'package:flutter_gen/gen_l10n/l10n.dart';
import 'package:flutter_riverpod/flutter_riverpod.dart';
import 'package:logging/logging.dart';

final _log = Logger('a3::tasks::create_update_task_item');

void showCreateUpdateTaskItemBottomSheet(
  BuildContext context, {
  required TaskList taskList,
  required String taskName,
  Task? task,
  Function()? cancel,
}) {
  showModalBottomSheet(
    context: context,
    showDragHandle: false,
    useSafeArea: true,
    isScrollControlled: true,
    builder: (context) {
      return CreateUpdateTaskItemList(
        taskList: taskList,
        taskName: taskName,
        task: task,
        cancel: cancel,
      );
    },
  );
}

class CreateUpdateTaskItemList extends ConsumerStatefulWidget {
  final TaskList taskList;
  final String taskName;
  final Task? task;
  final Function()? cancel;

  const CreateUpdateTaskItemList({
    super.key,
    required this.taskList,
    required this.taskName,
    this.task,
    this.cancel,
  });

  @override
  ConsumerState<CreateUpdateTaskItemList> createState() =>
      _CreateUpdateItemListConsumerState();
}

class _CreateUpdateItemListConsumerState
    extends ConsumerState<CreateUpdateTaskItemList> {
  final GlobalKey<FormState> _formKey =
      GlobalKey<FormState>(debugLabel: 'update task list form');
  final TextEditingController _taskNameController = TextEditingController();
  final TextEditingController _taskDescriptionController =
      TextEditingController();
  final TextEditingController _taskDueDateController = TextEditingController();
  DateTime? selectedDate;

  @override
  void initState() {
    super.initState();
    _taskNameController.text = widget.taskName;
    setUpdateData();
  }

  void setUpdateData() {
    final task = widget.task;
    if (task == null) return;
    task.description().map((p0) => _taskDescriptionController.text = p0.body());
    task.dueDate().map((p0) {
      selectedDate = DateTime.parse(p0);
      selectedDate
          .map((p1) => _taskDueDateController.text = taskDueDateFormat(p1));
    });
  }

  @override
  Widget build(BuildContext context) {
    return _buildBody(context);
  }

  Widget _buildBody(BuildContext context) {
    return Padding(
      padding: const EdgeInsets.symmetric(horizontal: 20.0),
      child: SingleChildScrollView(
        child: Form(
          key: _formKey,
          child: Column(
            mainAxisSize: MainAxisSize.min,
            crossAxisAlignment: CrossAxisAlignment.stretch,
            children: [
              const SizedBox(height: 20),
              const Divider(
                indent: 150,
                endIndent: 150,
                thickness: 2,
              ),
              const SizedBox(height: 20),
              Text(
                widget.task == null
                    ? L10n.of(context).addTask
                    : L10n.of(context).updateTask,
                textAlign: TextAlign.center,
                style: Theme.of(context).textTheme.titleMedium,
              ),
              const SizedBox(height: 20),
              _widgetTaskName(),
              const SizedBox(height: 20),
              _widgetDescriptionName(),
              const SizedBox(height: 20),
              _widgetDueDate(),
              const SizedBox(height: 20),
              _widgetAddButton(),
              const SizedBox(height: 20),
            ],
          ),
        ),
      ),
    );
  }

  Widget _widgetTaskName() {
    return Column(
      crossAxisAlignment: CrossAxisAlignment.start,
      children: [
        Text(
          L10n.of(context).taskName,
          style: Theme.of(context).textTheme.bodySmall,
        ),
        const SizedBox(height: 5),
        TextFormField(
          autofocus: true,
          decoration: InputDecoration(
            hintText: L10n.of(context).name,
          ),
          autovalidateMode: AutovalidateMode.onUserInteraction,
          controller: _taskNameController,
<<<<<<< HEAD
          validator: (val) => (val?.isNotEmpty == true)
              ? null
              : L10n.of(context).pleaseEnterAName,
=======
          // required field, space not allowed
          validator: (val) => val == null || val.trim().isEmpty
              ? L10n.of(context).pleaseEnterAName
              : null,
>>>>>>> ff5672c1
        ),
      ],
    );
  }

  Widget _widgetDescriptionName() {
    return Column(
      crossAxisAlignment: CrossAxisAlignment.start,
      children: [
        Text(
          L10n.of(context).description,
          style: Theme.of(context).textTheme.bodySmall,
        ),
        const SizedBox(height: 5),
        TextFormField(
          decoration: InputDecoration(
            hintText: L10n.of(context).description,
          ),
          minLines: 4,
          maxLines: 4,
          controller: _taskDescriptionController,
        ),
      ],
    );
  }

  Widget _widgetDueDate() {
    return Column(
      crossAxisAlignment: CrossAxisAlignment.start,
      children: [
        Text(
          L10n.of(context).dueDate,
          style: Theme.of(context).textTheme.bodySmall,
        ),
        const SizedBox(height: 5),
        TextFormField(
          readOnly: true,
          decoration: InputDecoration(
            hintText: L10n.of(context).dueDate,
            suffixIcon: IconButton(
              onPressed: selectDueDate,
              icon: const Icon(Icons.calendar_month),
            ),
          ),
          onTap: selectDueDate,
          controller: _taskDueDateController,
        ),
        Row(
          mainAxisAlignment: MainAxisAlignment.end,
          children: [
            ActerInlineTextButton(
              onPressed: () => setState(() {
                final today = DateTime.now();
                selectedDate = today;
                _taskDueDateController.text = taskDueDateFormat(today);
              }),
              child: Text(L10n.of(context).today),
            ),
            ActerInlineTextButton(
              onPressed: () => setState(() {
                final tomorrow = DateTime.now().addDays(1);
                selectedDate = tomorrow;
                _taskDueDateController.text = taskDueDateFormat(tomorrow);
              }),
              child: Text(L10n.of(context).tomorrow),
            ),
          ],
        ),
      ],
    );
  }

  Future<void> selectDueDate() async {
    final due = await showDuePicker(
      context: context,
      initialDate: selectedDate,
    );
    if (due == null || !mounted) return;
    final date = due.due;
    setState(() {
      selectedDate = date;
      _taskDueDateController.text = taskDueDateFormat(date);
    });
  }

  Widget _widgetAddButton() {
    return ElevatedButton(
      onPressed: widget.task == null ? addTask : updateTask,
      child: Text(
        widget.task == null
            ? L10n.of(context).addTask
            : L10n.of(context).updateTask,
      ),
    );
  }

  Future<void> addTask() async {
    if (!_formKey.currentState!.validate()) return;
    EasyLoading.show(status: L10n.of(context).addingTask);
    final taskDraft = widget.taskList.taskBuilder();
    taskDraft.title(_taskNameController.text);
    if (_taskDescriptionController.text.isNotEmpty) {
      taskDraft.descriptionText(_taskDescriptionController.text);
    }
    selectedDate.map((p0) => taskDraft.dueDate(p0.year, p0.month, p0.day));
    try {
      await taskDraft.send();
      EasyLoading.dismiss();
      if (!mounted) return;
      widget.cancel.map((cb) => cb());
      Navigator.pop(context);
    } catch (e, s) {
      _log.severe('Failed to create task', e, s);
      if (!mounted) {
        EasyLoading.dismiss();
        return;
      }
      EasyLoading.showError(
        L10n.of(context).creatingTaskFailed(e),
        duration: const Duration(seconds: 3),
      );
    }
  }

  Future<void> updateTask() async {
    if (!_formKey.currentState!.validate()) return;
    final task = widget.task;
    if (task == null) return;
    EasyLoading.show(status: L10n.of(context).updatingTask);
    final updater = task.updateBuilder();
    updater.title(_taskNameController.text);
    if (_taskDescriptionController.text.isNotEmpty) {
      updater.descriptionText(_taskDescriptionController.text);
    }
    selectedDate.map((p0) => updater.dueDate(p0.year, p0.month, p0.day));
    try {
      await updater.send();
      EasyLoading.dismiss();
      if (!mounted) return;
      Navigator.pop(context);
    } catch (e, s) {
      _log.severe('Failed to change task', e, s);
      if (!mounted) {
        EasyLoading.dismiss();
        return;
      }
      EasyLoading.showError(
        L10n.of(context).updatingTaskFailed(e),
        duration: const Duration(seconds: 3),
      );
    }
  }
}<|MERGE_RESOLUTION|>--- conflicted
+++ resolved
@@ -143,16 +143,10 @@
           ),
           autovalidateMode: AutovalidateMode.onUserInteraction,
           controller: _taskNameController,
-<<<<<<< HEAD
-          validator: (val) => (val?.isNotEmpty == true)
-              ? null
-              : L10n.of(context).pleaseEnterAName,
-=======
           // required field, space not allowed
           validator: (val) => val == null || val.trim().isEmpty
               ? L10n.of(context).pleaseEnterAName
               : null,
->>>>>>> ff5672c1
         ),
       ],
     );
