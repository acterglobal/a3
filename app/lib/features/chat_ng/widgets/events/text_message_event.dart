import 'package:acter/common/themes/acter_theme.dart';
import 'package:acter/common/themes/app_theme.dart';
import 'package:acter/common/toolkit/html/render_html.dart';
import 'package:acter/features/chat/widgets/pill_builder.dart';
import 'package:acter_flutter_sdk/acter_flutter_sdk_ffi.dart' show MsgContent;
import 'package:flutter/material.dart';
import 'package:markdown/markdown.dart' as md;

enum TextMessageType { regular, reply, emoji, notice }

class TextMessageEvent extends StatelessWidget {
  final String roomId;
  final MsgContent content;
  final TextMessageType _type;
  final bool _isMe; // Only needed for emoji messages to determine style
  final String? displayName;
  final Widget? repliedTo;

  const TextMessageEvent.inner({
    super.key,
    required this.content,
    required this.roomId,
    required TextMessageType type,
    bool isMe = false,
<<<<<<< HEAD
  }) : _type = type,
       _isUser = isMe;
=======
    this.displayName,
    this.repliedTo,
  }) : _type = type,
       _isMe = isMe;
>>>>>>> 765638bc

  factory TextMessageEvent.emoji({
    Key? key,
    required MsgContent content,
    required String roomId,
    required bool isMe,
  }) {
    return TextMessageEvent.inner(
      key: key,
      content: content,
      roomId: roomId,
      type: TextMessageType.emoji,
      isMe: isMe,
    );
  }

  // Factory constructor for reply messages
  factory TextMessageEvent.reply({
    Key? key,
    required MsgContent content,
    required String roomId,
  }) {
    return TextMessageEvent.inner(
      key: key,
      content: content,
      roomId: roomId,
      type: TextMessageType.reply,
    );
  }

  // Factory constructor for notice messages
  factory TextMessageEvent.notice({
    Key? key,
    required MsgContent content,
    required String roomId,
    String? displayName,
    Widget? repliedTo,
  }) {
    return TextMessageEvent.inner(
      key: key,
      content: content,
      roomId: roomId,
      type: TextMessageType.notice,
      displayName: displayName,
      repliedTo: repliedTo,
    );
  }

  // Default factory constructor
  factory TextMessageEvent({
    Key? key,
    required MsgContent content,
    required String roomId,
    String? displayName,
    Widget? repliedTo,
  }) {
    return TextMessageEvent.inner(
      key: key,
      content: content,
      roomId: roomId,
      type: TextMessageType.regular,
      displayName: displayName,
      repliedTo: repliedTo,
    );
  }

  @override
  Widget build(BuildContext context) {
    final textTheme = Theme.of(context).textTheme;
    final chatTheme = Theme.of(context).chatTheme;
    final colorScheme = Theme.of(context).colorScheme;
    final body = content.formattedBody() ?? md.markdownToHtml(content.body());

    // Handle emoji messages
    if (_type == TextMessageType.emoji) {
      final emojiTextStyle =
<<<<<<< HEAD
          _isUser
=======
          _isMe
>>>>>>> 765638bc
              ? chatTheme.sentEmojiMessageTextStyle
              : chatTheme.receivedEmojiMessageTextStyle;
      return Padding(
        padding: const EdgeInsets.symmetric(horizontal: 8.0),
<<<<<<< HEAD
        child: RenderHtml(
          text: body,
          defaultTextStyle: emojiTextStyle.copyWith(fontFamily: emojiFont),
          maxLines: _type == TextMessageType.reply ? 3 : null,
          roomId: roomId,
=======
        child: Html(
          data: body,
          defaultTextStyle: emojiTextStyle.copyWith(fontFamily: emojiFont),
>>>>>>> 765638bc
        ),
      );
    }
    final dp = displayName;
    final replied = repliedTo;

<<<<<<< HEAD
    return RenderHtml(
      shrinkToFit: true,
      roomId: roomId,
      pillBuilder:
          ({
            required String identifier,
            required String url,
            void Function(String)? onTap,
          }) => ActerPillBuilder(
            identifier: identifier,
            uri: url,
            roomId: roomId,
          ),
      renderNewlines: true,
      maxLines: _type == TextMessageType.reply ? 2 : null,
      defaultTextStyle: textTheme.bodySmall?.copyWith(
        color:
            _type == TextMessageType.notice
                ? colorScheme.onSurface.withValues(alpha: 0.5)
                : null,
        overflow: _type == TextMessageType.reply ? TextOverflow.ellipsis : null,
      ),
      text: body,
=======
    return Column(
      crossAxisAlignment: CrossAxisAlignment.start,
      children: [
        if (dp != null) ...[
          Text(
            dp,
            style: Theme.of(context).textTheme.bodySmall?.copyWith(
              color: Theme.of(context).colorScheme.tertiary,
            ),
          ),
          const SizedBox(height: 4),
        ],
        if (replied != null) ...[replied, const SizedBox(height: 10)],
        Html(
          shrinkToFit: true,
          pillBuilder:
              ({
                required String identifier,
                required String url,
                OnPillTap? onTap,
              }) => ActerPillBuilder(
                identifier: identifier,
                uri: url,
                roomId: roomId,
              ),
          renderNewlines: true,
          maxLines: _type == TextMessageType.reply ? 2 : null,
          defaultTextStyle: textTheme.bodySmall?.copyWith(
            color:
                _type == TextMessageType.notice
                    ? colorScheme.onSurface.withValues(alpha: 0.5)
                    : null,
            overflow:
                _type == TextMessageType.reply ? TextOverflow.ellipsis : null,
          ),
          data: body,
        ),
      ],
>>>>>>> 765638bc
    );
  }
}<|MERGE_RESOLUTION|>--- conflicted
+++ resolved
@@ -22,15 +22,10 @@
     required this.roomId,
     required TextMessageType type,
     bool isMe = false,
-<<<<<<< HEAD
-  }) : _type = type,
-       _isUser = isMe;
-=======
     this.displayName,
     this.repliedTo,
   }) : _type = type,
        _isMe = isMe;
->>>>>>> 765638bc
 
   factory TextMessageEvent.emoji({
     Key? key,
@@ -107,57 +102,22 @@
     // Handle emoji messages
     if (_type == TextMessageType.emoji) {
       final emojiTextStyle =
-<<<<<<< HEAD
-          _isUser
-=======
           _isMe
->>>>>>> 765638bc
               ? chatTheme.sentEmojiMessageTextStyle
               : chatTheme.receivedEmojiMessageTextStyle;
       return Padding(
         padding: const EdgeInsets.symmetric(horizontal: 8.0),
-<<<<<<< HEAD
         child: RenderHtml(
           text: body,
           defaultTextStyle: emojiTextStyle.copyWith(fontFamily: emojiFont),
           maxLines: _type == TextMessageType.reply ? 3 : null,
           roomId: roomId,
-=======
-        child: Html(
-          data: body,
-          defaultTextStyle: emojiTextStyle.copyWith(fontFamily: emojiFont),
->>>>>>> 765638bc
         ),
       );
     }
     final dp = displayName;
     final replied = repliedTo;
 
-<<<<<<< HEAD
-    return RenderHtml(
-      shrinkToFit: true,
-      roomId: roomId,
-      pillBuilder:
-          ({
-            required String identifier,
-            required String url,
-            void Function(String)? onTap,
-          }) => ActerPillBuilder(
-            identifier: identifier,
-            uri: url,
-            roomId: roomId,
-          ),
-      renderNewlines: true,
-      maxLines: _type == TextMessageType.reply ? 2 : null,
-      defaultTextStyle: textTheme.bodySmall?.copyWith(
-        color:
-            _type == TextMessageType.notice
-                ? colorScheme.onSurface.withValues(alpha: 0.5)
-                : null,
-        overflow: _type == TextMessageType.reply ? TextOverflow.ellipsis : null,
-      ),
-      text: body,
-=======
     return Column(
       crossAxisAlignment: CrossAxisAlignment.start,
       children: [
@@ -171,13 +131,14 @@
           const SizedBox(height: 4),
         ],
         if (replied != null) ...[replied, const SizedBox(height: 10)],
-        Html(
+        RenderHtml(
           shrinkToFit: true,
+          roomId: roomId,
           pillBuilder:
               ({
                 required String identifier,
                 required String url,
-                OnPillTap? onTap,
+                void Function(String)? onTap,
               }) => ActerPillBuilder(
                 identifier: identifier,
                 uri: url,
@@ -193,10 +154,9 @@
             overflow:
                 _type == TextMessageType.reply ? TextOverflow.ellipsis : null,
           ),
-          data: body,
+          text: body,
         ),
       ],
->>>>>>> 765638bc
     );
   }
 }