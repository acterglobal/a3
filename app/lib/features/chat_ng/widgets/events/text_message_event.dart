import 'package:acter/common/themes/acter_theme.dart';
import 'package:acter/common/themes/app_theme.dart';
import 'package:acter/common/toolkit/html/render_html.dart';
import 'package:acter/features/chat/widgets/pill_builder.dart';
import 'package:acter_flutter_sdk/acter_flutter_sdk_ffi.dart' show MsgContent;
import 'package:flutter/material.dart';
<<<<<<< HEAD
=======
import 'package:flutter_matrix_html/flutter_html.dart';
import 'package:flutter_matrix_html/text_parser.dart';
import 'package:markdown/markdown.dart' as md;
>>>>>>> b8dddece

enum TextMessageType { regular, reply, emoji, notice }

class TextMessageEvent extends StatelessWidget {
  final String roomId;
  final MsgContent content;
  final TextMessageType _type;
  final bool _isUser; // Only needed for emoji messages to determine style

  const TextMessageEvent.inner({
    super.key,
    required this.content,
    required this.roomId,
    required TextMessageType type,
    bool isMe = false,
  }) : _type = type,
       _isUser = isMe;

  factory TextMessageEvent.emoji({
    Key? key,
    required MsgContent content,
    required String roomId,
    required bool isMe,
  }) {
    return TextMessageEvent.inner(
      key: key,
      content: content,
      roomId: roomId,
      type: TextMessageType.emoji,
      isMe: isMe,
    );
  }

  // Factory constructor for reply messages
  factory TextMessageEvent.reply({
    Key? key,
    required MsgContent content,
    required String roomId,
  }) {
    return TextMessageEvent.inner(
      key: key,
      content: content,
      roomId: roomId,
      type: TextMessageType.reply,
    );
  }

  // Factory constructor for notice messages
  factory TextMessageEvent.notice({
    Key? key,
    required MsgContent content,
    required String roomId,
  }) {
    return TextMessageEvent.inner(
      key: key,
      content: content,
      roomId: roomId,
      type: TextMessageType.notice,
    );
  }

  // Default factory constructor
  factory TextMessageEvent({
    Key? key,
    required MsgContent content,
    required String roomId,
  }) {
    return TextMessageEvent.inner(
      key: key,
      content: content,
      roomId: roomId,
      type: TextMessageType.regular,
    );
  }

  @override
  Widget build(BuildContext context) {
    final textTheme = Theme.of(context).textTheme;
    final chatTheme = Theme.of(context).chatTheme;
    final colorScheme = Theme.of(context).colorScheme;
    final body = content.formattedBody() ?? md.markdownToHtml(content.body());

    // Handle emoji messages
    if (_type == TextMessageType.emoji) {
      final emojiTextStyle =
          _isUser
              ? chatTheme.sentEmojiMessageTextStyle
              : chatTheme.receivedEmojiMessageTextStyle;
      return Padding(
        padding: const EdgeInsets.symmetric(horizontal: 8.0),
<<<<<<< HEAD
        child: Text(
          content.body(),
          style: emojiTextStyle.copyWith(fontFamily: emojiFont),
=======
        child: Html(
          data: body,
          defaultTextStyle: emojiTextStyle.copyWith(
            fontFamily: emojiFont,
          ),
>>>>>>> b8dddece
          maxLines: _type == TextMessageType.reply ? 3 : null,
        ),
      );
    }

    return RenderHtml(
      shrinkToFit: true,
      roomId: roomId,
      pillBuilder:
          ({
            required String identifier,
            required String url,
            void Function(String)? onTap,
          }) => ActerPillBuilder(
            identifier: identifier,
            uri: url,
            roomId: roomId,
          ),
      renderNewlines: true,
      maxLines: _type == TextMessageType.reply ? 2 : null,
      defaultTextStyle: textTheme.bodySmall?.copyWith(
<<<<<<< HEAD
        color:
            _type == TextMessageType.notice
                ? colorScheme.onSurface.withValues(alpha: 0.5)
                : null,
=======
        color: _type == TextMessageType.notice
            ? colorScheme.onSurface.withValues(alpha: 0.5)
            : null,
>>>>>>> b8dddece
        overflow: _type == TextMessageType.reply ? TextOverflow.ellipsis : null,
      ),
      text: body,
    );
  }
}<|MERGE_RESOLUTION|>--- conflicted
+++ resolved
@@ -4,12 +4,7 @@
 import 'package:acter/features/chat/widgets/pill_builder.dart';
 import 'package:acter_flutter_sdk/acter_flutter_sdk_ffi.dart' show MsgContent;
 import 'package:flutter/material.dart';
-<<<<<<< HEAD
-=======
-import 'package:flutter_matrix_html/flutter_html.dart';
-import 'package:flutter_matrix_html/text_parser.dart';
 import 'package:markdown/markdown.dart' as md;
->>>>>>> b8dddece
 
 enum TextMessageType { regular, reply, emoji, notice }
 
@@ -100,17 +95,9 @@
               : chatTheme.receivedEmojiMessageTextStyle;
       return Padding(
         padding: const EdgeInsets.symmetric(horizontal: 8.0),
-<<<<<<< HEAD
-        child: Text(
-          content.body(),
-          style: emojiTextStyle.copyWith(fontFamily: emojiFont),
-=======
-        child: Html(
-          data: body,
-          defaultTextStyle: emojiTextStyle.copyWith(
-            fontFamily: emojiFont,
-          ),
->>>>>>> b8dddece
+        child: RenderHtml(
+          text: body,
+          defaultTextStyle: emojiTextStyle.copyWith(fontFamily: emojiFont),
           maxLines: _type == TextMessageType.reply ? 3 : null,
         ),
       );
@@ -132,16 +119,10 @@
       renderNewlines: true,
       maxLines: _type == TextMessageType.reply ? 2 : null,
       defaultTextStyle: textTheme.bodySmall?.copyWith(
-<<<<<<< HEAD
         color:
             _type == TextMessageType.notice
                 ? colorScheme.onSurface.withValues(alpha: 0.5)
                 : null,
-=======
-        color: _type == TextMessageType.notice
-            ? colorScheme.onSurface.withValues(alpha: 0.5)
-            : null,
->>>>>>> b8dddece
         overflow: _type == TextMessageType.reply ? TextOverflow.ellipsis : null,
       ),
       text: body,
