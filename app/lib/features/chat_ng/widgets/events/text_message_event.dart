import 'package:acter/common/themes/acter_theme.dart';
import 'package:acter/common/themes/app_theme.dart';
<<<<<<< HEAD
import 'package:acter/common/toolkit/html/render_html.dart';
=======
import 'package:acter/common/toolkit/widgets/acter_selection_area.dart';
import 'package:acter/features/chat/widgets/pill_builder.dart';
import 'package:acter/l10n/generated/l10n.dart';
>>>>>>> 8e7e9ebf
import 'package:acter_flutter_sdk/acter_flutter_sdk_ffi.dart' show MsgContent;
import 'package:flutter/material.dart';
import 'package:flutter_riverpod/flutter_riverpod.dart';
import 'package:markdown/markdown.dart' as md;

enum TextMessageType { regular, reply, emoji, notice }

class TextMessageEvent extends ConsumerWidget {
  final String roomId;
  final MsgContent content;
  final TextMessageType _type;
  final bool _isMe; // Only needed for emoji messages to determine style
  final Widget? repliedTo;

  const TextMessageEvent.inner({
    super.key,
    required this.content,
    required this.roomId,
    required TextMessageType type,
    bool isMe = false,
    this.repliedTo,
  }) : _type = type,
       _isMe = isMe;

  factory TextMessageEvent.emoji({
    Key? key,
    required MsgContent content,
    required String roomId,
    required bool isMe,
  }) {
    return TextMessageEvent.inner(
      key: key,
      content: content,
      roomId: roomId,
      type: TextMessageType.emoji,
      isMe: isMe,
    );
  }

  // Factory constructor for reply messages
  factory TextMessageEvent.reply({
    Key? key,
    required MsgContent content,
    required String roomId,
  }) {
    return TextMessageEvent.inner(
      key: key,
      content: content,
      roomId: roomId,
      type: TextMessageType.reply,
    );
  }

  // Factory constructor for notice messages
  factory TextMessageEvent.notice({
    Key? key,
    required MsgContent content,
    required String roomId,
    Widget? repliedTo,
  }) {
    return TextMessageEvent.inner(
      key: key,
      content: content,
      roomId: roomId,
      type: TextMessageType.notice,
      repliedTo: repliedTo,
    );
  }
  // Default factory constructor
  factory TextMessageEvent({
    Key? key,
    required MsgContent content,
    required String roomId,
    Widget? repliedTo,
  }) {
    return TextMessageEvent.inner(
      key: key,
      content: content,
      roomId: roomId,
      type: TextMessageType.regular,
      repliedTo: repliedTo,
    );
  }

  @override
  Widget build(BuildContext context, WidgetRef ref) {
    final textTheme = Theme.of(context).textTheme;
    final chatTheme = Theme.of(context).chatTheme;
    final colorScheme = Theme.of(context).colorScheme;
    final body = content.formattedBody() ?? md.markdownToHtml(content.body());

    // Handle emoji messages
    if (_type == TextMessageType.emoji) {
      final emojiTextStyle =
          _isMe
              ? chatTheme.sentEmojiMessageTextStyle
              : chatTheme.receivedEmojiMessageTextStyle;
      return Padding(
        padding: const EdgeInsets.symmetric(horizontal: 8.0),
<<<<<<< HEAD
        child: RenderHtml(
          text: body,
          defaultTextStyle: emojiTextStyle.copyWith(fontFamily: emojiFont),
          roomId: roomId,
=======
        child: ActerSelectionArea(
          child: Html(
            data: body,
            defaultTextStyle: emojiTextStyle.copyWith(fontFamily: emojiFont),
          ),
>>>>>>> 8e7e9ebf
        ),
      );
    }
    final replied = repliedTo;

    return Column(
      crossAxisAlignment: CrossAxisAlignment.start,
      children: [
        if (replied != null) ...[replied, const SizedBox(height: 10)],
<<<<<<< HEAD
        RenderHtml(
          text: body,
          roomId: roomId,
          shrinkToFit: true,
          renderNewlines: true,
          maxLines: _type == TextMessageType.reply ? 2 : null,
          defaultTextStyle: textTheme.bodySmall?.copyWith(
            color:
                _type == TextMessageType.notice
                    ? colorScheme.onSurface.withValues(alpha: 0.5)
                    : colorScheme.onSurface.withValues(alpha: 0.9),
            overflow:
                _type == TextMessageType.reply ? TextOverflow.ellipsis : null,
=======
        ActerSelectionArea(
          child: Html(
            shrinkToFit: true,
            pillBuilder:
                ({
                  required String identifier,
                  required String url,
                  OnPillTap? onTap,
                }) => ActerPillBuilder(
                  identifier: identifier,
                  uri: url,
                  roomId: roomId,
                ),
            renderNewlines: true,
            maxLines: _type == TextMessageType.reply ? 2 : null,
            onLinkTap: (Uri uri) {
              openUri(ref: ref, uri: uri, lang: L10n.of(context));
            },
            defaultTextStyle: textTheme.bodySmall?.copyWith(
              color:
                  _type == TextMessageType.notice
                      ? colorScheme.onSurface.withValues(alpha: 0.5)
                      : colorScheme.onSurface.withValues(alpha: 0.9),
              overflow:
                  _type == TextMessageType.reply ? TextOverflow.ellipsis : null,
            ),
            data: body,
>>>>>>> 8e7e9ebf
          ),
        ),
      ],
    );
  }
}<|MERGE_RESOLUTION|>--- conflicted
+++ resolved
@@ -1,12 +1,7 @@
 import 'package:acter/common/themes/acter_theme.dart';
 import 'package:acter/common/themes/app_theme.dart';
-<<<<<<< HEAD
 import 'package:acter/common/toolkit/html/render_html.dart';
-=======
 import 'package:acter/common/toolkit/widgets/acter_selection_area.dart';
-import 'package:acter/features/chat/widgets/pill_builder.dart';
-import 'package:acter/l10n/generated/l10n.dart';
->>>>>>> 8e7e9ebf
 import 'package:acter_flutter_sdk/acter_flutter_sdk_ffi.dart' show MsgContent;
 import 'package:flutter/material.dart';
 import 'package:flutter_riverpod/flutter_riverpod.dart';
@@ -106,18 +101,12 @@
               : chatTheme.receivedEmojiMessageTextStyle;
       return Padding(
         padding: const EdgeInsets.symmetric(horizontal: 8.0),
-<<<<<<< HEAD
-        child: RenderHtml(
-          text: body,
-          defaultTextStyle: emojiTextStyle.copyWith(fontFamily: emojiFont),
-          roomId: roomId,
-=======
         child: ActerSelectionArea(
-          child: Html(
-            data: body,
+          child: RenderHtml(
+            text: body,
             defaultTextStyle: emojiTextStyle.copyWith(fontFamily: emojiFont),
+            roomId: roomId,
           ),
->>>>>>> 8e7e9ebf
         ),
       );
     }
@@ -127,39 +116,13 @@
       crossAxisAlignment: CrossAxisAlignment.start,
       children: [
         if (replied != null) ...[replied, const SizedBox(height: 10)],
-<<<<<<< HEAD
-        RenderHtml(
-          text: body,
-          roomId: roomId,
-          shrinkToFit: true,
-          renderNewlines: true,
-          maxLines: _type == TextMessageType.reply ? 2 : null,
-          defaultTextStyle: textTheme.bodySmall?.copyWith(
-            color:
-                _type == TextMessageType.notice
-                    ? colorScheme.onSurface.withValues(alpha: 0.5)
-                    : colorScheme.onSurface.withValues(alpha: 0.9),
-            overflow:
-                _type == TextMessageType.reply ? TextOverflow.ellipsis : null,
-=======
         ActerSelectionArea(
-          child: Html(
+          child: RenderHtml(
+            text: body,
+            roomId: roomId,
             shrinkToFit: true,
-            pillBuilder:
-                ({
-                  required String identifier,
-                  required String url,
-                  OnPillTap? onTap,
-                }) => ActerPillBuilder(
-                  identifier: identifier,
-                  uri: url,
-                  roomId: roomId,
-                ),
             renderNewlines: true,
             maxLines: _type == TextMessageType.reply ? 2 : null,
-            onLinkTap: (Uri uri) {
-              openUri(ref: ref, uri: uri, lang: L10n.of(context));
-            },
             defaultTextStyle: textTheme.bodySmall?.copyWith(
               color:
                   _type == TextMessageType.notice
@@ -168,8 +131,6 @@
               overflow:
                   _type == TextMessageType.reply ? TextOverflow.ellipsis : null,
             ),
-            data: body,
->>>>>>> 8e7e9ebf
           ),
         ),
       ],
