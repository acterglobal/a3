--- conflicted
+++ resolved
@@ -7,12 +7,7 @@
 import 'package:flutter_matrix_html/text_parser.dart';
 import 'package:markdown/markdown.dart' as md;
 
-enum TextMessageType {
-  regular,
-  reply,
-  emoji,
-  notice,
-}
+enum TextMessageType { regular, reply, emoji, notice }
 
 class TextMessageEvent extends StatelessWidget {
   final String roomId;
@@ -30,8 +25,8 @@
     bool isMe = false,
     this.displayName,
     this.repliedTo,
-  })  : _type = type,
-        _isMe = isMe;
+  }) : _type = type,
+       _isMe = isMe;
 
   factory TextMessageEvent.emoji({
     Key? key,
@@ -107,87 +102,59 @@
 
     // Handle emoji messages
     if (_type == TextMessageType.emoji) {
-      final emojiTextStyle = _isMe
-          ? chatTheme.sentEmojiMessageTextStyle
-          : chatTheme.receivedEmojiMessageTextStyle;
+      final emojiTextStyle =
+          _isMe
+              ? chatTheme.sentEmojiMessageTextStyle
+              : chatTheme.receivedEmojiMessageTextStyle;
       return Padding(
         padding: const EdgeInsets.symmetric(horizontal: 8.0),
         child: Html(
           data: body,
-          defaultTextStyle: emojiTextStyle.copyWith(
-            fontFamily: emojiFont,
-          ),
+          defaultTextStyle: emojiTextStyle.copyWith(fontFamily: emojiFont),
         ),
       );
     }
     final dp = displayName;
     final replied = repliedTo;
 
-<<<<<<< HEAD
     return Column(
       crossAxisAlignment: CrossAxisAlignment.start,
       children: [
         if (dp != null) ...[
           Text(
             dp,
-            style: Theme.of(context)
-                .textTheme
-                .bodySmall
-                ?.copyWith(color: Theme.of(context).colorScheme.tertiary),
+            style: Theme.of(context).textTheme.bodySmall?.copyWith(
+              color: Theme.of(context).colorScheme.tertiary,
+            ),
           ),
           const SizedBox(height: 4),
         ],
-        if (replied != null) ...[
-          replied,
-          const SizedBox(height: 10),
-        ],
+        if (replied != null) ...[replied, const SizedBox(height: 10)],
         Html(
           shrinkToFit: true,
-          pillBuilder: ({
-            required String identifier,
-            required String url,
-            OnPillTap? onTap,
-          }) =>
-              ActerPillBuilder(
-            identifier: identifier,
-            uri: url,
-            roomId: roomId,
-          ),
+          pillBuilder:
+              ({
+                required String identifier,
+                required String url,
+                OnPillTap? onTap,
+              }) => ActerPillBuilder(
+                identifier: identifier,
+                uri: url,
+                roomId: roomId,
+              ),
           renderNewlines: true,
           maxLines: _type == TextMessageType.reply ? 2 : null,
           defaultTextStyle: textTheme.bodySmall?.copyWith(
-            color: _type == TextMessageType.notice
-                ? colorScheme.onSurface.withValues(alpha: 0.5)
-                : null,
+            color:
+                _type == TextMessageType.notice
+                    ? colorScheme.onSurface.withValues(alpha: 0.5)
+                    : null,
             overflow:
                 _type == TextMessageType.reply ? TextOverflow.ellipsis : null,
           ),
           data: body,
         ),
       ],
-=======
-    return Html(
-      shrinkToFit: true,
-      pillBuilder: ({
-        required String identifier,
-        required String url,
-        OnPillTap? onTap,
-      }) =>
-          ActerPillBuilder(
-        identifier: identifier,
-        uri: url,
-        roomId: roomId,
-      ),
-      renderNewlines: true,
-      maxLines: _type == TextMessageType.reply ? 2 : null,
-      defaultTextStyle: textTheme.bodySmall?.copyWith(
-        color: _type == TextMessageType.notice
-            ? colorScheme.onSurface.withValues(alpha: 0.5)
-            : null,
-        overflow: _type == TextMessageType.reply ? TextOverflow.ellipsis : null,
-      ),
-      data: body,
->>>>>>> b8dddece
     );
   }
 }