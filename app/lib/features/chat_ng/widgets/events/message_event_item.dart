--- conflicted
+++ resolved
@@ -201,12 +201,7 @@
     final msgType = item.msgType();
     final repliedTo = item.inReplyTo();
     final wasEdited = item.wasEdited();
-<<<<<<< HEAD
     final content = item.msgContent().expect('cannot be null');
-=======
-
-    final content = item.message().expect('cannot be null');
->>>>>>> 19a35f5d
     final isNotice = (msgType == 'm.notice' || msgType == 'm.server_notice');
     String? displayName;
 
