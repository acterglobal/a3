--- conflicted
+++ resolved
@@ -1,6 +1,4 @@
 import 'package:acter/common/providers/room_providers.dart';
-import 'package:acter/common/toolkit/errors/inline_error_button.dart';
-import 'package:acter/features/chat/models/chat_input_state/chat_input_state.dart';
 import 'package:acter/features/chat/utils.dart';
 import 'package:acter/features/chat_ng/dialogs/message_actions.dart';
 import 'package:acter/features/chat_ng/providers/chat_room_messages_provider.dart';
@@ -14,7 +12,7 @@
 import 'package:acter/features/chat_ng/widgets/replied_to_preview.dart';
 import 'package:acter/features/chat_ng/widgets/sending_state_widget.dart';
 import 'package:acter_flutter_sdk/acter_flutter_sdk_ffi.dart'
-    show EventSendState, RoomEventItem;
+    show RoomEventItem;
 import 'package:flutter/widgets.dart';
 import 'package:flutter_riverpod/flutter_riverpod.dart';
 import 'package:swipe_to/swipe_to.dart';
@@ -43,32 +41,8 @@
 
   @override
   Widget build(BuildContext context, WidgetRef ref) {
-<<<<<<< HEAD
     final hasReactions = ref.watch(messageReactionsProvider(item)).isNotEmpty;
     final sendingState = item.sendState();
-    return Column(
-      crossAxisAlignment:
-          isMe ? CrossAxisAlignment.end : CrossAxisAlignment.start,
-      mainAxisSize: MainAxisSize.min,
-      children: [
-        _buildMessageUI(context, ref, roomId, messageId, item, isMe),
-        if (hasReactions) _buildReactionsList(roomId, messageId, item, isMe),
-        if (sendingState != null || (isMe && isLastMessage))
-          Align(
-            alignment: Alignment.centerRight,
-            child: Padding(
-              padding: const EdgeInsets.only(right: 12),
-              child:
-                  sendingState != null
-                      ? SendingStateWidget(
-                        state: sendingState,
-                        showSentIconOnUnknown: isMe && isLastMessage,
-                      )
-                      : SendingStateWidget.sent(context),
-            ),
-          ),
-      ],
-=======
     return SwipeTo(
       onRightSwipe: (_) => _handleReplySwipe(ref, item),
       child: Column(
@@ -77,10 +51,23 @@
         mainAxisSize: MainAxisSize.min,
         children: [
           _buildMessageUI(context, ref, roomId, messageId, item, isMe),
-          _buildReactionsList(roomId, messageId, item, isMe),
+          if (hasReactions) _buildReactionsList(roomId, messageId, item, isMe),
+          if (sendingState != null || (isMe && isLastMessage))
+            Align(
+              alignment: Alignment.centerRight,
+              child: Padding(
+                padding: const EdgeInsets.only(right: 12),
+                child:
+                    sendingState != null
+                        ? SendingStateWidget(
+                          state: sendingState,
+                          showSentIconOnUnknown: isMe && isLastMessage,
+                        )
+                        : SendingStateWidget.sent(context),
+              ),
+            ),
         ],
       ),
->>>>>>> 68470997
     );
   }
 
