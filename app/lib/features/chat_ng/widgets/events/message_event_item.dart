import 'package:acter/common/providers/room_providers.dart';
import 'package:acter/features/chat/utils.dart';
import 'package:acter/features/chat_ng/dialogs/message_actions.dart';
import 'package:acter/features/chat_ng/providers/chat_room_messages_provider.dart';
import 'package:acter/features/chat_ng/widgets/chat_bubble.dart';
import 'package:acter/features/chat_ng/widgets/events/file_message_event.dart';
import 'package:acter/features/chat_ng/widgets/events/image_message_event.dart';
import 'package:acter/features/chat_ng/widgets/events/text_message_event.dart';
import 'package:acter/features/chat_ng/widgets/events/video_message_event.dart';
import 'package:acter/features/chat_ng/widgets/reactions/reactions_list.dart';
import 'package:acter/common/extensions/options.dart';
import 'package:acter/features/chat_ng/widgets/replied_to_preview.dart';
import 'package:acter/features/chat_ng/widgets/sending_state_widget.dart';
import 'package:acter_flutter_sdk/acter_flutter_sdk_ffi.dart'
    show TimelineEventItem;
import 'package:flutter/widgets.dart';
import 'package:flutter_riverpod/flutter_riverpod.dart';
import 'package:swipe_to/swipe_to.dart';

class MessageEventItem extends ConsumerWidget {
  final String roomId;
  final String messageId;
  final TimelineEventItem item;
  final bool isMe;
  final bool canRedact;
  final bool isFirstMessageBySender;
  final bool isLastMessageBySender;
  final bool isLastMessage;

  const MessageEventItem({
    super.key,
    required this.roomId,
    required this.messageId,
    required this.item,
    required this.isMe,
    required this.canRedact,
    required this.isFirstMessageBySender,
    required this.isLastMessageBySender,
    required this.isLastMessage,
  });

  @override
  Widget build(BuildContext context, WidgetRef ref) {
    final hasReactions = ref.watch(messageReactionsProvider(item)).isNotEmpty;
    final sendingState = item.sendState();
    return SwipeTo(
      onRightSwipe: (_) => _handleReplySwipe(ref, item),
      child: Column(
        crossAxisAlignment:
            isMe ? CrossAxisAlignment.end : CrossAxisAlignment.start,
        mainAxisSize: MainAxisSize.min,
        children: [
          _buildMessageUI(context, ref, roomId, messageId, item, isMe),
          if (hasReactions) _buildReactionsList(roomId, messageId, item, isMe),
          if (sendingState != null || (isMe && isLastMessage))
            Align(
              alignment: Alignment.centerRight,
              child: Padding(
                padding: const EdgeInsets.only(right: 12),
                child:
                    sendingState != null
                        ? SendingStateWidget(
                          state: sendingState,
                          showSentIconOnUnknown: isMe && isLastMessage,
                        )
                        : SendingStateWidget.sent(),
              ),
            ),
        ],
      ),
    );
  }

  void _handleReplySwipe(WidgetRef ref, TimelineEventItem item) {
    ref.read(chatEditorStateProvider.notifier).setReplyToMessage(item);
  }

  Widget _buildMessageUI(
    BuildContext context,
    WidgetRef ref,
    String roomId,
    String messageId,
    TimelineEventItem item,
    bool isMe,
  ) {
    final messageWidget = buildMsgEventItem(
      context,
      ref,
      roomId,
      messageId,
      item,
    );

    return GestureDetector(
      onLongPressStart:
          (_) => messageActions(
            context: context,
            messageWidget: messageWidget,
            isMe: isMe,
            canRedact: canRedact,
            item: item,
            messageId: messageId,
            roomId: roomId,
          ),
      child: Hero(tag: messageId, child: messageWidget),
    );
  }

  Widget _buildReactionsList(
    String roomId,
    String messageId,
    TimelineEventItem item,
    bool isMe,
  ) {
    return Padding(
      padding: EdgeInsets.only(right: isMe ? 12 : 0, left: isMe ? 0 : 12),
      child: FractionalTranslation(
        translation: Offset(0, -0.1),
        child: ReactionsList(roomId: roomId, messageId: messageId, item: item),
      ),
    );
  }

  Widget buildMsgEventItem(
    BuildContext context,
    WidgetRef ref,
    String roomId,
    String messageId,
    TimelineEventItem item,
  ) {
    final msgType = item.msgType();
<<<<<<< HEAD
    final content = item.message();
=======
    final content = item.msgContent();
    final wasEdited = item.wasEdited();
>>>>>>> c67d65b2
    // shouldn't happen but in case return empty
    if (msgType == null || content == null) return const SizedBox.shrink();

    return switch (msgType) {
      'm.emote' ||
      'm.notice' ||
      'm.server_notice' ||
      'm.text' => buildTextMsgEvent(context, ref, item),
      'm.image' => alignedWidget(
        ImageMessageEvent(
          messageId: messageId,
          roomId: roomId,
          content: content,
        ),
      ),
      'm.video' => alignedWidget(
        VideoMessageEvent(
          roomId: roomId,
          messageId: messageId,
          content: content,
        ),
      ),
      'm.file' => alignedWidget(
        isMe
            ? ChatBubble.me(
              context: context,
              isLastMessageBySender: isLastMessageBySender,
              isEdited: wasEdited,
              child: FileMessageEvent(
                roomId: roomId,
                messageId: messageId,
                content: content,
              ),
            )
            : ChatBubble(
              context: context,
              isLastMessageBySender: isLastMessageBySender,
              isEdited: wasEdited,
              child: FileMessageEvent(
                roomId: roomId,
                messageId: messageId,
                content: content,
              ),
            ),
      ),
      _ => _buildUnsupportedMessage(msgType),
    };
  }

  // for image/video/file messages
  Widget alignedWidget(Widget child) => Container(
    alignment: isMe ? Alignment.centerRight : Alignment.centerLeft,
    width: double.infinity,
    child: child,
  );

  Widget buildTextMsgEvent(
    BuildContext context,
    WidgetRef ref,
    TimelineEventItem item,
  ) {
    final msgType = item.msgType();
    final repliedTo = item.inReplyTo();
    final wasEdited = item.wasEdited();
    final content = item.message().expect('cannot be null');
    final isNotice = (msgType == 'm.notice' || msgType == 'm.server_notice');
    String? displayName;

    if (isFirstMessageBySender && !isMe) {
      // FIXME: also ignore in 1-on-1 dm rooms
      final senderId = item.sender();
      final letRoomId = roomId;
      displayName =
          ref
              .watch(
                memberDisplayNameProvider((
                  userId: senderId,
                  roomId: letRoomId,
                )),
              )
              .valueOrNull ??
          senderId;
    }
    Widget? repliedToBuilder;

    // whether it contains `replied to` event.
    if (repliedTo != null) {
      repliedToBuilder = RepliedToPreview(
        roomId: roomId,
        originalId: repliedTo,
        isMe: isMe,
      );
    }

    // if only consists of emojis
    if (isOnlyEmojis(content.body())) {
      return TextMessageEvent.emoji(
        content: content,
        roomId: roomId,
        isMe: isMe,
      );
    }

    late Widget child;
    isNotice
        ? child = TextMessageEvent.notice(
          content: content,
          roomId: roomId,
          displayName: displayName,
          repliedTo: repliedToBuilder,
        )
        : child = TextMessageEvent(
          content: content,
          roomId: roomId,
          displayName: displayName,
          repliedTo: repliedToBuilder,
        );

    if (isMe) {
      return ChatBubble.me(
        context: context,
        isLastMessageBySender: isLastMessageBySender,
        isEdited: wasEdited,
        child: child,
      );
    }
    return ChatBubble(
      context: context,
      isLastMessageBySender: isLastMessageBySender,
      isEdited: wasEdited,
      child: child,
    );
  }

  Widget _buildUnsupportedMessage(String? msgtype) {
    return Text('Unsupported event type: $msgtype');
  }
}<|MERGE_RESOLUTION|>--- conflicted
+++ resolved
@@ -129,12 +129,8 @@
     TimelineEventItem item,
   ) {
     final msgType = item.msgType();
-<<<<<<< HEAD
     final content = item.message();
-=======
-    final content = item.msgContent();
     final wasEdited = item.wasEdited();
->>>>>>> c67d65b2
     // shouldn't happen but in case return empty
     if (msgType == null || content == null) return const SizedBox.shrink();
 
