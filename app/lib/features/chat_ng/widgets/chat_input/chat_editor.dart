--- conflicted
+++ resolved
@@ -1,12 +1,8 @@
 import 'dart:async';
 
 import 'package:acter/common/providers/keyboard_visbility_provider.dart';
-<<<<<<< HEAD
-import 'package:acter/common/widgets/frost_effect.dart';
+import 'package:acter/common/themes/colors/color_scheme.dart';
 import 'package:acter/common/widgets/html_editor/components/mention_menu.dart';
-=======
-import 'package:acter/common/themes/colors/color_scheme.dart';
->>>>>>> 77430024
 import 'package:acter/common/widgets/html_editor/html_editor.dart';
 import 'package:acter/features/attachments/actions/select_attachment.dart';
 import 'package:acter/features/chat/providers/chat_providers.dart';
@@ -217,7 +213,6 @@
       child: AnimatedContainer(
         duration: const Duration(milliseconds: 100),
         height: widgetSize.height * _cHeight,
-<<<<<<< HEAD
         margin: const EdgeInsets.symmetric(
           vertical: 12,
           horizontal: 8,
@@ -226,9 +221,6 @@
           color: Theme.of(context).unselectedWidgetColor.withOpacity(0.5),
           borderRadius: BorderRadius.circular(12),
         ),
-=======
-        margin: const EdgeInsets.only(top: 16),
->>>>>>> 77430024
         child: SingleChildScrollView(
           child: IntrinsicHeight(
             // keyboard shortcuts (desktop)
@@ -248,11 +240,7 @@
                   LogicalKeyboardKey.shift,
                 ): () => textEditorState.insertNewLine(),
               },
-<<<<<<< HEAD
-              child: _renderEditor(),
-=======
               child: _renderEditor(hintText),
->>>>>>> 77430024
             ),
           ),
         ),
