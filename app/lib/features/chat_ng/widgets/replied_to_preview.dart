--- conflicted
+++ resolved
@@ -73,15 +73,9 @@
     return Container(
       padding: const EdgeInsets.symmetric(horizontal: 8, vertical: 12),
       decoration: BoxDecoration(
-<<<<<<< HEAD
         color: isMe
-            ? colorScheme.surface.withOpacity(0.3)
-            : colorScheme.onSurface.withOpacity(0.2),
-=======
-        color: isUser
             ? colorScheme.surface.withValues(alpha:0.3)
             : colorScheme.onSurface.withValues(alpha:0.2),
->>>>>>> 885c0a17
         borderRadius: BorderRadius.circular(22),
       ),
       child: child,
