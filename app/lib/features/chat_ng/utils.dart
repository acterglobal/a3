import 'package:acter/common/providers/chat_providers.dart';
import 'package:acter/features/chat_ng/providers/chat_room_messages_provider.dart';
import 'package:flutter/material.dart';
import 'package:flutter_riverpod/flutter_riverpod.dart';
import 'package:jiffy/jiffy.dart';

Future<void> saveMsgDraft(
  String text,
  String? htmlText,
  String roomId,
  WidgetRef ref,
) async {
  // get the convo object to initiate draft
  final chat = await ref.read(chatProvider(roomId).future);
  final chatEditorState = ref.read(chatEditorStateProvider);
  final messageId = chatEditorState.selectedMsgItem?.eventId();

  if (chat != null && messageId != null) {
    if (chatEditorState.isEditing) {
      await chat.saveMsgDraft(text, htmlText, 'edit', messageId);
    } else if (chatEditorState.isReplying) {
      await chat.saveMsgDraft(text, htmlText, 'reply', messageId);
    } else {
      await chat.saveMsgDraft(text, htmlText, 'new', null);
    }
  }
}

// whether event is state event
bool isStateEvent(String eventType) {
  return [
    'm.policy.rule.room',
    'm.policy.rule.server',
    'm.policy.rule.user',
    'm.room.aliases',
    'm.room.avatar',
    'm.room.canonical_alias',
    'm.room.create',
    'm.room.encryption',
    'm.room.guest_access',
    'm.room.history_visibility',
    'm.room.join_rules',
    'm.room.name',
    'm.room.pinned_events',
    'm.room.power_levels',
    'm.room.server_acl',
    'm.room.third_party_invite',
    'm.room.tombstone',
    'm.room.topic',
    'm.space.child',
    'm.space.parent',
  ].contains(eventType);
}

bool isMemberEvent(String eventType) =>
    ['MembershipChange', 'ProfileChange'].contains(eventType);

class ChatEditorUtils {
  /// base height for the editor (single line)
  static const double baseHeight = 56.0;

  /// toolbar offset for the editor
  static const double toolbarOffset = 50.0;

  /// max height for the editor
  static const double maxHeight = 200.0;
<<<<<<< HEAD

  /// Height threshold for enabling auto-scrolling
  static const double scrollThreshold = 96.0;

  /// Returns the appropriate height for the editor based on line count
  static double calculateContentHeight(String text) {
    final lineCount = text.split('\n').length - 1;

    if (lineCount <= 1) {
      return baseHeight;
    }

    double height = baseHeight;
    height += lineCount * lineHeight;

    return min(height, maxHeight);
  }

  static bool shouldEnableScrolling(double contentHeight) {
    return contentHeight > scrollThreshold;
  }
}

/// format a timestamp to either 12-hour or 24-hour format based on device settings.
String jiffyMsgTimestamp(BuildContext context, int timeInterval) {
  final jiffyTime = Jiffy.parseFromMillisecondsSinceEpoch(timeInterval);

  final use24HourFormat = MediaQuery.of(context).alwaysUse24HourFormat;

  if (use24HourFormat) {
    return jiffyTime.Hm;
  } else {
    return jiffyTime.jm;
  }
=======
>>>>>>> eafbe472
}<|MERGE_RESOLUTION|>--- conflicted
+++ resolved
@@ -64,28 +64,6 @@
 
   /// max height for the editor
   static const double maxHeight = 200.0;
-<<<<<<< HEAD
-
-  /// Height threshold for enabling auto-scrolling
-  static const double scrollThreshold = 96.0;
-
-  /// Returns the appropriate height for the editor based on line count
-  static double calculateContentHeight(String text) {
-    final lineCount = text.split('\n').length - 1;
-
-    if (lineCount <= 1) {
-      return baseHeight;
-    }
-
-    double height = baseHeight;
-    height += lineCount * lineHeight;
-
-    return min(height, maxHeight);
-  }
-
-  static bool shouldEnableScrolling(double contentHeight) {
-    return contentHeight > scrollThreshold;
-  }
 }
 
 /// format a timestamp to either 12-hour or 24-hour format based on device settings.
@@ -99,6 +77,4 @@
   } else {
     return jiffyTime.jm;
   }
-=======
->>>>>>> eafbe472
 }