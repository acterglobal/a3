--- conflicted
+++ resolved
@@ -22,7 +22,7 @@
 import 'package:atlas_icons/atlas_icons.dart';
 
 import 'package:flutter/material.dart';
-import 'package:acter/l10n/l10n.dart';
+import 'package:flutter_gen/gen_l10n/l10n.dart';
 import 'package:flutter_riverpod/flutter_riverpod.dart';
 import 'package:logging/logging.dart';
 import 'package:phosphor_flutter/phosphor_flutter.dart';
@@ -32,14 +32,10 @@
 class NewsSideBar extends ConsumerWidget {
   final UpdateEntry updateEntry;
 
-<<<<<<< HEAD
-  const NewsSideBar({super.key, required this.news});
-=======
   const NewsSideBar({
     super.key,
     required this.updateEntry,
   });
->>>>>>> d2f0c743
 
   @override
   Widget build(BuildContext context, WidgetRef ref) {
@@ -50,114 +46,16 @@
     final likesCount = ref.watch(totalLikesForNewsProvider(updateEntry));
     final space = ref.watch(briefSpaceItemProvider(roomId));
     final style = Theme.of(context).textTheme.bodyLarge!.copyWith(fontSize: 13);
-<<<<<<< HEAD
-    final commentCount =
-        ref
-            .watch(newsCommentsCountProvider(news.asCommentsManagerProvider()))
-=======
     final commentCount = ref
             .watch(
               updateCommentsCountProvider(
                 updateEntry.asCommentsManagerProvider(),
               ),
             )
->>>>>>> d2f0c743
             .valueOrNull ??
         0;
     final bodyLarge = Theme.of(context).textTheme.bodyLarge;
 
-<<<<<<< HEAD
-    return Align(
-      alignment: Alignment.bottomRight,
-      child: Column(
-        mainAxisAlignment: MainAxisAlignment.end,
-        children: <Widget>[
-          const Spacer(),
-          ReadCounterWidget(manager: news.readReceipts(), triggerAfterSecs: 3),
-          const SizedBox(height: 5),
-          LikeButton(
-            isLiked: isLikedByMe.valueOrNull ?? false,
-            likeCount: likesCount.valueOrNull ?? 0,
-            style: bodyLarge?.copyWith(fontSize: 13),
-            color: Theme.of(context).colorScheme.textColor,
-            onTap: () async {
-              final manager = await ref.read(
-                newsReactionsProvider(news).future,
-              );
-              final status = manager.likedByMe();
-              _log.info('my like status: $status');
-              if (!status) {
-                await manager.sendLike();
-              } else {
-                await manager.redactLike(null, null);
-              }
-            },
-          ),
-          const SizedBox(height: 10),
-          IconButton(
-            onPressed: () {
-              showModalBottomSheet(
-                context: context,
-                showDragHandle: true,
-                useSafeArea: true,
-                builder:
-                    (context) => CommentsSectionWidget(
-                      managerProvider: news.asCommentsManagerProvider(),
-                      shrinkWrap: false,
-                      centerTitle: true,
-                      useCompactEmptyState: false,
-                      autoSubscribeSection:
-                          SubscriptionSubType
-                              .comments, // we want to be using the comments only on boosts
-                      actions: [
-                        ObjectNotificationStatus(
-                          objectId: objectId,
-                          subType: SubscriptionSubType.comments,
-                        ),
-                      ],
-                    ),
-              );
-            },
-            icon: Column(
-              children: [
-                ShadowEffectWidget(child: Icon(Atlas.comment_blank)),
-                const SizedBox(height: 4),
-                ShadowEffectWidget(
-                  child: Text(commentCount.toString(), style: style),
-                ),
-              ],
-            ),
-          ),
-          const SizedBox(height: 10),
-          InkWell(
-            key: NewsUpdateKeys.newsSidebarActionBottomSheet,
-            onTap:
-                () => showModalBottomSheet(
-                  showDragHandle: true,
-                  useSafeArea: true,
-                  context: context,
-                  isScrollControlled: true,
-                  isDismissible: true,
-                  constraints: BoxConstraints(maxHeight: 300),
-                  builder:
-                      (context) =>
-                          ActionBox(news: news, userId: userId, roomId: roomId),
-                ),
-            child: _SideBarItem(
-              icon: ShadowEffectWidget(child: Icon(Atlas.dots_horizontal_thin)),
-              label: '',
-              style: bodyLarge?.copyWith(fontSize: 13),
-            ),
-          ),
-          const SizedBox(height: 10),
-          ActerAvatar(
-            options: AvatarOptions(
-              AvatarInfo(
-                uniqueId: roomId,
-                displayName: space.avatarInfo.displayName,
-                avatar: space.avatarInfo.avatar,
-                onAvatarTap: () => goToSpace(context, roomId),
-=======
     return Padding(
       padding: const EdgeInsets.all(8.0),
       child: Align(
@@ -244,7 +142,6 @@
                     ShadowEffectWidget(child: Icon(Atlas.dots_horizontal_thin)),
                 label: '',
                 style: bodyLarge?.copyWith(fontSize: 13),
->>>>>>> d2f0c743
               ),
             ),
             const SizedBox(height: 10),
@@ -296,7 +193,14 @@
   @override
   Widget build(BuildContext context) {
     return Column(
-      children: [icon, const SizedBox(height: 5), Text(label, style: style)],
+      children: [
+        icon,
+        const SizedBox(height: 5),
+        Text(
+          label,
+          style: style,
+        ),
+      ],
     );
   }
 }
@@ -360,31 +264,11 @@
               ),
               if (canRedact.valueOrNull == true)
                 Padding(
-                  padding: EdgeInsets.symmetric(vertical: 8.0, horizontal: 5),
+                  padding: EdgeInsets.symmetric(
+                    vertical: 8.0,
+                    horizontal: 5,
+                  ),
                   child: TextButton.icon(
-<<<<<<< HEAD
-                    key: NewsUpdateKeys.newsSidebarActionRemoveBtn,
-                    onPressed:
-                        () => openRedactContentDialog(
-                          context,
-                          title: lang.removeThisPost,
-                          eventId: eventId,
-                          onSuccess: () async {
-                            if (!await Navigator.maybePop(context)) {
-                              if (context.mounted) {
-                                // fallback to go to home
-                                Navigator.pushReplacementNamed(
-                                  context,
-                                  Routes.main.name,
-                                );
-                              }
-                            }
-                          },
-                          roomId: roomId,
-                          isSpace: true,
-                          removeBtnKey: NewsUpdateKeys.removeButton,
-                        ),
-=======
                     key: UpdateKeys.newsSidebarActionRemoveBtn,
                     onPressed: () => openRedactContentDialog(
                       context,
@@ -405,28 +289,17 @@
                       isSpace: true,
                       removeBtnKey: UpdateKeys.removeButton,
                     ),
->>>>>>> d2f0c743
                     icon: const Icon(Atlas.trash_thin),
                     label: Text(lang.remove),
                   ),
                 )
               else if (!isAuthor)
                 Padding(
-                  padding: EdgeInsets.symmetric(vertical: 8.0, horizontal: 5),
+                  padding: EdgeInsets.symmetric(
+                    vertical: 8.0,
+                    horizontal: 5,
+                  ),
                   child: TextButton.icon(
-<<<<<<< HEAD
-                    key: NewsUpdateKeys.newsSidebarActionReportBtn,
-                    onPressed:
-                        () => openReportContentDialog(
-                          context,
-                          title: lang.reportThisPost,
-                          eventId: eventId,
-                          description: lang.reportPostContent,
-                          senderId: senderId,
-                          roomId: roomId,
-                          isSpace: true,
-                        ),
-=======
                     key: UpdateKeys.newsSidebarActionReportBtn,
                     onPressed: () => openReportContentDialog(
                       context,
@@ -437,13 +310,15 @@
                       roomId: roomId,
                       isSpace: true,
                     ),
->>>>>>> d2f0c743
                     icon: const Icon(Atlas.exclamation_chat_thin),
                     label: Text(lang.reportThis),
                   ),
                 ),
               Padding(
-                padding: EdgeInsets.symmetric(vertical: 8.0, horizontal: 5),
+                padding: EdgeInsets.symmetric(
+                  vertical: 8.0,
+                  horizontal: 5,
+                ),
                 child: ObjectNotificationStatus(
                   objectId: eventId,
                   includeText: true,
