import 'package:acter/common/actions/redact_content.dart';
import 'package:acter/common/actions/report_content.dart';
import 'package:acter/common/providers/common_providers.dart';
import 'package:acter/common/providers/space_providers.dart';
import 'package:acter/common/themes/colors/color_scheme.dart';
import 'package:acter/common/utils/routes.dart';
import 'package:acter/common/widgets/default_bottom_sheet.dart';
import 'package:acter/common/widgets/like_button.dart';
import 'package:acter/features/comments/providers/comments_providers.dart';
import 'package:acter/features/comments/widgets/comments_section_widget.dart';
import 'package:acter/features/news/model/keys.dart';
import 'package:acter/features/news/providers/news_providers.dart';
import 'package:acter/features/read_receipts/widgets/read_counter.dart';
import 'package:acter/router/utils.dart';
import 'package:acter_avatar/acter_avatar.dart';
import 'package:acter_flutter_sdk/acter_flutter_sdk_ffi.dart' show NewsEntry;
import 'package:atlas_icons/atlas_icons.dart';
import 'package:flutter/material.dart';
import 'package:flutter_gen/gen_l10n/l10n.dart';
import 'package:flutter_riverpod/flutter_riverpod.dart';
import 'package:logging/logging.dart';

final _log = Logger('a3::news::sidebar');

class NewsSideBar extends ConsumerWidget {
  final NewsEntry news;

  const NewsSideBar({
    super.key,
    required this.news,
  });

  @override
  Widget build(BuildContext context, WidgetRef ref) {
    final roomId = news.roomId().toString();
    final userId = ref.watch(myUserIdStrProvider);
    final isLikedByMe = ref.watch(likedByMeProvider(news));
    final likesCount = ref.watch(totalLikesForNewsProvider(news));
    final space = ref.watch(briefSpaceItemProvider(roomId));
<<<<<<< HEAD
    final style = Theme.of(context).textTheme.bodyLarge!.copyWith(fontSize: 13);
    final commentCount =
        ref.watch(newsCommentsCountProvider(news)).valueOrNull ?? 0;
=======
    final bodyLarge = Theme.of(context).textTheme.bodyLarge;

>>>>>>> bfd3f574
    return Align(
      alignment: Alignment.bottomRight,
      child: Column(
        mainAxisAlignment: MainAxisAlignment.end,
        children: <Widget>[
          const Spacer(),
          ReadCounterWidget(
            manager: news.readReceipts(),
            triggerAfterSecs: 3,
          ),
          const SizedBox(height: 5),
          LikeButton(
            isLiked: isLikedByMe.valueOrNull ?? false,
            likeCount: likesCount.valueOrNull ?? 0,
            style: bodyLarge?.copyWith(fontSize: 13),
            color: Theme.of(context).colorScheme.textColor,
            onTap: () async {
              final manager =
                  await ref.read(newsReactionsProvider(news).future);
              final status = manager.likedByMe();
              _log.info('my like status: $status');
              if (!status) {
                await manager.sendLike();
              } else {
                await manager.redactLike(null, null);
              }
            },
          ),
          const SizedBox(height: 10),
          IconButton(
            onPressed: () {
              showModalBottomSheet(
                context: context,
                showDragHandle: true,
                builder: (context) => CommentsSectionWidget(
                  manager: news.comments(),
                  shrinkWrap: false,
                  centerTitle: true,
                  useCompactEmptyState: false,
                ),
              );
            },
            icon: Column(
              children: [
                const Icon(Atlas.comment_blank),
                const SizedBox(height: 4),
                Text(commentCount.toString(), style: style),
              ],
            ),
          ),
          const SizedBox(height: 10),
          InkWell(
            key: NewsUpdateKeys.newsSidebarActionBottomSheet,
            onTap: () => showModalBottomSheet(
              context: context,
              builder: (context) => DefaultBottomSheet(
                content: ActionBox(
                  news: news,
                  userId: userId,
                  roomId: roomId,
                ),
              ),
            ),
            child: _SideBarItem(
              icon: const Icon(Atlas.dots_horizontal_thin),
              label: '',
              style: bodyLarge?.copyWith(fontSize: 13),
            ),
          ),
          const SizedBox(height: 10),
          ActerAvatar(
            options: AvatarOptions(
              AvatarInfo(
                uniqueId: roomId,
                displayName: space.avatarInfo.displayName,
                avatar: space.avatarInfo.avatar,
                onAvatarTap: () => goToSpace(context, roomId),
              ),
              size: 42,
            ),
          ),
          const SizedBox(height: 15),
        ],
      ),
    );
  }
}

class _SideBarItem extends StatelessWidget {
  final Widget icon;
  final String label;
  final TextStyle? style;

  const _SideBarItem({
    required this.icon,
    required this.label,
    required this.style,
  });

  @override
  Widget build(BuildContext context) {
    return Column(
      children: [
        icon,
        const SizedBox(height: 5),
        Text(
          label,
          style: style,
        ),
      ],
    );
  }
}

class ActionBox extends ConsumerWidget {
  final String userId;
  final NewsEntry news;
  final String roomId;

  const ActionBox({
    super.key,
    required this.news,
    required this.userId,
    required this.roomId,
  });

  @override
  Widget build(BuildContext context, WidgetRef ref) {
    final lang = L10n.of(context);
    final senderId = news.sender().toString();
    final eventId = news.eventId().toString();
    final canRedact = ref.watch(canRedactProvider(news));
    final isAuthor = senderId == userId;
    List<Widget> actions = [
      Text(lang.actions),
      const Divider(),
    ];

    if (canRedact.valueOrNull == true) {
      actions.add(
        TextButton.icon(
          key: NewsUpdateKeys.newsSidebarActionRemoveBtn,
          onPressed: () => openRedactContentDialog(
            context,
            title: lang.removeThisPost,
            eventId: eventId,
            onSuccess: () async {
              if (!await Navigator.maybePop(context)) {
                if (context.mounted) {
                  // fallback to go to home
                  Navigator.pushReplacementNamed(context, Routes.main.name);
                }
              }
            },
            roomId: roomId,
            isSpace: true,
            removeBtnKey: NewsUpdateKeys.removeButton,
          ),
          icon: const Icon(Atlas.trash_thin),
          label: Text(lang.remove),
        ),
      );
    } else if (!isAuthor) {
      actions.add(
        TextButton.icon(
          key: NewsUpdateKeys.newsSidebarActionReportBtn,
          onPressed: () => openReportContentDialog(
            context,
            title: lang.reportThisPost,
            eventId: eventId,
            description: lang.reportPostContent,
            senderId: senderId,
            roomId: roomId,
            isSpace: true,
          ),
          icon: const Icon(Atlas.exclamation_chat_thin),
          label: Text(lang.reportThis),
        ),
      );
    }

    return Column(
      mainAxisAlignment: MainAxisAlignment.spaceEvenly,
      children: actions,
    );
  }
}<|MERGE_RESOLUTION|>--- conflicted
+++ resolved
@@ -37,14 +37,11 @@
     final isLikedByMe = ref.watch(likedByMeProvider(news));
     final likesCount = ref.watch(totalLikesForNewsProvider(news));
     final space = ref.watch(briefSpaceItemProvider(roomId));
-<<<<<<< HEAD
     final style = Theme.of(context).textTheme.bodyLarge!.copyWith(fontSize: 13);
     final commentCount =
         ref.watch(newsCommentsCountProvider(news)).valueOrNull ?? 0;
-=======
     final bodyLarge = Theme.of(context).textTheme.bodyLarge;
 
->>>>>>> bfd3f574
     return Align(
       alignment: Alignment.bottomRight,
       child: Column(
