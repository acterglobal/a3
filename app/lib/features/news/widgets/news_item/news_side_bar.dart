import 'package:acter/common/actions/redact_content.dart';
import 'package:acter/common/actions/report_content.dart';
import 'package:acter/common/providers/common_providers.dart';
import 'package:acter/common/providers/space_providers.dart';
import 'package:acter/common/themes/colors/color_scheme.dart';
import 'package:acter/common/utils/routes.dart';
import 'package:acter/common/widgets/like_button.dart';
import 'package:acter/features/comments/providers/comments_providers.dart';
import 'package:acter/features/comments/types.dart';
import 'package:acter/features/comments/widgets/comments_section_widget.dart';
import 'package:acter/features/news/model/keys.dart';
import 'package:acter/features/news/providers/news_providers.dart';
import 'package:acter/features/notifications/actions/autosubscribe.dart';
import 'package:acter/features/notifications/types.dart';
import 'package:acter/features/notifications/widgets/object_notification_status.dart';
import 'package:acter/features/read_receipts/widgets/read_counter.dart';
import 'package:acter/features/share/action/share_space_object_action.dart';
import 'package:acter/router/utils.dart';
import 'package:acter_avatar/acter_avatar.dart';
import 'package:acter_flutter_sdk/acter_flutter_sdk_ffi.dart' show NewsEntry;
import 'package:atlas_icons/atlas_icons.dart';
import 'package:flutter/material.dart';
import 'package:flutter_gen/gen_l10n/l10n.dart';
import 'package:flutter_riverpod/flutter_riverpod.dart';
import 'package:logging/logging.dart';
import 'package:phosphor_flutter/phosphor_flutter.dart';

final _log = Logger('a3::news::sidebar');

class NewsSideBar extends ConsumerWidget {
  final NewsEntry news;

  const NewsSideBar({
    super.key,
    required this.news,
  });

  @override
  Widget build(BuildContext context, WidgetRef ref) {
    final objectId = news.eventId().toString();
    final roomId = news.roomId().toString();
    final userId = ref.watch(myUserIdStrProvider);
    final isLikedByMe = ref.watch(likedByMeProvider(news));
    final likesCount = ref.watch(totalLikesForNewsProvider(news));
    final space = ref.watch(briefSpaceItemProvider(roomId));
    final style = Theme.of(context).textTheme.bodyLarge!.copyWith(fontSize: 13);
    final commentCount = ref
            .watch(
              newsCommentsCountProvider(
                news.asCommentsManagerProvider(),
              ),
            )
            .valueOrNull ??
        0;
    final bodyLarge = Theme.of(context).textTheme.bodyLarge;

    return Align(
      alignment: Alignment.bottomRight,
      child: Column(
        mainAxisAlignment: MainAxisAlignment.end,
        children: <Widget>[
          const Spacer(),
          ReadCounterWidget(
            manager: news.readReceipts(),
            triggerAfterSecs: 3,
          ),
          const SizedBox(height: 5),
          LikeButton(
            isLiked: isLikedByMe.valueOrNull ?? false,
            likeCount: likesCount.valueOrNull ?? 0,
            style: bodyLarge?.copyWith(fontSize: 13),
            color: Theme.of(context).colorScheme.textColor,
            onTap: () async {
              final manager =
                  await ref.read(newsReactionsProvider(news).future);
              final status = manager.likedByMe();
              _log.info('my like status: $status');
              if (!status) {
                await manager.sendLike();
              } else {
                await manager.redactLike(null, null);
              }
            },
          ),
          const SizedBox(height: 10),
          IconButton(
            onPressed: () {
              showModalBottomSheet(
                context: context,
                showDragHandle: true,
                useSafeArea: true,
                builder: (context) => CommentsSectionWidget(
                  managerProvider: news.asCommentsManagerProvider(),
                  shrinkWrap: false,
                  centerTitle: true,
                  useCompactEmptyState: false,
                  postCreateComment: () async {
                    // when user create a comment, let's autosubscribe to comments
                    await autosubscribe(
                      ref: ref,
                      objectId: objectId,
                      subType: SubscriptionSubType.comments,
                      lang: L10n.of(context),
                    );
                  },
                  actions: [
                    ObjectNotificationStatus(
                      objectId: objectId,
                      subType: SubscriptionSubType.comments,
                    ),
                  ],
                ),
              );
            },
            icon: Column(
              children: [
                const Icon(Atlas.comment_blank),
                const SizedBox(height: 4),
                Text(commentCount.toString(), style: style),
              ],
            ),
          ),
          const SizedBox(height: 10),
          InkWell(
            key: NewsUpdateKeys.newsSidebarActionBottomSheet,
            onTap: () => showModalBottomSheet(
              showDragHandle: true,
              useSafeArea: true,
              context: context,
              isScrollControlled: true,
              isDismissible: true,
              constraints: BoxConstraints(maxHeight: 300),
              builder: (context) => ActionBox(
                news: news,
                userId: userId,
                roomId: roomId,
              ),
            ),
            child: _SideBarItem(
              icon: const Icon(Atlas.dots_horizontal_thin),
              label: '',
              style: bodyLarge?.copyWith(fontSize: 13),
            ),
          ),
          const SizedBox(height: 10),
          ActerAvatar(
            options: AvatarOptions(
              AvatarInfo(
                uniqueId: roomId,
                displayName: space.avatarInfo.displayName,
                avatar: space.avatarInfo.avatar,
                onAvatarTap: () => goToSpace(context, roomId),
              ),
              size: 42,
            ),
          ),
          const SizedBox(height: 15),
        ],
      ),
    );
  }
}

class _SideBarItem extends StatelessWidget {
  final Widget icon;
  final String label;
  final TextStyle? style;

  const _SideBarItem({
    required this.icon,
    required this.label,
    required this.style,
  });

  @override
  Widget build(BuildContext context) {
    return Column(
      children: [
        icon,
        const SizedBox(height: 5),
        Text(
          label,
          style: style,
        ),
      ],
    );
  }
}

class ActionBox extends ConsumerWidget {
  final String userId;
  final NewsEntry news;
  final String roomId;

  const ActionBox({
    super.key,
    required this.news,
    required this.userId,
    required this.roomId,
  });

  @override
  Widget build(BuildContext context, WidgetRef ref) {
    final lang = L10n.of(context);
    final senderId = news.sender().toString();
    final eventId = news.eventId().toString();
    final canRedact = ref.watch(canRedactProvider(news));
    final isAuthor = senderId == userId;
<<<<<<< HEAD
    List<Widget> actions = [
      Text(lang.actions),
      const Divider(),
      TextButton.icon(
        icon: PhosphorIcon(PhosphorIcons.shareFat()),
        onPressed: () async {
          final refDetails = await news.refDetails();
          final internalLink = refDetails.generateInternalLink(true);
          if (!context.mounted) return;
          await openShareSpaceObjectDialog(
            context: context,
            refDetails: refDetails,
            internalLink: internalLink,
            showInternalActions: false,
            shareContentBuilder: () async {
              Navigator.pop(context);
              return await refDetails.generateExternalLink();
            },
          );
        },
        label: Text(lang.share),
      ),
    ];
=======
>>>>>>> 426d5162

    return Scaffold(
      backgroundColor: Colors.transparent,
      appBar: AppBar(
        backgroundColor: Colors.transparent,
        centerTitle: true,
        title: Text(
          lang.actions,
          style: Theme.of(context).textTheme.headlineSmall,
        ),
        automaticallyImplyLeading: false,
      ),
      body: SingleChildScrollView(
        child: Padding(
          padding: const EdgeInsets.all(12),
          child: Column(
            mainAxisAlignment: MainAxisAlignment.spaceEvenly,
            crossAxisAlignment: CrossAxisAlignment.start,
            children: [
              if (canRedact.valueOrNull == true)
                Padding(
                  padding: EdgeInsets.symmetric(
                    vertical: 8.0,
                    horizontal: 5,
                  ),
                  child: TextButton.icon(
                    key: NewsUpdateKeys.newsSidebarActionRemoveBtn,
                    onPressed: () => openRedactContentDialog(
                      context,
                      title: lang.removeThisPost,
                      eventId: eventId,
                      onSuccess: () async {
                        if (!await Navigator.maybePop(context)) {
                          if (context.mounted) {
                            // fallback to go to home
                            Navigator.pushReplacementNamed(
                              context,
                              Routes.main.name,
                            );
                          }
                        }
                      },
                      roomId: roomId,
                      isSpace: true,
                      removeBtnKey: NewsUpdateKeys.removeButton,
                    ),
                    icon: const Icon(Atlas.trash_thin),
                    label: Text(lang.remove),
                  ),
                )
              else if (!isAuthor)
                Padding(
                  padding: EdgeInsets.symmetric(
                    vertical: 8.0,
                    horizontal: 5,
                  ),
                  child: TextButton.icon(
                    key: NewsUpdateKeys.newsSidebarActionReportBtn,
                    onPressed: () => openReportContentDialog(
                      context,
                      title: lang.reportThisPost,
                      eventId: eventId,
                      description: lang.reportPostContent,
                      senderId: senderId,
                      roomId: roomId,
                      isSpace: true,
                    ),
                    icon: const Icon(Atlas.exclamation_chat_thin),
                    label: Text(lang.reportThis),
                  ),
                ),
              Padding(
                padding: EdgeInsets.symmetric(
                  vertical: 8.0,
                  horizontal: 5,
                ),
                child: ObjectNotificationStatus(
                  objectId: eventId,
                  includeText: true,
                ),
              ),
            ],
          ),
        ),
      ),
    );
  }
}<|MERGE_RESOLUTION|>--- conflicted
+++ resolved
@@ -206,32 +206,6 @@
     final eventId = news.eventId().toString();
     final canRedact = ref.watch(canRedactProvider(news));
     final isAuthor = senderId == userId;
-<<<<<<< HEAD
-    List<Widget> actions = [
-      Text(lang.actions),
-      const Divider(),
-      TextButton.icon(
-        icon: PhosphorIcon(PhosphorIcons.shareFat()),
-        onPressed: () async {
-          final refDetails = await news.refDetails();
-          final internalLink = refDetails.generateInternalLink(true);
-          if (!context.mounted) return;
-          await openShareSpaceObjectDialog(
-            context: context,
-            refDetails: refDetails,
-            internalLink: internalLink,
-            showInternalActions: false,
-            shareContentBuilder: () async {
-              Navigator.pop(context);
-              return await refDetails.generateExternalLink();
-            },
-          );
-        },
-        label: Text(lang.share),
-      ),
-    ];
-=======
->>>>>>> 426d5162
 
     return Scaffold(
       backgroundColor: Colors.transparent,
@@ -251,6 +225,25 @@
             mainAxisAlignment: MainAxisAlignment.spaceEvenly,
             crossAxisAlignment: CrossAxisAlignment.start,
             children: [
+              TextButton.icon(
+                icon: PhosphorIcon(PhosphorIcons.shareFat()),
+                onPressed: () async {
+                  final refDetails = await news.refDetails();
+                  final internalLink = refDetails.generateInternalLink(true);
+                  if (!context.mounted) return;
+                  await openShareSpaceObjectDialog(
+                    context: context,
+                    refDetails: refDetails,
+                    internalLink: internalLink,
+                    showInternalActions: false,
+                    shareContentBuilder: () async {
+                      Navigator.pop(context);
+                      return await refDetails.generateExternalLink();
+                    },
+                  );
+                },
+                label: Text(lang.share),
+              ),
               if (canRedact.valueOrNull == true)
                 Padding(
                   padding: EdgeInsets.symmetric(
