--- conflicted
+++ resolved
@@ -43,11 +43,11 @@
     // else
     var bgColor = convertColor(
       widget.news.colors()?.background(),
-      AppCommonTheme.backgroundColor,
+      Theme.of(context).colorScheme.secondary,
     );
     var fgColor = convertColor(
       widget.news.colors()?.color(),
-      AppCommonTheme.primaryColor,
+      Theme.of(context).colorScheme.primary,
     );
     bool isDesktop = Platform.isWindows || Platform.isMacOS || Platform.isLinux;
 
@@ -144,21 +144,12 @@
   @override
   Widget build(BuildContext context) {
     var bgColor = convertColor(
-<<<<<<< HEAD
       widget.news.colors()?.background(),
       Theme.of(context).colorScheme.secondary,
     );
     var fgColor = convertColor(
       widget.news.colors()?.color(),
       Theme.of(context).colorScheme.primary,
-=======
-      widget.background,
-      AppCommonTheme.backgroundColor,
-    );
-    var fgColor = convertColor(
-      widget.foreground,
-      AppCommonTheme.primaryColor,
->>>>>>> 8dd7d4e2
     );
     bool isDesktop = Platform.isWindows || Platform.isMacOS || Platform.isLinux;
 
