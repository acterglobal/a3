--- conflicted
+++ resolved
@@ -1,11 +1,11 @@
 import 'package:acter/common/actions/redact_content.dart';
+import 'package:acter/common/actions/report_content.dart';
 import 'package:acter/common/providers/common_providers.dart';
 import 'package:acter/common/providers/space_providers.dart';
 import 'package:acter/common/themes/colors/color_scheme.dart';
 import 'package:acter/common/utils/routes.dart';
 import 'package:acter/common/widgets/default_bottom_sheet.dart';
 import 'package:acter/common/widgets/like_button.dart';
-import 'package:acter/common/actions/report_content.dart';
 import 'package:acter/features/news/model/keys.dart';
 import 'package:acter/features/news/providers/news_providers.dart';
 import 'package:acter/router/utils.dart';
@@ -13,11 +13,10 @@
 import 'package:acter_flutter_sdk/acter_flutter_sdk_ffi.dart' as ffi;
 import 'package:atlas_icons/atlas_icons.dart';
 import 'package:flutter/material.dart';
+import 'package:flutter_gen/gen_l10n/l10n.dart';
 import 'package:flutter_riverpod/flutter_riverpod.dart';
-import 'package:go_router/go_router.dart';
 import 'package:logging/logging.dart';
 import 'package:skeletonizer/skeletonizer.dart';
-import 'package:flutter_gen/gen_l10n/l10n.dart';
 
 final _log = Logger('a3::news::sidebar');
 
@@ -176,38 +175,21 @@
       actions.add(
         TextButton.icon(
           key: NewsUpdateKeys.newsSidebarActionRemoveBtn,
-<<<<<<< HEAD
-          onPressed: () => showAdaptiveDialog(
-            context: context,
-            builder: (context) => RedactContentWidget(
-              title: L10n.of(context).removeThisPost,
-              eventId: news.eventId().toString(),
-              onSuccess: () {
-                if (context.canPop()) context.pop();
-              },
-              senderId: senderId,
-              roomId: roomId,
-              isSpace: true,
-              removeBtnKey: NewsUpdateKeys.removeButton,
-            ),
-=======
           onPressed: () => openRedactContentDialog(
             context,
             title: L10n.of(context).removeThisPost,
             eventId: news.eventId().toString(),
             onSuccess: () async {
-              ref.invalidate(newsListProvider);
               if (!await Navigator.maybePop(context)) {
                 if (context.mounted) {
                   // fallback to go to home
-                  context.goNamed(Routes.main.name);
+                  Navigator.pushReplacementNamed(context, Routes.main.name);
                 }
               }
             },
             roomId: roomId,
             isSpace: true,
             removeBtnKey: NewsUpdateKeys.removeButton,
->>>>>>> 4d7d4d19
           ),
           icon: const Icon(Atlas.trash_thin),
           label: Text(L10n.of(context).remove),
