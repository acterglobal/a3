import 'package:acter/common/providers/space_providers.dart';
import 'package:acter/common/utils/routes.dart';
import 'package:acter/common/widgets/default_bottom_sheet.dart';
import 'package:acter/common/widgets/like_button.dart';
import 'package:acter/common/widgets/redact_content.dart';
import 'package:acter/common/widgets/report_content.dart';
import 'package:acter/features/home/providers/client_providers.dart';
import 'package:acter/features/news/providers/news_providers.dart';
import 'package:acter_avatar/acter_avatar.dart';
import 'package:acter_flutter_sdk/acter_flutter_sdk_ffi.dart' as ffi;
import 'package:atlas_icons/atlas_icons.dart';
import 'package:flutter/material.dart';
import 'package:flutter_riverpod/flutter_riverpod.dart';
import 'package:go_router/go_router.dart';
import 'package:skeletonizer/skeletonizer.dart';

class NewsSideBar extends ConsumerWidget {
  final ffi.NewsEntry news;
  final int index;

  const NewsSideBar({
    super.key,
    required this.news,
    required this.index,
  });

  @override
  Widget build(BuildContext context, WidgetRef ref) {
    final roomId = news.roomId().toString();
    final userId = ref.watch(alwaysClientProvider).userId().toString();
    final reactions = ref.watch(reactionEntriesProvider(news));
    final isLikedByMe = ref.watch(myNewsReactionStatusProvider(news));
    final space = ref.watch(briefSpaceItemWithMembershipProvider(roomId));

    final TextStyle style = Theme.of(context).textTheme.bodyLarge!.copyWith(
      fontSize: 13,
    );

    return Column(
      mainAxisAlignment: MainAxisAlignment.end,
      children: <Widget>[
<<<<<<< HEAD
        SizedBox(
          height: 75,
          width: 75,
          child: LikeButton(
            isLiked: isLikedByMe.valueOrNull ?? false,
            likeCount: reactions.valueOrNull != null
                ? reactions.valueOrNull!.length
                : 0,
            style: style,
            color: fgColor,
            index: index,
            onTap: () async {
              final client = ref.read(alwaysClientProvider);
              final status = await news.myLikeStatus();
              debugPrint('my like status: $status');
              final manager = await news.reactions();
              if (!status) {
                final eventId = await manager.sendReaction(
                  news.eventId().toString(),
                  '\u{dd25}',
                );
                await client.waitForReaction(eventId.toString(), null);
              } else {
                final reactions = await manager
                    .reactionEntries()
                    .then((value) => value.toList());
                final eventId = reactions[0].eventIdStr();
                await manager.redactReaction(eventId, null, null);
              }
            },
          ),
=======
        const Spacer(),
        LikeButton(
          likeCount: news.likesCount().toString(),
          style: style,
          color: Colors.white,
          index: index,
>>>>>>> 0d573658
        ),
        const SizedBox(height: 10),
        space.maybeWhen(
          data: (space) => InkWell(
            onTap: () => showModalBottomSheet(
              context: context,
              builder: (context) => DefaultBottomSheet(
                content: ActionBox(
                  news: news,
                  userId: userId,
                  roomId: roomId,
                  membership: space.membership!,
                ),
              ),
            ),
            child: _SideBarItem(
              icon: const Icon(Atlas.dots_horizontal_thin),
              label: '',
              style: style,
            ),
          ),
          orElse: () => _SideBarItem(
            icon: const Icon(Atlas.dots_horizontal_thin),
            label: '',
            style: style,
          ),
        ),
        const SizedBox(height: 10),
        space.when(
          data: (space) => ActerAvatar(
            mode: DisplayMode.Space,
            avatarInfo: AvatarInfo(
              uniqueId: roomId,
              displayName: space.spaceProfileData.displayName,
              avatar: space.spaceProfileData.getAvatarImage(),
            ),
            size: 42,
            onAvatarTap: () {
              context.pushNamed(
                Routes.space.name,
                pathParameters: {'spaceId': roomId},
              );
            },
          ),
          error: (e, st) {
            debugPrint('Error loading space: $e');
            return ActerAvatar(
              mode: DisplayMode.Space,
              avatarInfo: AvatarInfo(
                uniqueId: roomId,
                displayName: roomId,
              ),
              size: 42,
            );
          },
          loading: () => Skeletonizer(
            child: ActerAvatar(
              mode: DisplayMode.Space,
              avatarInfo: AvatarInfo(uniqueId: roomId),
              size: 42,
            ),
          ),
        ),
        const SizedBox(height: 15),
      ],
    );
  }
}

class _SideBarItem extends StatelessWidget {
  final Widget icon;
  final String label;
  final TextStyle style;

  const _SideBarItem({
    required this.icon,
    required this.label,
    required this.style,
  });

  @override
  Widget build(BuildContext context) {
    return Column(
      children: [
        icon,
        const SizedBox(height: 5),
        Text(label, style: style),
      ],
    );
  }
}

class ActionBox extends ConsumerWidget {
  final String userId;
  final ffi.NewsEntry news;
  final String roomId;
  final ffi.Member membership;

  const ActionBox({
    super.key,
    required this.news,
    required this.userId,
    required this.roomId,
    required this.membership,
  });

  @override
  Widget build(BuildContext context, WidgetRef ref) {
    final senderId = news.sender().toString();

    final isAuthor = senderId == userId;

    List<Widget> actions = [const Text('Actions'), const Divider()];
    if (!isAuthor) {
      actions.add(
        TextButton.icon(
          onPressed: () => showAdaptiveDialog(
            context: context,
            builder: (context) => ReportContentWidget(
              title: 'Report this post',
              eventId: news.eventId().toString(),
              description:
                  'Report this post to your homeserver administrator. Please note that administrator would\'t be able to read or view any files in encrypted spaces.',
              senderId: senderId,
              roomId: roomId,
              isSpace: true,
            ),
          ),
          icon: const Icon(Atlas.exclamation_chat_thin),
          label: const Text('Report this'),
        ),
      );
    }

    if (isAuthor && membership.canString('CanRedactOwn')) {
      actions.add(
        TextButton.icon(
          onPressed: () => showAdaptiveDialog(
            context: context,
            builder: (context) => RedactContentWidget(
              title: 'Remove this post',
              eventId: news.eventId().toString(),
              onSuccess: () {
                ref.invalidate(newsListProvider);
              },
              senderId: senderId,
              roomId: roomId,
              isSpace: true,
            ),
          ),
          icon: const Icon(Atlas.trash_thin),
          label: const Text('Remove'),
        ),
      );
    }

    return Column(
      mainAxisAlignment: MainAxisAlignment.spaceEvenly,
      children: actions,
    );
  }
}<|MERGE_RESOLUTION|>--- conflicted
+++ resolved
@@ -33,52 +33,39 @@
     final space = ref.watch(briefSpaceItemWithMembershipProvider(roomId));
 
     final TextStyle style = Theme.of(context).textTheme.bodyLarge!.copyWith(
-      fontSize: 13,
-    );
+          fontSize: 13,
+        );
 
     return Column(
       mainAxisAlignment: MainAxisAlignment.end,
       children: <Widget>[
-<<<<<<< HEAD
-        SizedBox(
-          height: 75,
-          width: 75,
-          child: LikeButton(
-            isLiked: isLikedByMe.valueOrNull ?? false,
-            likeCount: reactions.valueOrNull != null
-                ? reactions.valueOrNull!.length
-                : 0,
-            style: style,
-            color: fgColor,
-            index: index,
-            onTap: () async {
-              final client = ref.read(alwaysClientProvider);
-              final status = await news.myLikeStatus();
-              debugPrint('my like status: $status');
-              final manager = await news.reactions();
-              if (!status) {
-                final eventId = await manager.sendReaction(
-                  news.eventId().toString(),
-                  '\u{dd25}',
-                );
-                await client.waitForReaction(eventId.toString(), null);
-              } else {
-                final reactions = await manager
-                    .reactionEntries()
-                    .then((value) => value.toList());
-                final eventId = reactions[0].eventIdStr();
-                await manager.redactReaction(eventId, null, null);
-              }
-            },
-          ),
-=======
         const Spacer(),
         LikeButton(
-          likeCount: news.likesCount().toString(),
+          isLiked: isLikedByMe.valueOrNull ?? false,
+          likeCount:
+              reactions.valueOrNull != null ? reactions.valueOrNull!.length : 0,
           style: style,
           color: Colors.white,
           index: index,
->>>>>>> 0d573658
+          onTap: () async {
+            final client = ref.read(alwaysClientProvider);
+            final status = await news.myLikeStatus();
+            debugPrint('my like status: $status');
+            final manager = await news.reactions();
+            if (!status) {
+              final eventId = await manager.sendReaction(
+                news.eventId().toString(),
+                '\u{dd25}',
+              );
+              await client.waitForReaction(eventId.toString(), null);
+            } else {
+              final reactions = await manager
+                  .reactionEntries()
+                  .then((value) => value.toList());
+              final eventId = reactions[0].eventIdStr();
+              await manager.redactReaction(eventId, null, null);
+            }
+          },
         ),
         const SizedBox(height: 10),
         space.maybeWhen(
