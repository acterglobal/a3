--- conflicted
+++ resolved
@@ -35,11 +35,7 @@
     final curSlide = ref.watch(newsStateProvider).currentNewsSlide;
     final keyboardVisibility = ref.watch(keyboardVisibleProvider);
     return Visibility(
-<<<<<<< HEAD
-      visible: curSlide != null && !(keyboardVisibility.value == true),
-=======
       visible: curSlide != null && keyboardVisibility.value != true,
->>>>>>> 0d245efc
       child: Container(
         color: Theme.of(context).colorScheme.primary,
         child: newsSlideListUI(context),
@@ -203,19 +199,10 @@
     );
   }
 
-<<<<<<< HEAD
   Widget getIconAsPerSlideType(NewsSlideType slidePostType, XFile mediaFile) {
     return switch (slidePostType) {
       NewsSlideType.text => const Icon(Atlas.size_text),
       NewsSlideType.image => ClipRRect(
-=======
-  Widget getIconAsPerSlideType(NewsSlideType slidePostType, XFile? mediaFile) {
-    switch (slidePostType) {
-      case NewsSlideType.text:
-        return const Icon(Atlas.size_text);
-      case NewsSlideType.image:
-        return ClipRRect(
->>>>>>> 0d245efc
           borderRadius: BorderRadius.circular(5.0),
           child: Image(
             image: XFileImage(mediaFile),
