import 'package:acter/common/widgets/render_html.dart';
import 'package:acter/features/news/model/keys.dart';
import 'package:acter_flutter_sdk/acter_flutter_sdk_ffi.dart';
import 'package:flutter/material.dart';
import 'package:flutter_riverpod/flutter_riverpod.dart';

class TextSlide extends ConsumerWidget {
  final NewsSlide slide;
  final Color bgColor;
  final Color fgColor;

  const TextSlide({
    super.key,
    required this.slide,
    required this.bgColor,
    required this.fgColor,
  });

  @override
  Widget build(BuildContext context, WidgetRef ref) {
    final slideContent = slide.msgContent();
    final formattedText = slideContent.formattedBody();
    return Container(
<<<<<<< HEAD
      padding: const EdgeInsets.all(5.0),
=======
      padding: const EdgeInsets.all(20),
      color: bgColor,
>>>>>>> 9cc449a7
      alignment: Alignment.center,
      color: bgColor,
      child: formattedText != null
          ? RenderHtml(
              key: NewsUpdateKeys.textUpdateContent,
              text: formattedText,
              defaultTextStyle: Theme.of(context).textTheme.bodyLarge!.copyWith(
                    color: fgColor,
                  ),
            )
          : Text(
              key: NewsUpdateKeys.textUpdateContent,
              slideContent.body(),
              softWrap: true,
              style: Theme.of(context).textTheme.bodyLarge!.copyWith(
                    color: fgColor,
                  ),
            ),
    );
  }
}<|MERGE_RESOLUTION|>--- conflicted
+++ resolved
@@ -21,14 +21,9 @@
     final slideContent = slide.msgContent();
     final formattedText = slideContent.formattedBody();
     return Container(
-<<<<<<< HEAD
-      padding: const EdgeInsets.all(5.0),
-=======
       padding: const EdgeInsets.all(20),
       color: bgColor,
->>>>>>> 9cc449a7
       alignment: Alignment.center,
-      color: bgColor,
       child: formattedText != null
           ? RenderHtml(
               key: NewsUpdateKeys.textUpdateContent,
