--- conflicted
+++ resolved
@@ -95,14 +95,12 @@
     state = state.copyWith(currentNewsSlide: selectedNewsSlide);
   }
 
-<<<<<<< HEAD
-=======
-
   Future<void> selectSpaceToShare(BuildContext context) async {
     final selectedSpaceId = await selectSpaceDrawer(context: context);
     RefDetails? refDetails;
     if (selectedSpaceId != null) {
-      final selectedSpace = await ref.read(spaceProvider(selectedSpaceId).future);
+      final selectedSpace =
+          await ref.read(spaceProvider(selectedSpaceId).future);
       refDetails = await selectedSpace.refDetails();
     }
     NewsSlideItem? selectedNewsSlide = state.currentNewsSlide;
@@ -115,7 +113,7 @@
     RefDetails? refDetails;
     if (selectedChatId != null) {
       final selectedChat = await ref.read(chatProvider(selectedChatId).future);
-      if(selectedChat == null) return;
+      if (selectedChat == null) return;
       refDetails = await selectedChat.refDetails();
     }
     NewsSlideItem? selectedNewsSlide = state.currentNewsSlide;
@@ -123,7 +121,6 @@
     state = state.copyWith(currentNewsSlide: selectedNewsSlide);
   }
 
->>>>>>> 65726ccd
   Future<void> enterLinkToShare(BuildContext context) async {
     showAddEditLinkBottomSheet(
       context: context,
@@ -143,7 +140,8 @@
     final superInviteCode = await selectSuperInviteListDrawer(context: context);
     RefDetails? refDetails;
     if (superInviteCode != null) {
-      final selectedInviteCode = await ref.watch(superInviteTokenProvider(superInviteCode.token()).future);
+      final selectedInviteCode = await ref
+          .watch(superInviteTokenProvider(superInviteCode.token()).future);
       // refDetails = await selectedInviteCode.refDetails();
     }
     NewsSlideItem? selectedNewsSlide = state.currentNewsSlide;
