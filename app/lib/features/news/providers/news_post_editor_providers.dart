--- conflicted
+++ resolved
@@ -38,7 +38,7 @@
   Future<void> changeNewsPostSpaceId(BuildContext context) async {
     final spaceId = await selectSpaceDrawer(
       context: context,
-      canCheck: 'CanInvite',
+      canCheck: 'CanPostNews',
     );
     state = state.copyWith(newsPostSpaceId: spaceId);
   }
@@ -93,8 +93,6 @@
     state = state.copyWith(currentNewsSlide: selectedNewsSlide);
   }
 
-<<<<<<< HEAD
-=======
 
   Future<void> selectSpaceToShare(BuildContext context) async {
     final selectedSpaceId = await selectSpaceDrawer(context: context);
@@ -121,7 +119,6 @@
     state = state.copyWith(currentNewsSlide: selectedNewsSlide);
   }
 
->>>>>>> 2ba2f2e3
   Future<void> enterLinkToShare(BuildContext context) async {
     showAddEditLinkBottomSheet(
       context: context,
@@ -135,6 +132,7 @@
         state = state.copyWith(currentNewsSlide: selectedNewsSlide);
       },
     );
+
   }
 
   void changeTextSlideValue(String body, String? html) {
