import 'package:acter/common/utils/utils.dart';
import 'package:acter/common/widgets/event/event_selector_drawer.dart';
import 'package:acter/common/widgets/spaces/space_selector_drawer.dart';
import 'package:acter/features/news/model/news_post_state.dart';
import 'package:acter/features/news/model/news_references_model.dart';
import 'package:acter/features/news/model/news_slide_model.dart';
import 'package:flutter/material.dart';
import 'package:flutter_easyloading/flutter_easyloading.dart';
import 'package:flutter_gen/gen_l10n/l10n.dart';
import 'package:riverpod/riverpod.dart';

final newsStateProvider =
    StateNotifierProvider<NewsStateNotifier, NewsPostState>(
  (ref) => NewsStateNotifier(ref: ref),
);

class NewsStateNotifier extends StateNotifier<NewsPostState> {
  final Ref ref;

  NewsStateNotifier({required this.ref}) : super(const NewsPostState());

  void changeTextSlideBackgroundColor() {
    NewsSlideItem? selectedNewsSlide = state.currentNewsSlide;
    selectedNewsSlide?.backgroundColor = getRandomElement(Colors.primaries);
    state = state.copyWith(currentNewsSlide: selectedNewsSlide);
  }

  Future<void> changeNewsPostSpaceId(BuildContext context) async {
    final spaceId = await selectSpaceDrawer(
      context: context,
      canCheck: 'CanPostNews',
    );
    //Clear object reference if news post id gets changes
    state.currentNewsSlide?.newsReferencesModel = null;
    for (final slide in state.newsSlideList) {
      slide.newsReferencesModel = null;
    }

    state = state.copyWith(newsPostSpaceId: spaceId);
  }

  void setSpaceId(String spaceId) {
    state = state.copyWith(newsPostSpaceId: spaceId);
  }

<<<<<<< HEAD
  Future<void> selectEventToShare(BuildContext context, String spaceId) async {
    final eventId = await selectEventDrawer(
      context: context,
      spaceId: spaceId,
=======
  void clear() {
    state = const NewsPostState();
  }

  bool isEmpty() {
    return state == const NewsPostState();
  }

  Future<void> selectEventToShare(BuildContext context) async {
    final lang = L10n.of(context);
    final newsPostSpaceId = state.newsPostSpaceId ??
        await selectSpaceDrawer(
          context: context,
          canCheck: 'CanPostNews',
        );

    if (newsPostSpaceId == null) {
      EasyLoading.showToast(lang.pleaseFirstSelectASpace);
      return;
    }
    if (!context.mounted) {
      return;
    }
    final eventId = await selectEventDrawer(
      context: context,
      spaceId: newsPostSpaceId,
>>>>>>> 813177ee
    );
    final newsSpaceReference = NewsReferencesModel(
      type: NewsReferencesType.calendarEvent,
      id: eventId,
    );
    NewsSlideItem? selectedNewsSlide = state.currentNewsSlide;
    selectedNewsSlide?.newsReferencesModel = newsSpaceReference;
    state = state.copyWith(currentNewsSlide: selectedNewsSlide);
  }

  void changeTextSlideValue(String body, String? html) {
    state.currentNewsSlide?.text = body;
    state.currentNewsSlide?.html = html;
  }

  void changeSelectedSlide(NewsSlideItem newsSlideModel) {
    state = state.copyWith(currentNewsSlide: newsSlideModel);
  }

  void addSlide(NewsSlideItem newsSlideModel) {
    List<NewsSlideItem> newsSlideList = [
      ...state.newsSlideList,
      newsSlideModel,
    ];
    state = state.copyWith(
      newsSlideList: newsSlideList,
      currentNewsSlide: newsSlideModel,
    );
  }

  void deleteSlide(int index) {
    List<NewsSlideItem> newsSlideList = [...state.newsSlideList];
    newsSlideList.removeAt(index);
    if (newsSlideList.isEmpty) {
      state = state.copyWith(
        newsSlideList: newsSlideList,
        currentNewsSlide: null,
      );
    } else if (index == newsSlideList.length) {
      state = state.copyWith(
        newsSlideList: newsSlideList,
        currentNewsSlide: newsSlideList[index - 1],
      );
    } else {
      state = state.copyWith(
        newsSlideList: newsSlideList,
        currentNewsSlide: newsSlideList[index],
      );
    }
  }
}<|MERGE_RESOLUTION|>--- conflicted
+++ resolved
@@ -43,12 +43,6 @@
     state = state.copyWith(newsPostSpaceId: spaceId);
   }
 
-<<<<<<< HEAD
-  Future<void> selectEventToShare(BuildContext context, String spaceId) async {
-    final eventId = await selectEventDrawer(
-      context: context,
-      spaceId: spaceId,
-=======
   void clear() {
     state = const NewsPostState();
   }
@@ -75,7 +69,6 @@
     final eventId = await selectEventDrawer(
       context: context,
       spaceId: newsPostSpaceId,
->>>>>>> 813177ee
     );
     final newsSpaceReference = NewsReferencesModel(
       type: NewsReferencesType.calendarEvent,
