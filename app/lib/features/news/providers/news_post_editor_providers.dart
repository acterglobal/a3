--- conflicted
+++ resolved
@@ -133,8 +133,6 @@
         state = state.copyWith(currentUpdateSlide: selectedUpdateSlide);
       },
     );
-<<<<<<< HEAD
-=======
   }
 
   Future<void> selectInvitationCodeToShare(BuildContext context) async {
@@ -143,10 +141,9 @@
     if (selectedInviteCode != null) {
       refDetails = selectedInviteCode.refDetails();
     }
-    NewsSlideItem? selectedNewsSlide = state.currentNewsSlide;
-    selectedNewsSlide?.refDetails = refDetails;
-    state = state.copyWith(currentNewsSlide: selectedNewsSlide);
->>>>>>> 79163402
+    UpdateSlideItem? selectedUpdateSlide = state.currentUpdateSlide;
+    selectedUpdateSlide?.refDetails = refDetails;
+    state = state.copyWith(currentUpdateSlide: selectedUpdateSlide);
   }
 
   void changeTextSlideValue(String body, String? html) {
