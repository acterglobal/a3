import 'dart:io';

import 'package:acter/common/extensions/options.dart';
import 'package:acter/common/toolkit/buttons/danger_action_button.dart';
import 'package:acter/common/widgets/acter_video_player.dart';
import 'package:acter/common/widgets/html_editor/html_editor.dart';
import 'package:acter/features/news/actions/submit_news.dart';
import 'package:acter/features/news/model/keys.dart';
import 'package:acter/features/news/model/news_slide_model.dart';
import 'package:acter/features/news/news_utils/news_utils.dart';
import 'package:acter/features/news/providers/news_post_editor_providers.dart';
import 'package:acter/features/news/widgets/news_post_editor/news_slide_options.dart';
import 'package:acter/features/news/widgets/news_post_editor/select_action_item.dart';
import 'package:acter/features/news/widgets/news_post_editor/selected_action_button.dart';
import 'package:acter_flutter_sdk/acter_flutter_sdk_ffi.dart';
import 'package:appflowy_editor/appflowy_editor.dart';
import 'package:atlas_icons/atlas_icons.dart';
import 'package:flutter/material.dart';
import 'package:flutter/services.dart';
import 'package:flutter_gen/gen_l10n/l10n.dart';
import 'package:flutter_riverpod/flutter_riverpod.dart';
import 'package:flutter_svg/flutter_svg.dart';

const addNewsKey = Key('add-news');

class AddNewsPage extends ConsumerStatefulWidget {
  final String? initialSelectedSpace;
  final RefDetails? refDetails;

  const AddNewsPage({
    super.key = addNewsKey,
    this.initialSelectedSpace,
    this.refDetails,
  });

  @override
  ConsumerState<ConsumerStatefulWidget> createState() => AddNewsState();
}

class AddNewsState extends ConsumerState<AddNewsPage> {
  EditorState textEditorState = EditorState.blank();
  NewsSlideItem? selectedNewsPost;

  @override
  void initState() {
    super.initState();
    widget.initialSelectedSpace.map((initialSpaceId) {
      WidgetsBinding.instance.addPostFrameCallback((Duration duration) {
        ref.read(newsStateProvider.notifier).setSpaceId(initialSpaceId);
      });
    });
    ref.listenManual(newsStateProvider, fireImmediately: true,
        (prevState, nextState) async {
      final nextSlide = nextState.currentNewsSlide;
      final isText = nextSlide != null && nextSlide.type == NewsSlideType.text;
      final changed = prevState?.currentNewsSlide != nextSlide;
      if (isText && changed) {
        final document = ActerDocumentHelpers.parse(
          nextSlide.text ?? '',
          htmlContent: nextSlide.html,
        );

        final autoFocus = nextSlide.html?.isEmpty != false &&
            nextSlide.text?.isEmpty != false;

        setState(() {
          selectedNewsPost = nextSlide;
          if (!document.isEmpty) {
            // If the slide has content, update the editor state with it
            textEditorState = EditorState(document: document);
          } else {
            // If no content, create a blank editor state
            textEditorState = EditorState.blank();
          }
        });

        if (autoFocus) {
          WidgetsBinding.instance.addPostFrameCallback((timeStamp) {
            // we have switched to an empty text slide: auto focus the editor
            textEditorState.updateSelectionWithReason(
              Selection.single(
                path: [0],
                startOffset: 0,
              ),
              reason: SelectionUpdateReason.uiEvent,
            );
          });
        }
      } else {
        setState(() => selectedNewsPost = nextState.currentNewsSlide);
      }
    });
  }

  //Build UI
  @override
  Widget build(BuildContext context) {
    return Scaffold(
      appBar: appBarUI(context),
      body: bodyUI(context),
      floatingActionButton:
          selectedNewsPost != null ? actionButtonUI(context) : null,
    );
  }

  Future<bool> canClear() async {
    if (ref.read(newsStateProvider.notifier).isEmpty()) {
      return true;
    }

    // we first need to confirm with the user that we can clear everything.
    final bool? confirm = await showAdaptiveDialog<bool>(
      context: context,
      useRootNavigator: false,
      routeSettings: const RouteSettings(name: 'confirmCanClear'),
      builder: (BuildContext context) {
        return AlertDialog(
          title: Text(L10n.of(context).deleteNewsDraftTitle),
          content: Text(
            L10n.of(context).deleteNewsDraftText,
          ),
          actionsAlignment: MainAxisAlignment.spaceEvenly,
          actions: <Widget>[
            OutlinedButton(
              key: NewsUpdateKeys.cancelClose,
              onPressed: () => Navigator.pop(context, false),
              child: Text(
                L10n.of(context).no,
              ),
            ),
            ActerDangerActionButton(
              key: NewsUpdateKeys.confirmDeleteDraft,
              onPressed: () async {
                Navigator.pop(context, true);
              },
              child: Text(
                L10n.of(context).deleteDraftBtn,
              ),
            ),
          ],
        );
      },
    );
    if (confirm == true) {
      ref.read(newsStateProvider.notifier).clear();
    }
    return confirm == true;
  }

  //App Bar
  AppBar appBarUI(BuildContext context) {
    return AppBar(
      leading: IconButton(
        key: NewsUpdateKeys.closeEditor,
        onPressed: () async {
          // Hide Keyboard
          SystemChannels.textInput.invokeMethod('TextInput.hide');
          if (await canClear()) {
            // ignore: use_build_context_synchronously
            Navigator.pop(context);
          }
        },
        icon: const Icon(Atlas.xmark_circle),
      ),
      backgroundColor: selectedNewsPost?.backgroundColor ?? Colors.transparent,
      actions: selectedNewsPost == null
          ? []
          : [
              OutlinedButton.icon(
                onPressed: () => selectActionItemDialog(context),
                style: OutlinedButton.styleFrom(
                  padding: const EdgeInsets.symmetric(horizontal: 14),
                  shape: RoundedRectangleBorder(
                    borderRadius: BorderRadius.circular(16),
                  ),
                ),
                icon: const Icon(Icons.add),
                label: Text(L10n.of(context).action),
              ),
              IconButton(
                key: NewsUpdateKeys.slideBackgroundColor,
                onPressed: () {
                  final notifier = ref.read(newsStateProvider.notifier);
                  notifier.changeTextSlideBackgroundColor();
                },
                icon: const Icon(Atlas.color),
              ),
            ],
    );
  }

  //Action Button
  Widget actionButtonUI(BuildContext context) {
    return Padding(
      padding: const EdgeInsets.only(bottom: 90),
      child: FloatingActionButton(
        key: NewsUpdateKeys.newsSubmitBtn,
        onPressed: () => sendNews(context, ref),
        child: const Icon(Icons.send),
      ),
    );
  }

  //Select any widget for action button
  void selectActionItemDialog(BuildContext buildContext) {
    showAdaptiveDialog(
      context: context,
      barrierDismissible: true,
      builder: (context) {
        final lang = L10n.of(context);
        return AlertDialog.adaptive(
          title: Text(lang.addActionWidget),
          content: SelectActionItem(
            onShareEventSelected: () async {
              Navigator.pop(context);
              final notifier = ref.read(newsStateProvider.notifier);
              await notifier.selectEventToShare(buildContext);
            },
            onSharePinSelected: () async {
              Navigator.pop(context);
              final notifier = ref.read(newsStateProvider.notifier);
              await notifier.selectPinToShare(buildContext);
            },
            onShareTaskListSelected: () async {
              Navigator.pop(context);
              final notifier = ref.read(newsStateProvider.notifier);
              await notifier.selectTaskListToShare(buildContext);
            },
            onShareLinkSelected: () async {
              Navigator.pop(context);
              final notifier = ref.read(newsStateProvider.notifier);
              await notifier.enterLinkToShare(buildContext);
            },
<<<<<<< HEAD
            onShareSuperInviteSelected: () async {
              Navigator.pop(context);
              final notifier = ref.read(newsStateProvider.notifier);
              await notifier.selectInvitationCodeToShare(buildContext);
=======
            onShareSpaceSelected: () async {
              Navigator.pop(context);
              final notifier = ref.read(newsStateProvider.notifier);
              await notifier.selectSpaceToShare(buildContext);
            },
            onShareChatSelected: () async {
              Navigator.pop(context);
              final notifier = ref.read(newsStateProvider.notifier);
              await notifier.selectChatToShare(buildContext);
>>>>>>> 65726ccd
            },
          ),
        );
      },
    );
  }

  //Body UI
  Widget bodyUI(BuildContext context) {
    return Column(
      children: [
        //News content UI
        Expanded(child: newsContentUI()),
        //Slide options
        const NewsSlideOptions(),
      ],
    );
  }

  Widget newsContentUI() {
    return Stack(
      fit: StackFit.expand,
      children: [
        //Selected Slide Data View
        slidePostUI(context),
        //Selected Action Buttons View
        Positioned(
          bottom: 10,
          left: 10,
          child: SelectedActionButton(
            refDetails: selectedNewsPost?.refDetails,
          ),
        ),
      ],
    );
  }

  //Show slide data view based on the current slide selection
  Widget slidePostUI(BuildContext context) {
    return selectedNewsPost.map(
          (slide) => switch (slide.type) {
            NewsSlideType.text => slideTextPostUI(context),
            NewsSlideType.image => slideImagePostUI(context, slide),
            NewsSlideType.video => slideVideoPostUI(context, slide),
          },
        ) ??
        emptySlidePostUI(context);
  }

  Widget emptySlidePostUI(BuildContext context) {
    final lang = L10n.of(context);
    return Container(
      padding: const EdgeInsets.symmetric(horizontal: 24),
      child: Column(
        mainAxisAlignment: MainAxisAlignment.center,
        crossAxisAlignment: CrossAxisAlignment.stretch,
        children: [
          SvgPicture.asset(
            'assets/images/empty_updates.svg',
            semanticsLabel: lang.state,
            height: 150,
            width: 150,
          ),
          const SizedBox(height: 20),
          Text(
            lang.createPostsAndEngageWithinSpace,
            textAlign: TextAlign.center,
            style: Theme.of(context).textTheme.bodyMedium,
          ),
          const SizedBox(height: 40),
          OutlinedButton(
            key: NewsUpdateKeys.addTextSlide,
            onPressed: () {
              NewsUtils.addTextSlide(
                ref: ref,
                refDetails: widget.refDetails,
              );
            },
            child: Text(lang.addTextSlide),
          ),
          const SizedBox(height: 20),
          OutlinedButton(
            key: NewsUpdateKeys.addImageSlide,
            onPressed: () async => await NewsUtils.addImageSlide(
              ref: ref,
              refDetails: widget.refDetails,
            ),
            child: Text(lang.addImageSlide),
          ),
          const SizedBox(height: 20),
          OutlinedButton(
            key: NewsUpdateKeys.addVideoSlide,
            onPressed: () async => await NewsUtils.addVideoSlide(
              ref: ref,
              refDetails: widget.refDetails,
            ),
            child: Text(lang.addVideoSlide),
          ),
        ],
      ),
    );
  }

  Widget slideTextPostUI(BuildContext context) {
    return GestureDetector(
      onTap: () => SystemChannels.textInput.invokeMethod('TextInput.hide'),
      child: Container(
        padding: const EdgeInsets.all(20),
        alignment: Alignment.center,
        color: selectedNewsPost?.backgroundColor,
        child: SingleChildScrollView(
          child: IntrinsicHeight(
            child: HtmlEditor(
              key: NewsUpdateKeys.textSlideInputField,
              editorState: textEditorState,
              editable: true,
              autoFocus: false,
              // we manage the auto focus manually
              shrinkWrap: true,
              onChanged: (body, html) {
                final notifier = ref.read(newsStateProvider.notifier);
                notifier.changeTextSlideValue(body, html);
              },
            ),
          ),
        ),
      ),
    );
  }

  Widget slideImagePostUI(BuildContext context, NewsSlideItem slide) {
    final imageFile = slide.mediaFile;
    if (imageFile == null) throw 'media file of image slide not available';
    return Container(
      alignment: Alignment.center,
      color: slide.backgroundColor,
      child: Image.file(
        File(imageFile.path),
        fit: BoxFit.contain,
      ),
    );
  }

  Widget slideVideoPostUI(BuildContext context, NewsSlideItem slide) {
    final videoFile = slide.mediaFile;
    if (videoFile == null) throw 'media file of video slide not available';
    return Container(
      alignment: Alignment.center,
      color: slide.backgroundColor,
      child: ActerVideoPlayer(
        key: Key('add-news-slide-video-${videoFile.name}'),
        videoFile: File(videoFile.path),
      ),
    );
  }
}<|MERGE_RESOLUTION|>--- conflicted
+++ resolved
@@ -231,22 +231,20 @@
               final notifier = ref.read(newsStateProvider.notifier);
               await notifier.enterLinkToShare(buildContext);
             },
-<<<<<<< HEAD
+            onShareSpaceSelected: () async {
+              Navigator.pop(context);
+              final notifier = ref.read(newsStateProvider.notifier);
+              await notifier.selectSpaceToShare(buildContext);
+            },
+            onShareChatSelected: () async {
+              Navigator.pop(context);
+              final notifier = ref.read(newsStateProvider.notifier);
+              await notifier.selectChatToShare(buildContext);
+            },
             onShareSuperInviteSelected: () async {
               Navigator.pop(context);
               final notifier = ref.read(newsStateProvider.notifier);
               await notifier.selectInvitationCodeToShare(buildContext);
-=======
-            onShareSpaceSelected: () async {
-              Navigator.pop(context);
-              final notifier = ref.read(newsStateProvider.notifier);
-              await notifier.selectSpaceToShare(buildContext);
-            },
-            onShareChatSelected: () async {
-              Navigator.pop(context);
-              final notifier = ref.read(newsStateProvider.notifier);
-              await notifier.selectChatToShare(buildContext);
->>>>>>> 65726ccd
             },
           ),
         );
