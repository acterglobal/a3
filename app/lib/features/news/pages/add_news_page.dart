import 'dart:io';

import 'package:acter/common/utils/utils.dart';
import 'package:acter/common/widgets/acter_video_player.dart';
import 'package:acter/common/widgets/html_editor.dart';
import 'package:acter/features/events/providers/event_providers.dart';
import 'package:acter/features/events/widgets/event_item.dart';
import 'package:acter/features/events/widgets/skeletons/event_item_skeleton_widget.dart';
import 'package:acter/features/news/actions/submit_news.dart';
import 'package:acter/features/news/model/keys.dart';
import 'package:acter/features/news/model/news_references_model.dart';
import 'package:acter/features/news/model/news_slide_model.dart';
import 'package:acter/features/news/news_utils/news_utils.dart';
import 'package:acter/features/news/providers/news_post_editor_providers.dart';
import 'package:acter/features/news/widgets/news_post_editor/news_slide_options.dart';
import 'package:acter/features/news/widgets/news_post_editor/select_action_item.dart';
import 'package:appflowy_editor/appflowy_editor.dart';
import 'package:atlas_icons/atlas_icons.dart';
import 'package:flutter/material.dart';
import 'package:flutter/services.dart';
import 'package:flutter_easyloading/flutter_easyloading.dart';
import 'package:flutter_gen/gen_l10n/l10n.dart';
import 'package:flutter_riverpod/flutter_riverpod.dart';
import 'package:flutter_svg/flutter_svg.dart';
import 'package:logging/logging.dart';

final _log = Logger('a3::news::add_page');

const addNewsKey = Key('add-news');

class AddNewsPage extends ConsumerStatefulWidget {
  final String? initialSelectedSpace;
  const AddNewsPage({super.key = addNewsKey, this.initialSelectedSpace});

  @override
  ConsumerState<ConsumerStatefulWidget> createState() => AddNewsState();
}

class AddNewsState extends ConsumerState<AddNewsPage> {
  EditorState textEditorState = EditorState.blank();
  NewsSlideItem? selectedNewsPost;

  @override
  void initState() {
    super.initState();
    widget.initialSelectedSpace.let((p0) {
      WidgetsBinding.instance.addPostFrameCallback((Duration duration) {
        ref.read(newsStateProvider.notifier).setSpaceId(p0);
      });
    });
    ref.listenManual(newsStateProvider, fireImmediately: true,
        (prevState, nextState) async {
      final isText = nextState.currentNewsSlide?.type == NewsSlideType.text;
      final changed = prevState?.currentNewsSlide != nextState.currentNewsSlide;
      if (isText && changed) {
<<<<<<< HEAD
        final next = nextState.currentNewsSlide;
        if (next == null) throw 'Current news slide not available';
        final document =
            next.html.let((p0) => ActerDocumentHelpers.fromHtml(p0)) ??
                ActerDocumentHelpers.fromMarkdown(next.text ?? '');
=======
        final next = nextState.currentNewsSlide!;
        final document =
            ActerDocumentHelpers.parse(next.text ?? '', htmlContent: next.html);

>>>>>>> 8a9ea0cd
        final autoFocus =
            (next.html?.isEmpty != false) && (next.text?.isEmpty != false);

        setState(() {
          selectedNewsPost = next;
          if (!document.isEmpty) {
            textEditorState = EditorState(document: document);
          }
        });

        if (autoFocus) {
          WidgetsBinding.instance.addPostFrameCallback((timeStamp) {
            // we have switched to an empty text slide: auto focus the editor
            textEditorState.updateSelectionWithReason(
              Selection.single(
                path: [0],
                startOffset: 0,
              ),
              reason: SelectionUpdateReason.uiEvent,
            );
          });
        }
      } else {
        setState(() => selectedNewsPost = nextState.currentNewsSlide);
      }
    });
  }

  //Build UI
  @override
  Widget build(BuildContext context) {
    return Scaffold(
      appBar: appBarUI(context),
      body: bodyUI(context),
      floatingActionButton: actionButtonUI(context),
    );
  }

  //App Bar
  AppBar appBarUI(BuildContext context) {
    return AppBar(
      leading: IconButton(
        onPressed: () {
          // Hide Keyboard
          SystemChannels.textInput.invokeMethod('TextInput.hide');
          Navigator.pop(context);
        },
        icon: const Icon(Atlas.xmark_circle),
      ),
      backgroundColor: selectedNewsPost == null
          ? Colors.transparent
          : selectedNewsPost?.backgroundColor,
      actions: selectedNewsPost == null
          ? []
          : [
              OutlinedButton.icon(
                onPressed: () => selectActionItemDialog(context),
                style: OutlinedButton.styleFrom(
                  padding: const EdgeInsets.symmetric(horizontal: 14),
                  shape: RoundedRectangleBorder(
                    borderRadius: BorderRadius.circular(16),
                  ),
                ),
                icon: const Icon(Icons.add),
                label: Text(L10n.of(context).action),
              ),
              IconButton(
                key: NewsUpdateKeys.slideBackgroundColor,
                onPressed: () {
                  ref
                      .read(newsStateProvider.notifier)
                      .changeTextSlideBackgroundColor();
                },
                icon: const Icon(Atlas.color),
              ),
            ],
    );
  }

  //Action Button
  Widget actionButtonUI(BuildContext context) {
    return Visibility(
      visible: selectedNewsPost != null,
      child: Padding(
        padding: const EdgeInsets.only(bottom: 90),
        child: FloatingActionButton(
          key: NewsUpdateKeys.newsSubmitBtn,
          onPressed: () => sendNews(context, ref),
          child: const Icon(Icons.send),
        ),
      ),
    );
  }

  //Select any widget for action button
  void selectActionItemDialog(BuildContext context) {
    showAdaptiveDialog(
      context: context,
      builder: (context) {
        return AlertDialog.adaptive(
          title: Text(L10n.of(context).addActionWidget),
          content: SelectActionItem(
            onShareEventSelected: () async {
              Navigator.pop(context);
              if (ref.read(newsStateProvider).newsPostSpaceId == null) {
                EasyLoading.showToast(L10n.of(context).pleaseFirstSelectASpace);
                return;
              }
              final notifier = ref.read(newsStateProvider.notifier);
              await notifier.selectEventToShare(context);
            },
          ),
        );
      },
    );
  }

  //Body UI
  Widget bodyUI(BuildContext context) {
    return Column(
      children: [
        //News content UI
        Expanded(child: newsContentUI()),
        //Slide options
        const NewsSlideOptions(),
      ],
    );
  }

  Widget newsContentUI() {
    return Stack(
      fit: StackFit.expand,
      children: [
        //Selected Slide Data View
        slidePostUI(context),
        //Selected Action Buttons View
        selectedActionButtonsUI(),
      ],
    );
  }

  //Show slide data view based on the current slide selection
  Widget slidePostUI(BuildContext context) {
    return switch (selectedNewsPost?.type) {
      NewsSlideType.text => slideTextPostUI(context),
      NewsSlideType.image => slideImagePostUI(context),
      NewsSlideType.video => slideVideoPostUI(context),
      _ => emptySlidePostUI(context),
    };
  }

  //Show selected Action Buttons
  Widget selectedActionButtonsUI() {
    final newsReferences = selectedNewsPost?.newsReferencesModel;
    if (newsReferences == null) return const SizedBox();
    final calEventId = newsReferences.id;
    return Positioned(
      bottom: 10,
      left: 10,
      child: Row(
        children: [
          if (newsReferences.type == NewsReferencesType.calendarEvent &&
              calEventId != null)
            ref.watch(calendarEventProvider(calEventId)).when(
                  data: (calendarEvent) {
                    return SizedBox(
                      width: 300,
                      child: EventItem(
                        event: calendarEvent,
                        isShowRsvp: false,
                        onTapEventItem: (event) async {
                          await ref
                              .read(newsStateProvider.notifier)
                              .selectEventToShare(context);
                        },
                      ),
                    );
                  },
                  loading: () => const SizedBox(
                    width: 300,
                    child: EventItemSkeleton(),
                  ),
                  error: (e, s) {
                    _log.severe('Failed to load cal event', e, s);
                    return Center(
                      child: Text(L10n.of(context).failedToLoadEvent(e)),
                    );
                  },
                ),
        ],
      ),
    );
  }

  Widget emptySlidePostUI(BuildContext context) {
    return Container(
      padding: const EdgeInsets.symmetric(horizontal: 24),
      child: Column(
        mainAxisAlignment: MainAxisAlignment.center,
        crossAxisAlignment: CrossAxisAlignment.stretch,
        children: [
          SvgPicture.asset(
            'assets/images/empty_updates.svg',
            semanticsLabel: L10n.of(context).state,
            height: 150,
            width: 150,
          ),
          const SizedBox(height: 20),
          Text(
            L10n.of(context).createPostsAndEngageWithinSpace,
            textAlign: TextAlign.center,
            style: Theme.of(context).textTheme.bodyMedium,
          ),
          const SizedBox(height: 40),
          OutlinedButton(
            key: NewsUpdateKeys.addTextSlide,
            onPressed: () => NewsUtils.addTextSlide(ref),
            child: Text(L10n.of(context).addTextSlide),
          ),
          const SizedBox(height: 20),
          OutlinedButton(
            key: NewsUpdateKeys.addImageSlide,
            onPressed: () async => await NewsUtils.addImageSlide(ref),
            child: Text(L10n.of(context).addImageSlide),
          ),
          const SizedBox(height: 20),
          OutlinedButton(
            key: NewsUpdateKeys.addVideoSlide,
            onPressed: () async => await NewsUtils.addVideoSlide(ref),
            child: Text(L10n.of(context).addVideoSlide),
          ),
        ],
      ),
    );
  }

  Widget slideTextPostUI(BuildContext context) {
    return GestureDetector(
      onTap: () => SystemChannels.textInput.invokeMethod('TextInput.hide'),
      child: Container(
        padding: const EdgeInsets.all(20),
        alignment: Alignment.center,
        color: selectedNewsPost?.backgroundColor,
        child: SingleChildScrollView(
          child: IntrinsicHeight(
            child: HtmlEditor(
              key: NewsUpdateKeys.textSlideInputField,
              editorState: textEditorState,
              editable: true,
              autoFocus: false,
              // we manage the auto focus manually
              shrinkWrap: true,
              onChanged: (body, html) {
                ref
                    .read(newsStateProvider.notifier)
                    .changeTextSlideValue(body, html);
              },
            ),
          ),
        ),
      ),
    );
  }

  Widget slideImagePostUI(BuildContext context) {
    final selected = selectedNewsPost;
    if (selected == null) throw 'Selected slide not found';
    final imageFile = selected.mediaFile;
    if (imageFile == null) throw 'Image file for slide not found';
    return Container(
      alignment: Alignment.center,
      color: selected.backgroundColor,
      child: Image.file(
        File(imageFile.path),
        fit: BoxFit.contain,
      ),
    );
  }

  Widget slideVideoPostUI(BuildContext context) {
    final selected = selectedNewsPost;
    if (selected == null) throw 'Selected slide not found';
    final videoFile = selected.mediaFile;
    if (videoFile == null) throw 'Video file for slide not found';
    return Container(
      alignment: Alignment.center,
      color: selected.backgroundColor,
      child: ActerVideoPlayer(
        key: Key('add-news-slide-video-${videoFile.name}'),
        videoFile: File(videoFile.path),
      ),
    );
  }
}<|MERGE_RESOLUTION|>--- conflicted
+++ resolved
@@ -53,18 +53,11 @@
       final isText = nextState.currentNewsSlide?.type == NewsSlideType.text;
       final changed = prevState?.currentNewsSlide != nextState.currentNewsSlide;
       if (isText && changed) {
-<<<<<<< HEAD
         final next = nextState.currentNewsSlide;
         if (next == null) throw 'Current news slide not available';
         final document =
-            next.html.let((p0) => ActerDocumentHelpers.fromHtml(p0)) ??
-                ActerDocumentHelpers.fromMarkdown(next.text ?? '');
-=======
-        final next = nextState.currentNewsSlide!;
-        final document =
             ActerDocumentHelpers.parse(next.text ?? '', htmlContent: next.html);
 
->>>>>>> 8a9ea0cd
         final autoFocus =
             (next.html?.isEmpty != false) && (next.text?.isEmpty != false);
 
