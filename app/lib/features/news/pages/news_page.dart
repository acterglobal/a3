import 'package:effektio/common/animations/like_animation.dart';
import 'package:effektio/common/themes/seperated_themes.dart';
import 'package:effektio/features/home/controllers/home_controller.dart';
import 'package:effektio/features/home/widgets/side_drawer.dart';
import 'package:effektio/features/news/controllers/news_controller.dart';
import 'package:effektio/features/news/widgets/news_item.dart';
import 'package:flutter/material.dart';
<<<<<<< HEAD
import 'package:effektio/common/utils/constants.dart' show Keys;
=======
import 'package:flutter_riverpod/flutter_riverpod.dart';
>>>>>>> 21a829bd

class NewsPage extends ConsumerStatefulWidget {
  const NewsPage({super.key});

  @override
  ConsumerState<ConsumerStatefulWidget> createState() => _NewsPageState();
}

class _NewsPageState extends ConsumerState<NewsPage>
    with SingleTickerProviderStateMixin {
  late AnimationController controller;

  @override
  void initState() {
    super.initState();

    controller = AnimationController(
      vsync: this,
      duration: const Duration(seconds: 1),
    );
  }

  @override
  Widget build(BuildContext context) {
    final client = ref.read(clientProvider).requireValue;
    final newsList = ref.watch(newsListProvider);
    return Scaffold(
      extendBodyBehindAppBar: true,
      appBar: AppBar(
        elevation: 0,
        backgroundColor: Colors.transparent,
        leading: Builder(
          builder: (BuildContext context) {
            return IconButton(
              icon: Container(
                margin: const EdgeInsets.only(
                  bottom: 10,
                  left: 10,
                ),
                child: CircleAvatar(
                  backgroundColor: AppCommonTheme.primaryColor,
                  child: Image.asset(
                    'assets/images/hamburger.png',
                  ),
                ),
              ),
<<<<<<< HEAD
            ),
          );
        } else {
          return Scaffold(
            extendBodyBehindAppBar: true,
            appBar: AppBar(
              elevation: 0,
              backgroundColor: Colors.transparent,
              leading: Builder(
                builder: (BuildContext context) {
                  return IconButton(
                    key: Keys.sidebarBtn,
                    icon: Container(
                      margin: const EdgeInsets.only(
                        bottom: 10,
                        left: 10,
                      ),
                      child: CircleAvatar(
                        backgroundColor: AppCommonTheme.primaryColor,
                        child: Image.asset(
                          'assets/images/hamburger.png',
                        ),
                      ),
                    ),
                    onPressed: () {
                      Scaffold.of(context).openDrawer();
                    },
                    tooltip:
                        MaterialLocalizations.of(context).openAppDrawerTooltip,
                  );
                },
              ),
              centerTitle: true,
              title: const ButtonBar(
                alignment: MainAxisAlignment.center,
                children: [
                  Text(
                    'All',
                    style: TextStyle(
                      color: Colors.white,
                      fontSize: 14,
                      shadows: <Shadow>[
                        Shadow(
                          blurRadius: 1.0,
                          color: Colors.black,
                        ),
                      ],
                      fontWeight: FontWeight.w100,
                    ),
=======
              onPressed: () {
                Scaffold.of(context).openDrawer();
              },
              tooltip: MaterialLocalizations.of(context).openAppDrawerTooltip,
            );
          },
        ),
        centerTitle: true,
        title: const ButtonBar(
          alignment: MainAxisAlignment.center,
          children: [
            Text(
              'All',
              style: TextStyle(
                color: Colors.white,
                fontSize: 14,
                shadows: <Shadow>[
                  Shadow(
                    blurRadius: 1.0,
                    color: Colors.black,
>>>>>>> 21a829bd
                  ),
                ],
                fontWeight: FontWeight.w100,
              ),
            ),
            Text(
              'News',
              style: TextStyle(
                color: Colors.white,
                fontSize: 14,
                shadows: <Shadow>[
                  Shadow(
                    blurRadius: 5.0,
                    color: Colors.white,
                  ),
                  Shadow(
                    blurRadius: 3.0,
                    color: Colors.black,
                  ),
                ],
                fontWeight: FontWeight.w900,
              ),
            ),
            Text(
              'Stories',
              style: TextStyle(
                color: Colors.white,
                fontSize: 14,
                shadows: <Shadow>[
                  Shadow(
                    blurRadius: 1.0,
                    color: Colors.black,
                  ),
                ],
                fontWeight: FontWeight.w100,
              ),
            ),
          ],
        ),
      ),
      drawer: const SideDrawer(),
      body: newsList.when(
        data: (data) {
          return PageView.builder(
            itemCount: data.length,
            onPageChanged: (int page) {},
            scrollDirection: Axis.vertical,
            itemBuilder: (context, index) => InkWell(
              onDoubleTap: () {
                LikeAnimation.run(index);
              },
              child: NewsItem(
                client: client,
                news: data[index],
                index: index,
              ),
            ),
          );
        },
        error: (error, stackTrace) =>
            const Center(child: Text('Couldn\'t fetch news')),
        loading: () => const Center(
          child: SizedBox(
            height: 50,
            width: 50,
            child: CircularProgressIndicator(
              color: AppCommonTheme.primaryColor,
            ),
          ),
        ),
      ),
    );
  }
}<|MERGE_RESOLUTION|>--- conflicted
+++ resolved
@@ -5,11 +5,8 @@
 import 'package:effektio/features/news/controllers/news_controller.dart';
 import 'package:effektio/features/news/widgets/news_item.dart';
 import 'package:flutter/material.dart';
-<<<<<<< HEAD
 import 'package:effektio/common/utils/constants.dart' show Keys;
-=======
 import 'package:flutter_riverpod/flutter_riverpod.dart';
->>>>>>> 21a829bd
 
 class NewsPage extends ConsumerStatefulWidget {
   const NewsPage({super.key});
@@ -44,6 +41,7 @@
         leading: Builder(
           builder: (BuildContext context) {
             return IconButton(
+              key: Keys.sidebarBtn,
               icon: Container(
                 margin: const EdgeInsets.only(
                   bottom: 10,
@@ -56,57 +54,6 @@
                   ),
                 ),
               ),
-<<<<<<< HEAD
-            ),
-          );
-        } else {
-          return Scaffold(
-            extendBodyBehindAppBar: true,
-            appBar: AppBar(
-              elevation: 0,
-              backgroundColor: Colors.transparent,
-              leading: Builder(
-                builder: (BuildContext context) {
-                  return IconButton(
-                    key: Keys.sidebarBtn,
-                    icon: Container(
-                      margin: const EdgeInsets.only(
-                        bottom: 10,
-                        left: 10,
-                      ),
-                      child: CircleAvatar(
-                        backgroundColor: AppCommonTheme.primaryColor,
-                        child: Image.asset(
-                          'assets/images/hamburger.png',
-                        ),
-                      ),
-                    ),
-                    onPressed: () {
-                      Scaffold.of(context).openDrawer();
-                    },
-                    tooltip:
-                        MaterialLocalizations.of(context).openAppDrawerTooltip,
-                  );
-                },
-              ),
-              centerTitle: true,
-              title: const ButtonBar(
-                alignment: MainAxisAlignment.center,
-                children: [
-                  Text(
-                    'All',
-                    style: TextStyle(
-                      color: Colors.white,
-                      fontSize: 14,
-                      shadows: <Shadow>[
-                        Shadow(
-                          blurRadius: 1.0,
-                          color: Colors.black,
-                        ),
-                      ],
-                      fontWeight: FontWeight.w100,
-                    ),
-=======
               onPressed: () {
                 Scaffold.of(context).openDrawer();
               },
@@ -127,7 +74,6 @@
                   Shadow(
                     blurRadius: 1.0,
                     color: Colors.black,
->>>>>>> 21a829bd
                   ),
                 ],
                 fontWeight: FontWeight.w100,
