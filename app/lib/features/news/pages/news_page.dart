import 'package:acter/common/themes/app_theme.dart';
<<<<<<< HEAD
import 'package:acter/common/widgets/user_avatar.dart';
import 'package:acter/features/home/states/client_state.dart';
import 'package:acter/features/news/widgets/news_widget.dart';
import 'package:atlas_icons/atlas_icons.dart';
import 'package:colorize_text_avatar/colorize_text_avatar.dart';
=======
import 'package:acter/common/utils/constants.dart';
import 'package:acter/common/widgets/custom_avatar.dart';
import 'package:acter/features/home/states/client_state.dart';
import 'package:acter/features/news/widgets/news_widget.dart';
import 'package:atlas_icons/atlas_icons.dart';
>>>>>>> 6583a20b
import 'package:flutter/material.dart';
import 'package:flutter_riverpod/flutter_riverpod.dart';
import 'package:go_router/go_router.dart';

class NewsPage extends ConsumerWidget {
  const NewsPage({super.key});

  @override
  Widget build(BuildContext context, WidgetRef ref) {
    final client = ref.watch(clientProvider)!;
<<<<<<< HEAD
=======
    final bool isDesktop =
        desktopPlatforms.contains(Theme.of(context).platform);
>>>>>>> 6583a20b
    return Scaffold(
      extendBodyBehindAppBar: true,
      appBar: AppBar(
        elevation: 0,
        backgroundColor: Colors.transparent,
<<<<<<< HEAD
        leading: MediaQuery.of(context).size.width < 600
            ? !client.isGuest()
                ? Container(
                    margin: const EdgeInsets.only(left: 8, top: 5),
                    decoration: BoxDecoration(
                      border: Border.all(
                        color: Theme.of(context).colorScheme.neutral6,
                        width: 2,
                      ),
                      shape: BoxShape.circle,
                    ),
                    child: const UserAvatarWidget(),
                  )
                : GestureDetector(
                    onTap: () => context.go('/login'),
                    child: Row(
                      mainAxisAlignment: MainAxisAlignment.center,
                      children: <Widget>[
                        SizedBox(
                          width: 40,
                          height: 40,
                          child: TextAvatar(
                            backgroundColor: Colors.grey,
                            text: 'G',
                            numberLetters: 1,
                            shape: Shape.Circular,
                            upperCase: true,
                          ),
                        ),
                      ],
=======
        leadingWidth: MediaQuery.of(context).size.width * 0.2,
        toolbarHeight: 80,
        leading: MediaQuery.of(context).size.width < 600
            ? !client.isGuest()
                ? Container(
                    alignment: Alignment.topLeft,
                    decoration: BoxDecoration(
                      border: Border.all(
                        color: Theme.of(context).colorScheme.neutral6,
                      ),
                      shape: BoxShape.circle,
                    ),
                    margin: const EdgeInsets.symmetric(
                      horizontal: 8,
                      vertical: 10,
                    ),
                    child: CustomAvatar(
                      uniqueKey: client.userId().toString(),
                      radius: 36,
                      isGroup: false,
                      stringName: UniqueKey().toString(),
                      avatar: client.account().avatar(),
                      cacheHeight: 120,
                      cacheWidth: 120,
                    ),
                  )
                : GestureDetector(
                    onTap: () => context.go('/login'),
                    child: Container(
                      alignment: Alignment.topLeft,
                      margin: const EdgeInsets.symmetric(
                        horizontal: 8,
                        vertical: 10,
                      ),
                      decoration: BoxDecoration(
                        border: Border.all(
                          color: Theme.of(context).colorScheme.neutral6,
                          width: 2,
                        ),
                        shape: BoxShape.circle,
                      ),
                      child: CustomAvatar(
                        uniqueKey: client.userId().toString(),
                        radius: 36,
                        isGroup: false,
                        displayName: '',
                        stringName: UniqueKey().toString(),
                      ),
>>>>>>> 6583a20b
                    ),
                  )
            : const SizedBox.shrink(),
        centerTitle: true,
        actions: <Widget>[
<<<<<<< HEAD
          IconButton(
            onPressed: () => context.go('/updates/post'),
            icon: Icon(
              Atlas.plus_circle_thin,
              color: Theme.of(context).colorScheme.neutral5,
              size: 36,
=======
          Visibility(
            visible: !isDesktop,
            child: IconButton(
              onPressed: () => context.go('/updates/post_edit'),
              icon: Icon(
                Atlas.plus_circle_thin,
                color: Theme.of(context).colorScheme.neutral5,
                size: 36,
              ),
>>>>>>> 6583a20b
            ),
          ),
        ],
      ),
      body: const NewsWidget(),
    );
  }
}<|MERGE_RESOLUTION|>--- conflicted
+++ resolved
@@ -1,17 +1,9 @@
 import 'package:acter/common/themes/app_theme.dart';
-<<<<<<< HEAD
-import 'package:acter/common/widgets/user_avatar.dart';
-import 'package:acter/features/home/states/client_state.dart';
-import 'package:acter/features/news/widgets/news_widget.dart';
-import 'package:atlas_icons/atlas_icons.dart';
-import 'package:colorize_text_avatar/colorize_text_avatar.dart';
-=======
 import 'package:acter/common/utils/constants.dart';
 import 'package:acter/common/widgets/custom_avatar.dart';
 import 'package:acter/features/home/states/client_state.dart';
 import 'package:acter/features/news/widgets/news_widget.dart';
 import 'package:atlas_icons/atlas_icons.dart';
->>>>>>> 6583a20b
 import 'package:flutter/material.dart';
 import 'package:flutter_riverpod/flutter_riverpod.dart';
 import 'package:go_router/go_router.dart';
@@ -22,48 +14,13 @@
   @override
   Widget build(BuildContext context, WidgetRef ref) {
     final client = ref.watch(clientProvider)!;
-<<<<<<< HEAD
-=======
     final bool isDesktop =
         desktopPlatforms.contains(Theme.of(context).platform);
->>>>>>> 6583a20b
     return Scaffold(
       extendBodyBehindAppBar: true,
       appBar: AppBar(
         elevation: 0,
         backgroundColor: Colors.transparent,
-<<<<<<< HEAD
-        leading: MediaQuery.of(context).size.width < 600
-            ? !client.isGuest()
-                ? Container(
-                    margin: const EdgeInsets.only(left: 8, top: 5),
-                    decoration: BoxDecoration(
-                      border: Border.all(
-                        color: Theme.of(context).colorScheme.neutral6,
-                        width: 2,
-                      ),
-                      shape: BoxShape.circle,
-                    ),
-                    child: const UserAvatarWidget(),
-                  )
-                : GestureDetector(
-                    onTap: () => context.go('/login'),
-                    child: Row(
-                      mainAxisAlignment: MainAxisAlignment.center,
-                      children: <Widget>[
-                        SizedBox(
-                          width: 40,
-                          height: 40,
-                          child: TextAvatar(
-                            backgroundColor: Colors.grey,
-                            text: 'G',
-                            numberLetters: 1,
-                            shape: Shape.Circular,
-                            upperCase: true,
-                          ),
-                        ),
-                      ],
-=======
         leadingWidth: MediaQuery.of(context).size.width * 0.2,
         toolbarHeight: 80,
         leading: MediaQuery.of(context).size.width < 600
@@ -112,20 +69,11 @@
                         displayName: '',
                         stringName: UniqueKey().toString(),
                       ),
->>>>>>> 6583a20b
                     ),
                   )
             : const SizedBox.shrink(),
         centerTitle: true,
         actions: <Widget>[
-<<<<<<< HEAD
-          IconButton(
-            onPressed: () => context.go('/updates/post'),
-            icon: Icon(
-              Atlas.plus_circle_thin,
-              color: Theme.of(context).colorScheme.neutral5,
-              size: 36,
-=======
           Visibility(
             visible: !isDesktop,
             child: IconButton(
@@ -135,7 +83,6 @@
                 color: Theme.of(context).colorScheme.neutral5,
                 size: 36,
               ),
->>>>>>> 6583a20b
             ),
           ),
         ],
