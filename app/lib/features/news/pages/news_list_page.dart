import 'package:acter/common/toolkit/buttons/primary_action_button.dart';
import 'package:acter/common/toolkit/errors/error_page.dart';
import 'package:acter/common/utils/routes.dart';
import 'package:acter/common/widgets/add_button_with_can_permission.dart';
import 'package:acter/common/widgets/empty_state_widget.dart';
import 'package:acter/features/news/model/type/update_entry.dart';
import 'package:acter/features/news/providers/news_providers.dart';
import 'package:acter/features/news/widgets/news_full_view.dart';
import 'package:acter/features/news/widgets/news_grid_view.dart';
import 'package:acter/features/news/widgets/news_item_slide/news_filter_buttons.dart';
import 'package:acter/features/news/widgets/news_skeleton_widget.dart';
import 'package:flutter/material.dart';
import 'package:acter/l10n/l10n.dart';
import 'package:collection/collection.dart';
import 'package:flutter_riverpod/flutter_riverpod.dart';
import 'package:go_router/go_router.dart';
import 'package:logging/logging.dart';

final _log = Logger('a3::news::list');

enum NewsViewMode { gridView, fullView }

class NewsListPage extends ConsumerStatefulWidget {
  final String? spaceId;
  final String? initialEventId;
  final NewsViewMode newsViewMode;

  const NewsListPage({
    super.key,
    this.spaceId,
    this.initialEventId,
    this.newsViewMode = NewsViewMode.gridView,
  });

  @override
  ConsumerState<NewsListPage> createState() => _NewsListPageState();
}

class _NewsListPageState extends ConsumerState<NewsListPage> {
  final ValueNotifier<bool> useGridMode = ValueNotifier(true);
  final ValueNotifier<bool> stillLoadingForSelectedItem = ValueNotifier(false);
  final ValueNotifier<int> currentIndex = ValueNotifier(0);
  late ProviderSubscription<AsyncValue<List<UpdateEntry>>>? listener;

  @override
  void initState() {
    super.initState();
    useGridMode.value = widget.newsViewMode == NewsViewMode.gridView;
    final targetEventId = widget.initialEventId;
    if (targetEventId != null) {
      stillLoadingForSelectedItem.value = true;
<<<<<<< HEAD
      listener = ref.listenManual(newsListProvider(widget.spaceId), (
        prev,
        next,
      ) {
        final items = next.valueOrNull;
        if (items == null) {
          return;
        }
        int? itemIdx;

        items.firstWhereIndexedOrNull((int idx, NewsEntry e) {
          if (e.eventId().toString() == targetEventId) {
            itemIdx = idx;
            return true;
          } else {
            return false;
=======
      listener = ref.listenManual(
        filteredUpdateListProvider(widget.spaceId),
        (prev, next) {
          final items = next.valueOrNull;
          if (items == null) {
            return;
          }
          int? itemIdx;

          items.firstWhereIndexedOrNull((int idx, UpdateEntry e) {
            if (e.eventId().toString() == targetEventId) {
              itemIdx = idx;
              return true;
            } else {
              return false;
            }
          });
          if (itemIdx == null) {
            // not found, still loading
            return;
>>>>>>> d2f0c743
          }
        });
        if (itemIdx == null) {
          // not found, still loading
          return;
        }
        stillLoadingForSelectedItem.value = false;
        currentIndex.value = itemIdx!;
        listener?.close();
        listener = null;
      }, fireImmediately: true,);
    }
  }

  @override
  Widget build(BuildContext context) {
    return ValueListenableBuilder(
      valueListenable: useGridMode,
      builder: (context, value, child) {
        return Scaffold(
          extendBodyBehindAppBar: !value,
          appBar: _buildAppBar(value),
          body: ValueListenableBuilder(
            valueListenable: stillLoadingForSelectedItem,
            builder:
                (context, loading, child) =>
                    loading ? const NewsSkeletonWidget() : _buildBody(value),
          ),
        );
      },
    );
  }

  AppBar _buildAppBar(bool useGridMode) {
<<<<<<< HEAD
    final spaceId = widget.spaceId;
    final canPop =
        widget.newsViewMode == NewsViewMode.gridView &&
=======
    final canPop = widget.newsViewMode == NewsViewMode.gridView &&
>>>>>>> d2f0c743
        this.useGridMode.value == true;
    return AppBar(
      backgroundColor: Colors.transparent,
      centerTitle: false,
<<<<<<< HEAD
      leading:
          widget.newsViewMode == NewsViewMode.gridView
              ? IconButton(
                onPressed: () {
                  if (canPop) {
                    Navigator.pop(context);
                  } else {
                    this.useGridMode.value = true;
                  }
                },
                icon: const Icon(Icons.arrow_back),
              )
              : const SizedBox.shrink(),
      title:
          widget.newsViewMode == NewsViewMode.gridView
              ? Column(
                mainAxisAlignment: MainAxisAlignment.start,
                crossAxisAlignment: CrossAxisAlignment.start,
                children: [
                  Text(L10n.of(context).boosts),
                  if (spaceId != null) SpaceNameWidget(spaceId: spaceId),
                ],
              )
              : const SizedBox.shrink(),
=======
      leading: widget.newsViewMode == NewsViewMode.gridView
          ? IconButton(
              onPressed: () {
                if (canPop) {
                  Navigator.pop(context);
                } else {
                  this.useGridMode.value = true;
                }
              },
              icon: const Icon(Icons.arrow_back),
            )
          : const SizedBox.shrink(),
      title: NewsFilterButtons(),
>>>>>>> d2f0c743
      actions: [
        AddButtonWithCanPermission(
          canString: 'CanPostNews',
          spaceId: widget.spaceId,
          onPressed:
              () => context.pushNamed(
                Routes.actionAddUpdate.name,
                queryParameters: {'spaceId': widget.spaceId},
              ),
        ),
      ],
    );
  }

  Widget _buildBody(bool useGridMode) {
    final updateListLoader =
        ref.watch(filteredUpdateListProvider(widget.spaceId));

    return updateListLoader.when(
      data: (updateList) {
        if (updateList.isEmpty) return newsEmptyStateUI(context);

        return useGridMode
            ? NewsGridView(
<<<<<<< HEAD
              newsList: newsList,
              onTapNewItem: (index) {
                this.useGridMode.value = false;
                currentIndex.value = index;
              },
            )
            : NewsFullView(
              newsList: newsList,
              initialPageIndex: currentIndex.value,
            );
=======
                updateList: updateList,
                onTapNewItem: (index) {
                  this.useGridMode.value = false;
                  currentIndex.value = index;
                },
              )
            : NewsFullView(
                updateList: updateList,
                initialPageIndex: currentIndex.value,
              );
>>>>>>> d2f0c743
      },
      error: (e, s) => newsErrorUI(context, e, s),
      loading: () => const NewsSkeletonWidget(),
      skipLoadingOnRefresh: true,
      skipLoadingOnReload: true,
    );
  }

  Widget newsErrorUI(BuildContext context, error, stack) {
    _log.severe('Failed to load boost list', error, stack);
    return ErrorPage(
      background: const NewsSkeletonWidget(),
      error: error,
      stack: stack,
      textBuilder: (error, code) => L10n.of(context).loadingFailed(error),
      onRetryTap: () {
        ref.invalidate(filteredUpdateListProvider(widget.spaceId));
      },
    );
  }

  Widget newsEmptyStateUI(BuildContext context) {
    final lang = L10n.of(context);
    return Center(
      child: EmptyState(
        title: lang.youHaveNoUpdates,
        subtitle: lang.createPostsAndEngageWithinSpace,
        image: 'assets/images/empty_updates.svg',
        primaryButton: ActerPrimaryActionButton(
          onPressed: () => context.pushNamed(Routes.actionAddUpdate.name),
          child: Text(lang.add),
        ),
      ),
    );
  }
}<|MERGE_RESOLUTION|>--- conflicted
+++ resolved
@@ -10,7 +10,7 @@
 import 'package:acter/features/news/widgets/news_item_slide/news_filter_buttons.dart';
 import 'package:acter/features/news/widgets/news_skeleton_widget.dart';
 import 'package:flutter/material.dart';
-import 'package:acter/l10n/l10n.dart';
+import 'package:flutter_gen/gen_l10n/l10n.dart';
 import 'package:collection/collection.dart';
 import 'package:flutter_riverpod/flutter_riverpod.dart';
 import 'package:go_router/go_router.dart';
@@ -49,24 +49,6 @@
     final targetEventId = widget.initialEventId;
     if (targetEventId != null) {
       stillLoadingForSelectedItem.value = true;
-<<<<<<< HEAD
-      listener = ref.listenManual(newsListProvider(widget.spaceId), (
-        prev,
-        next,
-      ) {
-        final items = next.valueOrNull;
-        if (items == null) {
-          return;
-        }
-        int? itemIdx;
-
-        items.firstWhereIndexedOrNull((int idx, NewsEntry e) {
-          if (e.eventId().toString() == targetEventId) {
-            itemIdx = idx;
-            return true;
-          } else {
-            return false;
-=======
       listener = ref.listenManual(
         filteredUpdateListProvider(widget.spaceId),
         (prev, next) {
@@ -87,18 +69,14 @@
           if (itemIdx == null) {
             // not found, still loading
             return;
->>>>>>> d2f0c743
           }
-        });
-        if (itemIdx == null) {
-          // not found, still loading
-          return;
-        }
-        stillLoadingForSelectedItem.value = false;
-        currentIndex.value = itemIdx!;
-        listener?.close();
-        listener = null;
-      }, fireImmediately: true,);
+          stillLoadingForSelectedItem.value = false;
+          currentIndex.value = itemIdx!;
+          listener?.close();
+          listener = null;
+        },
+        fireImmediately: true,
+      );
     }
   }
 
@@ -112,9 +90,8 @@
           appBar: _buildAppBar(value),
           body: ValueListenableBuilder(
             valueListenable: stillLoadingForSelectedItem,
-            builder:
-                (context, loading, child) =>
-                    loading ? const NewsSkeletonWidget() : _buildBody(value),
+            builder: (context, loading, child) =>
+                loading ? const NewsSkeletonWidget() : _buildBody(value),
           ),
         );
       },
@@ -122,43 +99,11 @@
   }
 
   AppBar _buildAppBar(bool useGridMode) {
-<<<<<<< HEAD
-    final spaceId = widget.spaceId;
-    final canPop =
-        widget.newsViewMode == NewsViewMode.gridView &&
-=======
     final canPop = widget.newsViewMode == NewsViewMode.gridView &&
->>>>>>> d2f0c743
         this.useGridMode.value == true;
     return AppBar(
       backgroundColor: Colors.transparent,
       centerTitle: false,
-<<<<<<< HEAD
-      leading:
-          widget.newsViewMode == NewsViewMode.gridView
-              ? IconButton(
-                onPressed: () {
-                  if (canPop) {
-                    Navigator.pop(context);
-                  } else {
-                    this.useGridMode.value = true;
-                  }
-                },
-                icon: const Icon(Icons.arrow_back),
-              )
-              : const SizedBox.shrink(),
-      title:
-          widget.newsViewMode == NewsViewMode.gridView
-              ? Column(
-                mainAxisAlignment: MainAxisAlignment.start,
-                crossAxisAlignment: CrossAxisAlignment.start,
-                children: [
-                  Text(L10n.of(context).boosts),
-                  if (spaceId != null) SpaceNameWidget(spaceId: spaceId),
-                ],
-              )
-              : const SizedBox.shrink(),
-=======
       leading: widget.newsViewMode == NewsViewMode.gridView
           ? IconButton(
               onPressed: () {
@@ -172,16 +117,14 @@
             )
           : const SizedBox.shrink(),
       title: NewsFilterButtons(),
->>>>>>> d2f0c743
       actions: [
         AddButtonWithCanPermission(
           canString: 'CanPostNews',
           spaceId: widget.spaceId,
-          onPressed:
-              () => context.pushNamed(
-                Routes.actionAddUpdate.name,
-                queryParameters: {'spaceId': widget.spaceId},
-              ),
+          onPressed: () => context.pushNamed(
+            Routes.actionAddUpdate.name,
+            queryParameters: {'spaceId': widget.spaceId},
+          ),
         ),
       ],
     );
@@ -197,18 +140,6 @@
 
         return useGridMode
             ? NewsGridView(
-<<<<<<< HEAD
-              newsList: newsList,
-              onTapNewItem: (index) {
-                this.useGridMode.value = false;
-                currentIndex.value = index;
-              },
-            )
-            : NewsFullView(
-              newsList: newsList,
-              initialPageIndex: currentIndex.value,
-            );
-=======
                 updateList: updateList,
                 onTapNewItem: (index) {
                   this.useGridMode.value = false;
@@ -219,7 +150,6 @@
                 updateList: updateList,
                 initialPageIndex: currentIndex.value,
               );
->>>>>>> d2f0c743
       },
       error: (e, s) => newsErrorUI(context, e, s),
       loading: () => const NewsSkeletonWidget(),
