import 'package:acter/common/providers/common_providers.dart';
import 'package:acter/common/providers/notifiers/client_pref_notifier.dart';
import 'package:acter/common/utils/main.dart';
import 'package:acter/features/home/providers/client_providers.dart';
import 'package:acter/features/settings/providers/notifiers/locale_notifier.dart';
import 'package:acter_flutter_sdk/acter_flutter_sdk_ffi.dart';
import 'package:flutter_riverpod/flutter_riverpod.dart';

<<<<<<< HEAD

final desktopFeaturesProvider = StateProvider<bool>((ref) => false);

final allowSentryReportingProvider = FutureProvider(
  (ref) => getCanReportToSentry(),
);
=======
class AnalyticsPreferencesNotifier extends StateNotifier<Map<String, bool>> {
  AnalyticsPreferencesNotifier() : super({}) {
    _loadPreferences();
  }

  Future<void> _loadPreferences() async {
    final preferences = {
      canReportSentry: await getAnalyticsPreference(canReportSentry),
      matomoAnalytics: await getAnalyticsPreference(matomoAnalytics),
      basicTelemetry: await getAnalyticsPreference(basicTelemetry),
      research: await getAnalyticsPreference(research),
    };
    state = preferences;
  }

  Future<void> setPreference(String key, bool value, WidgetRef ref) async {
    final newState = Map<String, bool>.from(state);
    newState[key] = value;
    state = newState;
    await setAnalyticsPreference(key, value);
    // Handle Matomo analytics separately
    if (key == matomoAnalytics) {
      await setMatomoAnalytics(value, ref);
    } 
  }
}

final analyticsPreferencesProvider =
    StateNotifierProvider<AnalyticsPreferencesNotifier, Map<String, bool>>(
      (ref) => AnalyticsPreferencesNotifier(),
    );
>>>>>>> 87c2ed9d

final localeProvider = StateNotifierProvider<LocaleNotifier, String>(
  (ref) => LocaleNotifier(),
);

final ignoredUsersProvider = FutureProvider<List<UserId>>((ref) async {
  final account = await ref.watch(accountProvider.future);
  return (await account.ignoredUsers()).toList();
});

final pushersProvider = FutureProvider<List<Pusher>>((ref) async {
  final client = await ref.watch(alwaysClientProvider.future);
  return (await client.pushers()).toList();
});

final possibleEmailToAddForPushProvider = FutureProvider<List<String>>((
  ref,
) async {
  final emailAddress = await ref.watch(emailAddressesProvider.future);
  if (emailAddress.confirmed.isEmpty) {
    return [];
  }
  final pushers = await ref.watch(pushersProvider.future);
  if (pushers.isEmpty) {
    return emailAddress.confirmed;
  }

  var allowedEmails = emailAddress.confirmed;
  for (final p in pushers) {
    if (p.isEmailPusher()) {
      // for each pusher, remove the email from the potential list
      final addr = p.pushkey();
      if (allowedEmails.contains(addr)) {
        allowedEmails.remove(addr);
      }
    }
  }
  return allowedEmails;
});

enum OpenSystemLinkSetting {
  open,
  // prompt // ask what to do
  copy,
}

final openSystemLinkSettingsProvider =
    createMapPrefProvider<OpenSystemLinkSetting>(
      prefKey: 'openSystemLinkSettings',
      mapFrom:
          (v) => OpenSystemLinkSetting.values.firstWhere(
            (e) => e.toString() == v,
            orElse: () => OpenSystemLinkSetting.open,
          ),
      mapTo: (v) => v.toString(),
    );<|MERGE_RESOLUTION|>--- conflicted
+++ resolved
@@ -6,14 +6,10 @@
 import 'package:acter_flutter_sdk/acter_flutter_sdk_ffi.dart';
 import 'package:flutter_riverpod/flutter_riverpod.dart';
 
-<<<<<<< HEAD
 
 final desktopFeaturesProvider = StateProvider<bool>((ref) => false);
 
-final allowSentryReportingProvider = FutureProvider(
-  (ref) => getCanReportToSentry(),
-);
-=======
+
 class AnalyticsPreferencesNotifier extends StateNotifier<Map<String, bool>> {
   AnalyticsPreferencesNotifier() : super({}) {
     _loadPreferences();
@@ -37,7 +33,7 @@
     // Handle Matomo analytics separately
     if (key == matomoAnalytics) {
       await setMatomoAnalytics(value, ref);
-    } 
+    }
   }
 }
 
@@ -45,7 +41,6 @@
     StateNotifierProvider<AnalyticsPreferencesNotifier, Map<String, bool>>(
       (ref) => AnalyticsPreferencesNotifier(),
     );
->>>>>>> 87c2ed9d
 
 final localeProvider = StateNotifierProvider<LocaleNotifier, String>(
   (ref) => LocaleNotifier(),
