import 'package:acter/common/extensions/acter_build_context.dart';
import 'package:acter/common/widgets/with_sidebar.dart';
import 'package:acter/features/labs/model/labs_features.dart';
import 'package:acter/features/labs/providers/labs_providers.dart';
import 'package:acter/features/settings/pages/settings_page.dart';
import 'package:flutter/material.dart';
import 'package:flutter_easyloading/flutter_easyloading.dart';
import 'package:acter/l10n/l10n.dart';
import 'package:flutter_riverpod/flutter_riverpod.dart';
import 'package:settings_ui/settings_ui.dart';

class SettingsLabsPage extends ConsumerWidget {
  static Key tasksLabSwitch = const Key('labs-tasks');
  static Key pinsEditorLabSwitch = const Key('labs-pins-editor');

  const SettingsLabsPage({super.key});

  @override
  Widget build(BuildContext context, WidgetRef ref) {
    final lang = L10n.of(context);
    return WithSidebar(
      sidebar: const SettingsPage(),
      child: Scaffold(
        appBar: AppBar(
          title: Text(lang.labs),
          automaticallyImplyLeading: !context.isLargeScreen,
        ),
        body: SettingsList(
          sections: [
            SettingsSection(
              title: Text(lang.labsAppFeatures),
              tiles: [
                SettingsTile.switchTile(
                  title: Text(lang.encryptionBackupKeyBackup),
                  description: Text(lang.sharedCalendarAndEvents),
                  initialValue: ref.watch(
                    isActiveProvider(LabsFeature.encryptionBackup),
                  ),
                  onToggle:
                      (newVal) async => await updateFeatureState(
                        ref,
                        LabsFeature.encryptionBackup,
                        newVal,
                      ),
                ),
              ],
            ),
            SettingsSection(
              title: Text(lang.spaces),
              tiles: [
                SettingsTile.switchTile(
                  title: Text(lang.encryptedSpace),
                  description: Text(lang.notYetSupported),
                  enabled: false,
                  initialValue: false,
                  onToggle: (newVal) {},
                ),
              ],
            ),
            SettingsSection(
              title: Text(lang.chat),
              tiles: [
                SettingsTile.switchTile(
                  title: Text(lang.unreadMarkerFeatureTitle),
                  description: Text(lang.unreadMarkerFeatureDescription),
                  initialValue: ref.watch(
                    isActiveProvider(LabsFeature.chatUnread),
                  ),
                  onToggle:
                      (newVal) => updateFeatureState(
                        ref,
                        LabsFeature.chatUnread,
                        newVal,
                      ),
                ),
                SettingsTile.switchTile(
                  title: Text(L10n.of(context).chatNG),
                  description: Text(L10n.of(context).chatNGExplainer),
                  initialValue: ref.watch(isActiveProvider(LabsFeature.chatNG)),
                  onToggle: (newVal) {
                    updateFeatureState(ref, LabsFeature.chatNG, newVal);
                    EasyLoading.showToast(
                      'Changes will affect after app restart',
                    );
                  },
                ),
              ],
            ),
            SettingsSection(
<<<<<<< HEAD
              title: Text(lang.calendar),
              tiles: [
                SettingsTile.switchTile(
                  enabled: isSupportedPlatform,
                  title: Text(lang.calendarSyncFeatureTitle),
                  description: Text(lang.calendarSyncFeatureDesc),
                  initialValue:
                      isSupportedPlatform &&
                      ref.watch(
                        isActiveProvider(LabsFeature.deviceCalendarSync),
                      ),
                  onToggle: (newVal) async {
                    await updateFeatureState(
                      ref,
                      LabsFeature.deviceCalendarSync,
                      newVal,
                    );
                    if (newVal) {
                      await initCalendarSync(ignoreRejection: true);
                      EasyLoading.showToast('Acter Calendars synced');
                    } else {
                      await clearActerCalendars();
                      EasyLoading.showToast('Acter Calendars removes');
                    }
                  },
                ),
              ],
            ),
            SettingsSection(
=======
>>>>>>> 36b6a3a6
              title: Text(lang.apps),
              tiles: [
                SettingsTile.switchTile(
                  title: Text(lang.polls),
                  description: Text(lang.pollsAndSurveys),
                  initialValue: ref.watch(isActiveProvider(LabsFeature.polls)),
                  onToggle:
                      (newVal) =>
                          updateFeatureState(ref, LabsFeature.polls, newVal),
                  enabled: false,
                ),
                SettingsTile.switchTile(
                  title: Text(lang.coBudget),
                  description: Text(lang.manageBudgetsCooperatively),
                  initialValue: ref.watch(
                    isActiveProvider(LabsFeature.cobudget),
                  ),
                  onToggle:
                      (newVal) =>
                          updateFeatureState(ref, LabsFeature.cobudget, newVal),
                  enabled: false,
                ),
              ],
            ),
          ],
        ),
      ),
    );
  }
}<|MERGE_RESOLUTION|>--- conflicted
+++ resolved
@@ -33,15 +33,13 @@
                 SettingsTile.switchTile(
                   title: Text(lang.encryptionBackupKeyBackup),
                   description: Text(lang.sharedCalendarAndEvents),
-                  initialValue: ref.watch(
-                    isActiveProvider(LabsFeature.encryptionBackup),
+                  initialValue:
+                      ref.watch(isActiveProvider(LabsFeature.encryptionBackup)),
+                  onToggle: (newVal) async => await updateFeatureState(
+                    ref,
+                    LabsFeature.encryptionBackup,
+                    newVal,
                   ),
-                  onToggle:
-                      (newVal) async => await updateFeatureState(
-                        ref,
-                        LabsFeature.encryptionBackup,
-                        newVal,
-                      ),
                 ),
               ],
             ),
@@ -63,15 +61,10 @@
                 SettingsTile.switchTile(
                   title: Text(lang.unreadMarkerFeatureTitle),
                   description: Text(lang.unreadMarkerFeatureDescription),
-                  initialValue: ref.watch(
-                    isActiveProvider(LabsFeature.chatUnread),
-                  ),
-                  onToggle:
-                      (newVal) => updateFeatureState(
-                        ref,
-                        LabsFeature.chatUnread,
-                        newVal,
-                      ),
+                  initialValue:
+                      ref.watch(isActiveProvider(LabsFeature.chatUnread)),
+                  onToggle: (newVal) =>
+                      updateFeatureState(ref, LabsFeature.chatUnread, newVal),
                 ),
                 SettingsTile.switchTile(
                   title: Text(L10n.of(context).chatNG),
@@ -87,58 +80,23 @@
               ],
             ),
             SettingsSection(
-<<<<<<< HEAD
-              title: Text(lang.calendar),
-              tiles: [
-                SettingsTile.switchTile(
-                  enabled: isSupportedPlatform,
-                  title: Text(lang.calendarSyncFeatureTitle),
-                  description: Text(lang.calendarSyncFeatureDesc),
-                  initialValue:
-                      isSupportedPlatform &&
-                      ref.watch(
-                        isActiveProvider(LabsFeature.deviceCalendarSync),
-                      ),
-                  onToggle: (newVal) async {
-                    await updateFeatureState(
-                      ref,
-                      LabsFeature.deviceCalendarSync,
-                      newVal,
-                    );
-                    if (newVal) {
-                      await initCalendarSync(ignoreRejection: true);
-                      EasyLoading.showToast('Acter Calendars synced');
-                    } else {
-                      await clearActerCalendars();
-                      EasyLoading.showToast('Acter Calendars removes');
-                    }
-                  },
-                ),
-              ],
-            ),
-            SettingsSection(
-=======
->>>>>>> 36b6a3a6
               title: Text(lang.apps),
               tiles: [
                 SettingsTile.switchTile(
                   title: Text(lang.polls),
                   description: Text(lang.pollsAndSurveys),
                   initialValue: ref.watch(isActiveProvider(LabsFeature.polls)),
-                  onToggle:
-                      (newVal) =>
-                          updateFeatureState(ref, LabsFeature.polls, newVal),
+                  onToggle: (newVal) =>
+                      updateFeatureState(ref, LabsFeature.polls, newVal),
                   enabled: false,
                 ),
                 SettingsTile.switchTile(
                   title: Text(lang.coBudget),
                   description: Text(lang.manageBudgetsCooperatively),
-                  initialValue: ref.watch(
-                    isActiveProvider(LabsFeature.cobudget),
-                  ),
-                  onToggle:
-                      (newVal) =>
-                          updateFeatureState(ref, LabsFeature.cobudget, newVal),
+                  initialValue:
+                      ref.watch(isActiveProvider(LabsFeature.cobudget)),
+                  onToggle: (newVal) =>
+                      updateFeatureState(ref, LabsFeature.cobudget, newVal),
                   enabled: false,
                 ),
               ],
