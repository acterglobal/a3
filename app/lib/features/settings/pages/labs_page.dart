import 'package:acter/common/utils/utils.dart';
import 'package:acter/common/widgets/with_sidebar.dart';
import 'package:acter/features/settings/pages/settings_page.dart';
<<<<<<< HEAD
import 'package:acter/features/settings/providers/settings_providers.dart';
import 'package:acter/features/settings/widgets/labs_notifications_settings_tile.dart';
=======
import 'package:flutter_riverpod/flutter_riverpod.dart';
import 'package:flutter_gen/gen_l10n/l10n.dart';
>>>>>>> 7f8c45f3
import 'package:flutter/material.dart';
import 'package:flutter_riverpod/flutter_riverpod.dart';
import 'package:settings_ui/settings_ui.dart';

class SettingsLabsPage extends ConsumerWidget {
  static Key tasksLabSwitch = const Key('labs-tasks');
  static Key pinsEditorLabSwitch = const Key('labs-pins-editor');

  const SettingsLabsPage({super.key});

  @override
  Widget build(BuildContext context, WidgetRef ref) {
    return WithSidebar(
      sidebar: const SettingsPage(),
      child: Scaffold(
        appBar: AppBar(title: Text(L10n.of(context).labs)),
        body: SettingsList(
          sections: [
            SettingsSection(
              title: Text(L10n.of(context).notifications),
              tiles: const [
                LabsNotificationsSettingsTile(),
              ],
            ),
            SettingsSection(
              title: Text(L10n.of(context).spaces),
              tiles: [
                SettingsTile.switchTile(
                  title: Text(
                    '${L10n.of(context).encrypted} ${L10n.of(context).spaces.toLowerCase()}',
                  ),
                  description: Text(L10n.of(context).notYetSupported),
                  enabled: false,
                  initialValue: false,
                  onToggle: (newVal) {},
                ),
              ],
            ),
            SettingsSection(
              title: Text(L10n.of(context).apps),
              tiles: [
                SettingsTile.switchTile(
                  title: Text(L10n.of(context).events),
                  description: Text(L10n.of(context).sharedCalendarAndEvents),
                  initialValue: ref.watch(isActiveProvider(LabsFeature.events)),
                  onToggle: (newVal) =>
                      updateFeatureState(ref, LabsFeature.events, newVal),
                ),
                SettingsTile.switchTile(
                  key: tasksLabSwitch,
                  title: Text(L10n.of(context).tasks),
                  description: Text(
                    L10n.of(context).manageTasksListsAndToDosTogether,
                  ),
                  initialValue: ref.watch(isActiveProvider(LabsFeature.tasks)),
                  onToggle: (newVal) =>
                      updateFeatureState(ref, LabsFeature.tasks, newVal),
                ),
                SettingsTile.switchTile(
                  title: const Text('Comments'),
                  description: const Text('Commenting on space objects'),
                  initialValue:
                      ref.watch(isActiveProvider(LabsFeature.comments)),
                  onToggle: (newVal) =>
                      updateFeatureState(ref, LabsFeature.comments, newVal),
                ),
                SettingsTile.switchTile(
                  title: Text(L10n.of(context).polls),
                  description: Text(L10n.of(context).pollsAndSurveys),
                  initialValue: ref.watch(isActiveProvider(LabsFeature.polls)),
                  onToggle: (newVal) =>
                      updateFeatureState(ref, LabsFeature.polls, newVal),
                  enabled: false,
                ),
                SettingsTile.switchTile(
                  title: Text(L10n.of(context).coBudget),
                  description: Text(L10n.of(context).manageBudgetsCooperatively),
                  initialValue: ref.watch(
                    isActiveProvider(LabsFeature.cobudget),
                  ),
                  onToggle: (newVal) =>
                      updateFeatureState(ref, LabsFeature.cobudget, newVal),
                  enabled: false,
                ),
              ],
            ),
          ],
        ),
      ),
    );
  }
}<|MERGE_RESOLUTION|>--- conflicted
+++ resolved
@@ -1,14 +1,10 @@
 import 'package:acter/common/utils/utils.dart';
 import 'package:acter/common/widgets/with_sidebar.dart';
 import 'package:acter/features/settings/pages/settings_page.dart';
-<<<<<<< HEAD
 import 'package:acter/features/settings/providers/settings_providers.dart';
 import 'package:acter/features/settings/widgets/labs_notifications_settings_tile.dart';
-=======
-import 'package:flutter_riverpod/flutter_riverpod.dart';
+import 'package:flutter/material.dart';
 import 'package:flutter_gen/gen_l10n/l10n.dart';
->>>>>>> 7f8c45f3
-import 'package:flutter/material.dart';
 import 'package:flutter_riverpod/flutter_riverpod.dart';
 import 'package:settings_ui/settings_ui.dart';
 
@@ -84,7 +80,8 @@
                 ),
                 SettingsTile.switchTile(
                   title: Text(L10n.of(context).coBudget),
-                  description: Text(L10n.of(context).manageBudgetsCooperatively),
+                  description:
+                      Text(L10n.of(context).manageBudgetsCooperatively),
                   initialValue: ref.watch(
                     isActiveProvider(LabsFeature.cobudget),
                   ),
