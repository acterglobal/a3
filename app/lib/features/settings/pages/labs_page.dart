--- conflicted
+++ resolved
@@ -43,11 +43,7 @@
               title: const Text('Spaces'),
               tiles: [
                 SettingsTile.switchTile(
-<<<<<<< HEAD
-                  title: const Text('Encryptd spaces'),
-=======
                   title: const Text('Encrypted spaces'),
->>>>>>> 07ed56d4
                   description: const Text('not yet supported'),
                   enabled: false,
                   initialValue: false,
@@ -68,13 +64,8 @@
                 SettingsTile.switchTile(
                   title: const Text('Tasks'),
                   description:
-<<<<<<< HEAD
-                      const Text('Manage Tasks lists and Todos together'),
-                  initialValue: isActive(LabsFeature.tasks),
-=======
                       const Text('Manage Tasks lists and ToDos together'),
                   initialValue: false,
->>>>>>> 07ed56d4
                   onToggle: (newVal) =>
                       updateFeatureState(LabsFeature.tasks, newVal),
                 ),
