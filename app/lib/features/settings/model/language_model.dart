--- conflicted
+++ resolved
@@ -11,20 +11,12 @@
     return switch (locale) {
       'ar' => const LanguageModel.arabic(),
       'de' => const LanguageModel.german(),
-<<<<<<< HEAD
-      'es' => const LanguageModel.spanish(),
-      'pl' => const LanguageModel.polish(),
-      'fr' => const LanguageModel.french(),
-      'en' => const LanguageModel.english(),
-      _ => const LanguageModel.english(),
-=======
       'en' => const LanguageModel.english(),
       'es' => const LanguageModel.spanish(),
       'pl' => const LanguageModel.polish(),
       'fr' => const LanguageModel.french(),
       'sw' => const LanguageModel.swahili(),
       _ => const LanguageModel.english(), // english is fallback
->>>>>>> d8fecd64
     };
   }
 
