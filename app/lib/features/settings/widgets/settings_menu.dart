import 'package:acter/common/dialogs/deactivation_confirmation.dart';
import 'package:acter/common/dialogs/logout_confirmation.dart';
import 'package:acter/common/extensions/acter_build_context.dart';
import 'package:acter/common/toolkit/menu_item_widget.dart';
import 'package:acter/common/utils/routes.dart';
import 'package:acter/config/env.g.dart';
import 'package:acter/features/labs/model/labs_features.dart';
import 'package:acter/features/labs/providers/labs_providers.dart';
import 'package:acter/features/super_invites/providers/super_invites_providers.dart';
import 'package:acter/router/providers/router_providers.dart';
import 'package:atlas_icons/atlas_icons.dart';
import 'package:flutter/material.dart';
import 'package:acter/l10n/l10n.dart';
import 'package:flutter_riverpod/flutter_riverpod.dart';
import 'package:go_router/go_router.dart';
import 'package:phosphor_flutter/phosphor_flutter.dart';
import 'package:url_launcher/url_launcher.dart';

const defaultSettingsMenuKey = Key('settings-menu');
final helpUrl = Uri.tryParse(Env.helpCenterUrl);

class SettingsMenu extends ConsumerWidget {
  static Key deactivateAccount = const Key('settings-auth-deactivate-account');
  static Key logoutAccount = const Key('settings-auth-logout-account');
  static Key superInvitations = const Key('settings-super-invitations');
  static Key emailAddresses = const Key('settings-email-addresses');
  static Key labs = const Key('settings-labs');

  final bool isFullPage;

  const SettingsMenu({
    this.isFullPage = false,
    super.key = defaultSettingsMenuKey,
  });

  Color? routedColor(BuildContext context, WidgetRef ref, Routes route) {
    final currentRoute = ref.watch(currentRoutingLocation);
    if (currentRoute == route.route) {
      return Theme.of(context).colorScheme.secondary;
    } else {
      return null;
    }
  }

  @override
  Widget build(BuildContext context, WidgetRef ref) {
    final lang = L10n.of(context);
    final colorScheme = Theme.of(context).colorScheme;
    final isBackupEnabled = ref.watch(
      isActiveProvider(LabsFeature.encryptionBackup),
    );
    final helpCenterUrl = helpUrl;

    return Column(
      crossAxisAlignment: CrossAxisAlignment.stretch,
      children: [
        _settingMenuSection(
          context: context,
          sectionTitle: lang.community,
          children: [
            MenuItemWidget(
              innerKey: SettingsMenu.superInvitations,
              iconData: Atlas.plus_envelope_thin,
              enabled: ref.watch(hasSuperTokensAccess).valueOrNull == true,
              iconColor: routedColor(context, ref, Routes.settingsSuperInvites),
              title: lang.superInvitations,
              subTitle: lang.manageYourInvitationCodes,
              titleStyles: TextStyle(
                color: routedColor(context, ref, Routes.settingsSuperInvites),
              ),
              onTap: () async {
                final hasAccess = await ref.read(hasSuperTokensAccess.future);
                if (!hasAccess) return;
                if (!context.mounted) return;
                if (!isFullPage && context.isLargeScreen) {
                  context
                      .pushReplacementNamed(Routes.settingsSuperInvites.name);
                } else {
                  context.pushNamed(Routes.settingsSuperInvites.name);
                }
              },
            ),
          ],
        ),
        _settingMenuSection(
          context: context,
          sectionTitle: lang.behaviorSettingsTitle,
          children: [
            MenuItemWidget(
              iconData: Atlas.language_translation,
              title: lang.language,
              iconColor: routedColor(context, ref, Routes.settingLanguage),
              titleStyles: TextStyle(
                color: routedColor(context, ref, Routes.settingLanguage),
              ),
              onTap: () {
                if (!isFullPage && context.isLargeScreen) {
                  context.pushReplacementNamed(Routes.settingLanguage.name);
                } else {
                  context.pushNamed(Routes.settingLanguage.name);
                }
              },
            ),
            MenuItemWidget(
              iconData: Atlas.bell_mobile_thin,
              iconColor: routedColor(context, ref, Routes.settingNotifications),
              title: lang.notifications,
              titleStyles: TextStyle(
                color: routedColor(context, ref, Routes.settingNotifications),
              ),
              onTap: () {
                if (!isFullPage && context.isLargeScreen) {
                  context.pushReplacementNamed(
                    Routes.settingNotifications.name,
                  );
                } else {
                  context.pushNamed(Routes.settingNotifications.name);
                }
              },
            ),
            MenuItemWidget(
              iconData: PhosphorIconsThin.chat,
              iconColor: routedColor(context, ref, Routes.settingsChat),
              title: lang.chat,
              titleStyles: TextStyle(
                color: routedColor(context, ref, Routes.settingsChat),
              ),
              onTap: () {
                if (!isFullPage && context.isLargeScreen) {
                  context.pushReplacementNamed(Routes.settingsChat.name);
                } else {
                  context.pushNamed(Routes.settingsChat.name);
                }
              },
            ),
            MenuItemWidget(
              iconData: PhosphorIconsThin.calendar,
              iconColor: routedColor(context, ref, Routes.settingsCalendar),
              title: lang.calendar,
              titleStyles: TextStyle(
                color: routedColor(context, ref, Routes.settingsCalendar),
              ),
              onTap: () {
                if (!isFullPage && context.isLargeScreen) {
                  context.pushReplacementNamed(Routes.settingsCalendar.name);
                } else {
                  context.pushNamed(Routes.settingsCalendar.name);
                }
              },
            ),
            MenuItemWidget(
              iconData: PhosphorIconsThin.faders,
              iconColor:
                  routedColor(context, ref, Routes.settingsCustomizations),
              title: lang.customizationsTitle,
              titleStyles: TextStyle(
                color: routedColor(context, ref, Routes.settingsCustomizations),
              ),
              onTap: () {
                if (!isFullPage && context.isLargeScreen) {
                  context
                      .pushReplacementNamed(Routes.settingsCustomizations.name);
                } else {
                  context.pushNamed(Routes.settingsCustomizations.name);
                }
              },
            ),
          ],
        ),
        _settingMenuSection(
          context: context,
          sectionTitle: lang.securityAndPrivacy,
          children: [
            MenuItemWidget(
              iconData: Atlas.passcode,
              iconColor: routedColor(context, ref, Routes.changePassword),
              title: lang.changePassword,
              subTitle: lang.changePasswordDescription,
              titleStyles: TextStyle(
                color: routedColor(context, ref, Routes.changePassword),
              ),
              onTap: () {
                if (!isFullPage && context.isLargeScreen) {
                  context.pushReplacementNamed(Routes.changePassword.name);
                } else {
                  context.pushNamed(Routes.changePassword.name);
                }
              },
            ),
            MenuItemWidget(
              innerKey: SettingsMenu.emailAddresses,
              iconData: Atlas.envelope_paper_email_thin,
              iconColor: routedColor(context, ref, Routes.emailAddresses),
              title: lang.emailAddresses,
              subTitle: lang.connectedToYourAccount,
              titleStyles: TextStyle(
                color: routedColor(context, ref, Routes.emailAddresses),
              ),
              onTap: () {
                if (!isFullPage && context.isLargeScreen) {
                  context.pushReplacementNamed(Routes.emailAddresses.name);
                } else {
                  context.pushNamed(Routes.emailAddresses.name);
                }
              },
            ),
            MenuItemWidget(
              iconData: Atlas.key_monitor_thin,
              iconColor: routedColor(context, ref, Routes.settingSessions),
              title: lang.sessions,
              subTitle: lang.yourActiveDevices,
              titleStyles: TextStyle(
                color: routedColor(context, ref, Routes.settingSessions),
              ),
              onTap: () {
                if (!isFullPage && context.isLargeScreen) {
                  context.pushReplacementNamed(Routes.settingSessions.name);
                } else {
                  context.pushNamed(Routes.settingSessions.name);
                }
              },
            ),
            if (isBackupEnabled)
              MenuItemWidget(
                iconData: Atlas.key_website_thin,
                iconColor: routedColor(context, ref, Routes.settingBackup),
                title: lang.settingsKeyBackUpTitle,
                subTitle: lang.settingsKeyBackUpDesc,
                titleStyles: TextStyle(
                  color: routedColor(context, ref, Routes.settingBackup),
                ),
                onTap: () {
                  if (!isFullPage && context.isLargeScreen) {
                    context.pushReplacementNamed(Routes.settingBackup.name);
                  } else {
                    context.pushNamed(Routes.settingBackup.name);
                  }
                },
              ),
            MenuItemWidget(
              iconData: Atlas.users_thin,
              iconColor: routedColor(context, ref, Routes.blockedUsers),
              title: lang.blockedUsers,
              subTitle: lang.usersYouBlocked,
              titleStyles: TextStyle(
                color: routedColor(context, ref, Routes.blockedUsers),
              ),
              onTap: () {
                if (!isFullPage && context.isLargeScreen) {
                  context.pushReplacementNamed(Routes.blockedUsers.name);
                } else {
                  context.pushNamed(Routes.blockedUsers.name);
                }
              },
            ),
<<<<<<< HEAD
            MenuItemWidget(
              iconData: Atlas.passcode,
              iconColor: routedColor(context, ref, Routes.changePassword),
              title: lang.changePassword,
              subTitle: lang.changePasswordDescription,
              titleStyles: TextStyle(
                color: routedColor(context, ref, Routes.changePassword),
              ),
              onTap: () {
                if (!isFullPage && context.isLargeScreen) {
                  context.pushReplacementNamed(Routes.changePassword.name);
                } else {
                  context.pushNamed(Routes.changePassword.name);
                }
              },
            ),
          ],
        ),
        _settingMenuSection(
          context: context,
          sectionTitle: lang.community,
          children: [
            MenuItemWidget(
              innerKey: SettingsMenu.superInvitations,
              iconData: Atlas.plus_envelope_thin,
              enabled: ref.watch(hasSuperTokensAccess).valueOrNull == true,
              iconColor: routedColor(context, ref, Routes.settingsSuperInvites),
              title: lang.superInvitations,
              subTitle: lang.manageYourInvitationCodes,
              titleStyles: TextStyle(
                color: routedColor(context, ref, Routes.settingsSuperInvites),
              ),
              onTap: () async {
                final hasAccess = await ref.read(hasSuperTokensAccess.future);
                if (!hasAccess) return;
                if (!context.mounted) return;
                if (!isFullPage && context.isLargeScreen) {
                  context.pushReplacementNamed(
                    Routes.settingsSuperInvites.name,
                  );
                } else {
                  context.pushNamed(Routes.settingsSuperInvites.name);
                }
              },
            ),
=======
>>>>>>> 36b6a3a6
          ],
        ),
        _settingMenuSection(
          context: context,
          sectionTitle: lang.acter,
          children: [
            MenuItemWidget(
              key: SettingsMenu.labs,
              iconData: Atlas.lab_appliance_thin,
              iconColor: routedColor(context, ref, Routes.settingsLabs),
              title: lang.labs,
              subTitle: lang.experimentalActerFeatures,
              titleStyles: TextStyle(
                color: routedColor(context, ref, Routes.settingsLabs),
              ),
              onTap: () {
                if (!isFullPage && context.isLargeScreen) {
                  context.pushReplacementNamed(Routes.settingsLabs.name);
                } else {
                  context.pushNamed(Routes.settingsLabs.name);
                }
              },
            ),
            MenuItemWidget(
              iconData: Atlas.info_circle_thin,
              iconColor: routedColor(context, ref, Routes.info),
              title: lang.info,
              titleStyles: TextStyle(
                color: routedColor(context, ref, Routes.info),
              ),
              onTap: () {
                if (!isFullPage && context.isLargeScreen) {
                  context.pushReplacementNamed(Routes.info.name);
                } else {
                  context.pushNamed(Routes.info.name);
                }
              },
            ),
            if (helpCenterUrl != null)
              MenuItemWidget(
                iconData: PhosphorIcons.question(),
                title: lang.helpCenterTitle,
                subTitle: lang.helpCenterDesc,
                trailing: Icon(PhosphorIcons.arrowSquareOut()),
                onTap: () => launchUrl(helpCenterUrl),
              ),
          ],
        ),
        _settingMenuSection(
          context: context,
          sectionTitle: lang.dangerZone,
          isDanderZone: true,
          children: [
            MenuItemWidget(
              key: SettingsMenu.logoutAccount,
              iconData: Atlas.exit_thin,
              iconColor: colorScheme.error,
              title: lang.logOut,
              subTitle: lang.closeSessionAndDeleteData,
              titleStyles: TextStyle(color: colorScheme.error),
              onTap: () => logoutConfirmationDialog(context, ref),
            ),
            MenuItemWidget(
              key: SettingsMenu.deactivateAccount,
              iconData: Atlas.trash_can_thin,
              iconColor: colorScheme.error,
              title: lang.deactivateAccount,
              subTitle: lang.irreversiblyDeactivateAccount,
              titleStyles: TextStyle(color: colorScheme.error),
              onTap: () => deactivationConfirmationDialog(context, ref),
            ),
          ],
        ),
        const SizedBox(height: 20),
      ],
    );
  }

  Widget _settingMenuSection({
    required BuildContext context,
    required String sectionTitle,
    bool isDanderZone = false,
    required List<Widget> children,
  }) {
    final textTheme = Theme.of(context).textTheme;
    final colorScheme = Theme.of(context).colorScheme;
    return Card(
      shape: RoundedRectangleBorder(borderRadius: BorderRadius.circular(16)),
      child: Column(
        crossAxisAlignment: CrossAxisAlignment.start,
        children: [
          Padding(
            padding: const EdgeInsets.only(left: 15, top: 10),
            child: Text(
              sectionTitle,
              style: textTheme.labelLarge?.copyWith(
                color: isDanderZone ? colorScheme.error : null,
              ),
            ),
          ),
          Column(children: children),
        ],
      ),
    );
  }
}<|MERGE_RESOLUTION|>--- conflicted
+++ resolved
@@ -46,9 +46,8 @@
   Widget build(BuildContext context, WidgetRef ref) {
     final lang = L10n.of(context);
     final colorScheme = Theme.of(context).colorScheme;
-    final isBackupEnabled = ref.watch(
-      isActiveProvider(LabsFeature.encryptionBackup),
-    );
+    final isBackupEnabled =
+        ref.watch(isActiveProvider(LabsFeature.encryptionBackup));
     final helpCenterUrl = helpUrl;
 
     return Column(
@@ -110,9 +109,8 @@
               ),
               onTap: () {
                 if (!isFullPage && context.isLargeScreen) {
-                  context.pushReplacementNamed(
-                    Routes.settingNotifications.name,
-                  );
+                  context
+                      .pushReplacementNamed(Routes.settingNotifications.name);
                 } else {
                   context.pushNamed(Routes.settingNotifications.name);
                 }
@@ -253,54 +251,6 @@
                 }
               },
             ),
-<<<<<<< HEAD
-            MenuItemWidget(
-              iconData: Atlas.passcode,
-              iconColor: routedColor(context, ref, Routes.changePassword),
-              title: lang.changePassword,
-              subTitle: lang.changePasswordDescription,
-              titleStyles: TextStyle(
-                color: routedColor(context, ref, Routes.changePassword),
-              ),
-              onTap: () {
-                if (!isFullPage && context.isLargeScreen) {
-                  context.pushReplacementNamed(Routes.changePassword.name);
-                } else {
-                  context.pushNamed(Routes.changePassword.name);
-                }
-              },
-            ),
-          ],
-        ),
-        _settingMenuSection(
-          context: context,
-          sectionTitle: lang.community,
-          children: [
-            MenuItemWidget(
-              innerKey: SettingsMenu.superInvitations,
-              iconData: Atlas.plus_envelope_thin,
-              enabled: ref.watch(hasSuperTokensAccess).valueOrNull == true,
-              iconColor: routedColor(context, ref, Routes.settingsSuperInvites),
-              title: lang.superInvitations,
-              subTitle: lang.manageYourInvitationCodes,
-              titleStyles: TextStyle(
-                color: routedColor(context, ref, Routes.settingsSuperInvites),
-              ),
-              onTap: () async {
-                final hasAccess = await ref.read(hasSuperTokensAccess.future);
-                if (!hasAccess) return;
-                if (!context.mounted) return;
-                if (!isFullPage && context.isLargeScreen) {
-                  context.pushReplacementNamed(
-                    Routes.settingsSuperInvites.name,
-                  );
-                } else {
-                  context.pushNamed(Routes.settingsSuperInvites.name);
-                }
-              },
-            ),
-=======
->>>>>>> 36b6a3a6
           ],
         ),
         _settingMenuSection(
@@ -388,12 +338,17 @@
     final textTheme = Theme.of(context).textTheme;
     final colorScheme = Theme.of(context).colorScheme;
     return Card(
-      shape: RoundedRectangleBorder(borderRadius: BorderRadius.circular(16)),
+      shape: RoundedRectangleBorder(
+        borderRadius: BorderRadius.circular(16),
+      ),
       child: Column(
         crossAxisAlignment: CrossAxisAlignment.start,
         children: [
           Padding(
-            padding: const EdgeInsets.only(left: 15, top: 10),
+            padding: const EdgeInsets.only(
+              left: 15,
+              top: 10,
+            ),
             child: Text(
               sectionTitle,
               style: textTheme.labelLarge?.copyWith(
