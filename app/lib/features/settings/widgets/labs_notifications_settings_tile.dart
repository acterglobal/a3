--- conflicted
+++ resolved
@@ -31,43 +31,8 @@
           ref.watch(
             isActiveProvider(LabsFeature.mobilePushNotifications),
           ),
-<<<<<<< HEAD
       enabled: isOnSupportedPlatform && pushServer.isNotEmpty,
-      onToggle: (newVal) async {
-        updateFeatureState(
-          ref,
-          LabsFeature.mobilePushNotifications,
-          newVal,
-        );
-        if (newVal) {
-          final client = ref.read(clientProvider);
-          if (client == null) {
-            EasyLoading.showError(L10n.of(context).noActiveClient);
-            return;
-          }
-          final granted = await setupPushNotifications(client, forced: true);
-          if (!granted) {
-            await AppSettings.openAppSettings(
-              type: AppSettingsType.notification,
-            );
-            final granted = await setupPushNotifications(client, forced: true);
-            if (!granted) {
-              // second attempt, even sending the user to the settings, they do not
-              // approve. Let's kick it back off
-              updateFeatureState(
-                ref,
-                LabsFeature.mobilePushNotifications,
-                false,
-              );
-            }
-            return;
-          }
-        }
-      },
-=======
-      enabled: supportedPlatforms && pushServer.isNotEmpty,
       onToggle: (newVal) => onToggle(context, ref, newVal),
->>>>>>> 9fb3a1b1
     );
   }
 
