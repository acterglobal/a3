import 'package:acter/common/providers/room_providers.dart';
import 'package:acter/common/utils/routes.dart';
import 'package:acter/features/deep_linking/actions/show_item_preview.dart';
import 'package:acter/features/deep_linking/types.dart';
import 'package:flutter/material.dart';
import 'package:flutter_easyloading/flutter_easyloading.dart';
import 'package:flutter_riverpod/flutter_riverpod.dart';
import 'package:flutter_gen/gen_l10n/l10n.dart';
import 'package:go_router/go_router.dart';
import 'package:logging/logging.dart';

final _log = Logger('a3::deep_linking::actions::forward_to_object');

Future<void> forwardToObject(
  BuildContext context,
  WidgetRef ref,
  UriParseResult result,
) async {
  final target = result.objectPath;
  final lang = L10n.of(context);
  if (target == null) {
    return EasyLoading.showError(
      lang.deepLinkNotSupported('missing object'),
      duration: const Duration(seconds: 3),
    );
  }
  final objectId = target.objectId;

  final roomId = result.roomId;
  if (roomId == null) {
    _log.warning('link is missing room id');
  } else {
    final room = await ref.read(maybeRoomProvider(roomId).future);
    if (room == null || !room.isJoined()) {
      // we don't have access to that room at yet/at the moment, show the preview
      if (!context.mounted) {
        return;
      }
      return showItemPreview(
        context: context,
        roomId: roomId,
        uriResult: result,
        ref: ref,
      );
    }
  }
  if (!context.mounted) {
    return;
  }
  final _ = switch (target.objectType) {
    ObjectType.pin =>
      context.pushNamed(Routes.pin.name, pathParameters: {'pinId': objectId}),
    ObjectType.taskList => context.pushNamed(
        Routes.taskListDetails.name,
        pathParameters: {'taskListId': objectId},
      ),
    ObjectType.calendarEvent => context.pushNamed(
        Routes.calendarEvent.name,
        pathParameters: {'calendarId': objectId},
      ),
<<<<<<< HEAD
    // ObjectType.boost => context.pushNamed(
    //     Routes.update.name,
    //     pathParameters: {'eventId': objectId},
    //   ),
=======
    ObjectType.boost => context.pushNamed(
        Routes.update.name,
        pathParameters: {'updateId': objectId},
      ),
>>>>>>> 00644302
    _ => EasyLoading.showError(
        lang.deepLinkNotSupported(target.objectType),
        duration: const Duration(seconds: 3),
      ),
  };
}<|MERGE_RESOLUTION|>--- conflicted
+++ resolved
@@ -58,17 +58,10 @@
         Routes.calendarEvent.name,
         pathParameters: {'calendarId': objectId},
       ),
-<<<<<<< HEAD
-    // ObjectType.boost => context.pushNamed(
-    //     Routes.update.name,
-    //     pathParameters: {'eventId': objectId},
-    //   ),
-=======
     ObjectType.boost => context.pushNamed(
         Routes.update.name,
         pathParameters: {'updateId': objectId},
       ),
->>>>>>> 00644302
     _ => EasyLoading.showError(
         lang.deepLinkNotSupported(target.objectType),
         duration: const Duration(seconds: 3),
