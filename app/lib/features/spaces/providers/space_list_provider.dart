import 'package:acter/common/providers/room_providers.dart';
import 'package:acter/common/providers/space_providers.dart';
import 'package:acter_flutter_sdk/acter_flutter_sdk_ffi.dart';
import 'package:flutter_riverpod/flutter_riverpod.dart';

final subSpacesListProvider =
    FutureProvider.family<List<String>, String>((ref, spaceId) async {
  List<String> subSpacesList = [];

  //Get known sub-spaces
  final spaceRelationsOverview =
      await ref.watch(spaceRelationsOverviewProvider(spaceId).future);
  subSpacesList.addAll(spaceRelationsOverview.knownSubspaces);

  //Get more sub-spaces
  final relatedSpacesLoader =
      await ref.watch(remoteSubspaceRelationsProvider(spaceId).future);
  for (var element in relatedSpacesLoader) {
    subSpacesList.add(element.roomIdStr());
  }

  return subSpacesList;
});

final spaceListSearchProvider = FutureProvider.autoDispose
    .family<List<Space>, String>((ref, searchText) async {
  final bookmarkedSpaceList = ref.watch(bookmarkedSpacesProvider);
  final othersSpaceList = ref.watch(unbookmarkedSpacesProvider);
<<<<<<< HEAD
  final spaceList = bookmarkedSpaceList.followedBy(othersSpaceList).toList();

  //Return all spaces if search is empty
  final search = searchText.toLowerCase();
  if (search.isEmpty) return spaceList;
=======
  final spaceList = bookmarkedSpaceList.followedBy(othersSpaceList);

  //Return all spaces if search is empty
  final searchValue = searchText.trim().toLowerCase();
  if (searchValue.isEmpty) return spaceList.toList();
>>>>>>> 9c2fde0d

  //Return all spaces with search criteria
  return spaceList.where((space) {
    final roomId = space.getRoomIdStr();
    final spaceInfo = ref.watch(roomAvatarInfoProvider(roomId));
    final spaceName = spaceInfo.displayName ?? roomId;
<<<<<<< HEAD
    return spaceName.toLowerCase().contains(searchText.toLowerCase());
=======
    return spaceName.toLowerCase().contains(searchValue);
>>>>>>> 9c2fde0d
  }).toList();
});<|MERGE_RESOLUTION|>--- conflicted
+++ resolved
@@ -26,29 +26,17 @@
     .family<List<Space>, String>((ref, searchText) async {
   final bookmarkedSpaceList = ref.watch(bookmarkedSpacesProvider);
   final othersSpaceList = ref.watch(unbookmarkedSpacesProvider);
-<<<<<<< HEAD
-  final spaceList = bookmarkedSpaceList.followedBy(othersSpaceList).toList();
-
-  //Return all spaces if search is empty
-  final search = searchText.toLowerCase();
-  if (search.isEmpty) return spaceList;
-=======
   final spaceList = bookmarkedSpaceList.followedBy(othersSpaceList);
 
   //Return all spaces if search is empty
   final searchValue = searchText.trim().toLowerCase();
   if (searchValue.isEmpty) return spaceList.toList();
->>>>>>> 9c2fde0d
 
   //Return all spaces with search criteria
   return spaceList.where((space) {
     final roomId = space.getRoomIdStr();
     final spaceInfo = ref.watch(roomAvatarInfoProvider(roomId));
     final spaceName = spaceInfo.displayName ?? roomId;
-<<<<<<< HEAD
-    return spaceName.toLowerCase().contains(searchText.toLowerCase());
-=======
     return spaceName.toLowerCase().contains(searchValue);
->>>>>>> 9c2fde0d
   }).toList();
 });