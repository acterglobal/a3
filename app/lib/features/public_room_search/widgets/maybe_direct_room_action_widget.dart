import 'package:acter/common/providers/room_providers.dart';
import 'package:acter/common/utils/routes.dart';
import 'package:acter/common/utils/utils.dart';
<<<<<<< HEAD
import 'package:acter/common/widgets/chat/convo_card.dart';
import 'package:acter/common/widgets/spaces/space_card.dart';
import 'package:acter/features/room/actions/join_room.dart';
=======
import 'package:acter/common/widgets/room/room_card.dart';
>>>>>>> ff5672c1
import 'package:acter_flutter_sdk/acter_flutter_sdk_ffi.dart';
import 'package:atlas_icons/atlas_icons.dart';
import 'package:flutter/material.dart';
import 'package:flutter_gen/gen_l10n/l10n.dart';
import 'package:flutter_riverpod/flutter_riverpod.dart';
import 'package:go_router/go_router.dart';
import 'package:skeletonizer/skeletonizer.dart';

class MaybeDirectRoomActionWidget extends ConsumerWidget {
  final bool canMatchAlias;
  final bool canMatchId;
  final String searchVal;

  const MaybeDirectRoomActionWidget({
    super.key,
    required this.searchVal,
    this.canMatchAlias = true,
    this.canMatchId = true,
  });

  Widget renderAliased(
    BuildContext context,
    WidgetRef ref,
    String alias,
    String server,
  ) {
    return Padding(
      padding: const EdgeInsets.symmetric(horizontal: 20, vertical: 20),
      child: Card(
        child: ListTile(
          onTap: () => onSelectedMatch(context, ref, [server], alias: alias),
          title: Text(alias),
          subtitle: Text('${L10n.of(context).on} $server'),
          trailing: OutlinedButton.icon(
            onPressed: () =>
                onSelectedMatch(context, ref, [server], alias: alias),
            icon: const Icon(Atlas.entrance_thin),
            label: Text(L10n.of(context).tryToJoin),
          ),
        ),
      ),
    );
  }

  Widget renderForRoomId(
    BuildContext context,
    WidgetRef ref,
    String roomId,
    List<String> servers,
  ) {
    final room = ref.watch(maybeRoomProvider(roomId)).valueOrNull;
    if (room == null) {
      return Card(
        child: ListTile(
          onTap: () => onSelectedMatch(
            context,
            ref,
            servers,
            roomId: roomId,
          ),
          title: Text(roomId),
          subtitle: servers.isNotEmpty
              ? Text('${L10n.of(context).via} ${servers.join(', ')}')
              : null,
          trailing: OutlinedButton.icon(
            onPressed: () => onSelectedMatch(
              context,
              ref,
              servers,
              roomId: roomId,
            ),
            icon: const Icon(Atlas.entrance_thin),
            label: Text(L10n.of(context).tryToJoin),
          ),
        ),
      );
    }

    if (room.isJoined()) {
<<<<<<< HEAD
      return room.isSpace()
          ? renderSpaceCard(
              context,
              ref,
              roomId,
              onTap: () => context.pushNamed(
                Routes.space.name,
                pathParameters: {'spaceId': roomId},
              ),
            )
          : renderConvoCard(
              context,
              ref,
              roomId,
              onTap: () => context.pushNamed(
                Routes.chatroom.name,
                pathParameters: {'roomId': roomId},
              ),
            );
    }

    final trailing = noMemberButton(context, ref, room, roomId, servers);
    return room.isSpace()
        ? renderSpaceCard(context, ref, roomId, trailing: trailing)
        : renderConvoCard(context, ref, roomId, trailing: trailing);
=======
      if (room.isSpace()) {
        return renderRoomCard(
          context,
          ref,
          roomId,
          onTap: () => context.pushNamed(
            Routes.space.name,
            pathParameters: {
              'spaceId': roomId,
            },
          ),
        );
      }
      return renderRoomCard(
        context,
        ref,
        roomId,
        onTap: () => context.pushNamed(
          Routes.chatroom.name,
          pathParameters: {
            'roomId': roomId,
          },
        ),
      );
    }

    final trailing = noMemberButton(context, ref, room, roomId, servers);

    if (room.isSpace()) {
      return renderRoomCard(context, ref, roomId, trailing: trailing);
    }
    return renderRoomCard(context, ref, roomId, trailing: trailing);
>>>>>>> ff5672c1
  }

  Widget noMemberButton(
    BuildContext context,
    WidgetRef ref,
    Room room,
    String roomId,
    List<String> servers,
  ) {
    return OutlinedButton(
      onPressed: () => onSelectedMatch(
        context,
        ref,
        servers,
        roomId: roomId,
      ),
      child: Text(
        room.joinRuleStr() == 'Public'
            ? L10n.of(context).join
            : L10n.of(context).requestToJoin,
      ),
    );
  }

  Widget loadingCard() {
    return const Card(
      child: ListTile(
        title: Skeletonizer(
          child: Text('something random ...'),
        ),
        subtitle: Skeletonizer(
          child: Text('another random thing'),
        ),
      ),
    );
  }

  Widget renderRoomCard(
    BuildContext context,
    WidgetRef ref,
    String roomId, {
    void Function()? onTap,
    Widget? trailing,
  }) {
    return RoomCard(
      roomId: roomId,
      showParents: true,
      onTap: onTap,
      trailing: trailing,
    );
  }

  @override
  Widget build(BuildContext context, WidgetRef ref) {
    final aliased = aliasedHttpRegexp.firstMatch(searchVal) ??
        idAliasRegexp.firstMatch(searchVal);
    if (canMatchAlias && aliased != null) {
      final alias = aliased.namedGroup('alias');
      if (alias == null) throw 'Alias not found';
      final server = aliased.namedGroup('server');
      if (server == null) throw 'Server not found';
      return renderAliased(context, ref, alias, server);
    }

    final id = idHttpRegexp.firstMatch(searchVal) ??
        idMatrixRegexp.firstMatch(searchVal);

    if (canMatchId && id != null) {
      final roomId = id.namedGroup('id');
      if (roomId == null) throw 'Room id not found';
      final List<String> servers = [
        id.namedGroup('server_name') ?? '',
        id.namedGroup('server_name2') ?? '',
        id.namedGroup('server_name3') ?? '',
      ].where((e) => e.isNotEmpty).toList();
      return Padding(
        padding: const EdgeInsets.symmetric(
          horizontal: 10,
          vertical: 10,
        ),
        child: renderForRoomId(context, ref, '!$roomId', servers),
      );
    }

    return const SizedBox.shrink();
  }

  Future<void> onSelectedMatch(
    BuildContext context,
    WidgetRef ref,
    List<String> serverNames, {
    String? roomId,
    String? alias,
  }) async {
    final roomIdOrAlias = alias ?? roomId;
    if (roomIdOrAlias == null) throw 'Room id or alias not found';
    await joinRoom(
      context,
      ref,
      L10n.of(context).tryingToJoin(roomIdOrAlias),
      roomIdOrAlias,
      serverNames.first,
      (roomId) => context.pushNamed(
        Routes.forward.name,
        pathParameters: {'roomId': roomId},
      ),
    );
  }
}<|MERGE_RESOLUTION|>--- conflicted
+++ resolved
@@ -1,13 +1,8 @@
 import 'package:acter/common/providers/room_providers.dart';
 import 'package:acter/common/utils/routes.dart';
 import 'package:acter/common/utils/utils.dart';
-<<<<<<< HEAD
-import 'package:acter/common/widgets/chat/convo_card.dart';
-import 'package:acter/common/widgets/spaces/space_card.dart';
+import 'package:acter/common/widgets/room/room_card.dart';
 import 'package:acter/features/room/actions/join_room.dart';
-=======
-import 'package:acter/common/widgets/room/room_card.dart';
->>>>>>> ff5672c1
 import 'package:acter_flutter_sdk/acter_flutter_sdk_ffi.dart';
 import 'package:atlas_icons/atlas_icons.dart';
 import 'package:flutter/material.dart';
@@ -86,21 +81,17 @@
       );
     }
 
+    final isSpace = room.isSpace();
     if (room.isJoined()) {
-<<<<<<< HEAD
-      return room.isSpace()
-          ? renderSpaceCard(
-              context,
-              ref,
+      return isSpace
+          ? renderRoomCard(
               roomId,
               onTap: () => context.pushNamed(
                 Routes.space.name,
                 pathParameters: {'spaceId': roomId},
               ),
             )
-          : renderConvoCard(
-              context,
-              ref,
+          : renderRoomCard(
               roomId,
               onTap: () => context.pushNamed(
                 Routes.chatroom.name,
@@ -110,43 +101,9 @@
     }
 
     final trailing = noMemberButton(context, ref, room, roomId, servers);
-    return room.isSpace()
-        ? renderSpaceCard(context, ref, roomId, trailing: trailing)
-        : renderConvoCard(context, ref, roomId, trailing: trailing);
-=======
-      if (room.isSpace()) {
-        return renderRoomCard(
-          context,
-          ref,
-          roomId,
-          onTap: () => context.pushNamed(
-            Routes.space.name,
-            pathParameters: {
-              'spaceId': roomId,
-            },
-          ),
-        );
-      }
-      return renderRoomCard(
-        context,
-        ref,
-        roomId,
-        onTap: () => context.pushNamed(
-          Routes.chatroom.name,
-          pathParameters: {
-            'roomId': roomId,
-          },
-        ),
-      );
-    }
-
-    final trailing = noMemberButton(context, ref, room, roomId, servers);
-
-    if (room.isSpace()) {
-      return renderRoomCard(context, ref, roomId, trailing: trailing);
-    }
-    return renderRoomCard(context, ref, roomId, trailing: trailing);
->>>>>>> ff5672c1
+    return isSpace
+        ? renderRoomCard(roomId, trailing: trailing)
+        : renderRoomCard(roomId, trailing: trailing);
   }
 
   Widget noMemberButton(
@@ -185,8 +142,6 @@
   }
 
   Widget renderRoomCard(
-    BuildContext context,
-    WidgetRef ref,
     String roomId, {
     void Function()? onTap,
     Widget? trailing,
