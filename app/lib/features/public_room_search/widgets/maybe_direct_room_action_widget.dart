--- conflicted
+++ resolved
@@ -1,13 +1,8 @@
 import 'package:acter/common/providers/room_providers.dart';
 import 'package:acter/common/utils/routes.dart';
 import 'package:acter/common/utils/utils.dart';
-<<<<<<< HEAD
-import 'package:acter/common/widgets/chat/convo_card.dart';
-import 'package:acter/common/widgets/spaces/space_card.dart';
+import 'package:acter/common/widgets/room/room_card.dart';
 import 'package:acter/features/room/actions/join_room.dart';
-=======
-import 'package:acter/common/widgets/room/room_card.dart';
->>>>>>> ff5672c1
 import 'package:acter_flutter_sdk/acter_flutter_sdk_ffi.dart';
 import 'package:atlas_icons/atlas_icons.dart';
 import 'package:flutter/material.dart';
@@ -91,16 +86,15 @@
     final room = roomWatch.value!;
 
     if (room.isJoined()) {
-<<<<<<< HEAD
       return room.isSpace()
-          ? renderSpaceCard(
+          ? renderRoomCard(
               roomId,
               onTap: () => context.pushNamed(
                 Routes.space.name,
                 pathParameters: {'spaceId': roomId},
               ),
             )
-          : renderConvoCard(
+          : renderRoomCard(
               roomId,
               onTap: () => context.pushNamed(
                 Routes.chatroom.name,
@@ -111,42 +105,14 @@
 
     final trailing = noMemberButton(context, ref, room, roomId, servers);
     return room.isSpace()
-        ? renderSpaceCard(roomId, trailing: trailing)
-        : renderConvoCard(roomId, trailing: trailing);
-=======
-      if (room.isSpace()) {
-        return renderRoomCard(
-          context,
-          ref,
-          roomId,
-          onTap: () => context.pushNamed(
-            Routes.space.name,
-            pathParameters: {
-              'spaceId': roomId,
-            },
-          ),
-        );
-      }
-      return renderRoomCard(
-        context,
-        ref,
-        roomId,
-        onTap: () => context.pushNamed(
-          Routes.chatroom.name,
-          pathParameters: {
-            'roomId': roomId,
-          },
-        ),
-      );
-    }
-
-    final trailing = noMemberButton(context, ref, room, roomId, servers);
-
-    if (room.isSpace()) {
-      return renderRoomCard(context, ref, roomId, trailing: trailing);
-    }
-    return renderRoomCard(context, ref, roomId, trailing: trailing);
->>>>>>> ff5672c1
+        ? renderRoomCard(
+            roomId,
+            trailing: trailing,
+          )
+        : renderRoomCard(
+            roomId,
+            trailing: trailing,
+          );
   }
 
   Widget noMemberButton(
@@ -188,35 +154,12 @@
     );
   }
 
-<<<<<<< HEAD
-  Widget renderSpaceCard(
-=======
   Widget renderRoomCard(
-    BuildContext context,
-    WidgetRef ref,
->>>>>>> ff5672c1
     String roomId, {
     void Function()? onTap,
     Widget? trailing,
   }) {
-<<<<<<< HEAD
-    return SpaceCard(
-      roomId: roomId,
-      showParents: true,
-      onTap: onTap,
-      trailing: trailing,
-    );
-  }
-
-  Widget renderConvoCard(
-    String roomId, {
-    void Function()? onTap,
-    Widget? trailing,
-  }) {
-    return ConvoCard(
-=======
     return RoomCard(
->>>>>>> ff5672c1
       roomId: roomId,
       showParents: true,
       onTap: onTap,
@@ -245,7 +188,10 @@
         id.namedGroup('server_name3') ?? '',
       ].where((e) => e.isNotEmpty).toList();
       return Padding(
-        padding: const EdgeInsets.symmetric(horizontal: 10, vertical: 10),
+        padding: const EdgeInsets.symmetric(
+          horizontal: 10,
+          vertical: 10,
+        ),
         child: renderForRoomId(context, ref, '!$roomId', servers),
       );
     }
