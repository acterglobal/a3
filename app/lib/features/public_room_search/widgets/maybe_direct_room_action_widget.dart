import 'package:acter/common/providers/room_providers.dart';
import 'package:acter/common/utils/routes.dart';
import 'package:acter/common/utils/utils.dart';
import 'package:acter/common/widgets/room/room_card.dart';
import 'package:acter/features/room/actions/join_room.dart';
import 'package:acter_flutter_sdk/acter_flutter_sdk_ffi.dart';
import 'package:atlas_icons/atlas_icons.dart';
import 'package:flutter/material.dart';
import 'package:flutter_gen/gen_l10n/l10n.dart';
import 'package:flutter_riverpod/flutter_riverpod.dart';
import 'package:go_router/go_router.dart';
import 'package:skeletonizer/skeletonizer.dart';

class MaybeDirectRoomActionWidget extends ConsumerWidget {
  final bool canMatchAlias;
  final bool canMatchId;
  final String searchVal;

  const MaybeDirectRoomActionWidget({
    super.key,
    required this.searchVal,
    this.canMatchAlias = true,
    this.canMatchId = true,
  });

  Widget renderAliased(
    BuildContext context,
    WidgetRef ref,
    String alias,
    String server,
  ) {
    return Padding(
      padding: const EdgeInsets.symmetric(
        horizontal: 20,
        vertical: 20,
      ),
      child: Card(
        child: ListTile(
          onTap: () => onSelectedMatch(context, ref, [server], alias: alias),
          title: Text(alias),
          subtitle: Text('${L10n.of(context).on} $server'),
          trailing: OutlinedButton.icon(
            onPressed: () =>
                onSelectedMatch(context, ref, [server], alias: alias),
            icon: const Icon(Atlas.entrance_thin),
            label: Text(L10n.of(context).tryToJoin),
          ),
        ),
      ),
    );
  }

  Widget renderForRoomId(
    BuildContext context,
    WidgetRef ref,
    String roomId,
    List<String> servers,
  ) {
    final room = ref.watch(maybeRoomProvider(roomId)).valueOrNull;
    if (room == null) {
      return Card(
        child: ListTile(
          onTap: () => onSelectedMatch(
            context,
            ref,
            servers,
            roomId: roomId,
          ),
          title: Text(roomId),
          subtitle: servers.isNotEmpty
              ? Text('${L10n.of(context).via} ${servers.join(', ')}')
              : null,
          trailing: OutlinedButton.icon(
            onPressed: () => onSelectedMatch(
              context,
              ref,
              servers,
              roomId: roomId,
            ),
            icon: const Icon(Atlas.entrance_thin),
            label: Text(L10n.of(context).tryToJoin),
          ),
        ),
      );
    }

    final isSpace = room.isSpace();
    if (room.isJoined()) {
<<<<<<< HEAD
      return isSpace
=======
      return room.isSpace()
>>>>>>> 0d245efc
          ? renderRoomCard(
              roomId,
              onTap: () => context.pushNamed(
                Routes.space.name,
                pathParameters: {'spaceId': roomId},
              ),
            )
          : renderRoomCard(
              roomId,
              onTap: () => context.pushNamed(
                Routes.chatroom.name,
                pathParameters: {'roomId': roomId},
              ),
            );
    }

    final trailing = noMemberButton(context, ref, room, roomId, servers);
<<<<<<< HEAD
    return isSpace
        ? renderRoomCard(roomId, trailing: trailing)
        : renderRoomCard(roomId, trailing: trailing);
=======
    return room.isSpace()
        ? renderRoomCard(
            roomId,
            trailing: trailing,
          )
        : renderRoomCard(
            roomId,
            trailing: trailing,
          );
>>>>>>> 0d245efc
  }

  Widget noMemberButton(
    BuildContext context,
    WidgetRef ref,
    Room room,
    String roomId,
    List<String> servers,
  ) {
    return OutlinedButton(
      onPressed: () => onSelectedMatch(
        context,
        ref,
        servers,
        roomId: roomId,
      ),
      child: Text(
        room.joinRuleStr() == 'Public'
            ? L10n.of(context).join
            : L10n.of(context).requestToJoin,
      ),
    );
  }

  Widget loadingCard() {
    return const Card(
      child: ListTile(
        title: Skeletonizer(
          child: Text('something random ...'),
        ),
        subtitle: Skeletonizer(
          child: Text('another random thing'),
        ),
      ),
    );
  }

  Widget renderRoomCard(
    String roomId, {
    void Function()? onTap,
    Widget? trailing,
  }) {
    return RoomCard(
      roomId: roomId,
      showParents: true,
      onTap: onTap,
      trailing: trailing,
    );
  }

  @override
  Widget build(BuildContext context, WidgetRef ref) {
    final aliased = aliasedHttpRegexp.firstMatch(searchVal) ??
        idAliasRegexp.firstMatch(searchVal);
    if (canMatchAlias && aliased != null) {
      final alias = aliased.namedGroup('alias');
      if (alias == null) throw 'Alias not found';
      final server = aliased.namedGroup('server');
      if (server == null) throw 'Server not found';
      return renderAliased(context, ref, alias, server);
    }

    final id = idHttpRegexp.firstMatch(searchVal) ??
        idMatrixRegexp.firstMatch(searchVal);

    if (canMatchId && id != null) {
      final roomId = id.namedGroup('id');
      if (roomId == null) throw 'Room id not found';
      final List<String> servers = [
        id.namedGroup('server_name') ?? '',
        id.namedGroup('server_name2') ?? '',
        id.namedGroup('server_name3') ?? '',
      ].where((e) => e.isNotEmpty).toList();
      return Padding(
        padding: const EdgeInsets.symmetric(
          horizontal: 10,
          vertical: 10,
        ),
        child: renderForRoomId(context, ref, '!$roomId', servers),
      );
    }

    return const SizedBox.shrink();
  }

  Future<void> onSelectedMatch(
    BuildContext context,
    WidgetRef ref,
    List<String> serverNames, {
    String? roomId,
    String? alias,
  }) async {
    final roomIdOrAlias = alias ?? roomId;
    if (roomIdOrAlias == null) throw 'Room id or alias not found';
    await joinRoom(
      context,
      ref,
      L10n.of(context).tryingToJoin(roomIdOrAlias),
      roomIdOrAlias,
      serverNames.first,
      (roomId) => context.pushNamed(
        Routes.forward.name,
        pathParameters: {'roomId': roomId},
      ),
    );
  }
}<|MERGE_RESOLUTION|>--- conflicted
+++ resolved
@@ -86,11 +86,7 @@
 
     final isSpace = room.isSpace();
     if (room.isJoined()) {
-<<<<<<< HEAD
       return isSpace
-=======
-      return room.isSpace()
->>>>>>> 0d245efc
           ? renderRoomCard(
               roomId,
               onTap: () => context.pushNamed(
@@ -108,12 +104,7 @@
     }
 
     final trailing = noMemberButton(context, ref, room, roomId, servers);
-<<<<<<< HEAD
     return isSpace
-        ? renderRoomCard(roomId, trailing: trailing)
-        : renderRoomCard(roomId, trailing: trailing);
-=======
-    return room.isSpace()
         ? renderRoomCard(
             roomId,
             trailing: trailing,
@@ -122,7 +113,6 @@
             roomId,
             trailing: trailing,
           );
->>>>>>> 0d245efc
   }
 
   Widget noMemberButton(
