import 'dart:io';

import 'package:acter/common/utils/utils.dart';
import 'package:acter/features/todo/controllers/todo_controller.dart';
import 'package:acter/models/ToDoTask.dart';
import 'package:acter/common/widgets/custom_avatar.dart';
<<<<<<< HEAD
import 'package:acter_flutter_sdk/acter_flutter_sdk_ffi.dart' show Account;
=======
import 'package:atlas_icons/atlas_icons.dart';
>>>>>>> c5fc2537
import 'package:emoji_picker_flutter/emoji_picker_flutter.dart';
import 'package:flutter/material.dart';
import 'package:get/get.dart';

class CommentInput extends StatefulWidget {
  const CommentInput(this.task, this.callback, {super.key});
  final ToDoTask task;
  final VoidCallback? callback;
  @override
  State<CommentInput> createState() => CommentInputState();
}

class CommentInputState extends State<CommentInput> {
  final ToDoController controller = Get.find<ToDoController>();
  bool emojiShowing = false;
  final TextEditingController _inputController = TextEditingController();

  void onEmojiSelected(Emoji emoji) {
    _inputController
      ..text += emoji.emoji
      ..selection = TextSelection.fromPosition(
        TextPosition(offset: _inputController.text.length),
      );
  }

  void onBackspacePressed() {
    _inputController
      ..text = _inputController.text.characters.skipLast(1).toString()
      ..selection = TextSelection.fromPosition(
        TextPosition(offset: _inputController.text.length),
      );
  }

  @override
  Widget build(BuildContext context) {
    Account account = controller.client.account();
    return Container(
<<<<<<< HEAD
      decoration: const BoxDecoration(color: ToDoTheme.textFieldColor),
=======
      decoration: const BoxDecoration(),
>>>>>>> c5fc2537
      child: Padding(
        padding: const EdgeInsets.all(12.0),
        child: Column(
          children: [
            Row(
              children: [
                Padding(
                  padding: const EdgeInsets.only(right: 8),
                  child: CustomAvatar(
                    uniqueKey: account.userId(),
                    radius: 18,
                    isGroup: false,
                    avatar: account.avatar(),
                    stringName: simplifyUserId(account.userId()) ?? '',
                    cacheHeight: 120,
                    cacheWidth: 120,
                  ),
                ),
                GetBuilder<ToDoController>(
                  id: 'comment-input',
                  builder: (cntrl) {
                    return Expanded(
                      child: Container(
                        width: MediaQuery.of(context).size.width,
                        decoration: BoxDecoration(
                          borderRadius: BorderRadius.circular(30),
                        ),
                        child: Stack(
                          alignment: Alignment.centerRight,
                          children: <Widget>[
                            Padding(
                              padding: const EdgeInsets.only(left: 8),
                              child: TextField(
<<<<<<< HEAD
                                style: const TextStyle(color: Colors.white),
                                cursorColor: Colors.grey,
                                controller: _inputController,
                                decoration: const InputDecoration(
                                  hintText: 'New Message',
                                  hintStyle: TextStyle(color: Colors.grey),
=======
                                style: Theme.of(context).textTheme.bodySmall,
                                cursorColor:
                                    Theme.of(context).colorScheme.tertiary,
                                controller: _inputController,
                                decoration: const InputDecoration(
                                  hintText: 'New Message',
>>>>>>> c5fc2537
                                  border: InputBorder.none,
                                ),
                                onChanged: (val) => cntrl.updateCommentInput(
                                  _inputController,
                                  val,
                                ),
                              ),
                            ),
                            IconButton(
                              icon: const Icon(
                                Icons.emoji_emotions_outlined,
                                color: Colors.grey,
                              ),
                              onPressed: () {
                                setState(() {
                                  emojiShowing = !emojiShowing;
                                });
                              },
                            ),
                          ],
                        ),
                      ),
                    );
                  },
                ),
                GetBuilder<ToDoController>(
                  id: 'comment-input',
                  builder: (cntrl) {
                    return Visibility(
                      visible: _inputController.text.trim().isNotEmpty,
                      child: IconButton(
                        onPressed: () async => await cntrl
                            .sendComment(
                          widget.task.commentsManager.commentDraft(),
                          _inputController.text.trim(),
                        )
                            .then((res) {
                          cntrl.updateCommentInput(_inputController, '');
                          if (widget.callback != null) {
                            Future.delayed(const Duration(milliseconds: 800),
                                () {
                              widget.callback!();
                            });
                          }
                          debugPrint('Comment id: $res');
                        }),
                        icon: Icon(
                          Atlas.paper_airplane,
                          color: Theme.of(context).colorScheme.tertiary,
                        ),
                      ),
                    );
                  },
                ),
              ],
            ),
            Offstage(
              offstage: !emojiShowing,
              child: SizedBox(
                width: MediaQuery.of(context).size.width,
                height: 250,
                child: EmojiPicker(
                  onEmojiSelected: (Category? category, Emoji emoji) {
                    onEmojiSelected(emoji);
                  },
                  onBackspacePressed: onBackspacePressed,
                  config: Config(
                    columns: 7,
                    emojiSizeMax: 32 * (Platform.isIOS ? 1.30 : 1.0),
                    verticalSpacing: 0,
                    horizontalSpacing: 0,
                    initCategory: Category.RECENT,
                    bgColor: Colors.white,
                    indicatorColor: Colors.blue,
                    iconColor: Colors.grey,
                    iconColorSelected: Colors.blue,
                    backspaceColor: Colors.blue,
                    skinToneDialogBgColor: Colors.white,
                    skinToneIndicatorColor: Colors.grey,
                    enableSkinTones: true,
                    showRecentsTab: true,
                    recentsLimit: 28,
                    noRecents: const Text(
                      'No Recents',
                      style: TextStyle(
                        fontSize: 20,
                        color: Colors.black26,
                      ),
                    ),
                    tabIndicatorAnimDuration: kTabScrollDuration,
                    categoryIcons: const CategoryIcons(),
                    buttonMode: ButtonMode.MATERIAL,
                  ),
                ),
              ),
            )
          ],
        ),
      ),
    );
  }
}<|MERGE_RESOLUTION|>--- conflicted
+++ resolved
@@ -4,11 +4,8 @@
 import 'package:acter/features/todo/controllers/todo_controller.dart';
 import 'package:acter/models/ToDoTask.dart';
 import 'package:acter/common/widgets/custom_avatar.dart';
-<<<<<<< HEAD
 import 'package:acter_flutter_sdk/acter_flutter_sdk_ffi.dart' show Account;
-=======
 import 'package:atlas_icons/atlas_icons.dart';
->>>>>>> c5fc2537
 import 'package:emoji_picker_flutter/emoji_picker_flutter.dart';
 import 'package:flutter/material.dart';
 import 'package:get/get.dart';
@@ -17,6 +14,7 @@
   const CommentInput(this.task, this.callback, {super.key});
   final ToDoTask task;
   final VoidCallback? callback;
+
   @override
   State<CommentInput> createState() => CommentInputState();
 }
@@ -46,11 +44,7 @@
   Widget build(BuildContext context) {
     Account account = controller.client.account();
     return Container(
-<<<<<<< HEAD
-      decoration: const BoxDecoration(color: ToDoTheme.textFieldColor),
-=======
       decoration: const BoxDecoration(),
->>>>>>> c5fc2537
       child: Padding(
         padding: const EdgeInsets.all(12.0),
         child: Column(
@@ -84,21 +78,12 @@
                             Padding(
                               padding: const EdgeInsets.only(left: 8),
                               child: TextField(
-<<<<<<< HEAD
-                                style: const TextStyle(color: Colors.white),
-                                cursorColor: Colors.grey,
-                                controller: _inputController,
-                                decoration: const InputDecoration(
-                                  hintText: 'New Message',
-                                  hintStyle: TextStyle(color: Colors.grey),
-=======
                                 style: Theme.of(context).textTheme.bodySmall,
                                 cursorColor:
                                     Theme.of(context).colorScheme.tertiary,
                                 controller: _inputController,
                                 decoration: const InputDecoration(
                                   hintText: 'New Message',
->>>>>>> c5fc2537
                                   border: InputBorder.none,
                                 ),
                                 onChanged: (val) => cntrl.updateCommentInput(
@@ -113,9 +98,7 @@
                                 color: Colors.grey,
                               ),
                               onPressed: () {
-                                setState(() {
-                                  emojiShowing = !emojiShowing;
-                                });
+                                setState(() => emojiShowing = !emojiShowing);
                               },
                             ),
                           ],
