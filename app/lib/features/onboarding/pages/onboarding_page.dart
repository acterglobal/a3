import 'dart:io';
import 'package:acter/features/analytics/pages/analytics_opt_in_page.dart';
import 'package:acter/features/calendar_sync/calendar_sync_permission_page.dart';
import 'package:acter/features/desktop_setup/pages/desktop_setup_page.dart';
import 'package:acter/features/notifications/pages/notification_permission_page.dart';
<<<<<<< HEAD
import 'package:acter/features/onboarding/pages/recommended_spaces_page.dart';
=======
import 'package:acter/features/onboarding/pages/customization_page.dart';
>>>>>>> 0fbfcc6c
import 'package:acter/features/onboarding/widgets/onboarding_notification_skeleton.dart';
import 'package:flutter/material.dart';
import 'package:flutter_riverpod/flutter_riverpod.dart';
import 'package:acter/features/onboarding/pages/save_username_page.dart';
import 'package:acter/features/onboarding/pages/redeem_invitations_page.dart';
import 'package:acter/features/onboarding/pages/encrption_backup_page.dart';
import 'package:acter/features/onboarding/pages/link_email_page.dart';
import 'package:acter/features/onboarding/pages/upload_avatar_page.dart';
import 'package:acter/common/utils/routes.dart';
import 'package:go_router/go_router.dart';
import 'package:acter/features/onboarding/providers/onboarding_provider.dart';

class OnboardingPage extends ConsumerStatefulWidget {
  final String? username;
  final bool? isLoginOnboarding;

  const OnboardingPage({
    super.key,
    this.username,
    this.isLoginOnboarding = false,
  });

  @override
  ConsumerState<OnboardingPage> createState() => _OnboardingPageState();
}

class _OnboardingPageState extends ConsumerState<OnboardingPage> {
  final PageController _pageController = PageController();
  int _currentPage = 0;
  late List<Widget> _screens;

  void _nextPage() {
    if (_currentPage < _screens.length - 1) {
      _pageController.nextPage(
        duration: const Duration(milliseconds: 300),
        curve: Curves.easeInOut,
      );
      setState(() => _currentPage++);
    }
  }

  List<Widget> _buildOnboardingScreens(OnboardingPermissions permissions) {
    return [
      if (!widget.isLoginOnboarding!) ...[
        SaveUsernamePage(
          username: widget.username ?? '',
          callNextPage: () => _nextPage(),
        ),
        RedeemInvitationsPage(callNextPage: () => _nextPage()),
        EncryptionBackupPage(callNextPage: () => _nextPage()),
        LinkEmailPage(callNextPage: () => _nextPage()),
        UploadAvatarPage(callNextPage: () => _nextPage()),
<<<<<<< HEAD
        if (ref.watch(hasRedeemedAnyTokenProvider).value == false)
          RecommendedSpacesPage(callNextPage: () => _nextPage()),
=======
        CustomizationPage(callNextPage: () => _nextPage()),
>>>>>>> 0fbfcc6c
      ],
      if (permissions.showNotificationPermission)
        NotificationPermissionWidget(callNextPage: () => _nextPage()),
      if (permissions.showCalendarPermission)
        CalendarSyncPermissionWidget(callNextPage: () => _nextPage()),
      if (Platform.isWindows || Platform.isMacOS)
        DesktopLaunchAtStartupWidget(callNextPage: () => _nextPage()),
      AnalyticsOptInWidget(
        callNextPage: () {
          _nextPage();
          WidgetsBinding.instance.addPostFrameCallback((_) {
            if (mounted) context.goNamed(Routes.main.name);
          });
        },
      ),
    ];
  }

  Widget _buildPageIndicator(int totalPages) {
    return Container(
      padding: const EdgeInsets.only(bottom: 20),
      child: Row(
        mainAxisAlignment: MainAxisAlignment.center,
        children: List.generate(
          totalPages,
              (index) =>
              Container(
                margin: const EdgeInsets.symmetric(horizontal: 4),
                width: 8,
                height: 8,
                decoration: BoxDecoration(
                  shape: BoxShape.circle,
                  color:
                  _currentPage == index
                      ? Theme
                      .of(context)
                      .colorScheme
                      .primary
                      : Colors.grey,
                ),
              ),
        ),
      ),
    );
  }

  @override
  void dispose() {
    _pageController.dispose();
    super.dispose();
  }

  @override
  Widget build(BuildContext context) {
    final onBoardingPermissionsProvider = ref.watch(onboardingPermissionsProvider);

    return onBoardingPermissionsProvider.when(
      loading: () => const OnboardingSkeleton(),
      error: (error, stack) => Scaffold(body: Center(child: Text('Error: $error'))),
      data: (permissions) {
        _screens = _buildOnboardingScreens(permissions);
        return Scaffold(
          body: Stack(
            children: [
              PageView(
                controller: _pageController,
                physics: const NeverScrollableScrollPhysics(),
                onPageChanged: (index) => setState(() => _currentPage = index),
                children: _screens,
              ),
              Positioned(
                left: 0,
                right: 0,
                bottom: 0,
                child: _buildPageIndicator(_screens.length),
              ),
            ],
          ),
        );
      },
    );
  }
}<|MERGE_RESOLUTION|>--- conflicted
+++ resolved
@@ -3,11 +3,8 @@
 import 'package:acter/features/calendar_sync/calendar_sync_permission_page.dart';
 import 'package:acter/features/desktop_setup/pages/desktop_setup_page.dart';
 import 'package:acter/features/notifications/pages/notification_permission_page.dart';
-<<<<<<< HEAD
+import 'package:acter/features/onboarding/pages/customization_page.dart';
 import 'package:acter/features/onboarding/pages/recommended_spaces_page.dart';
-=======
-import 'package:acter/features/onboarding/pages/customization_page.dart';
->>>>>>> 0fbfcc6c
 import 'package:acter/features/onboarding/widgets/onboarding_notification_skeleton.dart';
 import 'package:flutter/material.dart';
 import 'package:flutter_riverpod/flutter_riverpod.dart';
@@ -60,12 +57,9 @@
         EncryptionBackupPage(callNextPage: () => _nextPage()),
         LinkEmailPage(callNextPage: () => _nextPage()),
         UploadAvatarPage(callNextPage: () => _nextPage()),
-<<<<<<< HEAD
+        CustomizationPage(callNextPage: () => _nextPage()),
         if (ref.watch(hasRedeemedAnyTokenProvider).value == false)
           RecommendedSpacesPage(callNextPage: () => _nextPage()),
-=======
-        CustomizationPage(callNextPage: () => _nextPage()),
->>>>>>> 0fbfcc6c
       ],
       if (permissions.showNotificationPermission)
         NotificationPermissionWidget(callNextPage: () => _nextPage()),
