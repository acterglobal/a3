import 'dart:io';
import 'package:acter/common/providers/space_providers.dart';
import 'package:acter/features/analytics/pages/analytics_opt_in_page.dart';
import 'package:acter/features/calendar_sync/calendar_sync_permission_page.dart';
import 'package:acter/features/desktop_setup/pages/desktop_setup_page.dart';
import 'package:acter/features/notifications/pages/notification_permission_page.dart';
import 'package:acter/features/onboarding/pages/customization_page.dart';
<<<<<<< HEAD
import 'package:acter/features/onboarding/pages/onboarding_space_creation_page.dart';
=======
import 'package:acter/features/onboarding/pages/recommended_spaces_page.dart';
>>>>>>> 7404b471
import 'package:acter/features/onboarding/widgets/onboarding_notification_skeleton.dart';
import 'package:flutter/material.dart';
import 'package:flutter_riverpod/flutter_riverpod.dart';
import 'package:acter/features/onboarding/pages/save_username_page.dart';
import 'package:acter/features/onboarding/pages/redeem_invitations_page.dart';
import 'package:acter/features/onboarding/pages/encrption_backup_page.dart';
import 'package:acter/features/onboarding/pages/link_email_page.dart';
import 'package:acter/features/onboarding/pages/upload_avatar_page.dart';
import 'package:acter/common/utils/routes.dart';
import 'package:go_router/go_router.dart';
import 'package:acter/features/onboarding/providers/onboarding_provider.dart';

class OnboardingPage extends ConsumerStatefulWidget {
  final String? username;
  final bool? isLoginOnboarding;

  const OnboardingPage({
    super.key,
    this.username,
    this.isLoginOnboarding = false,
  });

  @override
  ConsumerState<OnboardingPage> createState() => _OnboardingPageState();
}

class _OnboardingPageState extends ConsumerState<OnboardingPage> {
  final PageController _pageController = PageController();
  int _currentPage = 0;
  late List<Widget> _screens;

  void _nextPage() {
    if (_currentPage < _screens.length - 1) {
      _pageController.nextPage(
        duration: const Duration(milliseconds: 300),
        curve: Curves.easeInOut,
      );
      setState(() => _currentPage++);
    }
  }

  List<Widget> _buildOnboardingScreens(OnboardingPermissions permissions) {
    return [
      if (!widget.isLoginOnboarding!) ...[
        SaveUsernamePage(
          username: widget.username ?? '',
          callNextPage: () => _nextPage(),
        ),
        RedeemInvitationsPage(callNextPage: () => _nextPage()),
        EncryptionBackupPage(callNextPage: () => _nextPage()),
        LinkEmailPage(callNextPage: () => _nextPage()),
        UploadAvatarPage(callNextPage: () => _nextPage()),
        CustomizationPage(callNextPage: () => _nextPage()),
        if (ref.watch(hasSpacesProvider) == false)
<<<<<<< HEAD
          OnboardingSpaceCreationPage(callNextPage: () => _nextPage()),
=======
          RecommendedSpacesPage(callNextPage: () => _nextPage()),
>>>>>>> 7404b471
      ],
      if (permissions.showNotificationPermission)
        NotificationPermissionWidget(callNextPage: () => _nextPage()),
      if (permissions.showCalendarPermission)
        CalendarSyncPermissionWidget(callNextPage: () => _nextPage()),
      if (Platform.isWindows || Platform.isMacOS)
        DesktopLaunchAtStartupWidget(callNextPage: () => _nextPage()),
      AnalyticsOptInWidget(
        callNextPage: () {
          _nextPage();
          WidgetsBinding.instance.addPostFrameCallback((_) {
            if (mounted) context.goNamed(Routes.main.name);
          });
        },
      ),
    ];
  }

  Widget _buildPageIndicator(int totalPages) {
    return Container(
      padding: const EdgeInsets.only(bottom: 20),
      child: Row(
        mainAxisAlignment: MainAxisAlignment.center,
        children: List.generate(
          totalPages,
              (index) =>
              Container(
                margin: const EdgeInsets.symmetric(horizontal: 4),
                width: 8,
                height: 8,
                decoration: BoxDecoration(
                  shape: BoxShape.circle,
                  color:
                  _currentPage == index
                      ? Theme
                      .of(context)
                      .colorScheme
                      .primary
                      : Colors.grey,
                ),
              ),
        ),
      ),
    );
  }

  @override
  void dispose() {
    _pageController.dispose();
    super.dispose();
  }

  @override
  Widget build(BuildContext context) {
    final onBoardingPermissionsProvider = ref.watch(onboardingPermissionsProvider);

    return onBoardingPermissionsProvider.when(
      loading: () => const OnboardingSkeleton(),
      error: (error, stack) => Scaffold(body: Center(child: Text('Error: $error'))),
      data: (permissions) {
        _screens = _buildOnboardingScreens(permissions);
        return Scaffold(
          body: Stack(
            children: [
              PageView(
                controller: _pageController,
                physics: const NeverScrollableScrollPhysics(),
                onPageChanged: (index) => setState(() => _currentPage = index),
                children: _screens,
              ),
              Positioned(
                left: 0,
                right: 0,
                bottom: 0,
                child: _buildPageIndicator(_screens.length),
              ),
            ],
          ),
        );
      },
    );
  }
}<|MERGE_RESOLUTION|>--- conflicted
+++ resolved
@@ -5,11 +5,8 @@
 import 'package:acter/features/desktop_setup/pages/desktop_setup_page.dart';
 import 'package:acter/features/notifications/pages/notification_permission_page.dart';
 import 'package:acter/features/onboarding/pages/customization_page.dart';
-<<<<<<< HEAD
 import 'package:acter/features/onboarding/pages/onboarding_space_creation_page.dart';
-=======
 import 'package:acter/features/onboarding/pages/recommended_spaces_page.dart';
->>>>>>> 7404b471
 import 'package:acter/features/onboarding/widgets/onboarding_notification_skeleton.dart';
 import 'package:flutter/material.dart';
 import 'package:flutter_riverpod/flutter_riverpod.dart';
@@ -64,11 +61,9 @@
         UploadAvatarPage(callNextPage: () => _nextPage()),
         CustomizationPage(callNextPage: () => _nextPage()),
         if (ref.watch(hasSpacesProvider) == false)
-<<<<<<< HEAD
+          RecommendedSpacesPage(callNextPage: () => _nextPage()),
+        if (ref.watch(hasSpacesProvider) == false)
           OnboardingSpaceCreationPage(callNextPage: () => _nextPage()),
-=======
-          RecommendedSpacesPage(callNextPage: () => _nextPage()),
->>>>>>> 7404b471
       ],
       if (permissions.showNotificationPermission)
         NotificationPermissionWidget(callNextPage: () => _nextPage()),
