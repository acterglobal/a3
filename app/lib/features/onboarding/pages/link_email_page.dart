--- conflicted
+++ resolved
@@ -102,13 +102,8 @@
     final account = ref.read(accountProvider);
     EasyLoading.show(status: L10n.of(context).linkingEmailAddress);
     try {
-<<<<<<< HEAD
       final emailAddr = emailController.text.trim();
       await account.request3pidManagementTokenViaEmail(emailAddr);
-=======
-      await manager.requestTokenViaEmail(emailController.text.trim());
-      ref.invalidate(emailAddressesProvider);
->>>>>>> e18e85ec
       if (!context.mounted) return;
       EasyLoading.showSuccess(L10n.of(context).pleaseCheckYourInbox);
       isLinked.value = true;
