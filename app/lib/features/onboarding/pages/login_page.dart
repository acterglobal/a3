import 'package:acter/common/states/network_state.dart';
import 'package:acter/common/themes/app_theme.dart';
import 'package:acter/common/utils/constants.dart';
import 'package:acter/common/widgets/custom_button.dart';
import 'package:acter/common/widgets/no_internet.dart';
import 'package:acter/features/onboarding/states/auth_state.dart';
import 'package:acter/features/onboarding/widgets/onboarding_fields.dart';
import 'package:flutter/material.dart';
import 'package:flutter_gen/gen_l10n/app_localizations.dart';
import 'package:flutter_riverpod/flutter_riverpod.dart';
import 'package:flutter_svg/flutter_svg.dart';
import 'package:acter/common/utils/constants.dart' show LoginPageKeys;
import 'package:go_router/go_router.dart';
import 'package:acter/main/routing/routes.dart';

class LoginPage extends ConsumerStatefulWidget {
  const LoginPage({super.key});

  @override
  ConsumerState<ConsumerStatefulWidget> createState() => _LoginPageState();
}

class _LoginPageState extends ConsumerState<LoginPage> {
  final formKey = GlobalKey<FormState>();
  final TextEditingController username = TextEditingController();
  final TextEditingController password = TextEditingController();
<<<<<<< HEAD

=======
>>>>>>> b4066150
  @override
  void dispose() {
    username.dispose();
    password.dispose();
    super.dispose();
  }

  void _validateLogin() async {
    final isLoggedIn = ref.watch(isLoggedInProvider);

    if (isLoggedIn) {
      ScaffoldMessenger.of(context).showSnackBar(
        SnackBar(
          key: LoginPageKeys.snackbarSuccess,
          backgroundColor: Theme.of(context).colorScheme.success,
          content: Text(AppLocalizations.of(context)!.loginSuccess),
          duration: const Duration(seconds: 4),
        ),
      );
    } else {
      ScaffoldMessenger.of(context).showSnackBar(
        SnackBar(
          key: LoginPageKeys.snackbarFailed,
          backgroundColor: Theme.of(context).colorScheme.error,
          content: Text(AppLocalizations.of(context)!.loginFailed),
          duration: const Duration(seconds: 4),
        ),
      );
    }
  }

  @override
  Widget build(BuildContext context) {
    final authState = ref.watch(authStateProvider);
    var network = ref.watch(networkAwareProvider);
    return SimpleDialog(
      title: const Text('Login'),
      children: [
        Form(
          key: formKey,
          child: Column(
            crossAxisAlignment: CrossAxisAlignment.center,
            children: [
              SizedBox(
                height: 50,
                width: 50,
                child: SvgPicture.asset(
                  'assets/icon/acter.svg',
                ),
              ),
              const SizedBox(height: 20),
              Text(
                AppLocalizations.of(context)!.welcomeBack,
              ),
              const SizedBox(height: 20),
              Text(
                AppLocalizations.of(context)!.signInContinue,
              ),
              const SizedBox(height: 40),
              SignInTextField(
                key: LoginPageKeys.usernameField,
                hintText: AppLocalizations.of(context)!.username,
                controller: username,
                validatorText: AppLocalizations.of(context)!.emptyUsername,
                type: SignInOnboardingTextFieldEnum.userName,
              ),
              const SizedBox(height: 20),
              SignInTextField(
                key: LoginPageKeys.passwordField,
                hintText: AppLocalizations.of(context)!.password,
                controller: password,
                validatorText: AppLocalizations.of(context)!.emptyPassword,
                type: SignInOnboardingTextFieldEnum.password,
              ),
              const SizedBox(height: 40),
              Container(
                key: LoginPageKeys.forgotPassBtn,
                margin: const EdgeInsets.only(right: 20),
                width: double.infinity,
                alignment: Alignment.bottomRight,
                child: TextButton(
                  onPressed: () {},
                  child: Text(
                    AppLocalizations.of(context)!.forgotPassword,
                  ),
                ),
              ),
              const SizedBox(height: 40),
              authState
                  ? const CircularProgressIndicator()
                  : CustomButton(
                      key: LoginPageKeys.submitBtn,
                      onPressed: () async {
                        if (formKey.currentState!.validate()) {
                          if (network == NetworkStatus.Off) {
                            showNoInternetNotification();
                          } else {
                            await ref.read(authStateProvider.notifier).login(
                                  username.text,
                                  password.text,
                                  context,
                                );
                            _validateLogin();
                          }
                        }
                      },
                      title: AppLocalizations.of(context)!.login,
                    ),
              const SizedBox(height: 40),
              Row(
                mainAxisAlignment: MainAxisAlignment.center,
                children: [
                  Text(
                    AppLocalizations.of(context)!.noAccount,
                  ),
                  const SizedBox(width: 2),
                  InkWell(
                    key: LoginPageKeys.signUpBtn,
                    onTap: () => context.goNamed(Routes.authRegister.name),
                    child: Text(
                      AppLocalizations.of(context)!.signUp,
                      style: TextStyle(
                        color: Theme.of(context).colorScheme.tertiary,
                      ),
                    ),
                  )
                ],
              ),
              const SizedBox(height: 20),
            ],
          ),
        ),
      ],
    );
  }
}<|MERGE_RESOLUTION|>--- conflicted
+++ resolved
@@ -5,13 +5,12 @@
 import 'package:acter/common/widgets/no_internet.dart';
 import 'package:acter/features/onboarding/states/auth_state.dart';
 import 'package:acter/features/onboarding/widgets/onboarding_fields.dart';
+import 'package:acter/main/routing/routes.dart';
 import 'package:flutter/material.dart';
 import 'package:flutter_gen/gen_l10n/app_localizations.dart';
 import 'package:flutter_riverpod/flutter_riverpod.dart';
 import 'package:flutter_svg/flutter_svg.dart';
-import 'package:acter/common/utils/constants.dart' show LoginPageKeys;
 import 'package:go_router/go_router.dart';
-import 'package:acter/main/routing/routes.dart';
 
 class LoginPage extends ConsumerStatefulWidget {
   const LoginPage({super.key});
@@ -24,10 +23,7 @@
   final formKey = GlobalKey<FormState>();
   final TextEditingController username = TextEditingController();
   final TextEditingController password = TextEditingController();
-<<<<<<< HEAD
 
-=======
->>>>>>> b4066150
   @override
   void dispose() {
     username.dispose();
@@ -74,18 +70,12 @@
               SizedBox(
                 height: 50,
                 width: 50,
-                child: SvgPicture.asset(
-                  'assets/icon/acter.svg',
-                ),
+                child: SvgPicture.asset('assets/icon/acter.svg'),
               ),
               const SizedBox(height: 20),
-              Text(
-                AppLocalizations.of(context)!.welcomeBack,
-              ),
+              Text(AppLocalizations.of(context)!.welcomeBack),
               const SizedBox(height: 20),
-              Text(
-                AppLocalizations.of(context)!.signInContinue,
-              ),
+              Text(AppLocalizations.of(context)!.signInContinue),
               const SizedBox(height: 40),
               SignInTextField(
                 key: LoginPageKeys.usernameField,
@@ -110,9 +100,7 @@
                 alignment: Alignment.bottomRight,
                 child: TextButton(
                   onPressed: () {},
-                  child: Text(
-                    AppLocalizations.of(context)!.forgotPassword,
-                  ),
+                  child: Text(AppLocalizations.of(context)!.forgotPassword),
                 ),
               ),
               const SizedBox(height: 40),
@@ -140,9 +128,7 @@
               Row(
                 mainAxisAlignment: MainAxisAlignment.center,
                 children: [
-                  Text(
-                    AppLocalizations.of(context)!.noAccount,
-                  ),
+                  Text(AppLocalizations.of(context)!.noAccount),
                   const SizedBox(width: 2),
                   InkWell(
                     key: LoginPageKeys.signUpBtn,
