import 'package:effektio/common/themes/seperated_themes.dart';
import 'package:effektio/common/utils/constants.dart';
import 'package:effektio/common/widgets/custom_button.dart';
import 'package:effektio/common/controllers/network_controller.dart';
import 'package:effektio/features/onboarding/controllers/auth_controller.dart';
import 'package:effektio/features/onboarding/widgets/onboarding_fields.dart';
import 'package:flutter/material.dart';
import 'package:flutter_gen/gen_l10n/app_localizations.dart';
import 'package:flutter_riverpod/flutter_riverpod.dart';
import 'package:flutter_svg/flutter_svg.dart';
import 'package:get/get.dart';
import 'package:themed/themed.dart';
import 'package:effektio/common/utils/constants.dart' show LoginScreenKeys;

class LoginPage extends ConsumerStatefulWidget {
  const LoginPage({super.key});

  @override
  ConsumerState<ConsumerStatefulWidget> createState() => _LoginPageState();
}

class _LoginPageState extends ConsumerState<LoginPage> {
  final formKey = GlobalKey<FormState>();
  final TextEditingController username = TextEditingController();
  final TextEditingController password = TextEditingController();
  final networkController = Get.put(NetworkController());

  @override
  void dispose() {
    username.dispose();
    password.dispose();
    Get.delete<NetworkController>();
    super.dispose();
  }

  void _validateLogin() async {
    final isLoggedIn = ref.watch(isLoggedInProvider);
    if (isLoggedIn) {
      ScaffoldMessenger.of(context).showSnackBar(
        SnackBar(
          key: LoginScreenKeys.snackbarSuccess,
          content: Text(AppLocalizations.of(context)!.loginSuccess),
          backgroundColor: AuthTheme.authSuccess,
          duration: const Duration(seconds: 4),
        ),
      );
    } else {
      ScaffoldMessenger.of(context).showSnackBar(
        SnackBar(
          key: LoginScreenKeys.snackbarFailed,
          content: Text(AppLocalizations.of(context)!.loginFailed),
          backgroundColor: AuthTheme.authFailed,
          duration: const Duration(seconds: 4),
        ),
      );
    }
  }

  @override
  Widget build(BuildContext context) {
    final authState = ref.watch(authControllerProvider);
    return Scaffold(
      body: SingleChildScrollView(
        child: Form(
          key: formKey,
          child: Column(
            crossAxisAlignment: CrossAxisAlignment.center,
            children: [
              const SizedBox(height: 100),
              SizedBox(
                height: 50,
                width: 50,
                child: SvgPicture.asset(
                  'assets/images/logo.svg',
                ),
              ),
              const SizedBox(height: 40),
              Text(
                AppLocalizations.of(context)!.welcomeBack,
                style: AuthTheme.authTitleStyle,
              ),
              const SizedBox(height: 10),
              Text(
                AppLocalizations.of(context)!.signInContinue,
                style: AuthTheme.authBodyStyle,
              ),
              const SizedBox(height: 35),
              SignInTextField(
                key: LoginPageKeys.usernameField,
                hintText: AppLocalizations.of(context)!.username,
                controller: username,
                validatorText: AppLocalizations.of(context)!.emptyUsername,
                type: SignInOnboardingTextFieldEnum.userName,
              ),
              const SizedBox(height: 20),
              SignInTextField(
                key: LoginPageKeys.passwordField,
                hintText: AppLocalizations.of(context)!.password,
                controller: password,
                validatorText: AppLocalizations.of(context)!.emptyPassword,
                type: SignInOnboardingTextFieldEnum.password,
              ),
              Container(
                key: LoginPageKeys.forgotPassBtn,
                margin: const EdgeInsets.only(right: 20),
                width: double.infinity,
                alignment: Alignment.bottomRight,
                child: TextButton(
                  onPressed: () {},
                  child: Text(
                    AppLocalizations.of(context)!.forgotPassword,
                    style:
                        AuthTheme.authBodyStyle + AuthTheme.forgotPasswordColor,
                  ),
                ),
              ),
              const SizedBox(height: 100),
              authState
                  ? const CircularProgressIndicator(
                      color: AppCommonTheme.primaryColor,
                    )
                  : CustomButton(
                      key: LoginPageKeys.submitBtn,
                      onPressed: () async {
                        if (formKey.currentState!.validate()) {
                          if (networkController.connectionType.value == 0) {
                            Get.snackbar(
                              'No internet',
                              'Please turn on internet to continue',
                              colorText: Colors.white,
                            );
                          } else {
                            await ref
                                .read(authControllerProvider.notifier)
                                .login(username.text, password.text, context);
                            _validateLogin();
                          }
                        }
                      },
                      title: AppLocalizations.of(context)!.login,
                    ),
              const SizedBox(height: 20),
              Row(
                mainAxisAlignment: MainAxisAlignment.center,
                children: [
                  Text(
                    AppLocalizations.of(context)!.noAccount,
                    style: AuthTheme.authBodyStyle,
                  ),
<<<<<<< HEAD
                  const SizedBox(height: 35),
                  SignInTextField(
                    key: LoginScreenKeys.usernameField,
                    hintText: AppLocalizations.of(context)!.username,
                    controller: controller.username,
                    validatorText: AppLocalizations.of(context)!.emptyUsername,
                    type: SignInOnboardingTextFieldEnum.userName,
                  ),
                  const SizedBox(height: 20),
                  SignInTextField(
                    key: LoginScreenKeys.passwordField,
                    hintText: AppLocalizations.of(context)!.password,
                    controller: controller.password,
                    validatorText: AppLocalizations.of(context)!.emptyPassword,
                    type: SignInOnboardingTextFieldEnum.password,
                  ),
                  Container(
                    margin: const EdgeInsets.only(right: 20),
                    width: double.infinity,
                    alignment: Alignment.bottomRight,
                    child: TextButton(
                      onPressed: () {},
                      child: Text(
                        AppLocalizations.of(context)!.forgotPassword,
                        style: AuthTheme.authBodyStyle +
                            AuthTheme.forgotPasswordColor,
                      ),
                    ),
                  ),
                  const SizedBox(height: 100),
                  controller.isSubmitting
                      ? const CircularProgressIndicator(
                          color: AppCommonTheme.primaryColor,
                        )
                      : CustomButton(
                          key: LoginScreenKeys.submitBtn,
                          onPressed: () async {
                            controller.isSubmitting = true;
                            if (formKey.currentState!.validate()) {
                              if (networkController.isDisconnected()) {
                                Get.snackbar(
                                  'No internet',
                                  'Please turn on internet to continue',
                                  colorText: Colors.white,
                                );
                              } else {
                                if (await validateLogin()) {
                                  Navigator.pushReplacementNamed(context, '/');
                                }
                              }
                            }
                          },
                          title: AppLocalizations.of(context)!.login,
                        ),
                  const SizedBox(height: 20),
                  Row(
                    mainAxisAlignment: MainAxisAlignment.center,
                    children: [
                      Text(
                        AppLocalizations.of(context)!.noAccount,
                        style: AuthTheme.authBodyStyle,
                      ),
                      InkWell(
                        onTap: () {
                          Get.delete<LoginController>();
                          Navigator.pushReplacementNamed(context, '/signup');
                        },
                        child: Text(
                          AppLocalizations.of(context)!.signUp,
                          style: AuthTheme.authBodyStyle +
                              AppCommonTheme.primaryColor,
                        ),
                      )
                    ],
=======
                  InkWell(
                    key: LoginPageKeys.signUpBtn,
                    onTap: () {
                      Navigator.pushReplacementNamed(context, '/signup');
                    },
                    child: Text(
                      AppLocalizations.of(context)!.signUp,
                      style:
                          AuthTheme.authBodyStyle + AppCommonTheme.primaryColor,
                    ),
>>>>>>> 21a829bd
                  )
                ],
              )
            ],
          ),
        ),
      ),
    );
  }
}<|MERGE_RESOLUTION|>--- conflicted
+++ resolved
@@ -10,7 +10,7 @@
 import 'package:flutter_svg/flutter_svg.dart';
 import 'package:get/get.dart';
 import 'package:themed/themed.dart';
-import 'package:effektio/common/utils/constants.dart' show LoginScreenKeys;
+import 'package:effektio/common/utils/constants.dart' show LoginPageKeys;
 
 class LoginPage extends ConsumerStatefulWidget {
   const LoginPage({super.key});
@@ -38,7 +38,7 @@
     if (isLoggedIn) {
       ScaffoldMessenger.of(context).showSnackBar(
         SnackBar(
-          key: LoginScreenKeys.snackbarSuccess,
+          key: LoginPageKeys.snackbarSuccess,
           content: Text(AppLocalizations.of(context)!.loginSuccess),
           backgroundColor: AuthTheme.authSuccess,
           duration: const Duration(seconds: 4),
@@ -47,7 +47,7 @@
     } else {
       ScaffoldMessenger.of(context).showSnackBar(
         SnackBar(
-          key: LoginScreenKeys.snackbarFailed,
+          key: LoginPageKeys.snackbarFailed,
           content: Text(AppLocalizations.of(context)!.loginFailed),
           backgroundColor: AuthTheme.authFailed,
           duration: const Duration(seconds: 4),
@@ -123,7 +123,7 @@
                       key: LoginPageKeys.submitBtn,
                       onPressed: () async {
                         if (formKey.currentState!.validate()) {
-                          if (networkController.connectionType.value == 0) {
+                          if (networkController.isDisconnected()) {
                             Get.snackbar(
                               'No internet',
                               'Please turn on internet to continue',
@@ -147,82 +147,6 @@
                     AppLocalizations.of(context)!.noAccount,
                     style: AuthTheme.authBodyStyle,
                   ),
-<<<<<<< HEAD
-                  const SizedBox(height: 35),
-                  SignInTextField(
-                    key: LoginScreenKeys.usernameField,
-                    hintText: AppLocalizations.of(context)!.username,
-                    controller: controller.username,
-                    validatorText: AppLocalizations.of(context)!.emptyUsername,
-                    type: SignInOnboardingTextFieldEnum.userName,
-                  ),
-                  const SizedBox(height: 20),
-                  SignInTextField(
-                    key: LoginScreenKeys.passwordField,
-                    hintText: AppLocalizations.of(context)!.password,
-                    controller: controller.password,
-                    validatorText: AppLocalizations.of(context)!.emptyPassword,
-                    type: SignInOnboardingTextFieldEnum.password,
-                  ),
-                  Container(
-                    margin: const EdgeInsets.only(right: 20),
-                    width: double.infinity,
-                    alignment: Alignment.bottomRight,
-                    child: TextButton(
-                      onPressed: () {},
-                      child: Text(
-                        AppLocalizations.of(context)!.forgotPassword,
-                        style: AuthTheme.authBodyStyle +
-                            AuthTheme.forgotPasswordColor,
-                      ),
-                    ),
-                  ),
-                  const SizedBox(height: 100),
-                  controller.isSubmitting
-                      ? const CircularProgressIndicator(
-                          color: AppCommonTheme.primaryColor,
-                        )
-                      : CustomButton(
-                          key: LoginScreenKeys.submitBtn,
-                          onPressed: () async {
-                            controller.isSubmitting = true;
-                            if (formKey.currentState!.validate()) {
-                              if (networkController.isDisconnected()) {
-                                Get.snackbar(
-                                  'No internet',
-                                  'Please turn on internet to continue',
-                                  colorText: Colors.white,
-                                );
-                              } else {
-                                if (await validateLogin()) {
-                                  Navigator.pushReplacementNamed(context, '/');
-                                }
-                              }
-                            }
-                          },
-                          title: AppLocalizations.of(context)!.login,
-                        ),
-                  const SizedBox(height: 20),
-                  Row(
-                    mainAxisAlignment: MainAxisAlignment.center,
-                    children: [
-                      Text(
-                        AppLocalizations.of(context)!.noAccount,
-                        style: AuthTheme.authBodyStyle,
-                      ),
-                      InkWell(
-                        onTap: () {
-                          Get.delete<LoginController>();
-                          Navigator.pushReplacementNamed(context, '/signup');
-                        },
-                        child: Text(
-                          AppLocalizations.of(context)!.signUp,
-                          style: AuthTheme.authBodyStyle +
-                              AppCommonTheme.primaryColor,
-                        ),
-                      )
-                    ],
-=======
                   InkWell(
                     key: LoginPageKeys.signUpBtn,
                     onTap: () {
@@ -233,7 +157,6 @@
                       style:
                           AuthTheme.authBodyStyle + AppCommonTheme.primaryColor,
                     ),
->>>>>>> 21a829bd
                   )
                 ],
               )
