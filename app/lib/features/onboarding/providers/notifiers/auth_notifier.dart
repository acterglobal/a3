--- conflicted
+++ resolved
@@ -15,16 +15,9 @@
   Future<String?> login(String username, String password) async {
     var sdk = await ref.read(sdkProvider.future);
     try {
-      final client = await sdk.login(username, password);
+      var client = await sdk.login(username, password);
       ref.read(isLoggedInProvider.notifier).update((state) => !state);
-<<<<<<< HEAD
       ref.read(clientProvider.notifier).state = client;
-      // inject chat dependencies once actual client is logged in.
-      Get.replace(ChatRoomController(client: client));
-      // Get.replace(ReceiptController(client: client));
-=======
-      ref.watch(clientProvider.notifier).state = client;
->>>>>>> c5957443
       return null;
     } catch (e) {
       debugPrint('$e');
@@ -36,7 +29,7 @@
     state = true;
     var sdk = await ref.read(sdkProvider.future);
     try {
-      final client = await sdk.newGuestClient(setAsCurrent: true);
+      var client = await sdk.newGuestClient(setAsCurrent: true);
       ref.read(isLoggedInProvider.notifier).update((state) => !state);
       ref.read(clientProvider.notifier).state = client;
       state = false;
@@ -57,7 +50,7 @@
   ) async {
     var sdk = await ref.read(sdkProvider.future);
     try {
-      final client = await sdk.register(username, password, displayName, token);
+      var client = await sdk.register(username, password, displayName, token);
       ref.read(isLoggedInProvider.notifier).update((state) => !state);
       ref.read(clientProvider.notifier).state = client;
 
@@ -74,7 +67,7 @@
 
   Future<void> logout(BuildContext context) async {
     var sdk = await ref.read(sdkProvider.future);
-    final stillHasClient = await sdk.logout();
+    var stillHasClient = await sdk.logout();
     if (stillHasClient) {
       debugPrint('Still has clients, dropping back to other');
       ref.read(isLoggedInProvider.notifier).update((state) => true);
