import 'package:acter/features/chat/controllers/chat_list_controller.dart';
import 'package:acter/features/chat/controllers/chat_room_controller.dart';
import 'package:acter/features/chat/controllers/receipt_controller.dart';
import 'package:acter/features/home/data/repositories/sdk_repository.dart';
import 'package:acter/common/utils/routes.dart';
import 'package:acter/features/home/providers/client_providers.dart';
import 'package:flutter/material.dart';
import 'package:flutter_riverpod/flutter_riverpod.dart';
import 'package:get/get.dart';
import 'package:go_router/go_router.dart';

final authStateProvider = StateNotifierProvider<AuthStateNotifier, bool>(
  (ref) => AuthStateNotifier(ref),
);

final isLoggedInProvider = StateProvider<bool>((ref) => false);

class AuthStateNotifier extends StateNotifier<bool> {
  final Ref ref;

  AuthStateNotifier(this.ref) : super(false);

  Future<void> login(
    String username,
    String password,
    BuildContext context,
  ) async {
    state = true;
    final sdk = ref.read(sdkRepositoryProvider);
    try {
      final client = await sdk.loginClient(username, password);
      ref.read(isLoggedInProvider.notifier).update((state) => !state);
      ref.read(clientProvider.notifier).state = client;
      ref.read(clientProvider.notifier).syncState = client.startSync();
      // inject chat dependencies once actual client is logged in.
      Get.replace(ChatListController(client: client));
      Get.replace(ChatRoomController(client: client));
      Get.replace(ReceiptController(client: client));
      state = false;
      context.go(Routes.main.name);
    } catch (e) {
      debugPrint('$e');
      state = false;
    }
  }

  Future<void> register(
    String username,
    String password,
    String displayName,
    String token,
    BuildContext context,
  ) async {
    state = true;
    final sdk = ref.read(sdkRepositoryProvider);
    try {
<<<<<<< HEAD
      final client = await sdk.signUpClient(
        username,
        password,
        displayName,
        token,
      );
=======
      final client =
          await sdk.registerClient(username, password, displayName, token);
>>>>>>> b16c43c0
      ref.read(isLoggedInProvider.notifier).update((state) => !state);
      ref.read(clientProvider.notifier).state = client;
      state = false;
      context.go(Routes.main.name);
    } catch (e) {
      state = false;
    }
  }

  void logOut(BuildContext context) async {
    final sdk = ref.read(sdkRepositoryProvider);
    await sdk.logoutClient();
    ref.read(isLoggedInProvider.notifier).update((state) => !state);
    // return to guest client.
    ref.read(clientProvider.notifier).state = sdk.getClient();
    Get.delete<ChatListController>();
    Get.delete<ChatRoomController>();
    Get.delete<ReceiptController>();
    context.go(Routes.main.name);
  }
}<|MERGE_RESOLUTION|>--- conflicted
+++ resolved
@@ -54,17 +54,8 @@
     state = true;
     final sdk = ref.read(sdkRepositoryProvider);
     try {
-<<<<<<< HEAD
-      final client = await sdk.signUpClient(
-        username,
-        password,
-        displayName,
-        token,
-      );
-=======
       final client =
           await sdk.registerClient(username, password, displayName, token);
->>>>>>> b16c43c0
       ref.read(isLoggedInProvider.notifier).update((state) => !state);
       ref.read(clientProvider.notifier).state = client;
       state = false;
