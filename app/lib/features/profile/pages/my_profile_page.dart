import 'package:acter/common/dialogs/deactivation_confirmation.dart';
import 'package:acter/common/dialogs/logout_confirmation.dart';
import 'package:acter/common/dialogs/pop_up_dialog.dart';
import 'package:acter/common/providers/common_providers.dart';
import 'package:acter/common/snackbars/custom_msg.dart';
import 'package:acter/common/themes/app_theme.dart';
import 'package:acter/common/utils/routes.dart';
<<<<<<< HEAD
import 'package:acter_avatar/acter_avatar.dart';
import 'package:atlas_icons/atlas_icons.dart';
import 'package:file_picker/file_picker.dart';
import 'package:flutter/services.dart';
import 'package:flutter_gen/gen_l10n/app_localizations.dart';
=======
import 'package:acter/common/widgets/default_dialog.dart';
import 'package:file_picker/file_picker.dart';
import 'package:flutter/services.dart';
import 'package:flutter_gen/gen_l10n/app_localizations.dart';
import 'package:acter_avatar/acter_avatar.dart';
import 'package:atlas_icons/atlas_icons.dart';
>>>>>>> 5374e1ba
import 'package:flutter/material.dart';
import 'package:flutter_riverpod/flutter_riverpod.dart';
import 'package:go_router/go_router.dart';

class ChangeDisplayName extends StatefulWidget {
  final AccountProfile account;

  const ChangeDisplayName({
    Key? key,
    required this.account,
  }) : super(key: key);

  @override
  State<ChangeDisplayName> createState() => _ChangeDisplayNameState();
}

class _ChangeDisplayNameState extends State<ChangeDisplayName> {
  final TextEditingController newName = TextEditingController();
  final GlobalKey<FormState> _formKey = GlobalKey<FormState>();

  @override
  void initState() {
    super.initState();
    newName.text = widget.account.profile.displayName ?? '';
  }

  @override
  Widget build(BuildContext context) {
    return AlertDialog(
      title: const Text('Change your display name'),
      content: Form(
        key: _formKey,
        child: Column(
          mainAxisSize: MainAxisSize.min,
          children: [
            Padding(
              padding: const EdgeInsets.all(5),
              child: TextFormField(controller: newName),
            ),
          ],
        ),
      ),
      actions: <Widget>[
        TextButton(
          onPressed: () => Navigator.pop(context, null),
          child: const Text('Cancel'),
        ),
        TextButton(
          onPressed: onSubmit,
          child: const Text('Submit'),
        ),
      ],
    );
  }

  void onSubmit() {
    if (!_formKey.currentState!.validate()) {
      return;
    }
    if (widget.account.profile.displayName != newName.text) {
      Navigator.pop(context, newName.text);
    } else {
      Navigator.pop(context, null);
    }
  }
}

class ChangeEmailPassword extends StatefulWidget {
  final AccountProfile account;

  const ChangeEmailPassword({
    Key? key,
    required this.account,
  }) : super(key: key);

  @override
  State<ChangeEmailPassword> createState() => _ChangeEmailPasswordState();
}

class _ChangeEmailPasswordState extends State<ChangeEmailPassword> {
  final TextEditingController newEmail = TextEditingController();
  final TextEditingController newPassword = TextEditingController();
  final GlobalKey<FormState> _formKey = GlobalKey<FormState>();

  @override
  void initState() {
    super.initState();
    newEmail.text = widget.account.emailAddress ?? '';
  }

  @override
  Widget build(BuildContext context) {
    return AlertDialog(
      title: const Text('Change your password via email address'),
      content: Form(
        key: _formKey,
        child: Column(
          mainAxisSize: MainAxisSize.min,
          children: [
            Padding(
              padding: const EdgeInsets.all(5),
              child: TextFormField(controller: newEmail),
            ),
            Padding(
              padding: const EdgeInsets.all(5),
              child: TextFormField(controller: newPassword),
            ),
          ],
        ),
      ),
      actions: <Widget>[
        TextButton(
          onPressed: () => Navigator.pop(context, null),
          child: const Text('Cancel'),
        ),
        TextButton(
          onPressed: () => onSubmit(context),
          child: const Text('Submit'),
        ),
      ],
    );
  }

  void onSubmit(BuildContext context) {
    if (!_formKey.currentState!.validate()) {
      return;
    }
    final account = widget.account.account;
    final emailAddr = newEmail.text;
    final password = newPassword.text;
    account.requestTokenViaEmail(emailAddr, password).then((result) {
      if (!context.mounted) {
        return;
      }
      if (result) {
        Navigator.pop(context, newEmail.text);
      } else {
        Navigator.pop(context, null);
      }
    });
  }
}

class MyProfile extends ConsumerWidget {
  const MyProfile({super.key});

  Future<void> updateDisplayName(
    AccountProfile profile,
    BuildContext context,
    WidgetRef ref,
  ) async {
    final newText = await showDialog<String?>(
      context: context,
      builder: (BuildContext context) => ChangeDisplayName(account: profile),
    );
<<<<<<< HEAD
    if (newText != null && context.mounted) {
      popUpDialog(
        context: context,
        title: Text(
          'Updating Display Name',
          style: Theme.of(context).textTheme.titleSmall,
=======
    if (newUsername != null && context.mounted) {
      showAdaptiveDialog(
        context: context,
        builder: (context) => DefaultDialog(
          title: Text(
            'Updating Displayname',
            style: Theme.of(context).textTheme.titleSmall,
          ),
          isLoader: true,
>>>>>>> 5374e1ba
        ),
      );
      await profile.account.setDisplayName(newText);
      ref.invalidate(accountProfileProvider);

      // We are doing as expected, but the lints triggers.
      // ignore: use_build_context_synchronously
      if (!context.mounted) {
        return;
      }
      Navigator.of(context, rootNavigator: true).pop();
      customMsgSnackbar(context, 'Display Name update submitted');
    }
  }

  Future<void> updateAvatar(
    AccountProfile profile,
    BuildContext context,
    WidgetRef ref,
  ) async {
    FilePickerResult? result = await FilePicker.platform.pickFiles(
      dialogTitle: 'Upload Avatar',
      type: FileType.image,
    );
    if (result != null) {
      final file = result.files.first;
      await profile.account.uploadAvatar(file.path!);
      // We are doing as expected, but the lints triggers.
      // ignore: use_build_context_synchronously
      if (!context.mounted) {
        return;
      }
      customMsgSnackbar(context, 'Avatar uploaded');
    } else {
      // user cancelled the picker
    }
  }

  Future<void> updateEmailAddress(
    AccountProfile profile,
    BuildContext context,
    WidgetRef ref,
  ) async {
    final newText = await showDialog<String?>(
      context: context,
      builder: (BuildContext context) => ChangeEmailPassword(account: profile),
    );
    if (newText != null && context.mounted) {
      popUpDialog(
        context: context,
        title: Text(
          'Updating Email Address',
          style: Theme.of(context).textTheme.titleSmall,
        ),
        isLoader: true,
      );
      // already requested token in ChangeEmailPassword dialog
      ref.invalidate(accountProfileProvider);

      // We are doing as expected, but the lints triggers.
      // ignore: use_build_context_synchronously
      if (!context.mounted) {
        return;
      }
      Navigator.of(context, rootNavigator: true).pop();
      customMsgSnackbar(context, 'Display Name update submitted');
    }
  }

  @override
  Widget build(BuildContext context, WidgetRef ref) {
    final account = ref.watch(accountProfileProvider);
    return account.when(
      data: (data) {
        final userId = data.account.userId().toString();
        return Scaffold(
          appBar: AppBar(
            title: const Text('My profile'),
            actions: [
              PopupMenuButton(
                itemBuilder: (BuildContext context) => <PopupMenuEntry>[
                  PopupMenuItem(
                    onTap: () => logoutConfirmationDialog(context, ref),
                    child: Row(
                      children: [
                        const Icon(Atlas.exit_thin),
                        Padding(
                          padding: const EdgeInsets.symmetric(horizontal: 5),
                          child: Text(
                            AppLocalizations.of(context)!.logOut,
                            style: Theme.of(context).textTheme.labelSmall,
                            softWrap: false,
                          ),
                        ),
                      ],
                    ),
                  ),
                ],
              ),
            ],
          ),
          body: SingleChildScrollView(
            child: Column(
              children: [
                Container(
                  margin: const EdgeInsets.fromLTRB(20, 15, 20, 0),
                  decoration: BoxDecoration(
                    borderRadius: BorderRadius.circular(25),
                  ),
                  width: double.infinity,
                  child: ClipRRect(
                    borderRadius: BorderRadius.circular(25),
                    child: const SizedBox(),
                  ),
                ),
                Container(
                  width: MediaQuery.of(context).size.width - 100,
                  alignment: Alignment.center,
                  child: Column(
                    mainAxisAlignment: MainAxisAlignment.center,
                    crossAxisAlignment: CrossAxisAlignment.center,
                    children: [
                      GestureDetector(
                        onTap: () => updateAvatar(data, context, ref),
                        child: Container(
                          margin: const EdgeInsets.all(10),
                          decoration: BoxDecoration(
                            borderRadius: BorderRadius.circular(100),
                            border: Border.all(width: 5),
                          ),
                          child: ActerAvatar(
                            mode: DisplayMode.User,
                            uniqueId: userId,
                            avatar: data.profile.getAvatarImage(),
                            displayName: data.profile.displayName,
                            size: 100,
                          ),
                        ),
                      ),
                      Row(
                        mainAxisAlignment: MainAxisAlignment.center,
                        children: [
                          Text(data.profile.displayName ?? ''),
                          IconButton(
                            iconSize: 14,
                            icon: const Icon(Atlas.pencil_edit_thin),
                            onPressed: () async {
                              await updateDisplayName(data, context, ref);
                            },
                          ),
                        ],
                      ),
                      Row(
                        mainAxisAlignment: MainAxisAlignment.center,
                        children: [
                          Text(userId),
                          IconButton(
                            iconSize: 14,
                            icon: const Icon(Atlas.pages),
                            onPressed: () {
                              Clipboard.setData(
                                ClipboardData(text: userId),
                              );
                              customMsgSnackbar(
                                context,
                                'Username copied to clipboard',
                              );
                            },
                          ),
                        ],
                      ),
                      Row(
                        mainAxisAlignment: MainAxisAlignment.center,
                        children: [
                          Text(data.emailAddress ?? ''),
                          IconButton(
                            iconSize: 14,
                            icon: const Icon(Atlas.pencil_edit_thin),
                            onPressed: () async {
                              await updateEmailAddress(data, context, ref);
                            },
                          ),
                        ],
                      ),
                      const SizedBox(height: 30),
                      OutlinedButton.icon(
                        icon: const Icon(Atlas.construction_tools_thin),
                        onPressed: () =>
                            context.pushNamed(Routes.settings.name),
                        label: const Text('App Settings'),
                      ),
                      const SizedBox(height: 10),
                      OutlinedButton.icon(
                        icon: const Icon(Atlas.laptop_screen_thin),
                        onPressed: () =>
                            context.pushNamed(Routes.settingSessions.name),
                        label: const Text('Sessions'),
                      ),
                      const SizedBox(height: 30),
                      OutlinedButton.icon(
                        icon: const Icon(Atlas.exit_thin),
                        onPressed: () => logoutConfirmationDialog(context, ref),
                        label: const Text('Logout'),
                      ),
                      const SizedBox(height: 45),
                      OutlinedButton.icon(
                        style: OutlinedButton.styleFrom(
                          foregroundColor: AppTheme.brandColorScheme.error,
                          backgroundColor: AppTheme.brandColorScheme.onError,
                          side: BorderSide(
                            width: 1,
                            color: AppTheme.brandColorScheme.error,
                          ),
                        ),
                        icon: const Icon(Atlas.trash_can_thin),
                        onPressed: () =>
                            deactivationConfirmationDialog(context, ref),
                        label: const Text('Deactivate account'),
                      ),
                    ],
                  ),
                ),
                const SizedBox(height: 25),
              ],
            ),
          ),
        );
      },
      error: (e, trace) => Text('error: $e'),
      loading: () => const Text('loading'),
    );
  }
}<|MERGE_RESOLUTION|>--- conflicted
+++ resolved
@@ -1,24 +1,15 @@
 import 'package:acter/common/dialogs/deactivation_confirmation.dart';
 import 'package:acter/common/dialogs/logout_confirmation.dart';
-import 'package:acter/common/dialogs/pop_up_dialog.dart';
 import 'package:acter/common/providers/common_providers.dart';
 import 'package:acter/common/snackbars/custom_msg.dart';
 import 'package:acter/common/themes/app_theme.dart';
 import 'package:acter/common/utils/routes.dart';
-<<<<<<< HEAD
+import 'package:acter/common/widgets/default_dialog.dart';
 import 'package:acter_avatar/acter_avatar.dart';
 import 'package:atlas_icons/atlas_icons.dart';
 import 'package:file_picker/file_picker.dart';
 import 'package:flutter/services.dart';
 import 'package:flutter_gen/gen_l10n/app_localizations.dart';
-=======
-import 'package:acter/common/widgets/default_dialog.dart';
-import 'package:file_picker/file_picker.dart';
-import 'package:flutter/services.dart';
-import 'package:flutter_gen/gen_l10n/app_localizations.dart';
-import 'package:acter_avatar/acter_avatar.dart';
-import 'package:atlas_icons/atlas_icons.dart';
->>>>>>> 5374e1ba
 import 'package:flutter/material.dart';
 import 'package:flutter_riverpod/flutter_riverpod.dart';
 import 'package:go_router/go_router.dart';
@@ -174,24 +165,15 @@
       context: context,
       builder: (BuildContext context) => ChangeDisplayName(account: profile),
     );
-<<<<<<< HEAD
     if (newText != null && context.mounted) {
-      popUpDialog(
-        context: context,
-        title: Text(
-          'Updating Display Name',
-          style: Theme.of(context).textTheme.titleSmall,
-=======
-    if (newUsername != null && context.mounted) {
       showAdaptiveDialog(
         context: context,
         builder: (context) => DefaultDialog(
           title: Text(
-            'Updating Displayname',
+            'Updating Display Name',
             style: Theme.of(context).textTheme.titleSmall,
           ),
           isLoader: true,
->>>>>>> 5374e1ba
         ),
       );
       await profile.account.setDisplayName(newText);
@@ -240,13 +222,15 @@
       builder: (BuildContext context) => ChangeEmailPassword(account: profile),
     );
     if (newText != null && context.mounted) {
-      popUpDialog(
+      showAdaptiveDialog(
         context: context,
-        title: Text(
-          'Updating Email Address',
-          style: Theme.of(context).textTheme.titleSmall,
-        ),
-        isLoader: true,
+        builder: (context) => DefaultDialog(
+          title: Text(
+            'Updating Email Address',
+            style: Theme.of(context).textTheme.titleSmall,
+          ),
+          isLoader: true,
+        ),
       );
       // already requested token in ChangeEmailPassword dialog
       ref.invalidate(accountProfileProvider);
