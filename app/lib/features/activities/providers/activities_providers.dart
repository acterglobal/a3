import 'package:acter/common/models/types.dart';
import 'package:acter/common/providers/common_providers.dart';
import 'package:acter/features/activities/providers/notifiers/activities_notifiers.dart';
import 'package:acter/features/invitations/providers/invitations_providers.dart';
import 'package:acter/features/home/providers/client_providers.dart';
import 'package:acter_flutter_sdk/acter_flutter_sdk_ffi.dart';
import 'package:acter_notifify/model/push_styles.dart';
import 'package:riverpod/riverpod.dart';
import 'package:flutter_riverpod/flutter_riverpod.dart';

final supportedActivityTypes = [
  PushStyles.comment,
  PushStyles.reaction,
  PushStyles.attachment,
  PushStyles.references,
  PushStyles.eventDateChange,
  PushStyles.rsvpYes,
  PushStyles.rsvpMaybe,
  PushStyles.rsvpNo,
  PushStyles.taskAdd,
  PushStyles.taskComplete,
  PushStyles.taskReOpen,
  PushStyles.taskAccept,
  PushStyles.taskDecline,
  PushStyles.taskDueDateChange,
  PushStyles.roomName,
  PushStyles.roomTopic,
  PushStyles.roomAvatar,
  PushStyles.creation,
  PushStyles.titleChange,
  PushStyles.descriptionChange,
  PushStyles.otherChanges,
  PushStyles.invitationAccepted,
  PushStyles.invitationRejected,
  PushStyles.invited,
  PushStyles.joined,
  PushStyles.invitationRevoked,
  PushStyles.knockAccepted,
  PushStyles.knockRetracted,
  PushStyles.knockDenied,
  PushStyles.left,
  PushStyles.kicked,
  PushStyles.kickedAndBanned,
  PushStyles.knocked,
  PushStyles.banned,
  PushStyles.unbanned,
];

final hasActivitiesProvider = StateProvider((ref) {
  final invitations = ref.watch(invitationListProvider).valueOrNull ?? [];
  if (invitations.isNotEmpty) {
    return UrgencyBadge.urgent;
  }
  final syncStatus = ref.watch(syncStateProvider);
  if (syncStatus.errorMsg != null) {
    return UrgencyBadge.important;
  }
  if (ref.watch(hasUnconfirmedEmailAddresses)) {
    return UrgencyBadge.important;
  }
  return UrgencyBadge.none;
});

final hasUnconfirmedEmailAddresses = StateProvider(
  (ref) =>
      ref.watch(emailAddressesProvider).valueOrNull?.unconfirmed.isNotEmpty ==
      true,
);

final activityProvider =
    AsyncNotifierProviderFamily<AsyncActivityNotifier, Activity?, String>(
      AsyncActivityNotifier.new,
    );

final allActivitiesProvider =
    AsyncNotifierProvider<AllActivitiesNotifier, List<String>>(
  AllActivitiesNotifier.new,
);

// Helper function to check if activity type is supported
bool isActivityTypeSupported(String activityType) {
  final pushStyle = PushStyles.values.asNameMap()[activityType];
  return pushStyle != null && supportedActivityTypes.contains(pushStyle);
}

// Helper function to get date-only DateTime from activity timestamp
DateTime getActivityDate(int timestamp) {
  final activityDate = DateTime.fromMillisecondsSinceEpoch(timestamp).toLocal();
  return DateTime(activityDate.year, activityDate.month, activityDate.day);
}

<<<<<<< HEAD
// Provider to get filtered activities (only supported types)
final filteredActivitiesProvider = Provider<List<Activity>>((ref) {
  final allActivities = ref.watch(allActivitiesProvider).valueOrNull ?? [];
  return allActivities.where((activity) => isActivityTypeSupported(activity.typeStr())).toList();
});

final activityDatesProvider = Provider<List<DateTime>>((ref) {
  final activities = ref.watch(filteredActivitiesProvider);
=======
// Provider to get activities by id
final allActivitiesByIdProvider = FutureProvider<List<Activity>>((ref) async {
  
  final activityIds = await ref.watch(allActivitiesProvider.future);
  
  if (activityIds.isEmpty) return [];
  
  final activities = <Activity>[];
  for (final id in activityIds) {
    final activity = ref.watch(activityProvider(id)).valueOrNull;
    if (activity != null) {
      activities.add(activity);
    }
  }
  return activities;
});

final activityDatesProvider = Provider<List<DateTime>>((ref) {
  final activities = ref.watch(allActivitiesByIdProvider).valueOrNull ?? [];
>>>>>>> 942d9558
  
  if (activities.isEmpty) return [];
  
  final uniqueDates = activities.map((activity) => getActivityDate(activity.originServerTs())).toSet();
  return uniqueDates.toList()..sort((a, b) => b.compareTo(a));
});

// Base provider for activities filtered by date
final activitiesByDateProvider = Provider.family<List<Activity>, DateTime>((ref, date) {
<<<<<<< HEAD
  final activities = ref.watch(filteredActivitiesProvider);
=======
  final activities = ref.watch(allActivitiesByIdProvider).valueOrNull ?? [];
>>>>>>> 942d9558
  return activities.where((activity) => 
    getActivityDate(activity.originServerTs()).isAtSameMomentAs(date)).toList();
});

// Provider for consecutive grouped activities using records 
typedef RoomActivitiesInfo = ({String roomId, List<Activity> activities});

final consecutiveGroupedActivitiesProvider = Provider.family<List<RoomActivitiesInfo>, DateTime>((ref, date) {
  final activitiesForDate = ref.watch(activitiesByDateProvider(date));
  
  // Sort by time descending
  final sortedActivities = activitiesForDate.toList()..sort((a, b) => b.originServerTs().compareTo(a.originServerTs()));

  // Group consecutive activities by roomId
  final groups = <RoomActivitiesInfo>[];
  
  for (final activity in sortedActivities) {
    final roomId = activity.roomIdStr();
    
    if (groups.isNotEmpty && groups.last.roomId == roomId) {
      // Add to existing group
      final lastGroup = groups.last;
      groups[groups.length - 1] = (roomId: roomId, activities: [...lastGroup.activities, activity]);
    } else {
      // Create new group
      groups.add((roomId: roomId, activities: [activity]));
    }
  }
  
  return groups;
});
<|MERGE_RESOLUTION|>--- conflicted
+++ resolved
@@ -77,35 +77,19 @@
   AllActivitiesNotifier.new,
 );
 
-// Helper function to check if activity type is supported
-bool isActivityTypeSupported(String activityType) {
-  final pushStyle = PushStyles.values.asNameMap()[activityType];
-  return pushStyle != null && supportedActivityTypes.contains(pushStyle);
-}
-
 // Helper function to get date-only DateTime from activity timestamp
 DateTime getActivityDate(int timestamp) {
   final activityDate = DateTime.fromMillisecondsSinceEpoch(timestamp).toLocal();
   return DateTime(activityDate.year, activityDate.month, activityDate.day);
 }
 
-<<<<<<< HEAD
-// Provider to get filtered activities (only supported types)
-final filteredActivitiesProvider = Provider<List<Activity>>((ref) {
-  final allActivities = ref.watch(allActivitiesProvider).valueOrNull ?? [];
-  return allActivities.where((activity) => isActivityTypeSupported(activity.typeStr())).toList();
-});
-
-final activityDatesProvider = Provider<List<DateTime>>((ref) {
-  final activities = ref.watch(filteredActivitiesProvider);
-=======
 // Provider to get activities by id
 final allActivitiesByIdProvider = FutureProvider<List<Activity>>((ref) async {
-  
+
   final activityIds = await ref.watch(allActivitiesProvider.future);
-  
+
   if (activityIds.isEmpty) return [];
-  
+
   final activities = <Activity>[];
   for (final id in activityIds) {
     final activity = ref.watch(activityProvider(id)).valueOrNull;
@@ -118,22 +102,17 @@
 
 final activityDatesProvider = Provider<List<DateTime>>((ref) {
   final activities = ref.watch(allActivitiesByIdProvider).valueOrNull ?? [];
->>>>>>> 942d9558
-  
+
   if (activities.isEmpty) return [];
-  
+
   final uniqueDates = activities.map((activity) => getActivityDate(activity.originServerTs())).toSet();
   return uniqueDates.toList()..sort((a, b) => b.compareTo(a));
 });
 
 // Base provider for activities filtered by date
 final activitiesByDateProvider = Provider.family<List<Activity>, DateTime>((ref, date) {
-<<<<<<< HEAD
-  final activities = ref.watch(filteredActivitiesProvider);
-=======
   final activities = ref.watch(allActivitiesByIdProvider).valueOrNull ?? [];
->>>>>>> 942d9558
-  return activities.where((activity) => 
+  return activities.where((activity) =>
     getActivityDate(activity.originServerTs()).isAtSameMomentAs(date)).toList();
 });
 
