import 'package:acter/common/models/types.dart';
import 'package:acter/common/providers/common_providers.dart';
import 'package:acter/common/providers/space_providers.dart';
import 'package:acter/features/activities/providers/notifiers/activities_notifiers.dart';
import 'package:acter/features/invitations/providers/invitations_providers.dart';
import 'package:acter/features/home/providers/client_providers.dart';
import 'package:acter_flutter_sdk/acter_flutter_sdk_ffi.dart';
import 'package:acter_notifify/model/push_styles.dart';
import 'package:riverpod/riverpod.dart';

final supportedActivityTypes = [
  PushStyles.comment,
  PushStyles.reaction,
  PushStyles.attachment,
  PushStyles.references,
  PushStyles.eventDateChange,
  PushStyles.rsvpYes,
  PushStyles.rsvpMaybe,
  PushStyles.rsvpNo,
  PushStyles.taskAdd,
  PushStyles.taskComplete,
  PushStyles.taskReOpen,
  PushStyles.taskAccept,
  PushStyles.taskDecline,
  PushStyles.taskDueDateChange,
<<<<<<< HEAD
  PushStyles.invitationAccepted,
  PushStyles.invited,
  PushStyles.joined,
  PushStyles.invitationRevoked,
=======
  PushStyles.roomName,
  PushStyles.roomTopic,
  PushStyles.roomAvatar,
>>>>>>> a7e48286
];

final hasActivitiesProvider = StateProvider((ref) {
  final invitations = ref.watch(invitationListProvider).valueOrNull ?? [];
  if (invitations.isNotEmpty) {
    return UrgencyBadge.urgent;
  }
  final syncStatus = ref.watch(syncStateProvider);
  if (syncStatus.errorMsg != null) {
    return UrgencyBadge.important;
  }
  if (ref.watch(hasUnconfirmedEmailAddresses)) {
    return UrgencyBadge.important;
  }
  return UrgencyBadge.none;
});

final hasUnconfirmedEmailAddresses = StateProvider(
  (ref) =>
      ref.watch(emailAddressesProvider).valueOrNull?.unconfirmed.isNotEmpty ==
      true,
);

final _spaceActivitiesProvider = AsyncNotifierProviderFamily<
  AsyncSpaceActivitiesNotifier,
  List<String>,
  String
>(() => AsyncSpaceActivitiesNotifier());

final activityProvider =
    AsyncNotifierProviderFamily<AsyncActivityNotifier, Activity?, String>(
      () => AsyncActivityNotifier(),
    );

final spaceActivitiesProvider = FutureProvider.family<List<Activity>, String>((
  ref,
  spaceId,
) async {
  final spaceActivities = await ref.watch(
    _spaceActivitiesProvider(spaceId).future,
  );
  final activities = await Future.wait(
    spaceActivities.map(
      (activityId) async =>
          await ref.watch(activityProvider(activityId).future),
    ),
  );
  //Remove null activities
  final acitivitiesList = activities.whereType<Activity>().toList();

  // Filter by supported activity types
  acitivitiesList.removeWhere((activity) {
    final activityType = PushStyles.values.asNameMap()[activity.typeStr()];
    return !supportedActivityTypes.contains(activityType);
  });

  //Sort by originServerTs
  acitivitiesList.sort(
    (a, b) => b.originServerTs().compareTo(a.originServerTs()),
  );
  return acitivitiesList;
});

final allActivitiesProvider = FutureProvider<List<Activity>>((ref) async {
  final allSpacesList = ref.watch(spacesProvider);
  final activities = await Future.wait(
    allSpacesList.map(
      (space) async =>
          await ref.watch(spaceActivitiesProvider(space.getRoomIdStr()).future),
    ),
  );
  return activities.expand((x) => x).toList();
});

final activityDatesProvider = FutureProvider<List<DateTime>>((ref) async {
  final activities = await ref.watch(allActivitiesProvider.future);

  final uniqueDates = <DateTime>{};

  for (final activity in activities) {
    final activityDate =
        DateTime.fromMillisecondsSinceEpoch(
          activity.originServerTs(),
        ).toLocal();
    // Set time to midnight for consistent date comparison
    uniqueDates.add(
      DateTime(activityDate.year, activityDate.month, activityDate.day),
    );
  }

  return uniqueDates.toList()..sort((a, b) => b.compareTo(a));
});

final roomIdsByDateProvider = FutureProvider.family<List<String>, DateTime>((
  ref,
  date,
) async {
  final activities = await ref.watch(allActivitiesProvider.future);

  final roomIds = <String>{};

  for (final activity in activities) {
    final activityDate =
        DateTime.fromMillisecondsSinceEpoch(
          activity.originServerTs(),
        ).toLocal();
    final activityDateOnly = DateTime(
      activityDate.year,
      activityDate.month,
      activityDate.day,
    );

    if (activityDateOnly.isAtSameMomentAs(date)) {
      roomIds.add(activity.roomIdStr());
    }
  }

  return roomIds.toList();
});

final spaceActivitiesProviderByDate =
    FutureProvider.family<List<Activity>, ({String roomId, DateTime date})>((
      ref,
      params,
    ) async {
      final activities = await ref.watch(
        spaceActivitiesProvider(params.roomId).future,
      );

      return activities.where((activity) {
        // First check if activity matches the date
        final activityDate =
            DateTime.fromMillisecondsSinceEpoch(
              activity.originServerTs(),
            ).toLocal();
        final activityDateOnly = DateTime(
          activityDate.year,
          activityDate.month,
          activityDate.day,
        );

        return activityDateOnly.isAtSameMomentAs(params.date);
      }).toList();
    });<|MERGE_RESOLUTION|>--- conflicted
+++ resolved
@@ -23,16 +23,13 @@
   PushStyles.taskAccept,
   PushStyles.taskDecline,
   PushStyles.taskDueDateChange,
-<<<<<<< HEAD
+  PushStyles.roomName,
+  PushStyles.roomTopic,
+  PushStyles.roomAvatar,
   PushStyles.invitationAccepted,
   PushStyles.invited,
   PushStyles.joined,
   PushStyles.invitationRevoked,
-=======
-  PushStyles.roomName,
-  PushStyles.roomTopic,
-  PushStyles.roomAvatar,
->>>>>>> a7e48286
 ];
 
 final hasActivitiesProvider = StateProvider((ref) {
