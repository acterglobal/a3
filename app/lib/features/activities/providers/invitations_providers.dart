import 'dart:typed_data';

import 'package:acter/features/activities/providers/notifiers/invitation_list_notifier.dart';
import 'package:acter_avatar/acter_avatar.dart';
import 'package:acter_flutter_sdk/acter_flutter_sdk_ffi.dart';
import 'package:extension_nullable/extension_nullable.dart';
import 'package:flutter/material.dart';
import 'package:riverpod/riverpod.dart';

final invitationListProvider =
    NotifierProvider<InvitationListNotifier, List<Invitation>>(
  () => InvitationListNotifier(),
);

final invitationUserProfileProvider = FutureProvider.autoDispose
    .family<AvatarInfo?, Invitation>((ref, invitation) async {
  UserProfile? user = invitation.senderProfile();
  if (user == null) return null;
  final userId = user.userId().toString();
<<<<<<< HEAD
  final displayName = user.getDisplayName();
  final fallback = AvatarInfo(
=======
  final displayName = user.displayName();
  final fallback = AvatarInfo(uniqueId: userId, displayName: displayName);
  final avatar = await user.getAvatar(null);
  final avatarData = avatar.data();

  if (!user.hasAvatar() || avatarData == null) {
    return fallback;
  }
  final data = MemoryImage(Uint8List.fromList(avatarData.asTypedList()));

  return AvatarInfo(
>>>>>>> d8fecd64
    uniqueId: userId,
    displayName: displayName,
  );
  if (!user.hasAvatar()) return fallback;
  final avatar = await user.getAvatar(null);
  return avatar.data().map(
            (p0) => AvatarInfo(
              uniqueId: userId,
              displayName: displayName,
              avatar: MemoryImage(Uint8List.fromList(p0.asTypedList())),
            ),
          ) ??
      fallback;
});<|MERGE_RESOLUTION|>--- conflicted
+++ resolved
@@ -17,22 +17,8 @@
   UserProfile? user = invitation.senderProfile();
   if (user == null) return null;
   final userId = user.userId().toString();
-<<<<<<< HEAD
-  final displayName = user.getDisplayName();
+  final displayName = user.displayName();
   final fallback = AvatarInfo(
-=======
-  final displayName = user.displayName();
-  final fallback = AvatarInfo(uniqueId: userId, displayName: displayName);
-  final avatar = await user.getAvatar(null);
-  final avatarData = avatar.data();
-
-  if (!user.hasAvatar() || avatarData == null) {
-    return fallback;
-  }
-  final data = MemoryImage(Uint8List.fromList(avatarData.asTypedList()));
-
-  return AvatarInfo(
->>>>>>> d8fecd64
     uniqueId: userId,
     displayName: displayName,
   );
