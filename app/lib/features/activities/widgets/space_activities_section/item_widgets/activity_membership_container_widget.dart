import 'package:acter/common/providers/room_providers.dart';
import 'package:acter/common/providers/common_providers.dart';
import 'package:acter/common/themes/colors/color_scheme.dart';
import 'package:acter/features/comments/widgets/time_ago_widget.dart';
import 'package:acter/l10n/generated/l10n.dart';
import 'package:acter_flutter_sdk/acter_flutter_sdk_ffi.dart';
import 'package:flutter/material.dart';
import 'package:flutter_riverpod/flutter_riverpod.dart';
import 'package:phosphor_flutter/phosphor_flutter.dart';

/// A widget that displays membership change events in a space's activity feed.
///
/// This widget shows information about various membership changes like:
/// - Users joining/leaving a space
/// - Invitations being sent/accepted/rejected
/// - Users being banned/unbanned
/// - Knock requests and their status
class ActivityMembershipItemWidget extends ConsumerWidget {
  /// The activity containing membership change information
  final Activity activity;

  const ActivityMembershipItemWidget({super.key, required this.activity});

  @override
  Widget build(BuildContext context, WidgetRef ref) {
    final activityObject = activity.object();
    final originServerTs = activity.originServerTs();
    final membershipInfo = _getMembershipInfo(context, ref, activityObject);

    return Container(
      padding: const EdgeInsets.symmetric(vertical: 10),
      child: Row(
        crossAxisAlignment: CrossAxisAlignment.start,
        children: [
          Icon(membershipInfo.icon, size: 20),
          const SizedBox(width: 10),
          Expanded(child: Stack(
            children: [
              Padding(
                padding: const EdgeInsets.only(right: 80), // Space for TimeAgoWidget
                child: RichText(
                  maxLines: 2,
                  overflow: TextOverflow.ellipsis,
                  text: TextSpan(
                    text: membershipInfo.text,
                    style: Theme.of(context).textTheme.bodyMedium?.copyWith(
                      color: colorScheme.surfaceTint,
                    ),
                  ),
                ),
              ),
              Positioned(
                right: 0,
                bottom: 3,
                child: TimeAgoWidget(originServerTs: originServerTs),
              ),
            ],
          )),
        ],
      ),
    );
  }

  /// Returns the appropriate icon and text for the membership change type
  ({IconData icon, String text}) _getMembershipInfo(
    BuildContext context,
    WidgetRef ref,
    ActivityObject? activityObject,
  ) {
    final lang = L10n.of(context);
    final myId = ref.watch(myUserIdStrProvider);
    final isActionOnMe =
        activity.membershipContent()?.userId().toString() == myId;
    final senderName = _getMemberDisplayName(
      ref,
      activity.roomIdStr(),
      activity.senderIdStr(),
    );
    final targetName = _getMemberDisplayName(
      ref,
      activity.roomIdStr(),
      activity.membershipContent()?.userId().toString() ?? '',
    );

    return switch (activity.membershipContent()?.change()) {
      'joined' => (
<<<<<<< HEAD
        icon: Icons.people_sharp,
        text: lang.chatMembershipOtherJoined(targetName),
      ),
      'left' => (
        icon: Icons.logout,
        text: lang.chatMembershipOtherLeft(targetName),
      ),
      'invitationAccepted' => (
        icon: Icons.person_add,
        text: lang.chatMembershipInvitationOtherAccepted(targetName),
      ),
      'invitationRejected' => (
        icon: Icons.person_off,
        text: lang.chatMembershipInvitationOtherRejected(targetName),
      ),
      'invitationRevoked' => (
        icon: Icons.person_remove,
        text: lang.chatMembershipInvitationOtherRevoked(targetName),
      ),
      'knockAccepted' => (
        icon: Icons.person_add,
        text: lang.chatMembershipKnockOtherAccepted(targetName),
      ),
      'knockRetracted' => (
        icon: Icons.person_remove,
        text: lang.chatMembershipKnockOtherRetracted(targetName),
      ),
      'knockDenied' => (
        icon: Icons.block,
        text: lang.chatMembershipKnockOtherDenied(targetName),
      ),
      'banned' => (
        icon: Icons.block,
=======
        icon: PhosphorIconsThin.users,
        text: lang.chatMembershipOtherJoined(targetName),
      ),
      'left' => (
        icon: PhosphorIconsThin.signOut,
        text: lang.chatMembershipOtherLeft(targetName),
      ),
      //PhosphorIconsThin.userCheck
      'invitationAccepted' => (
        icon: PhosphorIconsThin.userCheck,
        text: lang.chatMembershipInvitationOtherAccepted(targetName),
      ),
      'invitationRejected' => (
        icon: PhosphorIconsThin.userMinus,
        text: lang.chatMembershipInvitationOtherRejected(targetName),
      ),
      'invitationRevoked' => (
        icon: PhosphorIconsThin.minusCircle,
        text: lang.chatMembershipInvitationOtherRevoked(targetName),
      ),
      'knockAccepted' => (
        icon: PhosphorIconsThin.userCheck,
        text: lang.chatMembershipKnockOtherAccepted(targetName),
      ),
      'knockRetracted' => (
        icon: PhosphorIconsThin.userCircleMinus,
        text: lang.chatMembershipKnockOtherRetracted(targetName),
      ),
      'knockDenied' => (
        icon: PhosphorIconsThin.userCircleMinus,
        text: lang.chatMembershipKnockOtherDenied(targetName),
      ),
      'banned' => (
        icon: PhosphorIconsThin.userCircleMinus,
>>>>>>> 91fc9656
        text:
            isActionOnMe
                ? lang.chatMembershipOtherBannedYou(senderName)
                : lang.chatMembershipOtherBannedOther(senderName, targetName),
      ),
      'unbanned' => (
<<<<<<< HEAD
        icon: Icons.block_flipped,
=======
        icon: PhosphorIconsThin.userCirclePlus,
>>>>>>> 91fc9656
        text:
            isActionOnMe
                ? lang.chatMembershipOtherUnbannedYou(senderName)
                : lang.chatMembershipOtherUnbannedOther(senderName, targetName),
      ),
      'kicked' => (
<<<<<<< HEAD
        icon: Icons.person_remove,
=======
        icon: PhosphorIconsThin.userMinus,
>>>>>>> 91fc9656
        text:
            isActionOnMe
                ? lang.chatMembershipOtherKickedYou(senderName)
                : lang.chatMembershipOtherKickedOther(senderName, targetName),
      ),
      'invited' => (
<<<<<<< HEAD
        icon: Icons.person_add,
=======
        icon: PhosphorIconsThin.userPlus,
>>>>>>> 91fc9656
        text:
            isActionOnMe
                ? lang.chatMembershipOtherInvitedYou(senderName)
                : lang.chatMembershipOtherInvitedOther(senderName, targetName),
      ),
      'kickedAndBanned' => (
<<<<<<< HEAD
        icon: Icons.block,
=======
        icon: PhosphorIconsThin.userCircleMinus,
>>>>>>> 91fc9656
        text:
            isActionOnMe
                ? lang.chatMembershipOtherKickedAndBannedYou(senderName)
                : lang.chatMembershipOtherKickedAndBannedOther(
                  senderName,
                  targetName,
                ),
      ),
      'knocked' => (
<<<<<<< HEAD
        icon: Icons.person_add,
=======
        icon: PhosphorIconsThin.userPlus,
>>>>>>> 91fc9656
        text:
            isActionOnMe
                ? lang.chatMembershipOtherKnockedYou(senderName)
                : lang.chatMembershipOtherKnockedOther(senderName, targetName),
      ),
      _ => (
<<<<<<< HEAD
        icon: Icons.person,
=======
        icon: PhosphorIconsThin.user,
>>>>>>> 91fc9656
        text: activity.membershipContent()?.change() ?? '',
      ),
    };
  }

  /// Helper method to get a member's display name
  String _getMemberDisplayName(WidgetRef ref, String roomId, String userId) {
    final memberInfo = ref.watch(
      memberAvatarInfoProvider((roomId: roomId, userId: userId)),
    );
    return memberInfo.displayName ?? userId;
  }
}<|MERGE_RESOLUTION|>--- conflicted
+++ resolved
@@ -84,41 +84,6 @@
 
     return switch (activity.membershipContent()?.change()) {
       'joined' => (
-<<<<<<< HEAD
-        icon: Icons.people_sharp,
-        text: lang.chatMembershipOtherJoined(targetName),
-      ),
-      'left' => (
-        icon: Icons.logout,
-        text: lang.chatMembershipOtherLeft(targetName),
-      ),
-      'invitationAccepted' => (
-        icon: Icons.person_add,
-        text: lang.chatMembershipInvitationOtherAccepted(targetName),
-      ),
-      'invitationRejected' => (
-        icon: Icons.person_off,
-        text: lang.chatMembershipInvitationOtherRejected(targetName),
-      ),
-      'invitationRevoked' => (
-        icon: Icons.person_remove,
-        text: lang.chatMembershipInvitationOtherRevoked(targetName),
-      ),
-      'knockAccepted' => (
-        icon: Icons.person_add,
-        text: lang.chatMembershipKnockOtherAccepted(targetName),
-      ),
-      'knockRetracted' => (
-        icon: Icons.person_remove,
-        text: lang.chatMembershipKnockOtherRetracted(targetName),
-      ),
-      'knockDenied' => (
-        icon: Icons.block,
-        text: lang.chatMembershipKnockOtherDenied(targetName),
-      ),
-      'banned' => (
-        icon: Icons.block,
-=======
         icon: PhosphorIconsThin.users,
         text: lang.chatMembershipOtherJoined(targetName),
       ),
@@ -153,51 +118,34 @@
       ),
       'banned' => (
         icon: PhosphorIconsThin.userCircleMinus,
->>>>>>> 91fc9656
         text:
             isActionOnMe
                 ? lang.chatMembershipOtherBannedYou(senderName)
                 : lang.chatMembershipOtherBannedOther(senderName, targetName),
       ),
       'unbanned' => (
-<<<<<<< HEAD
-        icon: Icons.block_flipped,
-=======
         icon: PhosphorIconsThin.userCirclePlus,
->>>>>>> 91fc9656
         text:
             isActionOnMe
                 ? lang.chatMembershipOtherUnbannedYou(senderName)
                 : lang.chatMembershipOtherUnbannedOther(senderName, targetName),
       ),
       'kicked' => (
-<<<<<<< HEAD
-        icon: Icons.person_remove,
-=======
         icon: PhosphorIconsThin.userMinus,
->>>>>>> 91fc9656
         text:
             isActionOnMe
                 ? lang.chatMembershipOtherKickedYou(senderName)
                 : lang.chatMembershipOtherKickedOther(senderName, targetName),
       ),
       'invited' => (
-<<<<<<< HEAD
-        icon: Icons.person_add,
-=======
         icon: PhosphorIconsThin.userPlus,
->>>>>>> 91fc9656
         text:
             isActionOnMe
                 ? lang.chatMembershipOtherInvitedYou(senderName)
                 : lang.chatMembershipOtherInvitedOther(senderName, targetName),
       ),
       'kickedAndBanned' => (
-<<<<<<< HEAD
-        icon: Icons.block,
-=======
         icon: PhosphorIconsThin.userCircleMinus,
->>>>>>> 91fc9656
         text:
             isActionOnMe
                 ? lang.chatMembershipOtherKickedAndBannedYou(senderName)
@@ -207,22 +155,14 @@
                 ),
       ),
       'knocked' => (
-<<<<<<< HEAD
-        icon: Icons.person_add,
-=======
         icon: PhosphorIconsThin.userPlus,
->>>>>>> 91fc9656
         text:
             isActionOnMe
                 ? lang.chatMembershipOtherKnockedYou(senderName)
                 : lang.chatMembershipOtherKnockedOther(senderName, targetName),
       ),
       _ => (
-<<<<<<< HEAD
-        icon: Icons.person,
-=======
         icon: PhosphorIconsThin.user,
->>>>>>> 91fc9656
         text: activity.membershipContent()?.change() ?? '',
       ),
     };
