import 'package:acter/features/activities/widgets/space_activities_section/item_widgets/activity_membership_container_widget.dart';
import 'package:acter/features/activities/widgets/space_activities_section/item_widgets/type_widgets/attachment.dart';
import 'package:acter/features/activities/widgets/space_activities_section/item_widgets/type_widgets/comment.dart';
import 'package:acter/features/activities/widgets/space_activities_section/item_widgets/type_widgets/creation.dart';
import 'package:acter/features/activities/widgets/space_activities_section/item_widgets/type_widgets/descriptionChange.dart';
import 'package:acter/features/activities/widgets/space_activities_section/item_widgets/type_widgets/eventDateChange.dart';
import 'package:acter/features/activities/widgets/space_activities_section/item_widgets/type_widgets/otherChanges.dart';
import 'package:acter/features/activities/widgets/space_activities_section/item_widgets/type_widgets/reaction.dart';
import 'package:acter/features/activities/widgets/space_activities_section/item_widgets/type_widgets/redaction.dart';
import 'package:acter/features/activities/widgets/space_activities_section/item_widgets/type_widgets/references.dart';
import 'package:acter/features/activities/widgets/space_activities_section/item_widgets/type_widgets/roomAvatar.dart';
import 'package:acter/features/activities/widgets/space_activities_section/item_widgets/type_widgets/roomName.dart';
import 'package:acter/features/activities/widgets/space_activities_section/item_widgets/type_widgets/roomTopic.dart';
import 'package:acter/features/activities/widgets/space_activities_section/item_widgets/type_widgets/rsvpMaybe.dart';
import 'package:acter/features/activities/widgets/space_activities_section/item_widgets/type_widgets/rsvpNo.dart';
import 'package:acter/features/activities/widgets/space_activities_section/item_widgets/type_widgets/rsvpYes.dart';
import 'package:acter/features/activities/widgets/space_activities_section/item_widgets/type_widgets/taskAccepted.dart';
import 'package:acter/features/activities/widgets/space_activities_section/item_widgets/type_widgets/taskAdd.dart';
import 'package:acter/features/activities/widgets/space_activities_section/item_widgets/type_widgets/taskComplete.dart';
import 'package:acter/features/activities/widgets/space_activities_section/item_widgets/type_widgets/taskDecline.dart';
import 'package:acter/features/activities/widgets/space_activities_section/item_widgets/type_widgets/taskDueDateChange.dart';
import 'package:acter/features/activities/widgets/space_activities_section/item_widgets/type_widgets/taskReOpen.dart';
import 'package:acter/features/activities/widgets/space_activities_section/item_widgets/type_widgets/titleChange.dart';
import 'package:acter_flutter_sdk/acter_flutter_sdk_ffi.dart';
import 'package:acter_notifify/model/push_styles.dart';
import 'package:flutter/material.dart';
import 'package:flutter_riverpod/flutter_riverpod.dart';

class ActivityItemWidget extends ConsumerWidget {
  final Activity activity;

  const ActivityItemWidget({super.key, required this.activity});

  @override
  Widget build(BuildContext context, WidgetRef ref) {
    final activityType = activity.typeStr();
    final pushStyle = PushStyles.values.asNameMap()[activityType];
    return switch (pushStyle) {
      PushStyles.comment => ActivityCommentItemWidget(activity: activity),
      PushStyles.reaction => ActivityReactionItemWidget(activity: activity),
      PushStyles.attachment => ActivityAttachmentItemWidget(activity: activity),
      PushStyles.references => ActivityReferencesItemWidget(activity: activity),
      PushStyles.eventDateChange => ActivityEventDateChangeItemWidget(activity: activity),
      PushStyles.rsvpYes => ActivityEventRSVPYesItemWidget(activity: activity),
      PushStyles.rsvpMaybe => ActivityEventRSVPMayBeItemWidget(activity: activity),
      PushStyles.rsvpNo => ActivityEventRSVPNoItemWidget(activity: activity),
      PushStyles.taskAdd => ActivityTaskAddItemWidget(activity: activity),
      PushStyles.taskComplete => ActivityTaskCompleteItemWidget(activity: activity),
      PushStyles.taskReOpen => ActivityTaskReOpenItemWidget(activity: activity),
      PushStyles.taskAccept => ActivityTaskAcceptedItemWidget(activity: activity),
      PushStyles.taskDecline => ActivityTaskDeclineItemWidget(activity: activity),
      PushStyles.taskDueDateChange => ActivityTaskDueDateChangedItemWidget(activity: activity),
      PushStyles.roomName => ActivityRoomNameItemWidget(activity: activity),
      PushStyles.roomTopic => ActivityRoomTopicItemWidget(activity: activity),
      PushStyles.roomAvatar => ActivityRoomAvatarItemWidget(activity: activity),
<<<<<<< HEAD
      PushStyles.creation => ActivityCreationItemWidget(activity: activity),
      PushStyles.redaction => ActivityRedactionItemWidget(activity: activity),
      PushStyles.titleChange => ActivityTitleChangeItemWidget(activity: activity),
      PushStyles.descriptionChange => ActivityDescriptionChangeItemWidget(activity: activity),
      PushStyles.otherChanges => ActivityOtherChangesItemWidget(activity: activity),
=======
      PushStyles.invitationRevoked || PushStyles.invitationAccepted || PushStyles.invitationRejected || PushStyles.joined || PushStyles.invited || PushStyles.knocked || PushStyles.knockAccepted || PushStyles.knockRetracted || PushStyles.knockDenied || PushStyles.banned || PushStyles.unbanned || PushStyles.left || PushStyles.kicked || PushStyles.kickedAndBanned => ActivityMembershipItemWidget(activity: activity),
>>>>>>> cc42acd0
      _ => const SizedBox.shrink(),
    };
  }
}<|MERGE_RESOLUTION|>--- conflicted
+++ resolved
@@ -40,28 +40,57 @@
       PushStyles.reaction => ActivityReactionItemWidget(activity: activity),
       PushStyles.attachment => ActivityAttachmentItemWidget(activity: activity),
       PushStyles.references => ActivityReferencesItemWidget(activity: activity),
-      PushStyles.eventDateChange => ActivityEventDateChangeItemWidget(activity: activity),
+      PushStyles.eventDateChange => ActivityEventDateChangeItemWidget(
+        activity: activity,
+      ),
       PushStyles.rsvpYes => ActivityEventRSVPYesItemWidget(activity: activity),
-      PushStyles.rsvpMaybe => ActivityEventRSVPMayBeItemWidget(activity: activity),
+      PushStyles.rsvpMaybe => ActivityEventRSVPMayBeItemWidget(
+        activity: activity,
+      ),
       PushStyles.rsvpNo => ActivityEventRSVPNoItemWidget(activity: activity),
       PushStyles.taskAdd => ActivityTaskAddItemWidget(activity: activity),
-      PushStyles.taskComplete => ActivityTaskCompleteItemWidget(activity: activity),
+      PushStyles.taskComplete => ActivityTaskCompleteItemWidget(
+        activity: activity,
+      ),
       PushStyles.taskReOpen => ActivityTaskReOpenItemWidget(activity: activity),
-      PushStyles.taskAccept => ActivityTaskAcceptedItemWidget(activity: activity),
-      PushStyles.taskDecline => ActivityTaskDeclineItemWidget(activity: activity),
-      PushStyles.taskDueDateChange => ActivityTaskDueDateChangedItemWidget(activity: activity),
+      PushStyles.taskAccept => ActivityTaskAcceptedItemWidget(
+        activity: activity,
+      ),
+      PushStyles.taskDecline => ActivityTaskDeclineItemWidget(
+        activity: activity,
+      ),
+      PushStyles.taskDueDateChange => ActivityTaskDueDateChangedItemWidget(
+        activity: activity,
+      ),
       PushStyles.roomName => ActivityRoomNameItemWidget(activity: activity),
       PushStyles.roomTopic => ActivityRoomTopicItemWidget(activity: activity),
       PushStyles.roomAvatar => ActivityRoomAvatarItemWidget(activity: activity),
-<<<<<<< HEAD
       PushStyles.creation => ActivityCreationItemWidget(activity: activity),
       PushStyles.redaction => ActivityRedactionItemWidget(activity: activity),
-      PushStyles.titleChange => ActivityTitleChangeItemWidget(activity: activity),
-      PushStyles.descriptionChange => ActivityDescriptionChangeItemWidget(activity: activity),
-      PushStyles.otherChanges => ActivityOtherChangesItemWidget(activity: activity),
-=======
-      PushStyles.invitationRevoked || PushStyles.invitationAccepted || PushStyles.invitationRejected || PushStyles.joined || PushStyles.invited || PushStyles.knocked || PushStyles.knockAccepted || PushStyles.knockRetracted || PushStyles.knockDenied || PushStyles.banned || PushStyles.unbanned || PushStyles.left || PushStyles.kicked || PushStyles.kickedAndBanned => ActivityMembershipItemWidget(activity: activity),
->>>>>>> cc42acd0
+      PushStyles.titleChange => ActivityTitleChangeItemWidget(
+        activity: activity,
+      ),
+      PushStyles.descriptionChange => ActivityDescriptionChangeItemWidget(
+        activity: activity,
+      ),
+      PushStyles.otherChanges => ActivityOtherChangesItemWidget(
+        activity: activity,
+      ),
+      PushStyles.invitationRevoked ||
+      PushStyles.invitationAccepted ||
+      PushStyles.invitationRejected ||
+      PushStyles.joined ||
+      PushStyles.invited ||
+      PushStyles.knocked ||
+      PushStyles.knockAccepted ||
+      PushStyles.knockRetracted ||
+      PushStyles.knockDenied ||
+      PushStyles.banned ||
+      PushStyles.unbanned ||
+      PushStyles.left ||
+      PushStyles.kicked ||
+      PushStyles
+          .kickedAndBanned => ActivityMembershipItemWidget(activity: activity),
       _ => const SizedBox.shrink(),
     };
   }
