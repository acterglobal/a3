import 'package:acter/features/activities/widgets/space_activities_section/item_widgets/activity_bigger_visual_container_widget.dart';
import 'package:acter/l10n/generated/l10n.dart';
import 'package:acter_flutter_sdk/acter_flutter_sdk_ffi.dart';
import 'package:flutter/material.dart';
import 'package:flutter_riverpod/flutter_riverpod.dart';
import 'package:logging/logging.dart';
import 'package:phosphor_flutter/phosphor_flutter.dart';

final _log = Logger('a3::activities::widgets::description_change');

class ActivityDescriptionChangeItemWidget extends ConsumerWidget {
  final Activity activity;

  const ActivityDescriptionChangeItemWidget({
    super.key,
    required this.activity,
  });

  @override
  Widget build(BuildContext context, WidgetRef ref) {
    final lang = L10n.of(context);

    final userId = activity.senderIdStr();

    return ActivityBiggerVisualContainerWidget(
<<<<<<< HEAD
      actionIcon: PhosphorIconsRegular.pencilLine,
=======
      actionIcon: PhosphorIconsThin.pencilLine,
>>>>>>> 91fc9656
      actionTitle: getMessage(lang, userId) ?? '',
      target: '',
      activityObject: activity.object(),
      userId: userId,
      roomId: activity.roomIdStr(),
      subtitle: getSubtitle(context, activity.descriptionContent()?.newVal().toString().trim()),
<<<<<<< HEAD
      leadingWidget: Icon(PhosphorIconsRegular.pencilLine, size: 25),
=======
      leadingWidget: Icon(PhosphorIconsThin.pencilSimpleLine, size: 25),
>>>>>>> 91fc9656
      originServerTs: activity.originServerTs(),
    );
  }

  String? getMessage(L10n lang, String senderName) {
    final content = activity.descriptionContent();
    if (content == null) {
      _log.severe('failed to get content of description change');
      return null;
    }
    switch (content.change()) {
      case 'Changed':
        return lang.changedDescription(activity.object()?.typeStr() ?? '');
      case 'Set':
        return lang.setDescription(activity.object()?.typeStr() ?? '');
      case 'Unset':
        return lang.unsetDescription(activity.object()?.typeStr() ?? '');
    }
    return null;
  }

  Widget? getSubtitle(BuildContext context, String? stateMsg) {
    if (stateMsg == null) return null;
    return Text(
      stateMsg,
      style: Theme.of(context).textTheme.labelMedium,
      maxLines: 2,
      overflow: TextOverflow.ellipsis,
    );
  }
}<|MERGE_RESOLUTION|>--- conflicted
+++ resolved
@@ -23,22 +23,14 @@
     final userId = activity.senderIdStr();
 
     return ActivityBiggerVisualContainerWidget(
-<<<<<<< HEAD
-      actionIcon: PhosphorIconsRegular.pencilLine,
-=======
       actionIcon: PhosphorIconsThin.pencilLine,
->>>>>>> 91fc9656
       actionTitle: getMessage(lang, userId) ?? '',
       target: '',
       activityObject: activity.object(),
       userId: userId,
       roomId: activity.roomIdStr(),
       subtitle: getSubtitle(context, activity.descriptionContent()?.newVal().toString().trim()),
-<<<<<<< HEAD
-      leadingWidget: Icon(PhosphorIconsRegular.pencilLine, size: 25),
-=======
       leadingWidget: Icon(PhosphorIconsThin.pencilSimpleLine, size: 25),
->>>>>>> 91fc9656
       originServerTs: activity.originServerTs(),
     );
   }
