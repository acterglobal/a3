import 'package:acter/common/providers/common_providers.dart';
import 'package:acter/common/providers/room_providers.dart';
import 'package:acter/common/utils/utils.dart';
import 'package:acter/features/activities/widgets/space_activities_section/item_widgets/activity_item_container_widgets.dart';
import 'package:acter/l10n/generated/l10n.dart';
import 'package:acter_flutter_sdk/acter_flutter_sdk_ffi.dart';
import 'package:flutter/material.dart';
import 'package:flutter_riverpod/flutter_riverpod.dart';
import 'package:logging/logging.dart';
import 'package:phosphor_flutter/phosphor_flutter.dart';

final _log = Logger('a3::activities::widgets::title_change');

class ActivityTitleChangeItemWidget extends ConsumerWidget {
  final Activity activity;

  const ActivityTitleChangeItemWidget({super.key, required this.activity});

  @override
<<<<<<< HEAD
  Widget build(BuildContext context, WidgetRef ref) {
    final lang = L10n.of(context);

    final roomId = activity.roomIdStr();
    final senderId = activity.senderIdStr();
    final myId = ref.watch(myUserIdStrProvider);
    final firstName =
        ref
            .watch(
              memberDisplayNameProvider((roomId: roomId, userId: senderId)),
            )
            .valueOrNull;
    final senderName = firstName ?? simplifyUserId(senderId) ?? senderId;

    final stateMsg = getMessage(lang, myId == senderId, senderName);

=======
  Widget build(BuildContext context) {
    final lang = L10n.of(context);
>>>>>>> 70850551
    return ActivityUserCentricItemContainerWidget(
      actionIcon: PhosphorIconsRegular.pencilLine,
      actionTitle: lang.updatedTitle,
      activityObject: activity.object(),
      subtitle: Text(
        '${lang.newTitle}: ${activity.titleContent()?.newVal().toString()}',
        style: Theme.of(context).textTheme.labelMedium,
        maxLines: 2,
        overflow: TextOverflow.ellipsis,
      ),
      userId: activity.senderIdStr(),
      roomId: activity.roomIdStr(),
      subtitle: getSubtitle(context, stateMsg),
      originServerTs: activity.originServerTs(),
    );
  }

  String? getMessage(L10n lang, bool isMe, String senderName) {
    final content = activity.titleContent();
    if (content == null) {
      _log.severe('failed to get content of title change');
      return null;
    }
    switch (content.change()) {
      case 'Changed':
        // for now, we can't support the old value
        // because the internal state machine of acter custom message, like pin or task
        final newVal = content.newVal();
        if (isMe) {
          return lang.activityTitleYouChanged(newVal);
        } else {
          return lang.activityTitleOtherChanged(senderName, newVal);
        }
      case 'Set':
        final newVal = content.newVal();
        if (isMe) {
          return lang.activityTitleYouSet(newVal);
        } else {
          return lang.activityTitleOtherSet(senderName, newVal);
        }
    }
    return null;
  }

  Widget? getSubtitle(BuildContext context, String? stateMsg) {
    if (stateMsg == null) return null;
    return Text(
      stateMsg,
      style: Theme.of(context).textTheme.labelMedium,
      maxLines: 2,
      overflow: TextOverflow.ellipsis,
    );
  }
}<|MERGE_RESOLUTION|>--- conflicted
+++ resolved
@@ -17,7 +17,6 @@
   const ActivityTitleChangeItemWidget({super.key, required this.activity});
 
   @override
-<<<<<<< HEAD
   Widget build(BuildContext context, WidgetRef ref) {
     final lang = L10n.of(context);
 
@@ -34,20 +33,10 @@
 
     final stateMsg = getMessage(lang, myId == senderId, senderName);
 
-=======
-  Widget build(BuildContext context) {
-    final lang = L10n.of(context);
->>>>>>> 70850551
     return ActivityUserCentricItemContainerWidget(
       actionIcon: PhosphorIconsRegular.pencilLine,
       actionTitle: lang.updatedTitle,
       activityObject: activity.object(),
-      subtitle: Text(
-        '${lang.newTitle}: ${activity.titleContent()?.newVal().toString()}',
-        style: Theme.of(context).textTheme.labelMedium,
-        maxLines: 2,
-        overflow: TextOverflow.ellipsis,
-      ),
       userId: activity.senderIdStr(),
       roomId: activity.roomIdStr(),
       subtitle: getSubtitle(context, stateMsg),
