
import 'package:acter/features/activities/widgets/space_activities_section/item_widgets/activity_bigger_visual_container_widget.dart';
import 'package:acter/l10n/generated/l10n.dart';
import 'package:acter_flutter_sdk/acter_flutter_sdk_ffi.dart';
import 'package:flutter/material.dart';
import 'package:flutter_riverpod/flutter_riverpod.dart';
import 'package:logging/logging.dart';
import 'package:phosphor_flutter/phosphor_flutter.dart';

final _log = Logger('a3::activities::widgets::title_change');

class ActivityTitleChangeItemWidget extends ConsumerWidget {
  final Activity activity;

  const ActivityTitleChangeItemWidget({super.key, required this.activity});

  @override
  Widget build(BuildContext context, WidgetRef ref) {
    final lang = L10n.of(context);

    final userId = activity.senderIdStr();
     return ActivityBiggerVisualContainerWidget(
      activityObject: activity.object(),
      userId: userId,
      roomId: activity.roomIdStr(),
      actionTitle: getMessage(lang, userId) ?? '',
      target: '',
<<<<<<< HEAD
      actionIcon: PhosphorIconsRegular.pencilSimpleLine,
      subtitle: getSubtitle(context, activity.titleContent()?.newVal().toString().trim()),
      originServerTs: activity.originServerTs(),
      leadingWidget: Icon(PhosphorIconsRegular.pencilSimpleLine, size: 25),
=======
      actionIcon: PhosphorIconsThin.pencilSimpleLine,
      subtitle: getSubtitle(context, activity.titleContent()?.newVal().toString().trim()),
      originServerTs: activity.originServerTs(),
      leadingWidget: Icon(PhosphorIconsThin.pencilSimpleLine, size: 25),
>>>>>>> 91fc9656
    );
  }

  String? getMessage(L10n lang, String senderName) {
    final content = activity.titleContent();
    if (content == null) {
      _log.severe('failed to get content of title change');
      return null;
    }
    switch (content.change()) {
      case 'Changed':
        return lang.changedTitle(activity.object()?.typeStr() ?? '');
      case 'Set':
        return lang.setTitle(activity.object()?.typeStr() ?? '');
      case 'Unset':
        return lang.unsetTitle(activity.object()?.typeStr() ?? '');
    }
    return null;
  }

  Widget? getSubtitle(BuildContext context, String? stateMsg) {
    if (stateMsg == null) return null;
    return Text(
      stateMsg,
      style: Theme.of(context).textTheme.labelMedium,
      maxLines: 2,
      overflow: TextOverflow.ellipsis,
    );
  }
}<|MERGE_RESOLUTION|>--- conflicted
+++ resolved
@@ -25,17 +25,10 @@
       roomId: activity.roomIdStr(),
       actionTitle: getMessage(lang, userId) ?? '',
       target: '',
-<<<<<<< HEAD
-      actionIcon: PhosphorIconsRegular.pencilSimpleLine,
-      subtitle: getSubtitle(context, activity.titleContent()?.newVal().toString().trim()),
-      originServerTs: activity.originServerTs(),
-      leadingWidget: Icon(PhosphorIconsRegular.pencilSimpleLine, size: 25),
-=======
       actionIcon: PhosphorIconsThin.pencilSimpleLine,
       subtitle: getSubtitle(context, activity.titleContent()?.newVal().toString().trim()),
       originServerTs: activity.originServerTs(),
       leadingWidget: Icon(PhosphorIconsThin.pencilSimpleLine, size: 25),
->>>>>>> 91fc9656
     );
   }
 
