--- conflicted
+++ resolved
@@ -116,12 +116,8 @@
     final profile =
         ref.watch(invitationUserProfileProvider(invitation)).valueOrNull;
     final senderId = invitation.senderIdStr();
-<<<<<<< HEAD
     final title =
         profile?.displayName.map((p0) => '$p0 ($senderId)') ?? senderId;
-=======
-    final roomId = invitation.roomIdStr();
->>>>>>> ff5672c1
     return ListTile(
       leading: ActerAvatar(
         options: AvatarOptions.DM(
