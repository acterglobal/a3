import 'package:acter/features/activities/widgets/security_and_privacy_section/uncomfirmed_email_widget.dart';
import 'package:acter/features/backups/providers/backup_state_providers.dart';
import 'package:acter/features/backups/types.dart';
import 'package:acter/features/backups/widgets/backup_state_widget.dart';
import 'package:acter/features/labs/model/labs_features.dart';
import 'package:acter/features/labs/providers/labs_providers.dart';
import 'package:acter/features/space/widgets/space_sections/section_header.dart';
import 'package:flutter/material.dart';
import 'package:acter/l10n/generated/l10n.dart';
import 'package:flutter_riverpod/flutter_riverpod.dart';

Widget? buildSecurityAndPrivacySectionWidget(
  BuildContext context,
  WidgetRef ref,
) {
  final List<Widget> securityWidgetList = [];

  //Add Backup State Widget if feature is enabled
<<<<<<< HEAD
  final isBackupFeatureEnabled =
      ref.watch(isActiveProvider(LabsFeature.encryptionBackup));
  final stateEnabled = ref.watch(backupStateProvider) == RecoveryState.enabled;
  if (isBackupFeatureEnabled && !stateEnabled) {
    securityWidgetList.add(BackupStateWidget());
  }
=======
  final isBackupFeatureEnabled = ref.watch(
    isActiveProvider(LabsFeature.encryptionBackup),
  );
  if (isBackupFeatureEnabled) securityWidgetList.add(BackupStateWidget());
>>>>>>> 718a705b

  //Add Unconfirmed Emails Widget if there are unconfirmed emails
  final unconfirmedEmailWidget = buildUnconfirmedEmailWidget(context, ref);
  if (unconfirmedEmailWidget != null) {
    securityWidgetList.add(unconfirmedEmailWidget);
  }

  //FIXME: disabled until this flow actually works well
  //Add Sessions Widget
  // final sessions = buildSessionsWidget(context, ref);
  // if (sessions != null) securityWidgetList.add(sessions);

  //If there are no security widgets, return null
  if (securityWidgetList.isEmpty) return null;

  return Column(
    children: [
      SectionHeader(
        title: L10n.of(context).securityAndPrivacy,
        showSectionBg: false,
        isShowSeeAllButton: false,
      ),
      ...securityWidgetList,
    ],
  );
}<|MERGE_RESOLUTION|>--- conflicted
+++ resolved
@@ -16,19 +16,12 @@
   final List<Widget> securityWidgetList = [];
 
   //Add Backup State Widget if feature is enabled
-<<<<<<< HEAD
   final isBackupFeatureEnabled =
       ref.watch(isActiveProvider(LabsFeature.encryptionBackup));
   final stateEnabled = ref.watch(backupStateProvider) == RecoveryState.enabled;
   if (isBackupFeatureEnabled && !stateEnabled) {
     securityWidgetList.add(BackupStateWidget());
   }
-=======
-  final isBackupFeatureEnabled = ref.watch(
-    isActiveProvider(LabsFeature.encryptionBackup),
-  );
-  if (isBackupFeatureEnabled) securityWidgetList.add(BackupStateWidget());
->>>>>>> 718a705b
 
   //Add Unconfirmed Emails Widget if there are unconfirmed emails
   final unconfirmedEmailWidget = buildUnconfirmedEmailWidget(context, ref);
