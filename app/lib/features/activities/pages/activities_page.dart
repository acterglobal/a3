--- conflicted
+++ resolved
@@ -17,143 +17,6 @@
 import 'package:infinite_scroll_pagination/infinite_scroll_pagination.dart';
 import 'package:riverpod_infinite_scroll/riverpod_infinite_scroll.dart';
 
-<<<<<<< HEAD
-=======
-class NotificationCard extends ConsumerWidget {
-  final ffi.Notification notification;
-  const NotificationCard({super.key, required this.notification});
-
-  @override
-  Widget build(BuildContext context, WidgetRef ref) {
-    final unread = !notification.read();
-    final Widget? avatar;
-    final Widget room;
-    final roomId = notification.roomIdStr();
-    final brief = extractBrief(notification);
-    if (notification.hasRoom()) {
-      if (notification.isActerSpace()) {
-        final space = notification.space()!;
-        avatar = Consumer(
-          builder: (context, ref, child) {
-            final spaceProfile = ref.watch(spaceProfileDataProvider(space));
-            return InkWell(
-              onTap: () => context.goNamed(
-                Routes.space.name,
-                pathParameters: {'spaceIdOrAlias': roomId},
-              ),
-              child: spaceProfile.when(
-                data: (profile) => ActerAvatar(
-                  mode: DisplayMode.Space,
-                  displayName: profile.displayName,
-                  uniqueId: roomId,
-                  avatar: profile.getAvatarImage(),
-                  size: 48,
-                ),
-                error: (err, stackTrace) {
-                  debugPrint('Failed to load space due to $err');
-                  return ActerAvatar(
-                    mode: DisplayMode.Space,
-                    displayName: roomId,
-                    uniqueId: roomId,
-                    size: 48,
-                  );
-                },
-                loading: () => const Center(
-                  child: CircularProgressIndicator(),
-                ),
-              ),
-            );
-          },
-        );
-        room = Consumer(
-          builder: (context, ref, child) {
-            final spaceProfile = ref.watch(spaceProfileDataProvider(space));
-            return spaceProfile.when(
-              data: (value) => Text(value.displayName ?? roomId),
-              error: (error, stackTrace) =>
-                  Text('Failed to load space Text(roomId)due to $error'),
-              loading: () => Text(roomId),
-            );
-          },
-        );
-      } else {
-        final convo = notification.convo()!;
-        avatar = Consumer(
-          builder: (context, ref, child) {
-            final profile = ref.watch(chatProfileDataProvider(convo));
-            return InkWell(
-              onTap: () => context.goNamed(
-                Routes.chatroom.name,
-                pathParameters: {'roomId': roomId},
-                extra: convo,
-              ),
-              child: profile.when(
-                data: (profile) => ActerAvatar(
-                  mode: DisplayMode.GroupChat,
-                  displayName: profile.displayName,
-                  uniqueId: roomId,
-                  avatar: profile.getAvatarImage(),
-                  size: 48,
-                ),
-                error: (err, stackTrace) {
-                  debugPrint('Failed to load room due to $err');
-                  return ActerAvatar(
-                    mode: DisplayMode.GroupChat,
-                    displayName: roomId,
-                    uniqueId: roomId,
-                    size: 48,
-                  );
-                },
-                loading: () => const Center(
-                  child: CircularProgressIndicator(),
-                ),
-              ),
-            );
-          },
-        );
-        room = Consumer(
-          builder: (context, ref, child) {
-            final profile = ref.watch(chatProfileDataProvider(convo));
-            return profile.when(
-              data: (value) => Text(value.displayName ?? roomId),
-              error: (error, stackTrace) =>
-                  Text('Failed to load room due to $error'),
-              loading: () => Text(roomId),
-            );
-          },
-        );
-      }
-    } else {
-      avatar = null;
-      room = Text(roomId);
-    }
-    return Card(
-      elevation: unread ? 1 : 0,
-      child: ListTile(
-        contentPadding: const EdgeInsets.all(15),
-        leading: SizedBox(height: 50, width: 50, child: avatar),
-        onTap: () {
-          switch (brief.route) {
-            case Routes.chatroom:
-              context.pushNamed(
-                Routes.chatroom.name,
-                pathParameters: {
-                  'roomId': roomId
-                }, // FIXME: fails at the moment
-              );
-              return;
-            default:
-            // nothing for now.
-          }
-        },
-        title: Text(brief.title),
-        subtitle: room,
-      ),
-    );
-  }
-}
-
->>>>>>> 39a25a47
 class ActivitiesPage extends ConsumerWidget {
   const ActivitiesPage({super.key});
 
@@ -313,8 +176,8 @@
   }
 
   void onReviewSessions(BuildContext context, WidgetRef ref) {
-    var allSessions = ref.read(allSessionsProvider);
-    var unverifiedSessions = ref.read(unverifiedSessionsProvider);
+    final allSessions = ref.read(allSessionsProvider);
+    final unverifiedSessions = ref.read(unverifiedSessionsProvider);
     showDialog(
       barrierDismissible: false,
       context: context,
