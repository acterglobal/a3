--- conflicted
+++ resolved
@@ -108,14 +108,8 @@
                         key: CreateSuperInviteTokenPage.tokenFieldKey,
                         textInputType: TextInputType.text,
                         controller: _tokenController,
-<<<<<<< HEAD
-                        validator: (val) => (val != null &&
-                                val.isNotEmpty &&
-                                val.length < 6)
-=======
                         // required field
                         validator: (val) => val == null || val.length < 6
->>>>>>> ff5672c1
                             ? L10n.of(context).codeMustBeAtLeast6CharactersLong
                             : null,
                       ),
