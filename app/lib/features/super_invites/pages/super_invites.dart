--- conflicted
+++ resolved
@@ -4,7 +4,6 @@
 import 'package:acter/features/super_invites/providers/super_invites_providers.dart';
 import 'package:acter/features/super_invites/widgets/redeem_token.dart';
 import 'package:atlas_icons/atlas_icons.dart';
-import 'package:extension_nullable/extension_nullable.dart';
 import 'package:flutter/material.dart';
 import 'package:flutter_gen/gen_l10n/l10n.dart';
 import 'package:flutter_riverpod/flutter_riverpod.dart';
@@ -102,28 +101,6 @@
                                 )
                               : null,
                         ),
-<<<<<<< HEAD
-                        subtitle: Text(acceptedCount),
-                        onTap: () {
-                          context.pushNamed(
-                            Routes.actionCreateSuperInvite.name,
-                            extra: token,
-                          );
-                        },
-                        trailing: firstRoom.map(
-                          (p0) => OutlinedButton(
-                            onPressed: () => context.pushNamed(
-                              Routes.shareInviteCode.name,
-                              queryParameters: {
-                                'inviteCode': tokenStr,
-                                'roomId': p0,
-                              },
-                            ),
-                            child: Text(L10n.of(context).share),
-                          ),
-                        ),
-=======
->>>>>>> ff5672c1
                       ),
                     );
                   },
