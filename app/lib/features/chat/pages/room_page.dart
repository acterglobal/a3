import 'dart:io';

import 'package:acter/common/extensions/acter_build_context.dart';
import 'package:acter/common/providers/chat_providers.dart';
import 'package:acter/common/providers/common_providers.dart';
import 'package:acter/common/providers/room_providers.dart';
import 'package:acter/common/themes/acter_theme.dart';
import 'package:acter/common/utils/routes.dart';
import 'package:acter/common/widgets/frost_effect.dart';
import 'package:acter/features/chat/providers/chat_providers.dart';
import 'package:acter/features/chat/widgets/avatar_builder.dart';
import 'package:acter/features/chat/widgets/bubble_builder.dart';
import 'package:acter/features/chat/widgets/custom_input.dart';
import 'package:acter/features/chat/widgets/custom_message_builder.dart';
import 'package:acter/features/chat/widgets/file_message_builder.dart';
import 'package:acter/features/chat/widgets/image_message_builder.dart';
import 'package:acter/features/chat/widgets/messages/encrypted_info.dart';
import 'package:acter/features/chat/widgets/messages/invite.dart';
import 'package:acter/features/chat/widgets/messages/topic.dart';
import 'package:acter/features/chat/widgets/room_avatar.dart';
import 'package:acter/features/chat/widgets/text_message_builder.dart';
import 'package:acter/features/chat/widgets/video_message_builder.dart';
import 'package:acter/features/labs/model/labs_features.dart';
import 'package:acter/features/labs/providers/labs_providers.dart';
import 'package:acter/features/settings/providers/app_settings_provider.dart';
import 'package:flutter/material.dart';
import 'package:flutter_chat_types/flutter_chat_types.dart' as types;
import 'package:flutter_chat_ui/flutter_chat_ui.dart';
import 'package:flutter_easyloading/flutter_easyloading.dart';
import 'package:acter/l10n/generated/l10n.dart';
import 'package:flutter_riverpod/flutter_riverpod.dart';
import 'package:go_router/go_router.dart';
import 'package:intl/intl.dart';
import 'package:logging/logging.dart';
import 'package:phosphor_flutter/phosphor_flutter.dart';
import 'package:scroll_to_index/scroll_to_index.dart';
import 'package:skeletonizer/skeletonizer.dart';

final _log = Logger('a3::chat::room');

class RoomPage extends ConsumerWidget {
  static const roomPageKey = Key('chat-room-page');

  final String roomId;

  const RoomPage({super.key = roomPageKey, required this.roomId});

  Widget appBar(BuildContext context, WidgetRef ref) {
    final lang = L10n.of(context);
    final textTheme = Theme.of(context).textTheme;
    final roomAvatarInfo = ref.watch(roomAvatarInfoProvider(roomId));
    final membersLoader = ref.watch(membersIdsProvider(roomId));
    final isEncrypted =
        ref.watch(isRoomEncryptedProvider(roomId)).valueOrNull ?? false;
    return AppBar(
      elevation: 0,
      automaticallyImplyLeading: !context.isLargeScreen,
      centerTitle: true,
      toolbarHeight: 70,
      flexibleSpace: FrostEffect(child: Container()),
      title: GestureDetector(
        onTap:
            () => context.pushNamed(
              Routes.chatProfile.name,
              pathParameters: {'roomId': roomId},
            ),
        child: Column(
          mainAxisSize: MainAxisSize.max,
          mainAxisAlignment: MainAxisAlignment.center,
          children: [
            Text(
              roomAvatarInfo.displayName ?? roomId,
              overflow: TextOverflow.clip,
              style: textTheme.bodyLarge,
            ),
            const SizedBox(height: 5),
            membersLoader.when(
              data:
                  (members) => Text(
                    lang.membersCount(members.length),
                    style: textTheme.bodySmall,
                  ),
              skipLoadingOnReload: false,
              error: (e, s) {
                _log.severe('Failed to load active members', e, s);
                return Text(lang.errorLoadingMembersCount(e));
              },
              loading: () => Skeletonizer(child: Text(lang.membersCount(100))),
            ),
          ],
        ),
      ),
      actions: [
        if (!isEncrypted)
          IconButton(
            onPressed: () => EasyLoading.showInfo(lang.chatNotEncrypted),
            icon: Icon(
              PhosphorIcons.shieldWarning(),
              color: Theme.of(context).colorScheme.error,
            ),
          ),
        GestureDetector(
          onTap:
              () => context.pushNamed(
                Routes.chatProfile.name,
                pathParameters: {'roomId': roomId},
              ),
          child: Padding(
            padding: const EdgeInsets.only(right: 10),
            child: RoomAvatar(roomId: roomId, showParents: true),
          ),
        ),
      ],
    );
  }

  @override
  Widget build(BuildContext context, WidgetRef ref) {
    return OrientationBuilder(
      builder:
          (context, orientation) => Scaffold(
            resizeToAvoidBottomInset: orientation == Orientation.portrait,
            body: Column(
              children: [
                appBar(context, ref),
                ChatRoom(roomId: roomId),
                chatInput(context, ref),
              ],
            ),
          ),
    );
  }

  Widget chatInput(BuildContext context, WidgetRef ref) {
    final sendTypingNotice = ref.watch(
      userAppSettingsProvider.select(
        (settings) => settings.valueOrNull?.typingNotice() ?? false,
      ),
    );
    return CustomChatInput(
      key: Key('chat-input-$roomId'),
      roomId: roomId,
      onTyping: (typing) async {
        if (sendTypingNotice) {
          final chat = await ref.read(chatProvider(roomId).future);
          await chat?.typingNotice(typing);
        }
      },
    );
  }
}

class ChatRoom extends ConsumerStatefulWidget {
  final String roomId;

  const ChatRoom({super.key, required this.roomId});

  @override
  ConsumerState<ChatRoom> createState() => _ChatRoomConsumerState();
}

class _ChatRoomConsumerState extends ConsumerState<ChatRoom> {
  AutoScrollController scrollController = AutoScrollController();

  @override
  void initState() {
    super.initState();
    scrollController.addListener(() async {
<<<<<<< HEAD
      // debounce
      await Future.delayed(const Duration(milliseconds: 300), () async {
        final roomId = widget.roomId;
        // this might be a bit too simple ...
        if (scrollController.offset == 0) {
          final message = ref.read(latestTrackableMessageId(roomId));
          if (message != null) {
            final timeline = await ref.read(
              timelineStreamProvider(roomId).future,
            );
            await timeline.sendSingleReceipt('Read', 'Main', message);
          }

          // FIXME: this is the proper API, but it doesn’t seem to
          // properly be handled by the server yet
          // final marked = await ref
          //
          //     .markAsRead(false);
=======
      if (!ref.watch(isActiveProvider(LabsFeature.chatUnread))) {
        if (ref.read(hasUnreadMessages(widget.roomId)).valueOrNull ?? false) {
          // debounce
          await Future.delayed(const Duration(milliseconds: 300), () async {
            final roomId = widget.roomId;
            // this might be a bit too simple ...
            if (scrollController.offset == 0) {
              final timeline =
                  await ref.read(timelineStreamProvider(roomId).future);
              await timeline.markAsRead(true);
            }
          });
>>>>>>> d571688a
        }
      }
    });
  }

  void showMessageOptions(BuildContext context, types.Message message) {
    if (message is types.CustomMessage) {
      if (message.metadata?['eventType'] == 'm.room.redaction') return;
    }
    final inputNotifier = ref.read(chatInputProvider.notifier);
    inputNotifier.setActionsMessage(message);
  }

  Widget _renderLoading(BuildContext context) {
    return Expanded(
      child: SingleChildScrollView(
        child: ListView.builder(
          itemCount: 5,
          shrinkWrap: true,
          itemBuilder:
              (context, index) => const Skeletonizer.zone(
                child: Card(
                  child: ListTile(
                    leading: Bone.circle(size: 48),
                    title: Bone.text(words: 2),
                    subtitle: Bone.text(),
                    trailing: Bone.icon(),
                  ),
                ),
              ),
        ),
      ),
    );
  }

  @override
  Widget build(BuildContext context) {
    final roomId = widget.roomId;
    final messages = ref.watch(chatMessagesProvider(roomId));

    if (messages.isEmpty) {
      return _renderLoading(context);
    }

    final endReached = ref.watch(
      chatStateProvider(roomId).select((c) => !c.hasMore),
    );
    final userId = ref.watch(myUserIdStrProvider);
    final isDirectChat =
        ref.watch(isDirectChatProvider(roomId)).valueOrNull ?? false;
    final typingUsers =
        ref.watch(chatTypingEventProvider(roomId)).valueOrNull ?? [];

    return Expanded(
      child: Chat(
        keyboardDismissBehavior:
            Platform.isIOS
                ? ScrollViewKeyboardDismissBehavior.onDrag
                : ScrollViewKeyboardDismissBehavior.manual,
        customBottomWidget: const SizedBox.shrink(),
        scrollController: scrollController,
        textMessageBuilder: (
          types.TextMessage msg, {
          required int messageWidth,
          required bool showName,
        }) {
          return TextMessageBuilder(
            roomId: widget.roomId,
            message: msg,
            messageWidth: messageWidth,
          );
        },
        l10n: ChatL10nEn(
          emptyChatPlaceholder: '',
          attachmentButtonAccessibilityLabel: '',
          fileButtonAccessibilityLabel: '',
          inputPlaceholder: L10n.of(context).message,
          sendButtonAccessibilityLabel: '',
        ),
        timeFormat: DateFormat.jm(),
        messages: messages,
        onSendPressed: (types.PartialText partialText) {},
        user: types.User(id: userId),
        // disable image preview
        disableImageGallery: true,
        // custom avatar builder
        avatarBuilder:
            (types.User user) => AvatarBuilder(userId: user.id, roomId: roomId),
        isLastPage: endReached,
        bubbleBuilder: (
          Widget child, {
          required types.Message message,
          required bool nextMessageInGroup,
        }) {
          return GestureDetector(
            onSecondaryTap: () => showMessageOptions(context, message),
            child: BubbleBuilder(
              roomId: widget.roomId,
              message: message,
              nextMessageInGroup: nextMessageInGroup,
              enlargeEmoji: message.metadata?['enlargeEmoji'] == true,
              child: child,
            ),
          );
        },
        imageMessageBuilder: (
          types.ImageMessage message, {
          required int messageWidth,
        }) {
          return ImageMessageBuilder(
            roomId: widget.roomId,
            message: message,
            messageWidth: messageWidth,
          );
        },
        videoMessageBuilder: (
          types.VideoMessage message, {
          required int messageWidth,
        }) {
          return VideoMessageBuilder(
            roomId: widget.roomId,
            message: message,
            messageWidth: messageWidth,
          );
        },
        fileMessageBuilder: (
          types.FileMessage message, {
          required messageWidth,
        }) {
          return FileMessageBuilder(
            roomId: widget.roomId,
            message: message,
            messageWidth: messageWidth,
          );
        },
        customMessageBuilder: (
          types.CustomMessage message, {
          required int messageWidth,
        }) {
          return CustomMessageBuilder(
            message: message,
            messageWidth: messageWidth,
          );
        },
        systemMessageBuilder: (msg) => renderSysMessage(context, msg),
        showUserAvatars: !isDirectChat,
        onMessageLongPress: showMessageOptions,
        onEndReached:
            ref
                .read(chatStateProvider(widget.roomId).notifier)
                .handleEndReached,
        onEndReachedThreshold: 0.75,
        onBackgroundTap: ref.read(chatInputProvider.notifier).unsetActions,
        typingIndicatorOptions: TypingIndicatorOptions(
          animationSpeed: const Duration(seconds: 1),
          typingMode: TypingIndicatorMode.name,
          typingUsers: typingUsers,
        ),
        //Custom Theme class, see lib/common/store/chatTheme.dart
        theme: Theme.of(context).chatTheme,
      ),
    );
  }

  Widget renderSysMessage(BuildContext context, types.SystemMessage message) {
    return switch (message.metadata?['type']) {
      '_invite' => InviteSystemMessageWidget(
        message: message,
        roomId: widget.roomId,
      ),
      '_topic' => TopicSystemMessageWidget(
        message: message,
        roomId: widget.roomId,
      ),
      '_read_marker' => Center(
        child: Divider(color: Theme.of(context).indicatorColor),
      ),
      '_encryptedInfo' => const EncryptedInfoWidget(),
      _ => SystemMessage(
        key: Key('chat-room-${message.id}'),
        message: message.text,
      ),
    };
  }
}<|MERGE_RESOLUTION|>--- conflicted
+++ resolved
@@ -27,7 +27,7 @@
 import 'package:flutter_chat_types/flutter_chat_types.dart' as types;
 import 'package:flutter_chat_ui/flutter_chat_ui.dart';
 import 'package:flutter_easyloading/flutter_easyloading.dart';
-import 'package:acter/l10n/generated/l10n.dart';
+import 'package:flutter_gen/gen_l10n/l10n.dart';
 import 'package:flutter_riverpod/flutter_riverpod.dart';
 import 'package:go_router/go_router.dart';
 import 'package:intl/intl.dart';
@@ -43,7 +43,10 @@
 
   final String roomId;
 
-  const RoomPage({super.key = roomPageKey, required this.roomId});
+  const RoomPage({
+    super.key = roomPageKey,
+    required this.roomId,
+  });
 
   Widget appBar(BuildContext context, WidgetRef ref) {
     final lang = L10n.of(context);
@@ -57,13 +60,14 @@
       automaticallyImplyLeading: !context.isLargeScreen,
       centerTitle: true,
       toolbarHeight: 70,
-      flexibleSpace: FrostEffect(child: Container()),
+      flexibleSpace: FrostEffect(
+        child: Container(),
+      ),
       title: GestureDetector(
-        onTap:
-            () => context.pushNamed(
-              Routes.chatProfile.name,
-              pathParameters: {'roomId': roomId},
-            ),
+        onTap: () => context.pushNamed(
+          Routes.chatProfile.name,
+          pathParameters: {'roomId': roomId},
+        ),
         child: Column(
           mainAxisSize: MainAxisSize.max,
           mainAxisAlignment: MainAxisAlignment.center,
@@ -75,17 +79,18 @@
             ),
             const SizedBox(height: 5),
             membersLoader.when(
-              data:
-                  (members) => Text(
-                    lang.membersCount(members.length),
-                    style: textTheme.bodySmall,
-                  ),
+              data: (members) => Text(
+                lang.membersCount(members.length),
+                style: textTheme.bodySmall,
+              ),
               skipLoadingOnReload: false,
               error: (e, s) {
                 _log.severe('Failed to load active members', e, s);
                 return Text(lang.errorLoadingMembersCount(e));
               },
-              loading: () => Skeletonizer(child: Text(lang.membersCount(100))),
+              loading: () => Skeletonizer(
+                child: Text(lang.membersCount(100)),
+              ),
             ),
           ],
         ),
@@ -100,14 +105,16 @@
             ),
           ),
         GestureDetector(
-          onTap:
-              () => context.pushNamed(
-                Routes.chatProfile.name,
-                pathParameters: {'roomId': roomId},
-              ),
+          onTap: () => context.pushNamed(
+            Routes.chatProfile.name,
+            pathParameters: {'roomId': roomId},
+          ),
           child: Padding(
             padding: const EdgeInsets.only(right: 10),
-            child: RoomAvatar(roomId: roomId, showParents: true),
+            child: RoomAvatar(
+              roomId: roomId,
+              showParents: true,
+            ),
           ),
         ),
       ],
@@ -117,17 +124,16 @@
   @override
   Widget build(BuildContext context, WidgetRef ref) {
     return OrientationBuilder(
-      builder:
-          (context, orientation) => Scaffold(
-            resizeToAvoidBottomInset: orientation == Orientation.portrait,
-            body: Column(
-              children: [
-                appBar(context, ref),
-                ChatRoom(roomId: roomId),
-                chatInput(context, ref),
-              ],
-            ),
-          ),
+      builder: (context, orientation) => Scaffold(
+        resizeToAvoidBottomInset: orientation == Orientation.portrait,
+        body: Column(
+          children: [
+            appBar(context, ref),
+            ChatRoom(roomId: roomId),
+            chatInput(context, ref),
+          ],
+        ),
+      ),
     );
   }
 
@@ -153,7 +159,10 @@
 class ChatRoom extends ConsumerStatefulWidget {
   final String roomId;
 
-  const ChatRoom({super.key, required this.roomId});
+  const ChatRoom({
+    super.key,
+    required this.roomId,
+  });
 
   @override
   ConsumerState<ChatRoom> createState() => _ChatRoomConsumerState();
@@ -166,26 +175,6 @@
   void initState() {
     super.initState();
     scrollController.addListener(() async {
-<<<<<<< HEAD
-      // debounce
-      await Future.delayed(const Duration(milliseconds: 300), () async {
-        final roomId = widget.roomId;
-        // this might be a bit too simple ...
-        if (scrollController.offset == 0) {
-          final message = ref.read(latestTrackableMessageId(roomId));
-          if (message != null) {
-            final timeline = await ref.read(
-              timelineStreamProvider(roomId).future,
-            );
-            await timeline.sendSingleReceipt('Read', 'Main', message);
-          }
-
-          // FIXME: this is the proper API, but it doesn’t seem to
-          // properly be handled by the server yet
-          // final marked = await ref
-          //
-          //     .markAsRead(false);
-=======
       if (!ref.watch(isActiveProvider(LabsFeature.chatUnread))) {
         if (ref.read(hasUnreadMessages(widget.roomId)).valueOrNull ?? false) {
           // debounce
@@ -198,7 +187,6 @@
               await timeline.markAsRead(true);
             }
           });
->>>>>>> d571688a
         }
       }
     });
@@ -218,17 +206,16 @@
         child: ListView.builder(
           itemCount: 5,
           shrinkWrap: true,
-          itemBuilder:
-              (context, index) => const Skeletonizer.zone(
-                child: Card(
-                  child: ListTile(
-                    leading: Bone.circle(size: 48),
-                    title: Bone.text(words: 2),
-                    subtitle: Bone.text(),
-                    trailing: Bone.icon(),
-                  ),
-                ),
+          itemBuilder: (context, index) => const Skeletonizer.zone(
+            child: Card(
+              child: ListTile(
+                leading: Bone.circle(size: 48),
+                title: Bone.text(words: 2),
+                subtitle: Bone.text(),
+                trailing: Bone.icon(),
               ),
+            ),
+          ),
         ),
       ),
     );
@@ -243,9 +230,8 @@
       return _renderLoading(context);
     }
 
-    final endReached = ref.watch(
-      chatStateProvider(roomId).select((c) => !c.hasMore),
-    );
+    final endReached =
+        ref.watch(chatStateProvider(roomId).select((c) => !c.hasMore));
     final userId = ref.watch(myUserIdStrProvider);
     final isDirectChat =
         ref.watch(isDirectChatProvider(roomId)).valueOrNull ?? false;
@@ -254,10 +240,9 @@
 
     return Expanded(
       child: Chat(
-        keyboardDismissBehavior:
-            Platform.isIOS
-                ? ScrollViewKeyboardDismissBehavior.onDrag
-                : ScrollViewKeyboardDismissBehavior.manual,
+        keyboardDismissBehavior: Platform.isIOS
+            ? ScrollViewKeyboardDismissBehavior.onDrag
+            : ScrollViewKeyboardDismissBehavior.manual,
         customBottomWidget: const SizedBox.shrink(),
         scrollController: scrollController,
         textMessageBuilder: (
@@ -285,8 +270,10 @@
         // disable image preview
         disableImageGallery: true,
         // custom avatar builder
-        avatarBuilder:
-            (types.User user) => AvatarBuilder(userId: user.id, roomId: roomId),
+        avatarBuilder: (types.User user) => AvatarBuilder(
+          userId: user.id,
+          roomId: roomId,
+        ),
         isLastPage: endReached,
         bubbleBuilder: (
           Widget child, {
@@ -346,10 +333,9 @@
         systemMessageBuilder: (msg) => renderSysMessage(context, msg),
         showUserAvatars: !isDirectChat,
         onMessageLongPress: showMessageOptions,
-        onEndReached:
-            ref
-                .read(chatStateProvider(widget.roomId).notifier)
-                .handleEndReached,
+        onEndReached: ref
+            .read(chatStateProvider(widget.roomId).notifier)
+            .handleEndReached,
         onEndReachedThreshold: 0.75,
         onBackgroundTap: ref.read(chatInputProvider.notifier).unsetActions,
         typingIndicatorOptions: TypingIndicatorOptions(
@@ -366,21 +352,21 @@
   Widget renderSysMessage(BuildContext context, types.SystemMessage message) {
     return switch (message.metadata?['type']) {
       '_invite' => InviteSystemMessageWidget(
-        message: message,
-        roomId: widget.roomId,
-      ),
+          message: message,
+          roomId: widget.roomId,
+        ),
       '_topic' => TopicSystemMessageWidget(
-        message: message,
-        roomId: widget.roomId,
-      ),
+          message: message,
+          roomId: widget.roomId,
+        ),
       '_read_marker' => Center(
-        child: Divider(color: Theme.of(context).indicatorColor),
-      ),
+          child: Divider(color: Theme.of(context).indicatorColor),
+        ),
       '_encryptedInfo' => const EncryptedInfoWidget(),
       _ => SystemMessage(
-        key: Key('chat-room-${message.id}'),
-        message: message.text,
-      ),
+          key: Key('chat-room-${message.id}'),
+          message: message.text,
+        )
     };
   }
 }