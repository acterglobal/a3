--- conflicted
+++ resolved
@@ -31,66 +31,6 @@
 }
 
 class _RoomPageConsumerState extends ConsumerState<RoomPage> {
-<<<<<<< HEAD
-=======
-  void onAttach(BuildContext context) {
-    final roomNotifier = ref.read(chatRoomProvider.notifier);
-    showModalBottomSheet(
-      backgroundColor: Colors.transparent,
-      context: context,
-      builder: (BuildContext context) {
-        return SafeArea(
-          child: SizedBox(
-            height: 124,
-            child: Column(
-              crossAxisAlignment: CrossAxisAlignment.stretch,
-              children: [
-                GestureDetector(
-                  onTap: () => roomNotifier.handleImageSelection(context),
-                  child: Row(
-                    children: <Widget>[
-                      const Padding(
-                        padding: EdgeInsets.all(8),
-                        child: Icon(Atlas.camera),
-                      ),
-                      const SizedBox(width: 10),
-                      Padding(
-                        padding: const EdgeInsets.all(8),
-                        child: Text(
-                          AppLocalizations.of(context)!.photo,
-                          style: const TextStyle(color: Colors.white),
-                        ),
-                      )
-                    ],
-                  ),
-                ),
-                const SizedBox(height: 10),
-                GestureDetector(
-                  onTap: () => roomNotifier.handleFileSelection(context),
-                  child: Row(
-                    children: <Widget>[
-                      const Padding(
-                        padding: EdgeInsets.all(8),
-                        child: Icon(Atlas.document),
-                      ),
-                      const SizedBox(width: 10),
-                      Padding(
-                        padding: const EdgeInsets.all(8),
-                        child: Text(
-                          AppLocalizations.of(context)!.file,
-                          style: const TextStyle(color: Colors.white),
-                        ),
-                      )
-                    ],
-                  ),
-                ),
-              ],
-            ),
-          ),
-        );
-      },
-    );
-  }
 
   void onBackgroundTap() {
     final emojiRowVisible = ref.read(
@@ -110,7 +50,6 @@
     return AvatarBuilder(userId: userId);
   }
 
->>>>>>> 1a5c8ecf
   Widget textMessageBuilder(
     types.TextMessage m, {
     required int messageWidth,
@@ -277,16 +216,9 @@
             imageMessageBuilder: imageMessageBuilder,
             customMessageBuilder: customMessageBuilder,
             showUserAvatars: true,
-<<<<<<< HEAD
-            onMessageLongPress:
-                ref.read(chatRoomProvider.notifier).handleMessageTap,
-            onEndReached: ref.read(chatRoomProvider.notifier).handleEndReached,
-=======
             onAttachmentPressed: () => onAttach(context),
             onMessageLongPress: roomNotifier.handleMessageTap,
-            onMessageTap: roomNotifier.handleMessageTap,
             onEndReached: roomNotifier.handleEndReached,
->>>>>>> 1a5c8ecf
             onEndReachedThreshold: 0.75,
             onBackgroundTap: onBackgroundTap,
             //Custom Theme class, see lib/common/store/chatTheme.dart
