import 'dart:io';

import 'package:acter/common/providers/chat_providers.dart';
import 'package:acter/common/providers/common_providers.dart';
import 'package:acter/common/providers/room_providers.dart';
import 'package:acter/common/themes/acter_theme.dart';
import 'package:acter/common/utils/routes.dart';
import 'package:acter/common/utils/utils.dart';
import 'package:acter/common/widgets/frost_effect.dart';
import 'package:acter/features/chat/providers/chat_providers.dart';
import 'package:acter/features/chat/widgets/avatar_builder.dart';
import 'package:acter/features/chat/widgets/bubble_builder.dart';
import 'package:acter/features/chat/widgets/custom_input.dart';
import 'package:acter/features/chat/widgets/custom_message_builder.dart';
import 'package:acter/features/chat/widgets/file_message_builder.dart';
import 'package:acter/features/chat/widgets/image_message_builder.dart';
import 'package:acter/features/chat/widgets/messages/encrypted_info.dart';
import 'package:acter/features/chat/widgets/messages/invite.dart';
import 'package:acter/features/chat/widgets/messages/topic.dart';
import 'package:acter/features/chat/widgets/room_avatar.dart';
import 'package:acter/features/chat/widgets/text_message_builder.dart';
import 'package:acter/features/chat/widgets/video_message_builder.dart';
import 'package:acter/features/settings/providers/app_settings_provider.dart';
import 'package:flutter/material.dart';
import 'package:flutter_chat_types/flutter_chat_types.dart' as types;
import 'package:flutter_chat_ui/flutter_chat_ui.dart';
import 'package:flutter_gen/gen_l10n/l10n.dart';
import 'package:flutter_riverpod/flutter_riverpod.dart';
import 'package:go_router/go_router.dart';
import 'package:intl/intl.dart';
import 'package:skeletonizer/skeletonizer.dart';
import 'package:scroll_to_index/scroll_to_index.dart';

class RoomPage extends ConsumerWidget {
  static const roomPageKey = Key('chat-room-page');
  final String roomId;

  const RoomPage({
    required this.roomId,
    super.key = roomPageKey,
  });

  Widget appBar(BuildContext context, WidgetRef ref) {
    final roomAvatarInfo = ref.watch(roomAvatarInfoProvider(roomId));
    final activeMembers = ref.watch(membersIdsProvider(roomId));
    return AppBar(
      elevation: 0,
      automaticallyImplyLeading: !context.isLargeScreen,
      centerTitle: true,
      toolbarHeight: 70,
      flexibleSpace: FrostEffect(
        child: Container(),
      ),
      title: GestureDetector(
        onTap: () => context.pushNamed(
          Routes.chatProfile.name,
          pathParameters: {'roomId': roomId},
        ),
        child: Column(
          mainAxisSize: MainAxisSize.max,
          mainAxisAlignment: MainAxisAlignment.center,
          children: [
            Text(
              roomAvatarInfo.displayName ?? roomId,
              overflow: TextOverflow.clip,
              style: Theme.of(context).textTheme.bodyLarge,
            ),
            const SizedBox(height: 5),
            activeMembers.when(
              data: (members) {
                int count = members.length;
                return Text(
                  L10n.of(context).membersCount(count),
                  style: Theme.of(context).textTheme.bodySmall,
                );
              },
              skipLoadingOnReload: false,
              error: (error, stackTrace) => Text(
                L10n.of(context).errorLoadingMembersCount(error),
              ),
              loading: () => Skeletonizer(
                child: Text(L10n.of(context).membersCount(100)),
              ),
            ),
          ],
        ),
      ),
      actions: [
        GestureDetector(
          onTap: () => context.pushNamed(
            Routes.chatProfile.name,
            pathParameters: {'roomId': roomId},
          ),
          child: Padding(
            padding: const EdgeInsets.only(right: 10),
            child: RoomAvatar(
              roomId: roomId,
              showParents: true,
            ),
          ),
        ),
      ],
    );
  }

  @override
  Widget build(BuildContext context, WidgetRef ref) {
    return OrientationBuilder(
      builder: (context, orientation) => Scaffold(
        resizeToAvoidBottomInset: orientation == Orientation.portrait,
        body: Column(
          children: [
            appBar(context, ref),
            ChatRoom(roomId: roomId),
            chatInput(context, ref),
          ],
        ),
      ),
    );
  }

  Widget chatInput(BuildContext context, WidgetRef ref) {
    final sendTypingNotice = ref.watch(
      userAppSettingsProvider.select(
        (settings) => settings.valueOrNull?.typingNotice() ?? false,
      ),
    );
    return CustomChatInput(
      key: Key('chat-input-$roomId'),
      roomId: roomId,
      onTyping: sendTypingNotice
          ? (typing) async {
              final chat = await ref.read(chatProvider(roomId).future);
              chat?.typingNotice(typing);
            }
          : null,
    );
  }
}

class ChatRoom extends ConsumerStatefulWidget {
  final String roomId;

  const ChatRoom({
    required this.roomId,
    super.key,
  });

  @override
  ConsumerState<ChatRoom> createState() => _ChatRoomConsumerState();
}

class _ChatRoomConsumerState extends ConsumerState<ChatRoom> {
  AutoScrollController scrollController = AutoScrollController();

  @override
  void initState() {
    super.initState();
    scrollController.addListener(() async {
      // debounce
      await Future.delayed(const Duration(milliseconds: 300), () async {
        final roomId = widget.roomId;
        // this might be a bit too simple ...
        if (scrollController.offset == 0) {
          final message = ref.read(latestTrackableMessageId(roomId));
          if (message != null) {
            await (await ref.read(timelineStreamProvider(roomId).future))
                .sendSingleReceipt('Read', 'Main', message);
          }

          // FIXME: this is the proper API, but it doesn't seem to
          // properly be handled by the server yet
          // final marked = await ref
          //
          //     .markAsRead(false);
        }
      });
    });
  }

  void showMessageOptions(
    BuildContext context,
    types.Message message,
  ) async {
    if (message is types.CustomMessage) {
      if (message.metadata!.containsKey('eventType') &&
          message.metadata!['eventType'] == 'm.room.redaction') {
        return;
      }
    }
    final inputNotifier = ref.read(chatInputProvider.notifier);
    inputNotifier.setActionsMessage(message);
  }

  Widget _renderLoading(BuildContext context) {
    return Expanded(
      child: SingleChildScrollView(
        child: ListView.builder(
          itemCount: 5,
          shrinkWrap: true,
          itemBuilder: (context, index) => const Skeletonizer.zone(
            child: Card(
              child: ListTile(
                leading: Bone.circle(size: 48),
                title: Bone.text(words: 2),
                subtitle: Bone.text(),
                trailing: Bone.icon(),
              ),
            ),
          ),
        ),
      ),
    );
  }

  @override
  Widget build(BuildContext context) {
    final roomId = widget.roomId;
    final endReached =
        ref.watch(chatStateProvider(roomId).select((c) => !c.hasMore));
    final userId = ref.watch(myUserIdStrProvider);
<<<<<<< HEAD
    final messages = ref.watch(chatMessagesProvider(roomId));

    if (messages.isEmpty) {
      return _renderLoading(context);
    }
=======
    final roomId = widget.convo.getRoomIdStr();
    final messages = ref.watch(chatMessagesProvider(widget.convo));
    final isDirectChat =
        ref.watch(isDirectChatProvider(roomId)).valueOrNull ?? false;
>>>>>>> d95c1469

    return Expanded(
      child: Chat(
        keyboardDismissBehavior: Platform.isIOS
            ? ScrollViewKeyboardDismissBehavior.onDrag
            : ScrollViewKeyboardDismissBehavior.manual,
        customBottomWidget: const SizedBox.shrink(),
        scrollController: scrollController,
        textMessageBuilder: (
          types.TextMessage m, {
          required int messageWidth,
          required bool showName,
        }) =>
            TextMessageBuilder(
          roomId: widget.roomId,
          message: m,
          messageWidth: messageWidth,
        ),
        l10n: ChatL10nEn(
          emptyChatPlaceholder: '',
          attachmentButtonAccessibilityLabel: '',
          fileButtonAccessibilityLabel: '',
          inputPlaceholder: L10n.of(context).message,
          sendButtonAccessibilityLabel: '',
        ),
        timeFormat: DateFormat.jm(),
        messages: messages,
        onSendPressed: (types.PartialText partialText) {},
        user: types.User(id: userId),
        // disable image preview
        disableImageGallery: true,
        // custom avatar builder
        avatarBuilder: (types.User user) =>
            AvatarBuilder(userId: user.id, roomId: roomId),
        isLastPage: endReached,
        bubbleBuilder: (
          Widget child, {
          required types.Message message,
          required bool nextMessageInGroup,
        }) =>
            GestureDetector(
          onSecondaryTap: () => showMessageOptions(context, message),
          child: BubbleBuilder(
            roomId: widget.roomId,
            message: message,
            nextMessageInGroup: nextMessageInGroup,
            enlargeEmoji: message.metadata!['enlargeEmoji'] ?? false,
            child: child,
          ),
        ),
        imageMessageBuilder: (
          types.ImageMessage message, {
          required int messageWidth,
        }) =>
            ImageMessageBuilder(
          roomId: widget.roomId,
          message: message,
          messageWidth: messageWidth,
        ),
        videoMessageBuilder: (
          types.VideoMessage message, {
          required int messageWidth,
        }) =>
            VideoMessageBuilder(
          roomId: widget.roomId,
          message: message,
          messageWidth: messageWidth,
        ),
        fileMessageBuilder: (
          types.FileMessage message, {
          required messageWidth,
        }) {
          return FileMessageBuilder(
            roomId: widget.roomId,
            message: message,
            messageWidth: messageWidth,
          );
        },
        customMessageBuilder: (
          types.CustomMessage message, {
          required int messageWidth,
        }) =>
            CustomMessageBuilder(
          message: message,
          messageWidth: messageWidth,
        ),
        systemMessageBuilder: (msg) => renderSystemMessage(context, msg),
<<<<<<< HEAD
        // showUserAvatars: !widget.convo.isDm(),
=======
        showUserAvatars: !isDirectChat,
>>>>>>> d95c1469
        onMessageLongPress: (
          BuildContext context,
          types.Message message,
        ) async =>
            showMessageOptions(context, message),

        onEndReached: ref
            .read(chatStateProvider(widget.roomId).notifier)
            .handleEndReached,
        onEndReachedThreshold: 0.75,
        onBackgroundTap: () =>
            ref.read(chatInputProvider.notifier).unsetActions(),
        typingIndicatorOptions: TypingIndicatorOptions(
          typingMode: TypingIndicatorMode.name,
          typingUsers:
              ref.watch(chatTypingEventProvider(roomId)).valueOrNull ?? [],
        ),
        //Custom Theme class, see lib/common/store/chatTheme.dart
        theme: Theme.of(context).chatTheme,
      ),
    );
  }

  Widget renderSystemMessage(
    BuildContext context,
    types.SystemMessage message,
  ) {
    return switch (message.metadata?['type']) {
      '_invite' => InviteSystemMessageWidget(
          message: message,
          roomId: widget.roomId,
        ),
      '_topic' => TopicSystemMessageWidget(
          message: message,
          roomId: widget.roomId,
        ),
      '_read_marker' => Center(
          child: Divider(color: Theme.of(context).indicatorColor),
        ),
      '_encryptedInfo' => const EncryptedInfoWidget(),
      _ => SystemMessage(key: Key(message.id), message: message.text)
    };
  }
}<|MERGE_RESOLUTION|>--- conflicted
+++ resolved
@@ -219,18 +219,13 @@
     final endReached =
         ref.watch(chatStateProvider(roomId).select((c) => !c.hasMore));
     final userId = ref.watch(myUserIdStrProvider);
-<<<<<<< HEAD
     final messages = ref.watch(chatMessagesProvider(roomId));
 
     if (messages.isEmpty) {
       return _renderLoading(context);
     }
-=======
-    final roomId = widget.convo.getRoomIdStr();
-    final messages = ref.watch(chatMessagesProvider(widget.convo));
     final isDirectChat =
         ref.watch(isDirectChatProvider(roomId)).valueOrNull ?? false;
->>>>>>> d95c1469
 
     return Expanded(
       child: Chat(
@@ -318,11 +313,7 @@
           messageWidth: messageWidth,
         ),
         systemMessageBuilder: (msg) => renderSystemMessage(context, msg),
-<<<<<<< HEAD
-        // showUserAvatars: !widget.convo.isDm(),
-=======
         showUserAvatars: !isDirectChat,
->>>>>>> d95c1469
         onMessageLongPress: (
           BuildContext context,
           types.Message message,
