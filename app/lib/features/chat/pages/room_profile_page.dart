import 'package:acter/common/actions/close_room.dart';
import 'package:acter/common/providers/chat_providers.dart';
import 'package:acter/common/providers/room_providers.dart';
import 'package:acter/common/providers/space_providers.dart';
import 'package:acter/common/toolkit/buttons/primary_action_button.dart';
import 'package:acter/common/utils/routes.dart';
import 'package:acter/common/utils/utils.dart';
import 'package:acter/common/widgets/default_dialog.dart';
import 'package:acter/common/widgets/edit_plain_description_sheet.dart';
import 'package:acter/common/widgets/edit_title_sheet.dart';
import 'package:acter/common/widgets/visibility/visibility_chip.dart';
import 'package:acter/features/chat/widgets/member_list.dart';
import 'package:acter/features/chat/widgets/room_avatar.dart';
import 'package:acter/features/chat/widgets/skeletons/action_item_skeleton_widget.dart';
import 'package:acter/features/room/widgets/notifications_settings_tile.dart';
import 'package:acter_avatar/acter_avatar.dart';
import 'package:acter_flutter_sdk/acter_flutter_sdk_ffi.dart';
import 'package:atlas_icons/atlas_icons.dart';
import 'package:flutter/material.dart';
import 'package:flutter_easyloading/flutter_easyloading.dart';
import 'package:flutter_gen/gen_l10n/l10n.dart';
import 'package:flutter_riverpod/flutter_riverpod.dart';
import 'package:go_router/go_router.dart';
import 'package:logging/logging.dart';
import 'package:settings_ui/settings_ui.dart';
import 'package:share_plus/share_plus.dart';
import 'package:skeletonizer/skeletonizer.dart';

final _log = Logger('a3::chat::room_profile');

class RoomProfilePage extends ConsumerStatefulWidget {
  final String roomId;

  const RoomProfilePage({
    super.key,
    required this.roomId,
  });

  @override
  ConsumerState<ConsumerStatefulWidget> createState() =>
      _RoomProfilePageState();
}

class _RoomProfilePageState extends ConsumerState<RoomProfilePage> {
  @override
  Widget build(BuildContext context) {
    final roomAvatarInfo = ref.watch(roomAvatarInfoProvider(widget.roomId));
    final membership =
        ref.watch(roomMembershipProvider(widget.roomId)).valueOrNull;
    final convo = ref.watch(chatProvider(widget.roomId)).valueOrNull;
    final isDirectChat =
        ref.watch(isDirectChatProvider(widget.roomId)).valueOrNull ?? false;

    return Column(
      children: [
        _buildAppBar(context, roomAvatarInfo, membership, convo, isDirectChat),
        Expanded(
          child: _buildBody(
            context,
            roomAvatarInfo,
            membership,
            convo,
            isDirectChat,
          ),
        ),
      ],
    );
  }

  AppBar _buildAppBar(
    BuildContext context,
    AvatarInfo roomAvatarInfo,
    Member? membership,
    Convo? convo,
    bool isDirectChat,
  ) {
    List<PopupMenuItem> menuListItems = [];
    if (membership?.canString('CanSetName') == true) {
      menuListItems.add(
        PopupMenuItem(
          onTap: () => showEditNameBottomSheet(roomAvatarInfo),
          child: Text(L10n.of(context).editName),
        ),
      );
    }
    if (membership?.canString('CanSetTopic') == true) {
      menuListItems.add(
        PopupMenuItem(
          onTap: () => showEditDescriptionBottomSheet(
            context: context,
            convo: convo,
            descriptionValue: convo?.topic() ?? '',
          ),
          child: Text(L10n.of(context).editDescription),
        ),
      );

      if (!isDirectChat &&
          convo != null &&
          membership?.canString('CanKick') == true &&
          membership?.canString('CanUpdateJoinRule') == true) {
        menuListItems.add(
          PopupMenuItem(
            onTap: () => openCloseRoomDialog(
              context: context,
              roomId: convo.getRoomIdStr(),
            ),
            child: Text(
              L10n.of(context).closeChat,
              style: TextStyle(
                color: Theme.of(context).colorScheme.error,
              ),
            ),
          ),
        );
      }
    }

    return AppBar(
      // custom x-circle when we are in widescreen mode;
      automaticallyImplyLeading: !context.isLargeScreen,
      leading: context.isLargeScreen
          ? IconButton(
              onPressed: () => Navigator.pop(context),
              icon: const Icon(Atlas.xmark_circle_thin),
            )
          : null,
      backgroundColor: Colors.transparent,
      elevation: 0.0,
      actions: [
        if (menuListItems.isNotEmpty)
          PopupMenuButton(
            icon: const Icon(Icons.more_vert),
            itemBuilder: (context) => menuListItems,
          ),
      ],
    );
  }

  Widget _buildBody(
    BuildContext context,
    AvatarInfo roomAvatarInfo,
    Member? membership,
    Convo? convo,
    bool isDirectChat,
  ) {
    return SingleChildScrollView(
      child: Padding(
        padding: const EdgeInsets.symmetric(horizontal: 10.0),
        child: Column(
          children: [
            _header(
              context,
              roomAvatarInfo,
              membership,
              convo,
              isDirectChat,
            ),
            _description(context, membership, convo),
            _actions(
              context,
              convo,
              isDirectChat,
            ),
            const SizedBox(height: 20),
            _optionsBody(
              context,
              convo,
              isDirectChat,
            ),
          ],
        ),
      ),
    );
  }

  Widget _header(
    BuildContext context,
    AvatarInfo roomAvatarInfo,
    Member? membership,
    Convo? convo,
    bool isDirectChat,
  ) {
    return Column(
      mainAxisSize: MainAxisSize.min,
      children: [
        InkWell(
          onTap: () {
            if (!isDirectChat) openAvatar(context, ref, widget.roomId);
          },
          child: RoomAvatar(
            roomId: widget.roomId,
            avatarSize: 75,
            showParents: true,
          ),
        ),
        const SizedBox(height: 10),
        SelectionArea(
          child: GestureDetector(
            onTap: () {
              if (membership?.canString('CanSetName') == true) {
                showEditNameBottomSheet(roomAvatarInfo);
              }
            },
            child: Text(
              roomAvatarInfo.displayName ?? widget.roomId,
              softWrap: true,
              textAlign: TextAlign.center,
              style: Theme.of(context).textTheme.titleMedium,
            ),
          ),
        ),
      ],
    );
  }

  void showEditNameBottomSheet(AvatarInfo roomAvatarInfo) {
    showEditTitleBottomSheet(
      context: context,
      bottomSheetTitle: L10n.of(context).editName,
      titleValue: roomAvatarInfo.displayName ?? '',
      onSave: (newName) => _saveName(newName),
    );
  }

  Future<void> _saveName(String newName) async {
    try {
      EasyLoading.show(status: L10n.of(context).updateName);
      final convo = await ref.read(chatProvider(widget.roomId).future);
      if (convo == null) {
        throw RoomNotFound();
      }
      await convo.setName(newName.trim());
      EasyLoading.dismiss();
      if (!mounted) return;
      Navigator.pop(context);
    } catch (e, s) {
      _log.severe('Failed to edit chat name', e, s);
      if (!mounted) {
        EasyLoading.dismiss();
        return;
      }
      EasyLoading.showError(
        L10n.of(context).updateNameFailed(e),
        duration: const Duration(seconds: 3),
      );
    }
  }

  Widget _description(BuildContext context, Member? membership, Convo? convo) {
    String topic = convo?.topic() ?? '';
    return SelectionArea(
      child: GestureDetector(
        onTap: () {
          if (membership?.canString('CanSetTopic') == true) {
            showEditDescriptionBottomSheet(
              context: context,
              convo: convo,
              descriptionValue: convo?.topic() ?? '',
            );
          }
        },
        child: Padding(
          padding: EdgeInsets.only(
            bottom: topic.isEmpty ? 0 : 16,
            left: 16,
            right: 16,
          ),
          child: Text(
            topic,
            style: Theme.of(context).textTheme.bodySmall,
          ),
        ),
      ),
    );
  }

  Widget _actions(BuildContext context, Convo? convo, bool isDirectChat) {
<<<<<<< HEAD
    final convoLoader = ref.watch(chatProvider(widget.roomId));
    final membershipLoader = ref.watch(roomMembershipProvider(widget.roomId));
=======
    final myMembership = ref.watch(roomMembershipProvider(widget.roomId));
    final isBookmarked =
        ref.watch(isConvoBookmarked(widget.roomId)).valueOrNull ?? false;
>>>>>>> f247cc50

    return Row(
      mainAxisAlignment: MainAxisAlignment.center,
      children: [
        // Bookmark
<<<<<<< HEAD
        convoLoader.when(
          data: (convo) {
            final isBookmarked = convo?.isBookmarked() == true;
            return _actionItem(
              context: context,
              iconData: isBookmarked ? Icons.bookmark : Icons.bookmark_border,
              actionName: L10n.of(context).bookmark,
              onTap: () => convo?.setBookmarked(!isBookmarked),
            );
          },
          error: (e, s) {
            _log.severe('Failed to load convo', e, s);
            return Skeletonizer(
              child: IconButton.filled(
                icon: const Icon(
                  Icons.bookmark_add_outlined,
                  size: 20,
                ),
                onPressed: () {},
              ),
            );
=======
        _actionItem(
          context: context,
          iconData: isBookmarked ? Icons.bookmark : Icons.bookmark_border,
          actionName: L10n.of(context).bookmark,
          onTap: () async {
            (await ref.read(chatProvider(widget.roomId).future))
                ?.setBookmarked(!isBookmarked);
>>>>>>> f247cc50
          },
        ),

        // Invite
        membershipLoader.when(
          data: (membership) {
            if (membership == null || isDirectChat) return const SizedBox();
            return _actionItem(
              context: context,
              iconData: Atlas.user_plus_thin,
              actionName: L10n.of(context).invite,
              actionItemColor: membership.canString('CanInvite')
                  ? null
                  : Theme.of(context).colorScheme.onSurface,
              onTap: () => _handleInvite(membership),
            );
          },
          error: (e, s) {
            _log.severe('Failed to load room membership', e, s);
            return Text(L10n.of(context).errorLoadingTileDueTo(e));
          },
          loading: () => ActionItemSkeleton(
            iconData: Atlas.user_plus_thin,
            actionName: L10n.of(context).invite,
          ),
        ),

        // Share
        _actionItem(
          context: context,
          iconData: Icons.ios_share,
          actionName: L10n.of(context).share,
          onTap: _handleShare,
        ),

        // Leave room
        _actionItem(
          context: context,
          iconData: Icons.exit_to_app,
          actionName: L10n.of(context).leave,
          actionItemColor: Theme.of(context).colorScheme.error,
          onTap: showLeaveRoomDialog,
        ),
      ],
    );
  }

  Widget _actionItem({
    required BuildContext context,
    required IconData iconData,
    required String actionName,
    Color? actionItemColor,
    required VoidCallback onTap,
  }) {
    return Expanded(
      child: Container(
        padding: const EdgeInsets.symmetric(horizontal: 5, vertical: 10),
        margin: const EdgeInsets.symmetric(horizontal: 5),
        decoration: BoxDecoration(
          color: Theme.of(context).colorScheme.surface,
          borderRadius: BorderRadius.circular(10.0),
        ),
        child: InkWell(
          onTap: onTap,
          child: Column(
            children: [
              Icon(
                iconData,
                color: actionItemColor,
              ),
              const SizedBox(height: 10),
              Text(
                actionName,
                style: Theme.of(context)
                    .textTheme
                    .labelLarge!
                    .copyWith(color: actionItemColor),
              ),
            ],
          ),
        ),
      ),
    );
  }

  Widget _optionsBody(BuildContext context, Convo? convo, bool isDirectChat) {
    return Column(
      children: [
        // Notification section
        Card(
          margin: EdgeInsets.zero,
          child: SettingsList(
            physics: const NeverScrollableScrollPhysics(),
            shrinkWrap: true,
            darkTheme: SettingsThemeData(
              settingsListBackground: Colors.transparent,
              dividerColor: Colors.transparent,
              settingsSectionBackground: Colors.transparent,
              leadingIconsColor: Theme.of(context).colorScheme.onSurface,
            ),
            sections: [
              SettingsSection(
                tiles: [
                  NotificationsSettingsTile(roomId: widget.roomId),
                ],
              ),
              SettingsSection(
                tiles: [
                  SettingsTile(
                    title: Text(L10n.of(context).accessAndVisibility),
                    description: VisibilityChip(roomId: widget.roomId),
                    leading: const Icon(Atlas.lab_appliance_thin),
                    onPressed: (context) => context.pushNamed(
                      Routes.chatSettingsVisibility.name,
                      pathParameters: {'roomId': widget.roomId},
                    ),
                  ),
                ],
              ),
            ],
          ),
        ),
        const SizedBox(height: 20),

        // Room members list section
        if (!isDirectChat) _convoMembersList(),
      ],
    );
  }

  Widget _convoMembersList() {
    final membersLoader = ref.watch(membersIdsProvider(widget.roomId));

    return Container(
      width: double.infinity,
      decoration: BoxDecoration(
        color: Theme.of(context).colorScheme.surface,
        borderRadius: BorderRadius.circular(10.0),
      ),
      child: Column(
        crossAxisAlignment: CrossAxisAlignment.start,
        children: [
          const SizedBox(height: 10),
          membersLoader.when(
            data: (members) => Padding(
              padding: const EdgeInsets.symmetric(
                horizontal: 16,
                vertical: 8,
              ),
              child: Text(
                L10n.of(context).membersCount(members.length),
                style: Theme.of(context).textTheme.titleSmall,
              ),
            ),
            loading: () => Skeletonizer(
              child: Text(L10n.of(context).membersCount(0)),
            ),
            error: (e, s) {
              _log.severe('Failed to load room members', e, s);
              return Text(L10n.of(context).errorLoadingMembersCount(e));
            },
          ),
          MemberList(roomId: widget.roomId),
        ],
      ),
    );
  }

  Future<void> showLeaveRoomDialog() async {
    showAdaptiveDialog(
      context: context,
      useRootNavigator: false,
      builder: (context) => DefaultDialog(
        title: Text(
          L10n.of(context).leaveRoom,
          style: Theme.of(context).textTheme.titleSmall,
        ),
        subtitle: Text(
          L10n.of(context).areYouSureYouWantToLeaveRoom,
          style: Theme.of(context).textTheme.bodySmall,
        ),
        actions: [
          OutlinedButton(
            onPressed: () => Navigator.pop(context),
            child: Text(L10n.of(context).no),
          ),
          ActerPrimaryActionButton(
            onPressed: _handleLeaveRoom,
            child: Text(L10n.of(context).yes),
          ),
        ],
      ),
    );
  }

  Future<void> _handleLeaveRoom() async {
    Navigator.pop(context);
    EasyLoading.show(status: L10n.of(context).leavingRoom);
    try {
      final parentIds = await ref.read(parentIdsProvider(widget.roomId).future);
      final convo = await ref.read(chatProvider(widget.roomId).future);
      if (convo == null) {
        throw RoomNotFound();
      }
      final res = await convo.leave();
      if (!mounted) {
        EasyLoading.dismiss();
        return;
      }

      for (final parentId in parentIds) {
        ref.invalidate(spaceRelationsProvider(parentId));
        ref.invalidate(spaceRemoteRelationsProvider(parentId));
      }
      if (res) {
        EasyLoading.dismiss();
        context.goNamed(Routes.chat.name);
      } else {
        _log.severe('Failed to leave room');
        EasyLoading.showError(
          L10n.of(context).someErrorOccurredLeavingRoom,
          duration: const Duration(seconds: 3),
        );
      }
    } catch (e, s) {
      _log.severe('Couldn’t leave room', e, s);
      if (!mounted) {
        EasyLoading.dismiss();
        return;
      }
      EasyLoading.showError(
        L10n.of(context).failedToLeaveRoom(e),
        duration: const Duration(seconds: 3),
      );
    }
  }

  void _handleInvite(Member membership) {
    if (membership.canString('CanInvite')) {
      context.pushNamed(
        Routes.chatInvite.name,
        pathParameters: {'roomId': widget.roomId},
      );
    } else {
      EasyLoading.showError(
        L10n.of(context).notEnoughPowerLevelForInvites,
        duration: const Duration(seconds: 3),
      );
    }
  }

  Future<void> _handleShare() async {
    EasyLoading.show(status: L10n.of(context).sharingRoom);
    try {
      final convo = await ref.read(chatProvider(widget.roomId).future);
      if (convo == null) {
        throw RoomNotFound();
      }
      final roomLink = await convo.permalink();
      if (!mounted) {
        EasyLoading.dismiss();
        return;
      }
      Share.share(
        roomLink,
        subject: L10n.of(context).linkToChat,
      );
      EasyLoading.showToast(L10n.of(context).sharedSuccessfully);
    } catch (e, s) {
      _log.severe('Couldn’t share this room', e, s);
      if (!mounted) {
        EasyLoading.dismiss();
        return;
      }
      EasyLoading.showError(
        L10n.of(context).failedToShareRoom(e),
        duration: const Duration(seconds: 3),
      );
    }
  }

  void showEditDescriptionBottomSheet({
    required BuildContext context,
    required Convo? convo,
    required String descriptionValue,
  }) {
    showEditPlainDescriptionBottomSheet(
      context: context,
      descriptionValue: descriptionValue,
      onSave: (newDescription) async {
        try {
          EasyLoading.show(status: L10n.of(context).updateDescription);
          await convo?.setTopic(newDescription);
          EasyLoading.dismiss();
          if (!context.mounted) return;
          Navigator.pop(context);
        } catch (e, s) {
          _log.severe('Failed to change description', e, s);
          if (!context.mounted) {
            EasyLoading.dismiss();
            return;
          }
          EasyLoading.showError(
            L10n.of(context).updateDescriptionFailed(e),
            duration: const Duration(seconds: 3),
          );
        }
      },
    );
  }
}<|MERGE_RESOLUTION|>--- conflicted
+++ resolved
@@ -276,42 +276,14 @@
   }
 
   Widget _actions(BuildContext context, Convo? convo, bool isDirectChat) {
-<<<<<<< HEAD
-    final convoLoader = ref.watch(chatProvider(widget.roomId));
     final membershipLoader = ref.watch(roomMembershipProvider(widget.roomId));
-=======
-    final myMembership = ref.watch(roomMembershipProvider(widget.roomId));
     final isBookmarked =
         ref.watch(isConvoBookmarked(widget.roomId)).valueOrNull ?? false;
->>>>>>> f247cc50
 
     return Row(
       mainAxisAlignment: MainAxisAlignment.center,
       children: [
         // Bookmark
-<<<<<<< HEAD
-        convoLoader.when(
-          data: (convo) {
-            final isBookmarked = convo?.isBookmarked() == true;
-            return _actionItem(
-              context: context,
-              iconData: isBookmarked ? Icons.bookmark : Icons.bookmark_border,
-              actionName: L10n.of(context).bookmark,
-              onTap: () => convo?.setBookmarked(!isBookmarked),
-            );
-          },
-          error: (e, s) {
-            _log.severe('Failed to load convo', e, s);
-            return Skeletonizer(
-              child: IconButton.filled(
-                icon: const Icon(
-                  Icons.bookmark_add_outlined,
-                  size: 20,
-                ),
-                onPressed: () {},
-              ),
-            );
-=======
         _actionItem(
           context: context,
           iconData: isBookmarked ? Icons.bookmark : Icons.bookmark_border,
@@ -319,7 +291,6 @@
           onTap: () async {
             (await ref.read(chatProvider(widget.roomId).future))
                 ?.setBookmarked(!isBookmarked);
->>>>>>> f247cc50
           },
         ),
 
