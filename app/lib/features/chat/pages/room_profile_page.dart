import 'package:acter/common/providers/chat_providers.dart';
import 'package:acter/common/providers/room_providers.dart';
import 'package:acter/common/toolkit/buttons/primary_action_button.dart';
import 'package:acter/common/utils/routes.dart';
import 'package:acter/common/utils/utils.dart';
import 'package:acter/common/widgets/edit_plain_description_sheet.dart';
import 'package:acter/common/widgets/edit_title_sheet.dart';
import 'package:acter/common/widgets/default_dialog.dart';
import 'package:acter/common/widgets/visibility/visibility_chip.dart';
import 'package:acter/features/chat/widgets/member_list.dart';
import 'package:acter/features/chat/widgets/room_avatar.dart';
import 'package:acter/features/chat/widgets/skeletons/action_item_skeleton_widget.dart';
import 'package:acter/features/room/widgets/notifications_settings_tile.dart';
import 'package:acter_avatar/acter_avatar.dart';
import 'package:acter_flutter_sdk/acter_flutter_sdk_ffi.dart';
import 'package:atlas_icons/atlas_icons.dart';
import 'package:flutter/material.dart';
import 'package:flutter_easyloading/flutter_easyloading.dart';
import 'package:flutter_gen/gen_l10n/l10n.dart';
import 'package:flutter_riverpod/flutter_riverpod.dart';
import 'package:go_router/go_router.dart';
import 'package:logging/logging.dart';
import 'package:settings_ui/settings_ui.dart';
import 'package:share_plus/share_plus.dart';
import 'package:skeletonizer/skeletonizer.dart';

final _log = Logger('a3::chat::room_profile_page');

class RoomProfilePage extends ConsumerStatefulWidget {
  final String roomId;

  const RoomProfilePage({
    required this.roomId,
    super.key,
  });

  @override
  ConsumerState<ConsumerStatefulWidget> createState() =>
      _RoomProfilePageState();
}

class _RoomProfilePageState extends ConsumerState<RoomProfilePage> {
  @override
  Widget build(BuildContext context) {
    final roomAvatarInfo = ref.watch(roomAvatarInfoProvider(widget.roomId));
    final membership =
        ref.watch(roomMembershipProvider(widget.roomId)).valueOrNull;
    final convo = ref.watch(chatProvider(widget.roomId)).valueOrNull;

    return Column(
      children: [
        _buildAppBar(context, roomAvatarInfo, membership, convo),
        Expanded(
          child: _buildBody(
            context,
            roomAvatarInfo,
            membership,
            convo,
          ),
        ),
      ],
    );
  }

  AppBar _buildAppBar(
    BuildContext context,
    AvatarInfo roomAvatarInfo,
    Member? membership,
    Convo? convo,
  ) {
    List<PopupMenuItem> menuListItems = [];
    if (membership?.canString('CanSetName') == true) {
      menuListItems.add(
        PopupMenuItem(
          onTap: () => showEditNameBottomSheet(roomAvatarInfo),
          child: Text(L10n.of(context).editName),
        ),
      );
    }
    if (membership?.canString('CanSetTopic') == true) {
      menuListItems.add(
        PopupMenuItem(
          onTap: () {
            showEditDescriptionBottomSheet(
              context: context,
              convo: convo,
              descriptionValue: convo?.topic() ?? '',
            );
          },
          child: Text(L10n.of(context).editDescription),
        ),
      );
    }

    return AppBar(
      // custom x-circle when we are in widescreen mode;
      automaticallyImplyLeading: !context.isLargeScreen,
      leading: context.isLargeScreen
          ? IconButton(
              onPressed: () => context.closeDialog(),
              icon: const Icon(Atlas.xmark_circle_thin),
            )
          : null,
      backgroundColor: Colors.transparent,
      elevation: 0.0,
      actions: [
        if (menuListItems.isNotEmpty)
          PopupMenuButton(
            icon: const Icon(Icons.more_vert),
            itemBuilder: (context) => menuListItems,
          ),
      ],
    );
  }

  Widget _buildBody(
    BuildContext context,
    AvatarInfo roomAvatarInfo,
    Member? membership,
    Convo? convo,
  ) {
    return SingleChildScrollView(
      child: Padding(
        padding: const EdgeInsets.symmetric(horizontal: 10.0),
        child: Column(
          children: [
            _header(context, roomAvatarInfo, membership, convo),
            _description(context, membership, convo),
            _actions(context, convo),
            const SizedBox(height: 20),
            _optionsBody(context, convo),
          ],
        ),
      ),
    );
  }

  Widget _header(
    BuildContext context,
    AvatarInfo roomAvatarInfo,
    Member? membership,
    Convo? convo,
  ) {
    return Column(
      mainAxisSize: MainAxisSize.min,
      children: [
        InkWell(
          onTap: convo?.isDm() == true
              ? null
              : () => openAvatar(context, ref, widget.roomId),
          child: RoomAvatar(
            roomId: widget.roomId,
            avatarSize: 75,
            showParents: true,
          ),
        ),
        const SizedBox(height: 10),
        SelectionArea(
          child: GestureDetector(
            onTap: () {
              if (membership?.canString('CanSetName') == true) {
                showEditNameBottomSheet(roomAvatarInfo);
              }
            },
            child: Text(
              roomAvatarInfo.displayName ?? widget.roomId,
              softWrap: true,
              textAlign: TextAlign.center,
              style: Theme.of(context).textTheme.titleMedium,
            ),
          ),
        ),
      ],
    );
  }

  void showEditNameBottomSheet(AvatarInfo roomAvatarInfo) {
    showEditTitleBottomSheet(
      context: context,
      bottomSheetTitle: L10n.of(context).editName,
      titleValue: roomAvatarInfo.displayName ?? '',
      onSave: (newName) => _saveName(newName),
    );
  }

  Future<void> _saveName(String newName) async {
    try {
      EasyLoading.show(status: L10n.of(context).updateName);
      final convo = await ref.read(chatProvider(widget.roomId).future);
      await convo.setName(newName.trim());
      EasyLoading.dismiss();
      if (!mounted) return;
      context.closeDialog();
    } catch (e, st) {
      _log.severe('Failed to edit chat name', e, st);
      EasyLoading.dismiss();
      if (!mounted) return;
      EasyLoading.showError(L10n.of(context).updateNameFailed(e));
    }
  }

  Widget _description(BuildContext context, Member? membership, Convo? convo) {
    String topic = convo?.topic() ?? '';
    return SelectionArea(
      child: GestureDetector(
        onTap: () {
          if (membership?.canString('CanSetTopic') == true) {
            showEditDescriptionBottomSheet(
              context: context,
              convo: convo,
              descriptionValue: convo?.topic() ?? '',
            );
          }
        },
        child: Padding(
          padding: EdgeInsets.only(
            bottom: topic.isEmpty ? 0 : 16,
            left: 16,
            right: 16,
          ),
          child: Text(
            topic,
            style: Theme.of(context).textTheme.bodySmall,
          ),
        ),
      ),
    );
  }

  Widget _actions(BuildContext context, Convo? convo) {
    final convoLoader = ref.watch(chatProvider(widget.roomId));
    final myMembership = ref.watch(roomMembershipProvider(widget.roomId));

    return Row(
      mainAxisAlignment: MainAxisAlignment.center,
      children: [
        // Bookmark
        convoLoader.when(
          data: (conv) {
            final isBookmarked = conv.isBookmarked();
            return _actionItem(
              context: context,
              iconData: isBookmarked ? Icons.bookmark : Icons.bookmark_border,
              actionName: L10n.of(context).bookmark,
              onTap: () async => await conv.setBookmarked(!isBookmarked),
            );
          },
          error: (e, st) => Skeletonizer(
            child: IconButton.filled(
              icon: const Icon(
                Icons.bookmark_add_outlined,
                size: 20,
              ),
              onPressed: () {},
            ),
          ),
          loading: () => ActionItemSkeleton(
            iconData: Icons.bookmark_add_outlined,
            actionName: L10n.of(context).bookmark,
          ),
        ),

        // Invite
        myMembership.when(
          data: (membership) {
            if (membership == null || (convo?.isDm() == true)) {
              return const SizedBox();
            }
            return _actionItem(
              context: context,
              iconData: Atlas.user_plus_thin,
              actionName: L10n.of(context).invite,
              actionItemColor: membership.canString('CanInvite')
                  ? null
                  : Theme.of(context).colorScheme.onSurface,
              onTap: () => _handleInvite(membership),
            );
          },
          error: (e, st) => Text(L10n.of(context).errorLoadingTileDueTo(e)),
          loading: () => ActionItemSkeleton(
            iconData: Atlas.user_plus_thin,
            actionName: L10n.of(context).invite,
          ),
        ),

        // Share
        _actionItem(
          context: context,
          iconData: Icons.ios_share,
          actionName: L10n.of(context).share,
          onTap: _handleShare,
        ),

        // Leave room
        _actionItem(
          context: context,
          iconData: Icons.exit_to_app,
          actionName: L10n.of(context).leave,
          actionItemColor: Theme.of(context).colorScheme.error,
          onTap: showLeaveRoomDialog,
        ),
      ],
    );
  }

  Widget _actionItem({
    required BuildContext context,
    required IconData iconData,
    required String actionName,
    Color? actionItemColor,
    required VoidCallback onTap,
  }) {
    return Expanded(
      child: Container(
        padding: const EdgeInsets.symmetric(horizontal: 5, vertical: 10),
        margin: const EdgeInsets.symmetric(horizontal: 5),
        decoration: BoxDecoration(
          color: Theme.of(context).colorScheme.surface,
          borderRadius: BorderRadius.circular(10.0),
        ),
        child: InkWell(
          onTap: onTap,
          child: Column(
            children: [
              Icon(
                iconData,
                color: actionItemColor,
              ),
              const SizedBox(height: 10),
              Text(
                actionName,
                style: Theme.of(context)
                    .textTheme
                    .labelLarge!
                    .copyWith(color: actionItemColor),
              ),
            ],
          ),
        ),
      ),
    );
  }

<<<<<<< HEAD
  Widget _optionsBody(BuildContext context) {
    final isLarge = context.isLargeScreen;
=======
  Widget _optionsBody(BuildContext context, Convo? convo) {
    final size = MediaQuery.of(context).size;
>>>>>>> 13de4ad0
    return Column(
      children: [
        // Notification section
        Card(
          margin: EdgeInsets.zero,
          child: SettingsList(
            physics: const NeverScrollableScrollPhysics(),
            shrinkWrap: true,
            darkTheme: SettingsThemeData(
              settingsListBackground: Colors.transparent,
              dividerColor: Colors.transparent,
              settingsSectionBackground: Colors.transparent,
              leadingIconsColor: Theme.of(context).colorScheme.onSurface,
            ),
            sections: [
              SettingsSection(
                tiles: [
                  NotificationsSettingsTile(roomId: widget.roomId),
                ],
              ),
              SettingsSection(
                tiles: [
                  SettingsTile(
                    title: Text(L10n.of(context).accessAndVisibility),
                    description: VisibilityChip(roomId: widget.roomId),
                    leading: const Icon(Atlas.lab_appliance_thin),
                    onPressed: (context) => context.pushNamed(
                      Routes.chatSettingsVisibility.name,
                      pathParameters: {'roomId': widget.roomId},
                    ),
                  ),
                ],
              ),
            ],
          ),
        ),
        const SizedBox(height: 20),

        // Room members list section
        if (convo?.isDm() == false) _convoMembersList(),
      ],
    );
  }

  Widget _convoMembersList() {
    final members = ref.watch(membersIdsProvider(widget.roomId));

    return Container(
      width: double.infinity,
      decoration: BoxDecoration(
        color: Theme.of(context).colorScheme.surface,
        borderRadius: BorderRadius.circular(10.0),
      ),
      child: Column(
        crossAxisAlignment: CrossAxisAlignment.start,
        children: [
          const SizedBox(height: 10),
          members.when(
            data: (list) {
              return Padding(
                padding: const EdgeInsets.symmetric(
                  horizontal: 16,
                  vertical: 8,
                ),
                child: Text(
                  L10n.of(context).membersCount(list.length),
                  style: Theme.of(context).textTheme.titleSmall,
                ),
              );
            },
            loading: () => Skeletonizer(
              child: Text(L10n.of(context).membersCount(0)),
            ),
            error: (error, stackTrace) =>
                Text(L10n.of(context).errorLoadingMembersCount(error)),
          ),
          MemberList(roomId: widget.roomId),
        ],
      ),
    );
  }

  Future<void> showLeaveRoomDialog() async {
    showAdaptiveDialog(
      context: context,
      builder: (ctx) => DefaultDialog(
        title: Text(
          L10n.of(context).leaveRoom,
          style: Theme.of(context).textTheme.titleSmall,
        ),
        subtitle: Text(
          L10n.of(context).areYouSureYouWantToLeaveRoom,
          style: Theme.of(context).textTheme.bodySmall,
        ),
        actions: [
          OutlinedButton(
            onPressed: () => Navigator.of(context, rootNavigator: true).pop(),
            child: Text(L10n.of(context).no),
          ),
          ActerPrimaryActionButton(
            onPressed: _handleLeaveRoom,
            child: Text(L10n.of(context).yes),
          ),
        ],
      ),
    );
  }

  Future<void> _handleLeaveRoom() async {
    Navigator.of(context, rootNavigator: true).pop();
    EasyLoading.show(status: L10n.of(context).leavingRoom);
    try {
      final convo = await ref.read(chatProvider(widget.roomId).future);
      final res = await convo.leave();
      if (!mounted) {
        EasyLoading.dismiss();
        return;
      }
      if (res) {
        EasyLoading.dismiss();
        context.goNamed(Routes.chat.name);
      } else {
        EasyLoading.showError(
          L10n.of(context).someErrorOccurredLeavingRoom,
          duration: const Duration(seconds: 3),
        );
      }
    } catch (e, st) {
      _log.severe("Couldn't leave room", e, st);
      if (!mounted) {
        EasyLoading.dismiss();
        return;
      }
      EasyLoading.showError(
        L10n.of(context).failedToLeaveRoom(e),
        duration: const Duration(seconds: 3),
      );
    }
  }

  void _handleInvite(Member membership) {
    if (membership.canString('CanInvite')) {
      context.pushNamed(
        Routes.chatInvite.name,
        pathParameters: {'roomId': widget.roomId},
      );
    } else {
      EasyLoading.showError(
        L10n.of(context).notEnoughPowerLevelForInvites,
        duration: const Duration(seconds: 3),
      );
    }
  }

  Future<void> _handleShare() async {
    EasyLoading.show(status: L10n.of(context).sharingRoom);
    try {
      final convo = await ref.read(chatProvider(widget.roomId).future);
      final roomLink = await convo.permalink();
      if (!mounted) {
        EasyLoading.dismiss();
        return;
      }
      Share.share(
        roomLink,
        subject: L10n.of(context).linkToChat,
      );
      EasyLoading.showToast(L10n.of(context).sharedSuccessfully);
    } catch (e, st) {
      _log.severe("Couldn't share this room", e, st);
      if (!mounted) {
        EasyLoading.dismiss();
        return;
      }
      EasyLoading.showError(
        L10n.of(context).failedToShareRoom(e),
        duration: const Duration(seconds: 3),
      );
    }
  }

  void showEditDescriptionBottomSheet({
    required BuildContext context,
    required Convo? convo,
    required String descriptionValue,
  }) {
    showEditPlainDescriptionBottomSheet(
      context: context,
      descriptionValue: descriptionValue,
      onSave: (newDescription) async {
        try {
          EasyLoading.show(status: L10n.of(context).updateDescription);
          await convo?.setTopic(newDescription);
          EasyLoading.dismiss();
          if (!context.mounted) return;
          context.closeDialog();
        } catch (e) {
          EasyLoading.dismiss();
          if (!context.mounted) return;
          EasyLoading.showError(L10n.of(context).updateDescriptionFailed(e));
        }
      },
    );
  }
}<|MERGE_RESOLUTION|>--- conflicted
+++ resolved
@@ -341,13 +341,7 @@
     );
   }
 
-<<<<<<< HEAD
-  Widget _optionsBody(BuildContext context) {
-    final isLarge = context.isLargeScreen;
-=======
   Widget _optionsBody(BuildContext context, Convo? convo) {
-    final size = MediaQuery.of(context).size;
->>>>>>> 13de4ad0
     return Column(
       children: [
         // Notification section
