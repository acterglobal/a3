--- conflicted
+++ resolved
@@ -22,23 +22,14 @@
   @override
   Widget build(BuildContext context, WidgetRef ref) {
     Map<String, int>? receipts = message.metadata?['receipts'];
-<<<<<<< HEAD
-    if (receipts != null && receipts.isNotEmpty == true) {
-=======
     if (receipts != null && receipts.isNotEmpty) {
->>>>>>> 6088a6b8
       return _UserReceiptsWidget(
         roomId: roomId,
         seenList: receipts.keys.toList(),
       );
     }
     EventSendState? sendState = message.metadata?['eventState'];
-<<<<<<< HEAD
-    if (sendState == null) return const SizedBox.shrink();
-    return switch (sendState.state()) {
-=======
     final result = switch (sendState?.state()) {
->>>>>>> 6088a6b8
       'NotSentYet' => const SizedBox(
           height: 8,
           width: 8,
@@ -59,14 +50,9 @@
           Atlas.check_circle_thin,
           size: 8,
         ),
-<<<<<<< HEAD
-      _ => const SizedBox.shrink(),
-    };
-=======
       _ => null,
     };
     return result ?? const SizedBox.shrink();
->>>>>>> 6088a6b8
   }
 }
 
