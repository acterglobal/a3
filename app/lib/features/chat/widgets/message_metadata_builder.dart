--- conflicted
+++ resolved
@@ -21,19 +21,14 @@
 
   @override
   Widget build(BuildContext context, WidgetRef ref) {
-<<<<<<< HEAD
-    final receipts = message.metadata?['receipts'];
-=======
     Map<String, int>? receipts = message.metadata?['receipts'];
-    EventSendState? sendState = message.metadata?['eventState'];
->>>>>>> 75e6df67
     if (receipts != null && receipts.isNotEmpty == true) {
       return _UserReceiptsWidget(
         roomId: roomId,
         seenList: receipts.keys.toList(),
       );
     }
-    final sendState = message.metadata?['eventState'];
+    EventSendState? sendState = message.metadata?['eventState'];
     if (sendState == null) return const SizedBox.shrink();
     return switch (sendState.state()) {
       'NotSentYet' => const SizedBox(
