import 'package:acter/common/providers/room_providers.dart';
import 'package:acter/common/themes/app_theme.dart';
import 'package:acter/features/chat/providers/chat_providers.dart';
import 'package:acter_avatar/acter_avatar.dart';
import 'package:acter_flutter_sdk/acter_flutter_sdk_ffi.dart'
    show Convo, EventSendState;
import 'package:atlas_icons/atlas_icons.dart';
import 'package:flutter/material.dart';
import 'package:flutter_chat_types/flutter_chat_types.dart' as types;
import 'package:flutter_riverpod/flutter_riverpod.dart';
import 'package:logging/logging.dart';
import 'package:quds_popup_menu/quds_popup_menu.dart';
import 'package:flutter_gen/gen_l10n/l10n.dart';

final _log = Logger('a3::chat::message_metadata_builder');

class MessageMetadataBuilder extends ConsumerWidget {
  final Convo convo;
  final types.Message message;
  const MessageMetadataBuilder({
    super.key,
    required this.convo,
    required this.message,
  });

  @override
  Widget build(BuildContext context, WidgetRef ref) {
    final receipts = message.metadata?['receipts'];
    EventSendState? sendState = message.metadata?['eventState'];
    if (receipts?.isNotEmpty == true) {
      return _UserReceiptsWidget(
        roomId: convo.getRoomIdStr(),
        seenList: (receipts! as Map<String, int>).keys.toList(),
      );
    } else {
      if (sendState != null) {
        switch (sendState.state()) {
          case 'NotSentYet':
            return const SizedBox(
              height: 8,
              width: 8,
              child: CircularProgressIndicator(),
            );
          case 'SendingFailed':
            return Row(
              children: <Widget>[
                GestureDetector(
                  onTap: () => _handleCancelRetrySend(ref),
                  child: Text(
                    L10n.of(context).cancelSend,
                    style: Theme.of(context).textTheme.labelSmall!.copyWith(
                          color: Theme.of(context).colorScheme.neutral5,
                          decoration: TextDecoration.underline,
                        ),
                  ),
                ),
                const SizedBox(
                  width: 10,
                ),
                GestureDetector(
                  onTap: () => _handleRetry(ref),
                  child: RichText(
                    text: TextSpan(
                      text:
<<<<<<< HEAD
                          L10n.of(context).failedToSend('${sendState.error()}'),
=======
                          L10n.of(context).failedToSent('${sendState.error()}'),
>>>>>>> 15ced766
                      style: Theme.of(context).textTheme.labelSmall!.copyWith(
                            color: Theme.of(context).colorScheme.neutral5,
                          ),
                      children: <TextSpan>[
                        TextSpan(
                          text: L10n.of(context).retry,
                          style: Theme.of(context)
                              .textTheme
                              .labelSmall!
                              .copyWith(
                                color: Theme.of(context).colorScheme.neutral5,
                                decoration: TextDecoration.underline,
                              ),
                        ),
                      ],
                    ),
                  ),
                ),
                const SizedBox(
                  width: 5,
                ),
                Icon(
                  Atlas.warning_thin,
                  color: Theme.of(context).colorScheme.error,
                  size: 8,
                ),
              ],
            );
          case 'Sent':
            return const Icon(Atlas.check_circle_thin, size: 8);
        }
      }
      return const SizedBox.shrink();
    }
  }

  Future<void> _handleRetry(WidgetRef ref) async {
    final stream = ref.read(timelineStreamProvider(convo));
    // attempts to retry sending local echo to server
    await stream.retrySend(message.id);
  }

  Future<void> _handleCancelRetrySend(WidgetRef ref) async {
    final stream = ref.read(timelineStreamProvider(convo));
    // cancels the retry sending of local echos
    await stream.cancelSend(message.id);
  }
}

class _UserReceiptsWidget extends ConsumerWidget {
  final String roomId;
  final List<String> seenList;
  const _UserReceiptsWidget({required this.roomId, required this.seenList});

  @override
  Widget build(BuildContext context, WidgetRef ref) {
    final limit = seenList.length > 5 ? 5 : seenList.length;
    final subList =
        limit == seenList.length ? seenList : seenList.sublist(0, limit);
    return Padding(
      padding: const EdgeInsets.symmetric(vertical: 8),
      child: QudsPopupButton(
        items: showDetails(),
        child: Wrap(
          spacing: -16,
          children: limit != seenList.length
              ? [
                  for (var userId in subList)
                    Consumer(
                      builder: (context, ref, child) {
                        final memberProfile = ref.watch(
                          roomMemberProvider((userId: userId, roomId: roomId)),
                        );
                        return memberProfile.when(
                          data: (data) {
                            return Padding(
                              padding: const EdgeInsets.only(right: 10),
                              child: ActerAvatar(
                                mode: DisplayMode.DM,
                                avatarInfo: AvatarInfo(
                                  uniqueId: userId,
                                  displayName:
                                      data.profile.displayName ?? userId,
                                  avatar: data.profile.getAvatarImage(),
                                ),
                                size: 8,
                              ),
                            );
                          },
                          error: (e, st) {
                            _log.severe('ERROR loading avatar', e, st);
                            return Padding(
                              padding: const EdgeInsets.only(right: 10),
                              child: ActerAvatar(
                                mode: DisplayMode.DM,
                                avatarInfo: AvatarInfo(
                                  uniqueId: userId,
                                  displayName: userId,
                                ),
                                size: 8,
                              ),
                            );
                          },
                          loading: () => const SizedBox(
                            height: 8,
                            width: 8,
                            child: CircularProgressIndicator(),
                          ),
                        );
                      },
                    ),
                  CircleAvatar(
                    radius: 8,
                    child: Text(
                      '+${seenList.length - subList.length}',
                      textScaler: const TextScaler.linear(0.4),
                    ),
                  ),
                ]
              : List.generate(
                  seenList.length,
                  (idx) => Consumer(
                    builder: (context, ref, child) {
                      final memberProfile = ref.watch(
                        roomMemberProvider(
                          (userId: seenList[idx], roomId: roomId),
                        ),
                      );
                      final userId = seenList[idx];
                      return memberProfile.when(
                        data: (data) {
                          return Padding(
                            padding: const EdgeInsets.only(right: 10),
                            child: ActerAvatar(
                              mode: DisplayMode.DM,
                              avatarInfo: AvatarInfo(
                                uniqueId: userId,
                                displayName: data.profile.displayName ?? userId,
                                avatar: data.profile.getAvatarImage(),
                              ),
                              size: 8,
                            ),
                          );
                        },
                        error: (e, st) {
                          _log.severe('ERROR loading avatar', e, st);
                          return Padding(
                            padding: const EdgeInsets.only(right: 10),
                            child: ActerAvatar(
                              mode: DisplayMode.DM,
                              avatarInfo: AvatarInfo(
                                uniqueId: userId,
                                displayName: userId,
                              ),
                              size: 8,
                            ),
                          );
                        },
                        loading: () => const SizedBox(
                          height: 8,
                          width: 8,
                          child: CircularProgressIndicator(),
                        ),
                      );
                    },
                  ),
                ),
        ),
      ),
    );
  }

  List<QudsPopupMenuBase> showDetails() {
    return [
      QudsPopupMenuWidget(
        builder: (context) => Container(
          decoration: BoxDecoration(
            color: Theme.of(context).colorScheme.primary,
            borderRadius: BorderRadius.circular(12),
          ),
          child: Column(
            children: [
              Padding(
                padding: const EdgeInsets.all(8.0),
                child: Text(
                  L10n.of(context).seenBy,
                  style: Theme.of(context).textTheme.labelLarge,
                ),
              ),
              ListView.builder(
                shrinkWrap: true,
                itemCount: seenList.length,
                itemBuilder: (context, index) {
                  final userId = seenList[index];
                  return Consumer(
                    builder: (context, ref, child) {
                      final member = ref.watch(
                        roomMemberProvider(
                          (userId: userId, roomId: roomId),
                        ),
                      );
                      return ListTile(
                        leading: member.when(
                          data: (data) {
                            return Padding(
                              padding: const EdgeInsets.only(right: 10),
                              child: ActerAvatar(
                                mode: DisplayMode.DM,
                                avatarInfo: AvatarInfo(
                                  uniqueId: seenList[index],
                                  displayName:
                                      data.profile.displayName ?? userId,
                                  avatar: data.profile.getAvatarImage(),
                                ),
                                size: 8,
                              ),
                            );
                          },
                          error: (e, st) {
                            _log.severe('ERROR loading avatar', e, st);
                            return Padding(
                              padding: const EdgeInsets.only(right: 10),
                              child: ActerAvatar(
                                mode: DisplayMode.DM,
                                avatarInfo: AvatarInfo(
                                  uniqueId: userId,
                                  displayName: userId,
                                ),
                                size: 8,
                              ),
                            );
                          },
                          loading: () => const SizedBox(
                            height: 8,
                            width: 8,
                            child: CircularProgressIndicator(),
                          ),
                        ),
                        title: Text(
                          member.hasValue
                              ? member.requireValue.profile.displayName!
                              : userId,
                          style: Theme.of(context).textTheme.labelSmall,
                        ),
                        trailing: Text(
                          userId,
                          style: Theme.of(context)
                              .textTheme
                              .labelSmall!
                              .copyWith(
                                color: Theme.of(context).colorScheme.neutral5,
                              ),
                        ),
                      );
                    },
                  );
                },
              ),
            ],
          ),
        ),
      ),
    ];
  }
}<|MERGE_RESOLUTION|>--- conflicted
+++ resolved
@@ -62,11 +62,7 @@
                   child: RichText(
                     text: TextSpan(
                       text:
-<<<<<<< HEAD
                           L10n.of(context).failedToSend('${sendState.error()}'),
-=======
-                          L10n.of(context).failedToSent('${sendState.error()}'),
->>>>>>> 15ced766
                       style: Theme.of(context).textTheme.labelSmall!.copyWith(
                             color: Theme.of(context).colorScheme.neutral5,
                           ),
