--- conflicted
+++ resolved
@@ -24,53 +24,9 @@
   });
 
   @override
-<<<<<<< HEAD
-  ConsumerState<ChatsList> createState() => _ChatsListConsumerState();
-}
-
-class _ChatsListConsumerState extends ConsumerState<ChatsList> {
-  @override
-  Widget build(BuildContext context) {
-    final hasSearchFilter = ref.watch(hasRoomFilters);
-    if (hasSearchFilter) {
-      final convosLoader = ref.watch(filteredChatsProvider);
-      return convosLoader.when(
-        data: (convos) {
-          if (convos.isEmpty) {
-            return SliverToBoxAdapter(
-              child: Center(
-                heightFactor: 10,
-                child: Text(L10n.of(context).noChatsFoundMatchingYourFilter),
-              ),
-            );
-          }
-          return renderList(
-            context,
-            convos.map((e) => e.getRoomIdStr()).toList(),
-          );
-        },
-        loading: () => const SliverToBoxAdapter(
-          child: Center(
-            heightFactor: 10,
-            child: CircularProgressIndicator(),
-          ),
-        ),
-        error: (e, s) {
-          _log.severe('Failed to filter convos', e, s);
-          return SliverToBoxAdapter(
-            child: Center(
-              heightFactor: 10,
-              child: Text(L10n.of(context).searchingFailed(e)),
-            ),
-          );
-        },
-        skipLoadingOnReload: true,
-      );
-=======
   Widget build(BuildContext context, WidgetRef ref) {
     if (ref.watch(hasRoomFilters)) {
       return _renderFiltered(context, ref);
->>>>>>> f247cc50
     }
     final chats = ref.watch(chatIdsProvider);
 
@@ -95,10 +51,7 @@
             ),
           );
         }
-        return _renderList(
-          context,
-          chatsIds,
-        );
+        return _renderList(context, chatsIds);
       },
       loading: () => const SliverToBoxAdapter(
         child: Center(
@@ -114,19 +67,6 @@
             child: Text(L10n.of(context).searchingFailed(e)),
           ),
         );
-<<<<<<< HEAD
-      }
-      return SliverToBoxAdapter(
-        child: Center(
-          heightFactor: 1.5,
-          child: EmptyState(
-            title: L10n.of(context).youHaveNoDMsAtTheMoment,
-            subtitle: L10n.of(context).getInTouchWithOtherChangeMakers,
-            image: 'assets/images/empty_chat.svg',
-            primaryButton: ActerPrimaryActionButton(
-              onPressed: () => context.pushNamed(Routes.createChat.name),
-              child: Text(L10n.of(context).sendDM),
-=======
       },
       skipLoadingOnReload: true,
       skipLoadingOnRefresh: true,
@@ -155,10 +95,7 @@
           subtitle: L10n.of(context).getInTouchWithOtherChangeMakers,
           image: 'assets/images/empty_chat.svg',
           primaryButton: ActerPrimaryActionButton(
-            onPressed: () async => context.pushNamed(
-              Routes.createChat.name,
->>>>>>> f247cc50
-            ),
+            onPressed: () => context.pushNamed(Routes.createChat.name),
             child: Text(L10n.of(context).sendDM),
           ),
         ),
