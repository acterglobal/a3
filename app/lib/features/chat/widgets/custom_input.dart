--- conflicted
+++ resolved
@@ -529,61 +529,6 @@
     return null;
   }
 
-<<<<<<< HEAD
-=======
-  void handleAttachment(
-    WidgetRef ref,
-    List<File>? selectedFiles,
-    ChatAttachmentType chatAttachmentType,
-  ) async {
-    if (context.mounted) {
-      if (selectedFiles?.isNotEmpty == true) {
-        String fileName = selectedFiles!.first.path.split('/').last;
-        final mimeType = lookupMimeType(selectedFiles.first.path);
-        showAdaptiveDialog(
-          context: context,
-          builder: (ctx) => DefaultDialog(
-            title: Row(
-              mainAxisAlignment: MainAxisAlignment.start,
-              children: [
-                Padding(
-                  padding: const EdgeInsets.all(8.0),
-                  child: Text(
-                    'Upload Files (${selectedFiles.length})',
-                    style: Theme.of(ctx).textTheme.titleSmall,
-                  ),
-                ),
-              ],
-            ),
-            subtitle: Visibility(
-              visible: selectedFiles.length <= 5,
-              child: _FileWidget(mimeType, selectedFiles.first),
-            ),
-            description: Padding(
-              padding: const EdgeInsets.all(8.0),
-              child: Text(fileName, style: Theme.of(ctx).textTheme.bodySmall),
-            ),
-            actions: <Widget>[
-              OutlinedButton(
-                onPressed: () =>
-                    Navigator.of(context, rootNavigator: true).pop(),
-                child: const Text('Cancel'),
-              ),
-              ElevatedButton(
-                onPressed: () async {
-                  Navigator.of(context, rootNavigator: true).pop();
-                  await handleFileUpload(selectedFiles, chatAttachmentType);
-                },
-                child: const Text('Upload'),
-              ),
-            ],
-          ),
-        );
-      }
-    }
-  }
-
->>>>>>> 7fcaf4e6
   Future<void> handleFileUpload(
     List<File> files,
     AttachmentType attachmentType,
