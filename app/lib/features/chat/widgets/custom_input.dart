--- conflicted
+++ resolved
@@ -1,11 +1,7 @@
 import 'dart:io';
 
-<<<<<<< HEAD
-import 'package:acter/common/dialogs/attachment_confirmation.dart';
+import 'package:acter/common/models/types.dart';
 import 'package:acter/common/providers/room_providers.dart';
-=======
-import 'package:acter/common/providers/chat_providers.dart';
->>>>>>> a8f776b8
 import 'package:acter/common/snackbars/custom_msg.dart';
 import 'package:acter/common/themes/app_theme.dart';
 import 'package:acter/common/utils/utils.dart';
@@ -1041,8 +1037,10 @@
                   ),
                   title: Wrap(
                     children: [
-                      Text(title ?? '',
-                          style: Theme.of(context).textTheme.bodySmall,),
+                      Text(
+                        title ?? '',
+                        style: Theme.of(context).textTheme.bodySmall,
+                      ),
                       const SizedBox(width: 15),
                       Text(
                         authorId,
