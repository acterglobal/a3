--- conflicted
+++ resolved
@@ -387,18 +387,11 @@
   }
 
   Widget replyBuilder(BuildContext context, WidgetRef ref, Widget? child) {
-<<<<<<< HEAD
     final roomId = widget.convo.getRoomIdStr();
     final chatInputState = ref.watch(chatInputProvider(roomId));
     final authorId = chatInputState.repliedToMessage!.author.id;
-    final replyProfile = ref.watch(memberProfileProvider(authorId));
+    final replyProfile = ref.watch(memberProfileByIdProvider(authorId));
     final inputNotifier = ref.watch(chatInputProvider(roomId).notifier);
-=======
-    final roomNotifier = ref.watch(chatRoomProvider.notifier);
-    final authorId = roomNotifier.repliedToMessage!.author.id;
-    final replyProfile = ref.watch(chatMemberProfileProvider(authorId));
-    final inputNotifier = ref.watch(chatInputProvider.notifier);
->>>>>>> e81d76b9
     return Row(
       children: [
         replyProfile.when(
