--- conflicted
+++ resolved
@@ -132,71 +132,6 @@
             child: Padding(
               padding: const EdgeInsets.symmetric(horizontal: 10),
               child: Row(
-<<<<<<< HEAD
-                mainAxisAlignment: MainAxisAlignment.spaceAround,
-                children: [
-                  InkWell(
-                    onTap: () {
-                      if (isAuthor()) {
-                        showAdaptiveDialog(
-                          context: context,
-                          builder: (context) => DefaultDialog(
-                            title: Text(
-                              L10n.of(context)
-                                  .areYouSureYouWantToDeleteThisMessage,
-                            ),
-                            actions: <Widget>[
-                              OutlinedButton(
-                                onPressed: onDeleteNo,
-                                child: Text(L10n.of(context).no),
-                              ),
-                              ElevatedButton(
-                                onPressed: () async => await onDeleteYes(
-                                  currentMessageId,
-                                  userId,
-                                ),
-                                child: Text(L10n.of(context).yes),
-                              ),
-                            ],
-                          ),
-                        );
-                      } else {
-                        final message = ref
-                            .read(chatStateProvider(widget.convo))
-                            .messages
-                            .firstWhere(
-                              (element) => element.id == currentMessageId,
-                            );
-                        showAdaptiveDialog(
-                          context: context,
-                          builder: (context) => ReportContentWidget(
-                            title: L10n.of(context).reportThisMessage,
-                            description: L10n.of(context).reportMessageContent,
-                            senderId: message.author.id,
-                            roomId: roomId,
-                            eventId: currentMessageId!,
-                          ),
-                        );
-                      }
-                    },
-                    child: Text(
-                      isAuthor()
-                          ? L10n.of(context).delete
-                          : L10n.of(context).report,
-                      style: TextStyle(
-                        color: Theme.of(context).colorScheme.error,
-                      ),
-                    ),
-                  ),
-                  if (showEditButton)
-                    InkWell(
-                      onTap: () => onPressEditMessage(currentMessageId),
-                      child: Text(L10n.of(context).edit),
-                    ),
-                  InkWell(
-                    onTap: onMoreTap,
-                    child: Text(L10n.of(context).more),
-=======
                 mainAxisSize: MainAxisSize.min,
                 mainAxisAlignment: MainAxisAlignment.spaceEvenly,
                 children: <Widget>[
@@ -220,7 +155,6 @@
                         isEncrypted: isEncrypted,
                       ),
                     ),
->>>>>>> 15ced766
                   ),
                   if (ref.watch(_sendButtonVisible(roomId)))
                     renderSendButton(context, roomId),
@@ -228,77 +162,6 @@
               ),
             ),
           ),
-<<<<<<< HEAD
-          child: FrostEffect(
-            child: Container(
-              padding: const EdgeInsets.symmetric(vertical: 15),
-              decoration: BoxDecoration(
-                color: Theme.of(context).colorScheme.background,
-              ),
-              child: Padding(
-                padding: const EdgeInsets.symmetric(horizontal: 10),
-                child: Row(
-                  mainAxisSize: MainAxisSize.min,
-                  mainAxisAlignment: MainAxisAlignment.spaceEvenly,
-                  children: <Widget>[
-                    Padding(
-                      padding: const EdgeInsets.only(right: 10),
-                      child: InkWell(
-                        onTap: () => showModalBottomSheet(
-                          context: context,
-                          isDismissible: true,
-                          enableDrag: true,
-                          shape: const RoundedRectangleBorder(
-                            borderRadius: BorderRadius.only(
-                              topRight: Radius.circular(20),
-                              topLeft: Radius.circular(20),
-                            ),
-                          ),
-                          builder: (ctx) => AttachmentOptions(
-                            onTapCamera: onCameraTap,
-                            onTapImage: onImageTap,
-                            onTapVideo: onVideoTap,
-                            onTapFile: onFileTap,
-                          ),
-                        ),
-                        child: const Icon(
-                          Atlas.paperclip_attachment_thin,
-                          size: 20,
-                        ),
-                      ),
-                    ),
-                    Flexible(
-                      child: Padding(
-                        padding: const EdgeInsets.symmetric(horizontal: 10),
-                        child: _TextInputWidget(
-                          mentionKey: mentionKey,
-                          convo: widget.convo,
-                          onSendButtonPressed: onSendButtonPressed,
-                          isEncrypted: isEncrypted,
-                        ),
-                      ),
-                    ),
-                    if (chatInputState.sendBtnVisible)
-                      InkWell(
-                        onTap: () => onSendButtonPressed(),
-                        child: CircleAvatar(
-                          radius: 22,
-                          backgroundColor:
-                              Theme.of(context).colorScheme.primary,
-                          child: Icon(
-                            Icons.send,
-                            size: 20,
-                            color: Theme.of(context).colorScheme.onPrimary,
-                          ),
-                        ),
-                      ),
-                  ],
-                ),
-              ),
-            ),
-          ),
-=======
->>>>>>> 15ced766
         ),
         if (ref.watch(chatInputProvider(roomId)).emojiPickerVisible)
           EmojiPickerWidget(
@@ -313,38 +176,8 @@
     );
   }
 
-<<<<<<< HEAD
-  void onPressEditMessage(String? currentMessageId) {
-    final roomId = widget.convo.getRoomIdStr();
-    final emojiRowVisible = ref.read(
-      chatInputProvider(roomId).select((ci) => ci.emojiRowVisible),
-    );
-    final inputNotifier = ref.read(chatInputProvider(roomId).notifier);
-    if (emojiRowVisible) {
-      inputNotifier.setCurrentMessageId(null);
-      inputNotifier.emojiRowVisible(false);
-    }
-
-    inputNotifier.showEditView(true);
-    final message = ref
-        .read(chatStateProvider(widget.convo))
-        .messages
-        .firstWhere((element) => element.id == currentMessageId);
-    inputNotifier.setEditMessage(message);
-    if (message is TextMessage) {
-      // Parse String Data to HTML document
-      final document = parse(message.text);
-
-      if (document.body != null) {
-        // Get message data
-        String msg = message.text.trim();
-
-        // Get list of 'A Tags' values
-        final aTagElementList = document.getElementsByTagName('a');
-=======
   Widget renderSendButton(BuildContext context, String roomId) {
     final allowEditing = ref.watch(_allowEdit(roomId));
->>>>>>> 15ced766
 
     if (allowEditing) {
       return IconButton.filled(
@@ -497,9 +330,7 @@
           }
         },
         onTapFile: () async {
-          var selectedFiles = await handleFileSelection(
-            ctx,
-          );
+          final selectedFiles = await handleFileSelection(ctx);
 
           if (context.mounted) {
             attachmentConfirmation(
@@ -565,14 +396,8 @@
   ) async {
     final roomId = widget.convo.getRoomIdStr();
     final client = ref.read(alwaysClientProvider);
-<<<<<<< HEAD
-    final repliedToMessage =
-        ref.read(chatInputProvider(roomId)).repliedToMessage;
-    final stream = widget.convo.timelineStream();
-=======
     final inputState = ref.read(chatInputProvider(roomId));
     final stream = ref.read(timelineStreamProvider(widget.convo));
->>>>>>> 15ced766
 
     try {
       for (File file in files) {
@@ -583,31 +408,21 @@
             attachmentType == AttachmentType.image) {
           final bytes = file.readAsBytesSync();
           final image = await decodeImageFromList(bytes);
-          final draft = client
+          final imageDraft = client
               .imageDraft(file.path, mimeType)
               .size(fileLen)
               .width(image.width)
               .height(image.height);
-<<<<<<< HEAD
-          if (repliedToMessage != null) {
-            await stream.replyMessage(repliedToMessage.id, draft);
-=======
           if (inputState.selectedMessageState == SelectedMessageState.replyTo) {
             await stream.replyMessage(
               inputState.selectedMessage!.id,
               imageDraft,
             );
->>>>>>> 15ced766
           } else {
-            await stream.sendMessage(draft);
+            await stream.sendMessage(imageDraft);
           }
         } else if (mimeType.startsWith('audio/') &&
             attachmentType == AttachmentType.audio) {
-<<<<<<< HEAD
-          final draft = client.audioDraft(file.path, mimeType).size(fileLen);
-          if (repliedToMessage != null) {
-            await stream.replyMessage(repliedToMessage.id, draft);
-=======
           final audioDraft =
               client.audioDraft(file.path, mimeType).size(file.lengthSync());
           if (inputState.selectedMessageState == SelectedMessageState.replyTo) {
@@ -615,17 +430,11 @@
               inputState.selectedMessage!.id,
               audioDraft,
             );
->>>>>>> 15ced766
           } else {
-            await stream.sendMessage(draft);
+            await stream.sendMessage(audioDraft);
           }
         } else if (mimeType.startsWith('video/') &&
             attachmentType == AttachmentType.video) {
-<<<<<<< HEAD
-          final draft = client.videoDraft(file.path, mimeType).size(fileLen);
-          if (repliedToMessage != null) {
-            await stream.replyMessage(repliedToMessage.id, draft);
-=======
           final videoDraft =
               client.videoDraft(file.path, mimeType).size(file.lengthSync());
 
@@ -634,24 +443,20 @@
               inputState.selectedMessage!.id,
               videoDraft,
             );
->>>>>>> 15ced766
           } else {
-            await stream.sendMessage(draft);
+            await stream.sendMessage(videoDraft);
           }
         } else {
-<<<<<<< HEAD
-          final draft = client.fileDraft(file.path, mimeType).size(fileLen);
-          if (repliedToMessage != null) {
-            await stream.replyMessage(repliedToMessage.id, draft);
-=======
-          final draft =
+          final fileDraft =
               client.fileDraft(file.path, mimeType).size(file.lengthSync());
 
           if (inputState.selectedMessageState == SelectedMessageState.replyTo) {
-            await stream.replyMessage(inputState.selectedMessage!.id, draft);
->>>>>>> 15ced766
+            await stream.replyMessage(
+              inputState.selectedMessage!.id,
+              fileDraft,
+            );
           } else {
-            await stream.sendMessage(draft);
+            await stream.sendMessage(fileDraft);
           }
         }
       }
@@ -659,28 +464,6 @@
       _log.severe('error occurred', e, s);
     }
 
-<<<<<<< HEAD
-    if (repliedToMessage != null) {
-      final notifier = ref.read(chatInputProvider(roomId).notifier);
-      notifier.setRepliedToMessage(null);
-      notifier.setEditMessage(null);
-      notifier.showReplyView(false);
-      notifier.showEditView(false);
-      notifier.setReplyWidget(null);
-      notifier.setEditWidget(null);
-    }
-  }
-
-  Widget replyBuilder(String roomId) {
-    final roomId = widget.convo.getRoomIdStr();
-    final chatInputState = ref.watch(chatInputProvider(roomId));
-    final repliedToMessage = chatInputState.repliedToMessage;
-    if (repliedToMessage == null) return const SizedBox();
-    final authorId = repliedToMessage.author.id;
-    final replyProfile = ref.watch(
-      roomMemberProvider((userId: authorId, roomId: roomId)),
-    );
-=======
     ref.read(chatInputProvider(roomId).notifier).unsetSelectedMessage();
   }
 
@@ -688,7 +471,6 @@
     final authorId = repliedToMessage.author.id;
     final replyProfile =
         ref.watch(roomMemberProvider((userId: authorId, roomId: roomId)));
->>>>>>> 15ced766
     final inputNotifier = ref.watch(chatInputProvider(roomId).notifier);
     return Row(
       children: [
@@ -770,52 +552,10 @@
 
   Future<void> onSendButtonPressed(BuildContext context) async {
     if (mentionKey.currentState!.controller!.text.isEmpty) return;
+    final lang = L10n.of(context);
     final roomId = widget.convo.getRoomIdStr();
     ref.read(chatInputProvider(roomId).notifier).startSending();
     try {
-<<<<<<< HEAD
-      await handleSendPressed(markdownText);
-      inputNotifier.messageSent();
-      mentionState.controller!.clear();
-    } catch (e) {
-      if (context.mounted) {
-        EasyLoading.showError(
-          '${L10n.of(context).errorSendingMessage}: $e',
-          duration: const Duration(seconds: 3),
-        );
-      }
-      inputNotifier.sendingFailed();
-    }
-  }
-
-  // push messages in convo
-  Future<void> handleSendPressed(String markdownMessage) async {
-    final roomId = widget.convo.getRoomIdStr();
-    final client = ref.read(alwaysClientProvider);
-    final inputState = ref.read(chatInputProvider(roomId));
-    final repliedToMessage = inputState.repliedToMessage;
-    final editMessage = inputState.editMessage;
-    // image or video is sent automatically
-    // user will click "send" button explicitly for text only
-    await widget.convo.typingNotice(false);
-    final stream = widget.convo.timelineStream();
-    final draft = client.textMarkdownDraft(markdownMessage);
-    if (repliedToMessage != null) {
-      await stream.replyMessage(repliedToMessage.id, draft);
-    } else if (editMessage != null) {
-      await stream.editMessage(editMessage.id, draft);
-    } else {
-      await stream.sendMessage(draft);
-    }
-    if (repliedToMessage != null || editMessage != null) {
-      final notifier = ref.read(chatInputProvider(roomId).notifier);
-      notifier.setRepliedToMessage(null);
-      notifier.setEditMessage(null);
-      notifier.showReplyView(false);
-      notifier.showEditView(false);
-      notifier.setReplyWidget(null);
-      notifier.setEditWidget(null);
-=======
       // end the typing notification
       await widget.convo.typingNotice(false);
 
@@ -846,94 +586,12 @@
       mentionState.controller!.clear();
     } catch (error, stackTrace) {
       _log.severe('Sending chat message failed', error, stackTrace);
-      // ignore: use_build_context_synchronously
-      EasyLoading.showError(L10n.of(context).errorSendingMessage(error));
+      EasyLoading.showError(
+        lang.errorSendingMessage(error),
+        duration: const Duration(seconds: 3),
+      );
       ref.read(chatInputProvider(roomId).notifier).sendingFailed();
->>>>>>> 15ced766
-    }
-  }
-
-  Future<void> onDeleteYes(String? currentMessageId, String userId) async {
-    if (currentMessageId == null) {
-      _log.info(currentMessageId);
-      return;
-    }
-    final roomId = widget.convo.getRoomIdStr();
-    final chatInputNotifier = ref.read(chatInputProvider(roomId).notifier);
-    try {
-      redactRoomMessage(
-        currentMessageId,
-        userId, // editor is me
-      );
-      chatInputNotifier.emojiRowVisible(false);
-      chatInputNotifier.setCurrentMessageId(null);
-      if (!context.mounted) return;
-      Navigator.of(context, rootNavigator: true).pop();
-    } catch (e) {
-      if (!context.mounted) return;
-      Navigator.of(context, rootNavigator: true).pop();
-      EasyLoading.showError(
-        e.toString(),
-        duration: const Duration(seconds: 3),
-      );
-    }
-  }
-
-  void onDeleteNo() {
-    Navigator.of(context, rootNavigator: true).pop();
-  }
-
-  Future<void> onCameraTap() async {
-    XFile? imageFile = await ImagePicker().pickImage(
-      source: ImageSource.camera,
-    );
-    if (imageFile == null) return;
-    if (!mounted) return;
-    attachmentConfirmation(
-      [File(imageFile.path)],
-      AttachmentType.camera,
-      handleFileUpload,
-    );
-  }
-
-  Future<void> onImageTap() async {
-    XFile? imageFile = await ImagePicker().pickImage(
-      source: ImageSource.gallery,
-    );
-    if (imageFile == null) return;
-    if (!mounted) return;
-    attachmentConfirmation(
-      [File(imageFile.path)],
-      AttachmentType.image,
-      handleFileUpload,
-    );
-  }
-
-  Future<void> onVideoTap() async {
-    XFile? videoFile = await ImagePicker().pickVideo(
-      source: ImageSource.gallery,
-    );
-    if (videoFile == null) return;
-    if (!mounted) return;
-    attachmentConfirmation(
-      [File(videoFile.path)],
-      AttachmentType.video,
-      handleFileUpload,
-    );
-  }
-
-  Future<void> onFileTap() async {
-    final selectedFiles = await handleFileSelection(context);
-    if (!mounted) return;
-    attachmentConfirmation(
-      selectedFiles,
-      AttachmentType.file,
-      handleFileUpload,
-    );
-  }
-
-  void onMoreTap() {
-    EasyLoading.showToast(L10n.of(context).moreOptionsNotImplementedYet);
+    }
   }
 }
 
@@ -1065,9 +723,6 @@
             color: Theme.of(context).colorScheme.background,
             borderRadius: BorderRadius.circular(6),
           ),
-<<<<<<< HEAD
-          onChanged: (value) => onTextChanged(value, ref),
-=======
           onChanged: (String value) async {
             ref
                 .read(textValuesProvider(roomId).notifier)
@@ -1082,7 +737,6 @@
               });
             }
           },
->>>>>>> 15ced766
           textInputAction: TextInputAction.newline,
           enabled: ref.watch(_allowEdit(roomId)),
           onSubmitted: (value) => onSendButtonPressed(),
@@ -1198,23 +852,6 @@
         .addMention(displayName, authorId);
   }
 
-  void onTextChanged(String value, WidgetRef ref) {
-    final roomId = convo.getRoomIdStr();
-    _updateTextValue(roomId, ref);
-    final chatInputNotifier = ref.read(chatInputProvider(roomId).notifier);
-    if (value.isNotEmpty) {
-      chatInputNotifier.showSendBtn(true);
-      Future.delayed(const Duration(milliseconds: 500), () async {
-        await typingNotice(true);
-      });
-    } else {
-      chatInputNotifier.showSendBtn(false);
-      Future.delayed(const Duration(milliseconds: 500), () async {
-        await typingNotice(false);
-      });
-    }
-  }
-
   void onTextTap(bool emojiPickerVisible, WidgetRef ref) {
     final roomId = convo.getRoomIdStr();
     final chatInputNotifier = ref.read(chatInputProvider(roomId).notifier);
