--- conflicted
+++ resolved
@@ -11,12 +11,8 @@
 import 'package:flutter_chat_types/flutter_chat_types.dart' as types;
 import 'package:flutter_matrix_html/flutter_html.dart';
 import 'package:flutter_riverpod/flutter_riverpod.dart';
-<<<<<<< HEAD
 import 'package:flutter_svg/flutter_svg.dart';
-=======
 import 'package:go_router/go_router.dart';
->>>>>>> eeb9203e
-// import 'package:flutter_svg/svg.dart';
 import 'package:intl/intl.dart';
 
 class ConversationCard extends ConsumerStatefulWidget {
@@ -55,8 +51,11 @@
           mainAxisSize: MainAxisSize.min,
           children: <Widget>[
             ListTile(
-<<<<<<< HEAD
-              onTap: () => handleTap(context),
+              onTap: () => context.goNamed(
+                Routes.chatroom.name,
+                pathParameters: {'roomId': roomId},
+                extra: widget.room.conversation,
+              ),
               leading: data.hasAvatar()
                   ? ActerAvatar(
                       uniqueId: roomId,
@@ -78,20 +77,6 @@
                         'assets/icon/acter.svg',
                       ),
                     ),
-=======
-              onTap: () => context.goNamed(
-                Routes.chatroom.name,
-                pathParameters: {'roomId': roomId},
-                extra: widget.room.conversation,
-              ),
-              leading: ActerAvatar(
-                mode: DisplayMode.GroupChat, // FIXME: checking for DM somehow?
-                uniqueId: roomId,
-                displayName: profile.displayName ?? roomId,
-                avatar: profile.getAvatarImage(),
-                size: 36,
-              ),
->>>>>>> eeb9203e
               title: Text(
                 profile.displayName ?? roomId,
                 style: Theme.of(context)
