--- conflicted
+++ resolved
@@ -24,38 +24,24 @@
     //Fetch room conversations details from roomId
     final isDm =
         ref.watch(chatProvider(roomId).select((c) => c.valueOrNull?.isDm()));
+    if (isDm == null) {
+      // means we are still in loading
+      return SizedBox(
+        width: avatarSize,
+        height: avatarSize,
+        child: loadingAvatar(),
+      );
+    }
     return SizedBox(
       width: avatarSize,
       height: avatarSize,
-<<<<<<< HEAD
-      child: ref.watch(chatProvider(roomId)).when(
-            data: (convo) => chatAvatarUI(convo, ref, context),
-            error: (e, s) =>
-                errorAvatar(context, L10n.of(context).loadingRoomFailed(e)),
-            loading: () => loadingAvatar(context),
-          ),
-=======
       child: isDm == true
           ? dmAvatar(ref, context)
           : groupChatAvatarUI(ref, context),
->>>>>>> 5852e862
     );
   }
 
-  List<AvatarInfo>? renderParentsInfo(WidgetRef ref) {
-    if (!showParents) {
-      return [];
-    }
-    final parentBadges = ref.watch(parentAvatarInfosProvider(roomId));
-    return parentBadges.when(
-      data: (avatarInfos) => avatarInfos,
-      error: (e, s) => [],
-      loading: () => [],
-    );
-  }
-
-<<<<<<< HEAD
-  Widget errorAvatar(BuildContext context, String error) {
+  Widget errorAvatar(String error) {
     return ActerAvatar(
       options: AvatarOptions(
         AvatarInfo(
@@ -68,7 +54,7 @@
     );
   }
 
-  Widget loadingAvatar(BuildContext context, {String? error}) {
+  Widget loadingAvatar() {
     return Skeletonizer(
       child: Container(
         color: Colors.white,
@@ -78,36 +64,13 @@
     );
   }
 
-  Widget chatAvatarUI(Convo convo, WidgetRef ref, BuildContext context) {
-    //Data Providers
-    final avatarInfo = ref.watch(roomAvatarInfoProvider(convo.getRoomIdStr()));
+  List<AvatarInfo>? renderParentsInfo(WidgetRef ref) {
+    if (!showParents) {
+      return [];
+    }
+    return ref.watch(parentAvatarInfosProvider(roomId)).valueOrNull ?? [];
+  }
 
-    //Manage Avatar UI according to the avatar availability
-    //Show conversations avatar if available
-    //Group : Show default image if avatar is not available
-    if (!convo.isDm()) {
-      return ActerAvatar(
-        options: AvatarOptions(
-          avatarInfo,
-          size: avatarSize,
-          parentBadges: renderParentsInfo(roomId, ref),
-          badgesSize: avatarSize / 2,
-        ),
-      );
-    } else if (avatarInfo.avatar == null) {
-      return ActerAvatar(
-        options: AvatarOptions.DM(
-          avatarInfo,
-          size: 18,
-        ),
-      );
-    }
-
-    // Type == DM and no avatar: Handle avatar according to the members counts
-    else {
-      return dmAvatar(ref, context);
-    }
-=======
   Widget groupChatAvatarUI(WidgetRef ref, BuildContext context) {
     return ActerAvatar(
       options: AvatarOptions(
@@ -117,7 +80,6 @@
         badgesSize: avatarSize / 2,
       ),
     );
->>>>>>> 5852e862
   }
 
   Widget dmAvatar(WidgetRef ref, BuildContext context) {
@@ -146,8 +108,8 @@
       },
       skipLoadingOnReload: false,
       error: (error, stackTrace) =>
-          Text(L10n.of(context).loadingMembersCountFailed(error)),
-      loading: () => const CircularProgressIndicator(),
+          errorAvatar(L10n.of(context).loadingMembersCountFailed(error)),
+      loading: () => loadingAvatar(),
     );
   }
 
