--- conflicted
+++ resolved
@@ -7,7 +7,6 @@
 import 'package:flutter_chat_types/flutter_chat_types.dart' as types;
 import 'package:flutter_chat_ui/flutter_chat_ui.dart';
 import 'package:flutter_riverpod/flutter_riverpod.dart';
-import 'package:path/path.dart' as p;
 
 class FileMessageBuilder extends ConsumerWidget {
   final types.FileMessage message;
@@ -58,45 +57,16 @@
   }
 
   Widget getFileIcon(BuildContext context) {
-<<<<<<< HEAD
     final extension = message.name.split('.').last;
     final iconData = switch (extension) {
-      'png' || 'jpg' || 'jpeg' => Atlas.file_image,
-      'pdf' => Icons.picture_as_pdf,
-      'doc' => Atlas.file,
-      'mp4' => Atlas.file_video,
-      'mp3' => Atlas.music_file,
-      'rtf' || 'txt' => Atlas.lines_file,
+      '.png' || '.jpg' || '.jpeg' => Atlas.file_image,
+      '.pdf' => Icons.picture_as_pdf,
+      '.doc' => Atlas.file,
+      '.mp4' => Atlas.file_video,
+      '.mp3' => Atlas.music_file,
+      '.rtf' || '.txt' => Atlas.lines_file,
       _ => Atlas.lines_file,
     };
-=======
-    final extension = p.extension(message.name);
-    IconData iconData;
-    switch (extension) {
-      case '.png':
-      case '.jpg':
-      case '.jpeg':
-        iconData = Atlas.file_image;
-        break;
-      case '.pdf':
-        iconData = Icons.picture_as_pdf;
-        break;
-      case '.doc':
-        iconData = Atlas.file;
-        break;
-      case '.mp4':
-        iconData = Atlas.file_video;
-        break;
-      case '.mp3':
-        iconData = Atlas.music_file;
-        break;
-      case '.rtf':
-      case '.txt':
-      default:
-        iconData = Atlas.lines_file;
-        break;
-    }
->>>>>>> 75e6df67
     return Icon(iconData, size: 28);
   }
 
