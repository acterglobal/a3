--- conflicted
+++ resolved
@@ -29,12 +29,8 @@
     final mediaState = ref.watch(mediaChatStateProvider(messageInfo));
     return InkWell(
       onTap: () async {
-<<<<<<< HEAD
-        final mediaFile = mediaState.mediaFile;
-=======
         final mediaFile =
             ref.read(mediaChatStateProvider(messageInfo)).mediaFile;
->>>>>>> 0d245efc
         if (mediaFile != null) {
           await openFileShareDialog(
             context: context,
