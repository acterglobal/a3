--- conflicted
+++ resolved
@@ -7,6 +7,7 @@
 import 'package:flutter_chat_types/flutter_chat_types.dart' as types;
 import 'package:flutter_chat_ui/flutter_chat_ui.dart';
 import 'package:flutter_riverpod/flutter_riverpod.dart';
+import 'package:path/path.dart' as p;
 
 class FileMessageBuilder extends ConsumerWidget {
   final types.FileMessage message;
@@ -63,13 +64,8 @@
   }
 
   Widget getFileIcon(BuildContext context) {
-<<<<<<< HEAD
-    final extension = message.name.split('.').last;
+    final extension = p.extension(message.name);
     final iconData = switch (extension) {
-=======
-    final extension = p.extension(message.name);
-    IconData iconData = switch (extension) {
->>>>>>> 6088a6b8
       '.png' || '.jpg' || '.jpeg' => Atlas.file_image,
       '.pdf' => Icons.picture_as_pdf,
       '.doc' => Atlas.file,
