import 'dart:io';

import 'package:acter/common/toolkit/buttons/primary_action_button.dart';
import 'package:acter/common/providers/space_providers.dart';
import 'package:acter/common/utils/routes.dart';
import 'package:acter/common/utils/utils.dart';
import 'package:acter/common/widgets/input_text_field.dart';
import 'package:acter/common/widgets/spaces/select_space_form_field.dart';
import 'package:acter/features/member/widgets/user_builder.dart';
import 'package:acter/features/chat/actions/create_chat.dart';
import 'package:acter/features/chat/providers/create_chat_providers.dart';
import 'package:acter/features/home/providers/client_providers.dart';
import 'package:acter/features/member/providers/invite_providers.dart';
import 'package:acter/features/member/widgets/user_search_results.dart';
import 'package:acter/features/member/widgets/user_search_text_field.dart';
import 'package:acter_avatar/acter_avatar.dart';
import 'package:acter_flutter_sdk/acter_flutter_sdk_ffi.dart' as ffi;
import 'package:atlas_icons/atlas_icons.dart';
import 'package:file_picker/file_picker.dart';
import 'package:flutter/material.dart';
import 'package:flutter_easyloading/flutter_easyloading.dart';
import 'package:flutter_gen/gen_l10n/l10n.dart';
import 'package:flutter_riverpod/flutter_riverpod.dart';
import 'package:go_router/go_router.dart';
import 'package:logging/logging.dart';

final _log = Logger('a3::chat::create_chat');

/// Room title
final _titleProvider = StateProvider.autoDispose<String>((ref) => '');
// upload avatar path
final _avatarProvider = StateProvider.autoDispose<String>((ref) => '');

class CreateChatPage extends ConsumerStatefulWidget {
  static const chatTitleKey = Key('create-chat-title');
  static const submiteKey = Key('create-chat-submit');
  final String? initialSelectedSpaceId;
  final int? initialPage;

  const CreateChatPage({
    super.key,
    this.initialSelectedSpaceId,
    this.initialPage,
  });

  @override
  ConsumerState<ConsumerStatefulWidget> createState() =>
      _CreateChatWidgetState();
}

class _CreateChatWidgetState extends ConsumerState<CreateChatPage> {
  late PageController controller;
  late int currIdx;
  late final List<Widget> pages;

  @override
  void initState() {
    super.initState();
    controller = PageController(initialPage: widget.initialPage ?? 0);
    currIdx = controller.initialPage;
    pages = [
      _CreateChatWidget(
        controller: controller,
        onCreateConvo: _handleCreateConvo,
      ),
      _CreateRoomFormWidget(
        controller: controller,
        initialSelectedSpaceId: widget.initialSelectedSpaceId,
        onCreateConvo: _handleCreateConvo,
      ),
    ];
  }

  @override
  Widget build(BuildContext context) {
    final size = MediaQuery.of(context).size;
    return context.isLargeScreen
        ? Container(
            width: size.width * 0.5,
            decoration: BoxDecoration(
              color: Theme.of(context).colorScheme.primary,
              borderRadius: BorderRadius.circular(12),
            ),
            child: PageView.builder(
              physics: const NeverScrollableScrollPhysics(),
              onPageChanged: (index) {
                setState(() {
                  currIdx = index;
                });
              },
              controller: controller,
              itemBuilder: ((context, index) => pages[currIdx]),
            ),
          )
        : GestureDetector(
            behavior: HitTestBehavior.opaque,
            onPanDown: (_) => FocusScope.of(context).requestFocus(FocusNode()),
            child: DecoratedBox(
              decoration: BoxDecoration(
                borderRadius: BorderRadius.circular(12),
              ),
              child: PageView.builder(
                physics: const NeverScrollableScrollPhysics(),
                onPageChanged: (index) {
                  setState(() {
                    currIdx = index;
                  });
                },
                controller: controller,
                itemBuilder: ((context, index) => pages[currIdx]),
              ),
            ),
          );
  }

  /// Create Room Method
  Future<ffi.Convo?> _handleCreateConvo(
    String? convoName,
    String? description,
    List<String> selectedUsers,
  ) async {
    final roomCreated = L10n.of(context).chatRoomCreated;
    final roomIdStr = await createChat(
      context,
      ref,
      name: convoName,
      selectedUsers: selectedUsers,
      parentId: ref.read(selectedSpaceIdProvider),
      description: description,
      avatarUri: ref.read(_avatarProvider),
    );
    if (roomIdStr != null) {
      try {
        final convo =
            await ref.read(alwaysClientProvider).convoWithRetry(roomIdStr, 120);
        EasyLoading.showToast(roomCreated);
        return convo;
      } catch (e, s) {
        _log.severe('Room $roomIdStr created but fetching failed', e, s);
      }
    }
    return null;
  }
}

///
class _CreateChatWidget extends ConsumerStatefulWidget {
  final PageController controller;
  final Future<ffi.Convo?> Function(String?, String?, List<String>)
      onCreateConvo;

  const _CreateChatWidget({
    required this.controller,
    required this.onCreateConvo,
  });

  @override
  ConsumerState<_CreateChatWidget> createState() =>
      _CreateChatWidgetConsumerState();
}

class _CreateChatWidgetConsumerState extends ConsumerState<_CreateChatWidget> {
  final searchTextController = TextEditingController();

  @override
  void initState() {
    super.initState();
    searchTextController.text = ref.read(userSearchValueProvider) ?? '';
  }

  @override
  Widget build(BuildContext context) {
    return Scaffold(
      appBar: AppBar(
        title: Text(L10n.of(context).newChat),
      ),
      body: Column(
        crossAxisAlignment: CrossAxisAlignment.start,
        children: <Widget>[
          const SizedBox(height: 15),
          UserSearchTextField(
            hintText: L10n.of(context).searchUsernameToStartDM,
          ),
          const SizedBox(height: 15),
          renderSelectedUsers(context),
          renderPrimaryAction(context),
          const SizedBox(height: 15),
          Expanded(
            child: renderFoundUsers(context),
          ),
        ],
      ),
    );
  }

  String _makeTitle(WidgetRef ref) {
    final selectedUsers = ref.watch(createChatSelectedUsersProvider);
    if (selectedUsers.isEmpty) {
      return L10n.of(context).createGroupChat;
    }
    if (selectedUsers.length == 1) {
      final client = ref.watch(alwaysClientProvider);
      final userId = selectedUsers[0].userId().toString();
      return checkUserDMExists(userId, client) != null
          ? L10n.of(context).goToDM
          : L10n.of(context).startDM;
    }
    return L10n.of(context).startGroupDM;
  }

  // checks whether user DM already exists or needs created
  String? checkUserDMExists(String userId, ffi.Client client) {
    return client.dmWithUser(userId).text();
  }

  Widget renderSelectedUsers(BuildContext context) {
    final selectedUsers = ref.watch(createChatSelectedUsersProvider).toList();

    if (selectedUsers.isEmpty) {
      return const SizedBox.shrink();
    }

    return Padding(
      padding: const EdgeInsets.all(8.0),
      child: Wrap(
        direction: Axis.horizontal,
        spacing: 5.0,
        runSpacing: 5.0,
        children: List.generate(selectedUsers.length, (index) {
          final profile = selectedUsers[index];
          return Container(
            padding: const EdgeInsets.all(8),
            decoration: BoxDecoration(
              borderRadius: BorderRadius.circular(30),
              border: Border.all(
                color: Theme.of(context).colorScheme.onSurface,
              ),
            ),
            child: Consumer(
              builder: (context, ref, child) {
                final avatarProv = ref.watch(userAvatarProvider(profile));
                final displayName = profile.displayName();
                final userId = profile.userId().toString();
                return Row(
                  mainAxisSize: MainAxisSize.min,
                  children: <Widget>[
                    ActerAvatar(
                      options: AvatarOptions.DM(
                        AvatarInfo(
                          uniqueId: userId,
                          displayName: displayName ?? userId,
                          avatar: avatarProv.valueOrNull,
                        ),
                        size: 14,
                      ),
                    ),
                    const SizedBox(width: 5),
                    Text(
                      displayName ?? userId,
                      style: Theme.of(context).textTheme.labelMedium!.copyWith(
                            color: Theme.of(context).colorScheme.onSurface,
                          ),
                    ),
                    const SizedBox(width: 10),
                    InkWell(
                      onTap: () => onUserRemove(index),
                      child: Icon(
                        Icons.close_outlined,
                        size: 18,
                        color: Theme.of(context).colorScheme.onSurface,
                      ),
                    ),
                  ],
                );
              },
            ),
          );
        }),
      ),
    );
  }

  Widget renderPrimaryAction(BuildContext context) {
    final selectedUsers = ref.watch(createChatSelectedUsersProvider);
    return Padding(
      padding: const EdgeInsets.symmetric(horizontal: 10),
      child: ListTile(
        onTap: selectedUsers.isEmpty
            ? () => widget.controller.animateToPage(
                  1,
                  duration: const Duration(milliseconds: 300),
                  curve: Curves.ease,
                )
            : () => onPrimaryAction(selectedUsers),
        contentPadding: const EdgeInsets.only(left: 0),
        leading: selectedUsers.isEmpty
            ? ActerAvatar(
                options: const AvatarOptions(
                  AvatarInfo(uniqueId: '#', tooltip: TooltipStyle.None),
                  size: 48,
                ),
              )
            : selectedUsers.length > 1
                ? CircleAvatar(
                    backgroundColor: Theme.of(context).colorScheme.surface,
                    radius: 28,
                    child: const Icon(Atlas.team_group),
                  )
                : ActerAvatar(
                    options: AvatarOptions.DM(
                      AvatarInfo(
                        uniqueId: selectedUsers[0].userId().toString(),
                        displayName: selectedUsers[0].displayName(),
                        avatar: ref
                            .watch(userAvatarProvider(selectedUsers[0]))
                            .valueOrNull,
                      ),
                      size: 20,
                    ),
                  ),
        title: Text(
          _makeTitle(ref),
          style: Theme.of(context).textTheme.bodyMedium,
        ),
        trailing: const Icon(Icons.chevron_right_outlined, size: 24),
      ),
    );
  }

  Widget renderFoundUsers(BuildContext context) {
    return UserSearchResults(
      userItemBuilder: ({required isSuggestion, required profile}) =>
          UserBuilder(
        userId: profile.userId().toString(),
        userProfile: profile,
        onTap: () {
          final users = ref.read(createChatSelectedUsersProvider);
          if (!users.contains(profile)) {
            final notifier = ref.read(createChatSelectedUsersProvider.notifier);
            notifier.update((state) => [...state, profile]);
          }
        },
        includeSharedRooms: isSuggestion,
        includeUserJoinState: false,
      ),
    );
  }

  void onUserRemove(int index) {
    ref.read(createChatSelectedUsersProvider.notifier).update((state) {
      final result = List<ffi.UserProfile>.from(state);
      result.removeAt(index);
      return result;
    });
  }

  Future<void> onPrimaryAction(List<ffi.UserProfile> selectedUsers) async {
    if (selectedUsers.isEmpty) {
      return;
    }

    EasyLoading.show(status: L10n.of(context).creatingChat);
    try {
      if (selectedUsers.length > 1) {
        final userIds =
            selectedUsers.map((u) => u.userId().toString()).toList();
        final convo = await widget.onCreateConvo(null, null, userIds);
        EasyLoading.dismiss();
        if (!mounted) return;
        Navigator.pop(context);
        if (convo == null) return;
        context.pushNamed(
          Routes.chatroom.name,
          pathParameters: {'roomId': convo.getRoomIdStr()},
        );
        return;
      }

      final othersUserId = selectedUsers[0].userId().toString();
      final client = ref.read(alwaysClientProvider);
      String? id = checkUserDMExists(othersUserId, client);
      if (id != null) {
        EasyLoading.dismiss();
        Navigator.pop(context);
        context.pushNamed(
          Routes.chatroom.name,
          pathParameters: {'roomId': id},
        );
        return;
      }

      final convo = await widget.onCreateConvo(null, null, [othersUserId]);
      EasyLoading.dismiss();
      if (!mounted) return;
      Navigator.pop(context);
      if (convo == null) return;
      context.pushNamed(
        Routes.chatroom.name,
        pathParameters: {'roomId': convo.getRoomIdStr()},
      );
    } catch (e, s) {
      _log.severe('Couldn’t create chat', e, s);
      if (!mounted) {
        EasyLoading.dismiss();
        return;
      }
      EasyLoading.showError(
        L10n.of(context).failedToCreateChat(e),
        duration: const Duration(seconds: 3),
      );
    }
  }
}

class _CreateRoomFormWidget extends ConsumerStatefulWidget {
  final String? initialSelectedSpaceId;
  final PageController controller;
  final Future<ffi.Convo?> Function(String?, String?, List<String>)
      onCreateConvo;

  const _CreateRoomFormWidget({
    required this.controller,
    required this.onCreateConvo,
    this.initialSelectedSpaceId,
  });

  @override
  ConsumerState<_CreateRoomFormWidget> createState() =>
      _CreateRoomFormWidgetConsumerState();
}

class _CreateRoomFormWidgetConsumerState
    extends ConsumerState<_CreateRoomFormWidget> {
  final TextEditingController _titleController = TextEditingController();
  final TextEditingController _descriptionController = TextEditingController();

  // to determine whether the sheet is opened in space chat / chat
  // when true will restrict to create room in the space when sheet is opened
  bool isSpaceRoom = false;

  @override
  void initState() {
    super.initState();
    final initialSpaceId = widget.initialSelectedSpaceId;
    if (initialSpaceId != null) {
      isSpaceRoom = true;
      WidgetsBinding.instance.addPostFrameCallback((Duration duration) {
        ref.read(selectedSpaceIdProvider.notifier).state = initialSpaceId;
      });
    }
  }

  @override
  Widget build(BuildContext context) {
    final titleInput = ref.watch(_titleProvider);
    final avatarUpload = ref.watch(_avatarProvider);
    final currentParentSpace = ref.watch(selectedSpaceIdProvider);

    return Padding(
      padding: const EdgeInsets.symmetric(horizontal: 15, vertical: 18),
      child: ListView(
        shrinkWrap: true,
        children: <Widget>[
          Row(
            mainAxisSize: MainAxisSize.min,
            mainAxisAlignment: MainAxisAlignment.spaceEvenly,
            children: <Widget>[
              Visibility(
                visible: widget.controller.initialPage == 0,
                child: InkWell(
                  onTap: () => widget.controller.previousPage(
                    duration: const Duration(milliseconds: 300),
                    curve: Curves.ease,
                  ),
                  child: const Icon(Icons.chevron_left),
                ),
              ),
              const Spacer(),
              Text(
                L10n.of(context).createGroupChat,
                style: Theme.of(context).textTheme.titleSmall,
              ),
              const Spacer(),
            ],
          ),
          const SizedBox(height: 15),
          Row(
            mainAxisAlignment: MainAxisAlignment.start,
            children: <Widget>[
              Column(
                crossAxisAlignment: CrossAxisAlignment.start,
                children: <Widget>[
                  Padding(
                    padding: const EdgeInsets.only(bottom: 5),
                    child: Text(L10n.of(context).avatar),
                  ),
                  GestureDetector(
                    onTap: _handleAvatarUpload,
                    child: Container(
                      height: 75,
                      width: 75,
                      decoration: BoxDecoration(
                        color: Theme.of(context).colorScheme.primaryContainer,
                        borderRadius: BorderRadius.circular(5),
                      ),
                      child: avatarUpload.isNotEmpty
                          ? Image.file(
                              File(avatarUpload),
                              fit: BoxFit.cover,
                            )
                          : const Icon(Atlas.up_arrow_from_bracket_thin),
                    ),
                  ),
                ],
              ),
              const SizedBox(width: 5),
              Expanded(
                child: Column(
                  crossAxisAlignment: CrossAxisAlignment.start,
                  children: <Widget>[
                    Padding(
                      padding: const EdgeInsets.only(bottom: 5),
                      child: Text(L10n.of(context).name),
                    ),
                    InputTextField(
                      key: CreateChatPage.chatTitleKey,
                      hintText: L10n.of(context).whatToCallThisChat,
                      textInputType: TextInputType.multiline,
                      controller: _titleController,
                      onInputChanged: _handleTitleChange,
                    ),
                  ],
                ),
              ),
            ],
          ),
          const SizedBox(height: 15),
          Padding(
            padding: const EdgeInsets.only(bottom: 5),
            child: Text(L10n.of(context).about),
          ),
          InputTextField(
            controller: _descriptionController,
            hintText: L10n.of(context).description,
            textInputType: TextInputType.multiline,
            maxLines: 10,
          ),
          const SizedBox(height: 15),
          SelectSpaceFormField(
            canCheck: 'CanLinkSpaces',
            mandatory: true,
            title: L10n.of(context).parentSpace,
            emptyText: L10n.of(context).optionalParentSpace,
            selectTitle: L10n.of(context).selectParentSpace,
          ),
          const SizedBox(height: 15),
          Row(
            mainAxisAlignment: MainAxisAlignment.end,
            children: <Widget>[
              OutlinedButton(
                onPressed: () => Navigator.pop(context),
                child: Text(L10n.of(context).cancel),
              ),
              const SizedBox(width: 10),
              ActerPrimaryActionButton(
                key: CreateChatPage.submiteKey,
                onPressed: () => _handleSubmit(titleInput, currentParentSpace),
                child: Text(L10n.of(context).create),
              ),
            ],
          ),
        ],
      ),
    );
  }

  void _handleTitleChange(String? value) {
    ref.read(_titleProvider.notifier).update((state) => value!);
  }

  Future<void> _handleAvatarUpload() async {
    FilePickerResult? result = await FilePicker.platform.pickFiles(
      dialogTitle: L10n.of(context).uploadAvatar,
      type: FileType.image,
    );
    if (result != null) {
      ref
          .read(_avatarProvider.notifier)
          .update((state) => result.files.single.path!);
    } else {
      // user cancelled the picker
    }
  }

  Future<void> _handleSubmit(
    String titleInput,
    String? currentParentSpace,
  ) async {
    String title = titleInput.trim();
    if (title.isEmpty) return;
    if (isSpaceRoom && currentParentSpace == null) {
      EasyLoading.showError(
        L10n.of(context).parentSpaceMustBeSelected,
        duration: const Duration(seconds: 2),
      );
      return;
    }
    EasyLoading.show(status: L10n.of(context).creatingChat);
    try {
      final description = _descriptionController.text.trim();
      final convo = await widget.onCreateConvo(title, description, []);
      EasyLoading.dismiss();
      if (mounted && convo != null) {
        Navigator.pop(context);
        context.pushNamed(
          Routes.chatroom.name,
          pathParameters: {'roomId': convo.getRoomIdStr()},
        );
      }
    } catch (e, s) {
      _log.severe('Couldn’t create chat', e, s);
      if (!mounted) {
        EasyLoading.dismiss();
        return;
      }
      EasyLoading.showError(
        L10n.of(context).failedToCreateChat(e),
        duration: const Duration(seconds: 3),
      );
    }
  }
<<<<<<< HEAD
}

// Searched User tile UI widget
class _UserWidget extends ConsumerWidget {
  final ffi.UserProfile profile;
  final void Function() onUp;

  const _UserWidget({
    required this.profile,
    required this.onUp,
  });

  @override
  Widget build(BuildContext context, WidgetRef ref) {
    final avatarLoader = ref.watch(userAvatarProvider(profile));
    final displayName = profile.getDisplayName();
    final userId = profile.userId().toString();
    return ListTile(
      onTap: () => onUserAdd(ref),
      title: Text(
        displayName ?? userId,
        style: Theme.of(context).textTheme.bodyMedium,
      ),
      subtitle: (displayName == null)
          ? null
          : Text(
              userId,
              style: Theme.of(context).textTheme.labelMedium,
            ),
      leading: avatarLoader.when(
        data: (avatar) => ActerAvatar(
          options: AvatarOptions.DM(
            AvatarInfo(
              uniqueId: userId,
              displayName: displayName,
              avatar: avatar,
            ),
            size: 18,
          ),
        ),
        error: (e, s) {
          _log.severe('Failed to load binary data of avatar', e, s);
          return Text(L10n.of(context).errorLoadingAvatar(e));
        },
        loading: () => Skeletonizer(
          child: ActerAvatar(
            options: AvatarOptions.DM(
              AvatarInfo(uniqueId: userId),
              size: 18,
            ),
          ),
        ),
      ),
    );
  }

  void onUserAdd(WidgetRef ref) {
    final users = ref.read(createChatSelectedUsersProvider);
    if (!users.contains(profile)) {
      final notifier = ref.read(createChatSelectedUsersProvider.notifier);
      notifier.update((state) => [...state, profile]);
    }
    onUp();
  }
=======
>>>>>>> d8fecd64
}<|MERGE_RESOLUTION|>--- conflicted
+++ resolved
@@ -629,71 +629,4 @@
       );
     }
   }
-<<<<<<< HEAD
-}
-
-// Searched User tile UI widget
-class _UserWidget extends ConsumerWidget {
-  final ffi.UserProfile profile;
-  final void Function() onUp;
-
-  const _UserWidget({
-    required this.profile,
-    required this.onUp,
-  });
-
-  @override
-  Widget build(BuildContext context, WidgetRef ref) {
-    final avatarLoader = ref.watch(userAvatarProvider(profile));
-    final displayName = profile.getDisplayName();
-    final userId = profile.userId().toString();
-    return ListTile(
-      onTap: () => onUserAdd(ref),
-      title: Text(
-        displayName ?? userId,
-        style: Theme.of(context).textTheme.bodyMedium,
-      ),
-      subtitle: (displayName == null)
-          ? null
-          : Text(
-              userId,
-              style: Theme.of(context).textTheme.labelMedium,
-            ),
-      leading: avatarLoader.when(
-        data: (avatar) => ActerAvatar(
-          options: AvatarOptions.DM(
-            AvatarInfo(
-              uniqueId: userId,
-              displayName: displayName,
-              avatar: avatar,
-            ),
-            size: 18,
-          ),
-        ),
-        error: (e, s) {
-          _log.severe('Failed to load binary data of avatar', e, s);
-          return Text(L10n.of(context).errorLoadingAvatar(e));
-        },
-        loading: () => Skeletonizer(
-          child: ActerAvatar(
-            options: AvatarOptions.DM(
-              AvatarInfo(uniqueId: userId),
-              size: 18,
-            ),
-          ),
-        ),
-      ),
-    );
-  }
-
-  void onUserAdd(WidgetRef ref) {
-    final users = ref.read(createChatSelectedUsersProvider);
-    if (!users.contains(profile)) {
-      final notifier = ref.read(createChatSelectedUsersProvider.notifier);
-      notifier.update((state) => [...state, profile]);
-    }
-    onUp();
-  }
-=======
->>>>>>> d8fecd64
 }