import 'package:acter/common/providers/room_providers.dart';
import 'package:acter_avatar/acter_avatar.dart';
import 'package:flutter/material.dart';
import 'package:flutter_riverpod/flutter_riverpod.dart';

class AvatarBuilder extends ConsumerWidget {
  final String roomId;
  final String userId;
  final String roomId;

  const AvatarBuilder({
    Key? key,
    required this.userId,
    required this.roomId,
  }) : super(key: key);

  @override
  Widget build(BuildContext context, WidgetRef ref) {
<<<<<<< HEAD
    final memberProfile =
        ref.watch(roomMemberProvider((userId: userId, roomId: roomId)));
=======
    final memberProfile = ref
        .watch(memberProfileByInfoProvider((userId: userId, roomId: roomId)));
>>>>>>> 48ade678
    return memberProfile.when(
      data: (profile) {
        return Padding(
          padding: const EdgeInsets.only(right: 10),
          child: ActerAvatar(
            mode: DisplayMode.DM,
            avatarInfo: AvatarInfo(
              uniqueId: userId,
              displayName: profile.displayName ?? userId,
              avatar: profile.getAvatarImage(),
            ),
            size: 14,
          ),
        );
      },
      error: (e, st) {
        debugPrint('ERROR loading avatar due to $e');
        return Padding(
          padding: const EdgeInsets.only(right: 10),
          child: ActerAvatar(
            mode: DisplayMode.DM,
            avatarInfo: AvatarInfo(uniqueId: userId, displayName: userId),
            size: 14,
          ),
        );
      },
      loading: () => Padding(
        padding: const EdgeInsets.only(right: 10),
        child: ActerAvatar(
          mode: DisplayMode.DM,
          avatarInfo: AvatarInfo(uniqueId: userId, displayName: userId),
          size: 14,
        ),
      ),
    );
  }
}<|MERGE_RESOLUTION|>--- conflicted
+++ resolved
@@ -1,4 +1,4 @@
-import 'package:acter/common/providers/room_providers.dart';
+import 'package:acter/common/providers/chat_providers.dart';
 import 'package:acter_avatar/acter_avatar.dart';
 import 'package:flutter/material.dart';
 import 'package:flutter_riverpod/flutter_riverpod.dart';
@@ -6,7 +6,6 @@
 class AvatarBuilder extends ConsumerWidget {
   final String roomId;
   final String userId;
-  final String roomId;
 
   const AvatarBuilder({
     Key? key,
@@ -16,13 +15,8 @@
 
   @override
   Widget build(BuildContext context, WidgetRef ref) {
-<<<<<<< HEAD
-    final memberProfile =
-        ref.watch(roomMemberProvider((userId: userId, roomId: roomId)));
-=======
     final memberProfile = ref
         .watch(memberProfileByInfoProvider((userId: userId, roomId: roomId)));
->>>>>>> 48ade678
     return memberProfile.when(
       data: (profile) {
         return Padding(
