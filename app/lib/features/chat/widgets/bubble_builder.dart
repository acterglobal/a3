--- conflicted
+++ resolved
@@ -15,7 +15,6 @@
 import 'package:bubble/bubble.dart';
 import 'package:flutter/material.dart';
 import 'package:flutter_chat_types/flutter_chat_types.dart' as types;
-import 'package:flutter_easyloading/flutter_easyloading.dart';
 import 'package:flutter_gen/gen_l10n/l10n.dart';
 import 'package:flutter_riverpod/flutter_riverpod.dart';
 import 'package:logging/logging.dart';
@@ -352,17 +351,12 @@
               final records = reactions[key]! as List<ReactionRecord>;
               final sentByMe = records.any((x) => x.sentByMe());
               return InkWell(
-<<<<<<< HEAD
-                onLongPress: () => onEmojiLongPress(reactions),
-                onTap: () => onEmojiTap(sentByMe, key),
-=======
                 onLongPress: () {
                   showEmojiReactionsSheet(reactions, widget.roomId);
                 },
                 onTap: () {
                   widget.onToggle(widget.message.id, key);
                 },
->>>>>>> 15ced766
                 child: Chip(
                   padding: const EdgeInsets.symmetric(
                     vertical: 1,
@@ -373,13 +367,7 @@
                       : Colors.transparent,
                   labelPadding: const EdgeInsets.only(left: 2, right: 1),
                   avatar: Text(key, style: EmojiConfig.emojiTextStyle),
-                  label: Text(
-                    recordsCount!.toString(),
-                  ),
-<<<<<<< HEAD
                   label: Text(records.length.toString()),
-=======
->>>>>>> 15ced766
                 ),
               );
             }),
@@ -513,19 +501,6 @@
       }
     });
   }
-
-  void onEmojiLongPress(Map<String, dynamic> reactions) {
-    showEmojiReactionsSheet(reactions, widget.roomId);
-  }
-
-  void onEmojiTap(bool sentByMe, String key) {
-    if (sentByMe) {
-      final status = L10n.of(context).revokingEmojiReactionsNotYetSupported;
-      EasyLoading.showToast(status);
-    } else {
-      widget.onToggle(widget.message.id, key);
-    }
-  }
 }
 
 class _OriginalMessageBuilder extends ConsumerWidget {
