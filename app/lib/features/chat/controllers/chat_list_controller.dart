--- conflicted
+++ resolved
@@ -146,20 +146,12 @@
   }
 
   Future<void> setRoomProfile(Conversation room, JoinedRoom item) async {
-<<<<<<< HEAD
-    RoomProfile profile = await room.getProfile();
-    if (profile.hasAvatar()) {
-      item.avatar = profile.getThumbnail(62, 60);
-    }
-    item.displayName = profile.getDisplayName();
-=======
-    final profile = room.getProfile();
+    RoomProfile profile = room.getProfile();
     if (profile.hasAvatar()) {
       item.avatar = profile.getThumbnail(62, 60);
     }
     DispName name = await profile.getDisplayName();
     item.displayName = name.text();
->>>>>>> e55cab0a
   }
 
   void searchedData(String data, List<JoinedRoom> listOfRooms) {
