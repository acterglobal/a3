--- conflicted
+++ resolved
@@ -1,4 +1,3 @@
-<<<<<<< HEAD
 // import 'package:acter/features/chat/providers/notifiers/receipt_notifier.dart';
 // import 'package:acter/features/chat/models/reciept_room/receipt_room.dart';
 import 'dart:async';
@@ -9,33 +8,23 @@
 import 'package:acter/features/chat/providers/notifiers/chat_notifiers.dart';
 import 'package:acter/features/home/providers/client_providers.dart';
 import 'package:acter_flutter_sdk/acter_flutter_sdk_ffi.dart'
-    show Conversation, TypingEvent;
+    show Convo, TypingEvent;
 import 'package:flutter/material.dart';
-=======
-import 'package:acter/features/chat/models/chat_list_state/chat_list_state.dart';
-import 'package:acter/features/chat/models/joined_room/joined_room.dart';
-// import 'package:acter/features/chat/models/reciept_room/receipt_room.dart';
-import 'package:acter/features/chat/providers/notifiers/chat_list_notifier.dart';
-import 'package:acter/features/chat/providers/notifiers/joined_room_notifier.dart';
-// import 'package:acter/features/chat/providers/notifiers/receipt_notifier.dart';
->>>>>>> 29581149
 import 'package:flutter_riverpod/flutter_riverpod.dart';
 import 'package:flutter_chat_types/flutter_chat_types.dart' as types;
 
 // chats stream provider
 final chatStreamProvider =
-    StreamProvider.autoDispose<List<Conversation>>((ref) async* {
+    StreamProvider.autoDispose<List<Convo>>((ref) async* {
   final client = ref.watch(clientProvider)!;
-  StreamSubscription<List<Conversation>>? _subscription;
+  StreamSubscription<List<Convo>>? _subscription;
   ref.onDispose(() => _subscription!.cancel());
-  final _stream = client
-      .conversationsRx()
-      .asBroadcastStream()
-      .map((event) => event.toList());
+  final _stream =
+      client.convosRx().asBroadcastStream().map((event) => event.toList());
   _subscription = _stream.listen((event) {
     debugPrint('Acter Conversations Stream');
   });
-  await for (List<Conversation> event in _stream) {
+  await for (List<Convo> event in _stream) {
     // make sure we aren't emitting empty list
     if (event.isNotEmpty) {
       ///FIXME: for no rooms, this might leads to loading infinitely.
@@ -59,14 +48,13 @@
 });
 
 // CHAT PAGE state provider
-<<<<<<< HEAD
 final chatsProvider =
     StateNotifierProvider.autoDispose<ChatsNotifier, ChatDataState>((ref) {
   final asyncChats = ref.watch(chatStreamProvider);
   return ChatsNotifier(ref: ref, asyncChats: asyncChats);
 });
 
-final chatsSearchProvider = StateProvider<List<Conversation>>((ref) => []);
+final chatsSearchProvider = StateProvider<List<Convo>>((ref) => []);
 
 final typingProvider = StateProvider<Map<String, dynamic>>((ref) => {});
 
@@ -81,8 +69,7 @@
       'Typing Event : ${event.roomId().toString()}:${event.userIds().toList()}',
     );
     final roomId = event.roomId().toString();
-    final List<Conversation> roomList =
-        ref.read(chatStreamProvider).requireValue;
+    final List<Convo> roomList = ref.read(chatStreamProvider).requireValue;
     int idx = roomList.indexWhere((x) {
       return x.getRoomIdStr() == roomId.toString();
     });
@@ -125,18 +112,6 @@
 //     StateNotifierProvider.autoDispose<JoinedRoomNotifier, List<JoinedRoom>>(
 //   (ref) => JoinedRoomNotifier(),
 // );
-=======
-final chatListProvider =
-    StateNotifierProvider.autoDispose<ChatListNotifier, ChatListState>(
-  (ref) => ChatListNotifier(ref),
-);
-
-// Convos List Provider (CHAT PAGE)
-final joinedRoomListProvider =
-    StateNotifierProvider.autoDispose<JoinedRoomNotifier, List<JoinedRoom>>(
-  (ref) => JoinedRoomNotifier(),
-);
->>>>>>> 29581149
 
 // CHAT Receipt Provider
 // final receiptProvider =
