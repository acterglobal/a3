// import 'package:acter/features/chat/providers/notifiers/receipt_notifier.dart';
// import 'package:acter/features/chat/models/reciept_room/receipt_room.dart';
import 'package:acter/features/chat/providers/notifiers/chat_list_notifier.dart';
import 'package:acter/features/chat/models/chat_list_state/chat_list_state.dart';
import 'package:acter/features/chat/models/invitation_profile.dart';
import 'package:acter/features/chat/models/joined_room/joined_room.dart';
import 'package:acter/features/chat/providers/notifiers/invitation_list_notifier.dart';
import 'package:acter/features/chat/providers/notifiers/joined_room_notifier.dart';
import 'package:acter_flutter_sdk/acter_flutter_sdk_ffi.dart'
    show Invitation, UserProfile, DispName;
import 'package:flutter_riverpod/flutter_riverpod.dart';

// CHAT PAGE state provider
final chatListProvider =
<<<<<<< HEAD
    StateNotifierProvider.autoDispose<ChatListNotifier, ChatListState>((ref) {
  final client = ref.watch(clientProvider)!;
  return ChatListNotifier(ref, client: client);
});
=======
    StateNotifierProvider.autoDispose<ChatListNotifier, ChatListState>(
  (ref) => ChatListNotifier(ref),
);
>>>>>>> 0273fcd5

// Conversations List Provider (CHAT PAGE)
final joinedRoomListProvider =
    StateNotifierProvider.autoDispose<JoinedRoomNotifier, List<JoinedRoom>>(
  (ref) => JoinedRoomNotifier(),
);

// Invitations List Provider (CHAT PAGE)
final invitationListProvider =
    StateNotifierProvider.autoDispose<InvitationListNotifier, List<Invitation>>(
  (ref) => InvitationListNotifier(),
);

final invitationProfileProvider =
    FutureProvider.family<InvitationProfile, Invitation>(
        (ref, invitation) async {
  UserProfile profile = invitation.getSenderProfile();
  DispName dispName = await profile.getDisplayName();
  String? roomName = await invitation.roomName();
  String roomId = invitation.roomId().toString();
  final avatar = await profile.getAvatar();
  return InvitationProfile(dispName.text(), avatar, roomName, roomId);
});

// CHAT Receipt Provider
// final receiptProvider =
//     StateNotifierProvider.autoDispose<ReceiptNotifier, ReceiptRoom?>(
//   (ref) => ReceiptNotifier(ref),
// );<|MERGE_RESOLUTION|>--- conflicted
+++ resolved
@@ -12,16 +12,9 @@
 
 // CHAT PAGE state provider
 final chatListProvider =
-<<<<<<< HEAD
-    StateNotifierProvider.autoDispose<ChatListNotifier, ChatListState>((ref) {
-  final client = ref.watch(clientProvider)!;
-  return ChatListNotifier(ref, client: client);
-});
-=======
     StateNotifierProvider.autoDispose<ChatListNotifier, ChatListState>(
   (ref) => ChatListNotifier(ref),
 );
->>>>>>> 0273fcd5
 
 // Conversations List Provider (CHAT PAGE)
 final joinedRoomListProvider =
