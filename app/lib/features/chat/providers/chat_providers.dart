--- conflicted
+++ resolved
@@ -21,15 +21,9 @@
   (ref, convo) => ChatRoomNotifier(ref: ref, convo: convo),
 );
 
-<<<<<<< HEAD
-final mediaChatStateProvider =
-    StateNotifierProvider.family<MediaChatNotifier, MediaChatState, String>(
-  (ref, messageId) => MediaChatNotifier(ref: ref, messageId: messageId),
-=======
 final mediaChatStateProvider = StateNotifierProvider.family<MediaChatNotifier,
     MediaChatState, ChatMessageInfo>(
   (ref, messageInfo) => MediaChatNotifier(ref: ref, messageInfo: messageInfo),
->>>>>>> 1e5981f9
 );
 
 final chatSearchValueProvider =
