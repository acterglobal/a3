--- conflicted
+++ resolved
@@ -254,13 +254,8 @@
         if (repliedTo != null) {
           await fetchOriginalContent(repliedTo, originalRoomMsg, msg);
         }
-<<<<<<< HEAD
-        RoomEventItem? eventItem = originalRoomMsg.eventItem();
+        TimelineEventItem? eventItem = originalRoomMsg.eventItem();
         final remoteId = msg.remoteId;
-=======
-        TimelineEventItem? eventItem = m.eventItem();
-        final remoteId = message.remoteId;
->>>>>>> f785ce75
         if (eventItem != null && remoteId != null) {
           await fetchMediaBinary(eventItem.msgType(), remoteId, msg.id);
         }
@@ -269,29 +264,14 @@
   }
 
   // fetch original content media for reply msg, i.e. text/image/file etc.
-<<<<<<< HEAD
   Future<void> fetchOriginalContent(
     String originalId,
-    RoomMessage originalRoomMsg,
+    TimelineItem originalRoomMsg,
     types.Message msg,
   ) async {
     // reply is allowed for only EventItem not VirtualItem
     // user should be able to get original event as RoomMessage
-    RoomEventItem orgEventItem = originalRoomMsg.eventItem().expect(
-=======
-  Future<void> fetchOriginalContent(String originalId, String msgId) async {
-    TimelineItem roomMsg;
-    try {
-      roomMsg = await timeline.getMessage(originalId);
-    } catch (e, s) {
-      _log.severe('Failing to load reference $msgId (from $originalId)', e, s);
-      return;
-    }
-
-    // reply is allowed for only EventItem not VirtualItem
-    // user should be able to get original event as TimelineItem
-    TimelineEventItem orgEventItem = roomMsg.eventItem().expect(
->>>>>>> f785ce75
+    TimelineEventItem orgEventItem = originalRoomMsg.eventItem().expect(
       'room msg should have event item',
     );
     EventSendState? eventState = orgEventItem.sendState();
