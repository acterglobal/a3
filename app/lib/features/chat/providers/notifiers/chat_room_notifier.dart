--- conflicted
+++ resolved
@@ -264,7 +264,6 @@
   }
 
   // fetch original content media for reply msg, i.e. text/image/file etc.
-<<<<<<< HEAD
   Future<void> fetchOriginalContent(
     String originalId,
     RoomMessage originalRoomMsg,
@@ -272,24 +271,9 @@
   ) async {
     // reply is allowed for only EventItem not VirtualItem
     // user should be able to get original event as RoomMessage
-    RoomEventItem orgEventItem =
-        originalRoomMsg.eventItem().expect('room msg should have event item');
-=======
-  Future<void> fetchOriginalContent(String originalId, String msgId) async {
-    RoomMessage roomMsg;
-    try {
-      roomMsg = await timeline.getMessage(originalId);
-    } catch (e, s) {
-      _log.severe('Failing to load reference $msgId (from $originalId)', e, s);
-      return;
-    }
-
-    // reply is allowed for only EventItem not VirtualItem
-    // user should be able to get original event as RoomMessage
-    RoomEventItem orgEventItem = roomMsg.eventItem().expect(
+    RoomEventItem orgEventItem = originalRoomMsg.eventItem().expect(
       'room msg should have event item',
     );
->>>>>>> 95afb30d
     EventSendState? eventState = orgEventItem.sendState();
     String eventType = orgEventItem.eventType();
     Map<String, dynamic> repliedToContent = {'eventState': eventState};
@@ -318,36 +302,16 @@
         break;
       case 'm.room.encrypted':
         repliedTo = types.CustomMessage(
-<<<<<<< HEAD
           author: types.User(id: msg.metadata?['repliedToSender']),
           id: originalRoomMsg.uniqueId(),
-          metadata: {
-            'itemType': 'event',
-            'eventType': eventType,
-          },
-=======
-          author: types.User(id: orgEventItem.sender()),
-          createdAt: orgEventItem.originServerTs(),
-          id: roomMsg.uniqueId(),
           metadata: {'itemType': 'event', 'eventType': eventType},
->>>>>>> 95afb30d
         );
         break;
       case 'm.room.redaction':
         repliedTo = types.CustomMessage(
-<<<<<<< HEAD
           author: types.User(id: msg.metadata?['repliedToSender']),
           id: originalRoomMsg.uniqueId(),
-          metadata: {
-            'itemType': 'event',
-            'eventType': eventType,
-          },
-=======
-          author: types.User(id: orgEventItem.sender()),
-          createdAt: orgEventItem.originServerTs(),
-          id: roomMsg.uniqueId(),
           metadata: {'itemType': 'event', 'eventType': eventType},
->>>>>>> 95afb30d
         );
         break;
       case 'm.call.answer':
@@ -502,19 +466,10 @@
     }
 
     // If not virtual item, it should be event item
-<<<<<<< HEAD
-    RoomEventItem eventItem =
-        message.eventItem().expect('room msg should have event item');
-    EventSendState? eventState = eventItem.sendState();
-=======
     RoomEventItem eventItem = message.eventItem().expect(
       'room msg should have event item',
     );
-    EventSendState? eventState;
-    if (eventItem.sendState() != null) {
-      eventState = eventItem.sendState();
-    }
->>>>>>> 95afb30d
+    EventSendState? eventState = eventItem.sendState();
 
     String eventType = eventItem.eventType();
     String sender = eventItem.sender();
