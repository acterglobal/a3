import 'package:acter/features/chat/models/chat_input_state/chat_input_state.dart';
import 'package:flutter/widgets.dart';
import 'package:flutter_riverpod/flutter_riverpod.dart';

class ChatInputNotifier extends StateNotifier<ChatInputState> {
  ChatInputNotifier() : super(const ChatInputState());

<<<<<<< HEAD
  void toggleReplyView() {
    if (mounted) {
      state = state.copyWith(showReplyView: !state.showReplyView);
    }
  }

  void showSendBtn(bool value) {
    if (mounted) {
      state = state.copyWith(sendBtnVisible: value);
    }
  }

  void toggleAttachment() {
    if (mounted) {
      state = state.copyWith(attachmentVisible: !state.attachmentVisible);
    }
  }

  void emojiRowVisible() {
    if (mounted) {
      state = state.copyWith(emojiRowVisible: !state.emojiRowVisible);
    }
  }

  void emojiPickerVisible() {
    if (mounted) {
      state = state.copyWith(emojiPickerVisible: !state.emojiPickerVisible);
    }
  }
=======
  void toggleReplyView(bool value) =>
      state = state.copyWith(showReplyView: value);

  void showSendBtn(bool value) => state = state.copyWith(sendBtnVisible: value);

  void toggleAttachment(bool value) =>
      state = state.copyWith(attachmentVisible: value);

  void emojiRowVisible(bool value) =>
      state = state.copyWith(emojiRowVisible: value);

  void emojiPickerVisible(bool value) =>
      state = state.copyWith(emojiPickerVisible: value);
>>>>>>> 5930e4b3

  void setReplyWidget(Widget? child) {
    if (mounted) {
      state = state.copyWith(replyWidget: child);
    }
  }
}<|MERGE_RESOLUTION|>--- conflicted
+++ resolved
@@ -5,37 +5,6 @@
 class ChatInputNotifier extends StateNotifier<ChatInputState> {
   ChatInputNotifier() : super(const ChatInputState());
 
-<<<<<<< HEAD
-  void toggleReplyView() {
-    if (mounted) {
-      state = state.copyWith(showReplyView: !state.showReplyView);
-    }
-  }
-
-  void showSendBtn(bool value) {
-    if (mounted) {
-      state = state.copyWith(sendBtnVisible: value);
-    }
-  }
-
-  void toggleAttachment() {
-    if (mounted) {
-      state = state.copyWith(attachmentVisible: !state.attachmentVisible);
-    }
-  }
-
-  void emojiRowVisible() {
-    if (mounted) {
-      state = state.copyWith(emojiRowVisible: !state.emojiRowVisible);
-    }
-  }
-
-  void emojiPickerVisible() {
-    if (mounted) {
-      state = state.copyWith(emojiPickerVisible: !state.emojiPickerVisible);
-    }
-  }
-=======
   void toggleReplyView(bool value) =>
       state = state.copyWith(showReplyView: value);
 
@@ -49,7 +18,6 @@
 
   void emojiPickerVisible(bool value) =>
       state = state.copyWith(emojiPickerVisible: value);
->>>>>>> 5930e4b3
 
   void setReplyWidget(Widget? child) {
     if (mounted) {
