--- conflicted
+++ resolved
@@ -18,17 +18,11 @@
   @override
   Future<List<String>> build(String arg) async {
     final calEvtId = arg;
-<<<<<<< HEAD
-    final client = ref.watch(alwaysClientProvider);
+    final client = await ref.watch(alwaysClientProvider.future);
     _listener = client.subscribeModelObjectsStream(
       calEvtId,
       'rsvp',
     ); // keep it resident in memory
-=======
-    final client = await ref.watch(alwaysClientProvider.future);
-    _listener =
-        client.subscribeStream('$calEvtId::rsvp'); // keep it resident in memory
->>>>>>> c7c31b5c
     _listener.forEach((e) async {
       state = await AsyncValue.guard(
         () async => await _getParticipants(client, calEvtId),
