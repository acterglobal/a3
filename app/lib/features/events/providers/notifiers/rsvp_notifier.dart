--- conflicted
+++ resolved
@@ -11,13 +11,8 @@
   Future<ffi.RsvpStatusTag?> _getMyResponse() async {
     final client = ref.read(alwaysClientProvider);
     final calEvent = await client.waitForCalendarEvent(arg, null);
-<<<<<<< HEAD
-    final rsvpStatus = await calEvent.respondedByMe();
-    return switch (rsvpStatus.statusStr()) {
-=======
     final rsvp = await calEvent.respondedByMe();
     return switch (rsvp.statusStr()) {
->>>>>>> 6088a6b8
       'yes' => ffi.RsvpStatusTag.Yes,
       'no' => ffi.RsvpStatusTag.No,
       'maybe' => ffi.RsvpStatusTag.Maybe,
