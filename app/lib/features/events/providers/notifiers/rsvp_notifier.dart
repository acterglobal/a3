--- conflicted
+++ resolved
@@ -24,17 +24,11 @@
   @override
   Future<RsvpStatusTag?> build(String arg) async {
     final calEvtId = arg;
-<<<<<<< HEAD
-    final client = ref.watch(alwaysClientProvider);
+    final client = await ref.watch(alwaysClientProvider.future);
     _listener = client.subscribeModelObjectsStream(
       calEvtId,
       'rsvp',
     ); // keep it resident in memory
-=======
-    final client = await ref.watch(alwaysClientProvider.future);
-    _listener =
-        client.subscribeStream('$calEvtId::rsvp'); // keep it resident in memory
->>>>>>> c7c31b5c
     _listener.forEach((e) async {
       state = await AsyncValue.guard(
         () async => await _getMyResponse(client, calEvtId),
