--- conflicted
+++ resolved
@@ -57,14 +57,9 @@
   @override
   Future<CalendarEvent> build(String arg) async {
     final calEvtId = arg;
-<<<<<<< HEAD
-    final client = ref.watch(alwaysClientProvider);
+    final client = await ref.watch(alwaysClientProvider.future);
     _listener =
         client.subscribeModelStream(calEvtId); // keep it resident in memory
-=======
-    final client = await ref.watch(alwaysClientProvider.future);
-    _listener = client.subscribeStream(calEvtId); // keep it resident in memory
->>>>>>> c7c31b5c
     _listener.forEach((e) async {
       state = await AsyncValue.guard(
         () async => await _getCalEvent(client, calEvtId),
