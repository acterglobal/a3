--- conflicted
+++ resolved
@@ -29,11 +29,7 @@
         trailing: myRsvpStatus.when(
           data: (data) {
             return Chip(
-<<<<<<< HEAD
-              label: Text(data.inner()?.toString() ?? 'Pending'),
-=======
               label: Text(data.status()?.tag.toString() ?? 'Pending'),
->>>>>>> e6873e92
             );
           },
           error: (e, st) => Chip(
