--- conflicted
+++ resolved
@@ -483,12 +483,6 @@
 
       EasyLoading.dismiss();
 
-<<<<<<< HEAD
-=======
-      ref.invalidate(calendarEventProvider(eventId.toString())); // edit page
-      ref.invalidate(allEventListProvider(spaceId)); // events page in space
-
->>>>>>> 76abae4b
       if (mounted) {
         Navigator.pop(context);
         context.pushNamed(
@@ -543,13 +537,6 @@
 
       EasyLoading.dismiss();
 
-<<<<<<< HEAD
-=======
-      ref.invalidate(calendarEventProvider(eventId.toString())); // edit page
-      final spaceId = calendarEvent.roomIdStr();
-      ref.invalidate(allEventListProvider(spaceId)); // events page in space
-
->>>>>>> 76abae4b
       if (mounted) Navigator.pop(context);
     } catch (e, st) {
       _log.severe('Failed to update calendar event', e, st);
