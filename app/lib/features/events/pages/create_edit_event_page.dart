--- conflicted
+++ resolved
@@ -536,15 +536,7 @@
 
       EasyLoading.dismiss();
 
-<<<<<<< HEAD
-      if (mounted) context.pop();
-=======
-      ref.invalidate(calendarEventProvider(eventId.toString())); // edit page
-      final spaceId = calendarEvent.roomIdStr();
-      ref.invalidate(spaceEventsProvider(spaceId)); // events page in space
-
       if (mounted) Navigator.pop(context);
->>>>>>> 4d7d4d19
     } catch (e, st) {
       _log.severe('Failed to update calendar event', e, st);
       if (!mounted) {
