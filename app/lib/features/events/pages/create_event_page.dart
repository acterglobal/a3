import 'package:acter/common/providers/space_providers.dart';
import 'package:acter/common/toolkit/buttons/primary_action_button.dart';
import 'package:acter/common/utils/routes.dart';
import 'package:acter/common/utils/utils.dart';
import 'package:acter/common/widgets/html_editor.dart';
import 'package:acter/common/widgets/spaces/select_space_form_field.dart';
import 'package:acter/features/events/model/keys.dart';
import 'package:acter/features/events/utils/events_utils.dart';
import 'package:acter/features/home/providers/client_providers.dart';
import 'package:acter_flutter_sdk/acter_flutter_sdk.dart';
import 'package:acter_flutter_sdk/acter_flutter_sdk_ffi.dart';
import 'package:appflowy_editor/appflowy_editor.dart';
import 'package:dart_date/dart_date.dart';
import 'package:flutter/material.dart';
import 'package:flutter_easyloading/flutter_easyloading.dart';
import 'package:flutter_gen/gen_l10n/l10n.dart';
import 'package:flutter_riverpod/flutter_riverpod.dart';
import 'package:go_router/go_router.dart';
import 'package:logging/logging.dart';

final _log = Logger('a3::cal_event::createOrEdit');

const createEditEventKey = Key('create-edit-event');

class CreateEventPage extends ConsumerStatefulWidget {
  final String? initialSelectedSpace;
  final CalendarEvent? templateEvent;

  const CreateEventPage({
    super.key = createEditEventKey,
    this.initialSelectedSpace,
    this.templateEvent,
  });

  @override
  ConsumerState<CreateEventPage> createState() =>
      CreateEventPageConsumerState();
}

class CreateEventPageConsumerState extends ConsumerState<CreateEventPage> {
  final _formKey = GlobalKey<FormState>(debugLabel: 'event form key');
  final _eventNameController = TextEditingController();
  final _startDateController = TextEditingController();
  final _startTimeController = TextEditingController();
  DateTime _selectedStartDate = DateTime.now();
  TimeOfDay _selectedStartTime = TimeOfDay.now();
  final _endDateController = TextEditingController();
  final _endTimeController = TextEditingController();
  DateTime _selectedEndDate = DateTime.now();
  TimeOfDay _selectedEndTime = TimeOfDay.now();
  EditorState textEditorState = EditorState.blank();

<<<<<<< HEAD
  void _setFromTemplate() {
    if (widget.templateEvent == null) {
      return;
    }
    final event = widget.templateEvent;
    if (event == null) throw 'template event not available';
=======
  void _setFromTemplate(CalendarEvent event) {
>>>>>>> 9001f547
    // title
    _eventNameController.text = event.title();
    // description
    final desc = event.description();
    if (desc != null) {
      final formatted = desc.formatted();
      final body = desc.body();
      textEditorState = formatted.let(
            (p0) => EditorState(document: ActerDocumentHelpers.fromHtml(p0)),
          ) ??
          EditorState(document: ActerDocumentHelpers.fromMarkdown(body));
    }

    // Getting start and end date time
    final dartStartTime = toDartDatetime(event.utcStart());
    final dartEndTime = toDartDatetime(event.utcEnd());

    // Setting data to variables for start date
    _selectedStartDate = dartStartTime.toLocal();
    _selectedStartTime = TimeOfDay.fromDateTime(_selectedStartDate);
    _startDateController.text = eventDateFormat(_selectedStartDate);
    _startTimeController.text = _selectedStartTime.format(context);

    // Setting data to variables for end date
    _selectedEndDate = dartEndTime.toLocal();
    _selectedEndTime = TimeOfDay.fromDateTime(_selectedEndDate);
    _endDateController.text = eventDateFormat(_selectedEndDate);
    _endTimeController.text = _selectedEndTime.format(context);
    _setSpaceId(event.roomIdStr());
    setState(() {});
  }

  void _setSpaceId(String spaceId) {
    ref.read(selectedSpaceIdProvider.notifier).state = spaceId;
  }

  @override
  void initState() {
    super.initState();
<<<<<<< HEAD
    if (widget.templateEvent != null) {
      WidgetsBinding.instance.addPostFrameCallback((Duration duration) {
        _setFromTemplate();
      });
    } else {
      final initialSpace = widget.initialSelectedSpace;
      if (initialSpace != null && initialSpace.isNotEmpty) {
        WidgetsBinding.instance.addPostFrameCallback((Duration duration) {
          _setSpaceId(initialSpace);
        });
      }
    }
=======
    widget.templateEvent.let((p0) {
          WidgetsBinding.instance
              .addPostFrameCallback((Duration dur) => _setFromTemplate(p0));
        }) ??
        widget.initialSelectedSpace.let((p0) {
          WidgetsBinding.instance
              .addPostFrameCallback((Duration dur) => _setSpaceId(p0));
        });
>>>>>>> 9001f547
  }

  @override
  Widget build(BuildContext context) {
    return Scaffold(
      appBar: _buildAppbar(),
      body: _buildBody(),
    );
  }

  // Appbar
  AppBar _buildAppbar() {
    return AppBar(
      title: Text(
        L10n.of(context).eventCreate,
        style: Theme.of(context).textTheme.titleMedium,
      ),
    );
  }

  // Body
  Widget _buildBody() {
    return SingleChildScrollView(
      child: Form(
        key: _formKey,
        child: Padding(
          padding: const EdgeInsets.all(12),
          child: Column(
            crossAxisAlignment: CrossAxisAlignment.start,
            children: [
              const SizedBox(height: 20),
              _eventNameField(),
              const SizedBox(height: 10),
              _eventDateAndTime(),
              const SizedBox(height: 10),
              _eventDescriptionField(),
              const SizedBox(height: 10),
              const SelectSpaceFormField(canCheck: 'CanPostEvent'),
              const SizedBox(height: 20),
              _eventActionButtons(),
              const SizedBox(height: 30),
            ],
          ),
        ),
      ),
    );
  }

  // Event name field
  Widget _eventNameField() {
    return Column(
      crossAxisAlignment: CrossAxisAlignment.start,
      children: [
        Text(L10n.of(context).eventName),
        const SizedBox(height: 10),
        TextFormField(
          key: EventsKeys.eventNameTextField,
          keyboardType: TextInputType.text,
          textInputAction: TextInputAction.next,
          controller: _eventNameController,
          decoration: InputDecoration(
            hintText: L10n.of(context).nameOfTheEvent,
          ),
          // required field, space not allowed
          validator: (val) => val == null || val.trim().isEmpty
              ? L10n.of(context).pleaseEnterEventName
              : null,
        ),
      ],
    );
  }

  // Event date and time field
  Widget _eventDateAndTime() {
    return Column(
      children: [
        Row(
          children: [
            Expanded(
              child: Column(
                crossAxisAlignment: CrossAxisAlignment.start,
                children: [
                  Text(L10n.of(context).startDate),
                  const SizedBox(height: 10),
                  TextFormField(
                    key: EventsKeys.eventStartDate,
                    readOnly: true,
                    keyboardType: TextInputType.text,
                    controller: _startDateController,
                    decoration: InputDecoration(
                      hintText: L10n.of(context).selectDate,
                      suffixIcon: const Icon(Icons.calendar_month_outlined),
                    ),
                    onTap: () => _selectDate(isStartDate: true),
                    // required field, space not allowed
                    validator: (val) => val == null || val.trim().isEmpty
                        ? L10n.of(context).startDateRequired
                        : null,
                  ),
                ],
              ),
            ),
            const SizedBox(width: 10),
            Expanded(
              child: Column(
                crossAxisAlignment: CrossAxisAlignment.start,
                children: [
                  Text(L10n.of(context).startTime),
                  const SizedBox(height: 10),
                  TextFormField(
                    key: EventsKeys.eventStartTime,
                    readOnly: true,
                    keyboardType: TextInputType.text,
                    controller: _startTimeController,
                    decoration: InputDecoration(
                      hintText: L10n.of(context).selectTime,
                      suffixIcon: const Icon(Icons.access_time_outlined),
                    ),
                    onTap: () => _selectTime(isStartTime: true),
                    // required field, space not allowed
                    validator: (val) => val == null || val.trim().isEmpty
                        ? L10n.of(context).startTimeRequired
                        : null,
                  ),
                ],
              ),
            ),
          ],
        ),
        const SizedBox(height: 10),
        Row(
          children: [
            Expanded(
              child: Column(
                crossAxisAlignment: CrossAxisAlignment.start,
                children: [
                  Text(L10n.of(context).endDate),
                  const SizedBox(height: 10),
                  TextFormField(
                    key: EventsKeys.eventEndDate,
                    readOnly: true,
                    keyboardType: TextInputType.text,
                    controller: _endDateController,
                    decoration: InputDecoration(
                      hintText: L10n.of(context).selectDate,
                      suffixIcon: const Icon(Icons.calendar_month_outlined),
                    ),
                    onTap: () => _selectDate(isStartDate: false),
                    // required field, space not allowed
                    validator: (val) => val == null || val.trim().isEmpty
                        ? L10n.of(context).endDateRequired
                        : null,
                  ),
                ],
              ),
            ),
            const SizedBox(width: 10),
            Expanded(
              child: Column(
                crossAxisAlignment: CrossAxisAlignment.start,
                children: [
                  Text(L10n.of(context).endTime),
                  const SizedBox(height: 10),
                  TextFormField(
                    key: EventsKeys.eventEndTime,
                    readOnly: true,
                    keyboardType: TextInputType.text,
                    controller: _endTimeController,
                    decoration: InputDecoration(
                      hintText: L10n.of(context).selectTime,
                      suffixIcon: const Icon(Icons.access_time_outlined),
                    ),
                    onTap: () => _selectTime(isStartTime: false),
                    // required field, space not allowed
                    validator: (val) => val == null || val.trim().isEmpty
                        ? L10n.of(context).endTimeRequired
                        : null,
                  ),
                ],
              ),
            ),
          ],
        ),
      ],
    );
  }

  // Selecting date
  Future<void> _selectDate({required bool isStartDate}) async {
    DateTime initialDate = isStartDate ? _selectedStartDate : _selectedEndDate;
    DateTime firstDate = DateTime.now();
    if (initialDate < firstDate) {
      initialDate = firstDate;
    }

    final date = await showDatePicker(
      context: context,
      initialDate: initialDate,
      firstDate: firstDate,
      lastDate: DateTime.now().addYears(1),
    );
    if (date == null || !mounted) return;
    if (isStartDate) {
      _selectedStartDate = date;
      _startDateController.text = eventDateFormat(date);
      // if end date is empty and if start date is same or after end date
      if (_endDateController.text.isEmpty ||
          date.isSameOrAfter(_selectedEndDate)) {
        _selectedEndDate = date;
        _endDateController.text = eventDateFormat(date);
      }
    } else {
      // if date is same or after start date
      if (date.isSameOrAfter(_selectedStartDate)) {
        _selectedEndDate = date;
        _endDateController.text = eventDateFormat(date);
        // When user change date that time end time is reset
        _endTimeController.text = '';
      } else {
        EasyLoading.showToast(L10n.of(context).pleaseSelectValidEndDate);
      }
    }
    setState(() {});
  }

  // Selecting Time
  Future<void> _selectTime({required bool isStartTime}) async {
    final time = await showTimePicker(
      context: context,
      initialTime: isStartTime ? _selectedStartTime : _selectedEndTime,
    );
    if (time == null || !mounted) return;
    if (isStartTime) {
      _selectedStartTime = time;
      _startTimeController.text = _selectedStartTime.format(context);
      // select end time after one of start time
      if (_endTimeController.text.isEmpty) {
        _selectedEndTime = time.replacing(hour: _selectedStartTime.hour + 1);
        _endTimeController.text = _selectedEndTime.format(context);
      }
    } else {
      // Checking if end time is before start time
      final double startTime = _selectedStartTime.toDouble();
      final double endTime = time.toDouble();
      if (_selectedStartDate.isSameDay(_selectedEndDate) &&
          startTime > endTime) {
        EasyLoading.showToast(L10n.of(context).pleaseSelectValidEndTime);
      } else {
        _selectedEndTime = time;
        _endTimeController.text = _selectedEndTime.format(context);
      }
    }
    setState(() {});
  }

  // Description field
  Widget _eventDescriptionField() {
    return Column(
      crossAxisAlignment: CrossAxisAlignment.start,
      children: [
        Text(L10n.of(context).description),
        const SizedBox(height: 10),
        Container(
          height: 200,
          decoration: BoxDecoration(
            color: Theme.of(context).colorScheme.surface,
            borderRadius: BorderRadius.circular(10.0),
          ),
          child: HtmlEditor(
            key: EventsKeys.eventDescriptionTextField,
            editorState: textEditorState,
            editable: true,
            autoFocus: false,
            onChanged: (body, html) {
              final document = html != null
                  ? ActerDocumentHelpers.fromHtml(html)
                  : ActerDocumentHelpers.fromMarkdown(body);
              textEditorState = EditorState(document: document);
            },
          ),
        ),
      ],
    );
  }

  // Action buttons
  Widget _eventActionButtons() {
    return Row(
      mainAxisAlignment: MainAxisAlignment.end,
      children: [
        OutlinedButton(
          onPressed: context.pop,
          child: Text(L10n.of(context).cancel),
        ),
        const SizedBox(width: 10),
        ActerPrimaryActionButton(
          key: EventsKeys.eventCreateEditBtn,
          onPressed: _handleCreateEvent,
          child: Text(L10n.of(context).eventCreate),
        ),
      ],
    );
  }

  // Create event handler
  Future<void> _handleCreateEvent() async {
    final curState = _formKey.currentState;
    if (curState == null) throw 'Form state not available';
    if (!curState.validate()) return;

    final spaceId = ref.read(selectedSpaceIdProvider);
    if (spaceId == null) {
      EasyLoading.showError(
        L10n.of(context).pleaseSelectSpace,
        duration: const Duration(seconds: 2),
      );
      return;
    }

    EasyLoading.show(status: L10n.of(context).creatingCalendarEvent);
    try {
      // Replacing hours and minutes from DateTime
      // Start Date
      final startDateTime =
          calculateDateTimeWithHours(_selectedStartDate, _selectedStartTime);
      // End Date
      final endDateTime =
          calculateDateTimeWithHours(_selectedEndDate, _selectedEndTime);

      // Convert utc time zone
      final utcStartDateTime = startDateTime.toUtc().toIso8601String();
      final utcEndDateTime = endDateTime.toUtc().toIso8601String();

      // Creating calendar event
      final space = await ref.read(spaceProvider(spaceId).future);
      final draft = space.calendarEventDraft();
      final title = _eventNameController.text;
      // Description text
      final plainDescription = textEditorState.intoMarkdown();
      final htmlBodyDescription = textEditorState.intoHtml();
      draft.title(title);
      draft.utcStartFromRfc3339(utcStartDateTime);
      draft.utcEndFromRfc3339(utcEndDateTime);
      draft.descriptionHtml(plainDescription, htmlBodyDescription);
      final eventId = await draft.send();
      final client = ref.read(alwaysClientProvider);
      final calendarEvent =
          await client.waitForCalendarEvent(eventId.toString(), null);

      /// Event is created, set RSVP status to `Yes` by default for host.
      final rsvpManager = await calendarEvent.rsvps();
      final rsvpDraft = rsvpManager.rsvpDraft();
      rsvpDraft.status('yes');
      await rsvpDraft.send();
      _log.info('Created Calendar Event: ${eventId.toString()}');

      EasyLoading.dismiss();

      if (mounted) {
        Navigator.pop(context);
        context.pushNamed(
          Routes.calendarEvent.name,
          pathParameters: {'calendarId': eventId.toString()},
        );
      }
    } catch (e, s) {
      _log.severe('Failed to create calendar event', e, s);
      if (!mounted) {
        EasyLoading.dismiss();
        return;
      }
      EasyLoading.showError(
        L10n.of(context).errorCreatingCalendarEvent(e),
        duration: const Duration(seconds: 3),
      );
    }
  }
}<|MERGE_RESOLUTION|>--- conflicted
+++ resolved
@@ -50,16 +50,7 @@
   TimeOfDay _selectedEndTime = TimeOfDay.now();
   EditorState textEditorState = EditorState.blank();
 
-<<<<<<< HEAD
-  void _setFromTemplate() {
-    if (widget.templateEvent == null) {
-      return;
-    }
-    final event = widget.templateEvent;
-    if (event == null) throw 'template event not available';
-=======
   void _setFromTemplate(CalendarEvent event) {
->>>>>>> 9001f547
     // title
     _eventNameController.text = event.title();
     // description
@@ -99,20 +90,6 @@
   @override
   void initState() {
     super.initState();
-<<<<<<< HEAD
-    if (widget.templateEvent != null) {
-      WidgetsBinding.instance.addPostFrameCallback((Duration duration) {
-        _setFromTemplate();
-      });
-    } else {
-      final initialSpace = widget.initialSelectedSpace;
-      if (initialSpace != null && initialSpace.isNotEmpty) {
-        WidgetsBinding.instance.addPostFrameCallback((Duration duration) {
-          _setSpaceId(initialSpace);
-        });
-      }
-    }
-=======
     widget.templateEvent.let((p0) {
           WidgetsBinding.instance
               .addPostFrameCallback((Duration dur) => _setFromTemplate(p0));
@@ -121,7 +98,6 @@
           WidgetsBinding.instance
               .addPostFrameCallback((Duration dur) => _setSpaceId(p0));
         });
->>>>>>> 9001f547
   }
 
   @override
