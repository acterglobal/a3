import 'package:acter/common/actions/select_space.dart';
import 'package:acter/common/extensions/options.dart';
import 'package:acter/common/providers/space_providers.dart';
import 'package:acter/common/toolkit/buttons/primary_action_button.dart';
import 'package:acter/features/events/model/event_location_model.dart';
import 'package:acter/features/events/widgets/event_location_list_widget.dart';
import 'package:acter/router/routes.dart';
import 'package:acter/common/utils/utils.dart';
import 'package:acter/common/toolkit/html_editor/html_editor.dart';
import 'package:acter/common/widgets/spaces/select_space_form_field.dart';
import 'package:acter/features/events/model/keys.dart';
import 'package:acter/features/events/utils/events_utils.dart';
import 'package:acter/features/home/providers/client_providers.dart';
import 'package:acter/features/notifications/actions/autosubscribe.dart';
import 'package:acter_flutter_sdk/acter_flutter_sdk.dart';
import 'package:acter_flutter_sdk/acter_flutter_sdk_ffi.dart';
import 'package:appflowy_editor/appflowy_editor.dart';
import 'package:dart_date/dart_date.dart';
import 'package:flutter/material.dart';
import 'package:flutter_easyloading/flutter_easyloading.dart';
import 'package:acter/l10n/generated/l10n.dart';
import 'package:flutter_riverpod/flutter_riverpod.dart';
import 'package:go_router/go_router.dart';
import 'package:logging/logging.dart';
import 'package:acter/features/events/providers/event_location_provider.dart';

final _log = Logger('a3::cal_event::create');

const createEditEventKey = Key('create-edit-event');

class CreateEventPage extends ConsumerStatefulWidget {
  final String? initialSelectedSpace;
  final CalendarEvent? templateEvent;

  const CreateEventPage({
    super.key = createEditEventKey,
    this.initialSelectedSpace,
    this.templateEvent,
  });

  @override
  ConsumerState<CreateEventPage> createState() =>
      CreateEventPageConsumerState();
}

class CreateEventPageConsumerState extends ConsumerState<CreateEventPage> {
  final _formKey = GlobalKey<FormState>(debugLabel: 'event form key');
  final _eventNameController = TextEditingController();
  final _startDateController = TextEditingController();
  final _startTimeController = TextEditingController();
  DateTime _selectedStartDate = DateTime.now();
  TimeOfDay _selectedStartTime = TimeOfDay.now();
  final _endDateController = TextEditingController();
  final _endTimeController = TextEditingController();
  DateTime _selectedEndDate = DateTime.now();
  TimeOfDay _selectedEndTime = TimeOfDay.now();
  EditorState textEditorState = EditorState.blank();

  bool _isJitsiEnabled = false;

  void _setFromTemplate(CalendarEvent event) {
    // title
    _eventNameController.text = event.title();
    // description
    final desc = event.description();
    if (desc != null) {
      textEditorState = ActerEditorStateHelpers.fromContent(
        desc.body(),
        desc.formatted(),
      );
    }

    // Getting start and end date time
    final dartStartTime = toDartDatetime(event.utcStart());
    final dartEndTime = toDartDatetime(event.utcEnd());

    // Setting data to variables for start date
    _selectedStartDate = dartStartTime.toLocal();
    _selectedStartTime = TimeOfDay.fromDateTime(_selectedStartDate);
    _startDateController.text = eventDateFormat(_selectedStartDate);
    _startTimeController.text = _selectedStartTime.format(context);

    // Setting data to variables for end date
    _selectedEndDate = dartEndTime.toLocal();
    _selectedEndTime = TimeOfDay.fromDateTime(_selectedEndDate);
    _endDateController.text = eventDateFormat(_selectedEndDate);
    _endTimeController.text = _selectedEndTime.format(context);

    // Set template locations if available
    final locations = ref.watch(asyncEventLocationsProvider(event.eventId().toString())).valueOrNull ?? [];
    for (final location in locations) {
      final draftLocation = EventLocationDraft(
        name: location.name() ?? '',
        type: location.locationType().toLowerCase() == LocationType.virtual.name
            ? LocationType.virtual
            : LocationType.physical,
        url: location.uri(),
        address: location.address(),
        note: location.notes(),
      );
      ref.read(eventDraftLocationsProvider.notifier).addLocation(draftLocation);
    }
    
    _setSpaceId(event.roomIdStr());
    setState(() {});
  }

  void _setSpaceId(String spaceId) {
    ref.read(selectedSpaceIdProvider.notifier).state = spaceId;
  }

  void clearEventDraftLocations() {
    ref.read(eventDraftLocationsProvider.notifier).clearLocations();
  }

  @override
  void initState() {
    super.initState();
    // Clear locations when widget is initialized
    WidgetsBinding.instance.addPostFrameCallback((_) {
      clearEventDraftLocations();
    });
    // Set data from template event if available
    widget.templateEvent.map(
      (p0) => WidgetsBinding.instance.addPostFrameCallback((Duration dur) {
        _setFromTemplate(p0);
      }),
      orElse: () {
        widget.initialSelectedSpace.map((p0) {
          WidgetsBinding.instance.addPostFrameCallback((Duration dur) {
            _setSpaceId(p0);
          });
        });
      },
    );
  }

  @override
  Widget build(BuildContext context) {
    return Scaffold(appBar: _buildAppbar(), body: _buildBody());
  }

  // Appbar
  AppBar _buildAppbar() {
    return AppBar(
      title: Text(
        L10n.of(context).eventCreate,
        style: Theme.of(context).textTheme.titleMedium,
      ),
    );
  }

  // Body
  Widget _buildBody() {
    return SingleChildScrollView(
      child: Form(
        key: _formKey,
        child: Padding(
          padding: const EdgeInsets.all(12),
          child: Column(
            crossAxisAlignment: CrossAxisAlignment.start,
            children: [
              const SizedBox(height: 20),
              _eventNameField(),
              const SizedBox(height: 10),
              _eventDateAndTime(),
              const SizedBox(height: 10),
              _buildEventLocationListWidget(),
              _buildJitsiCallLinkWidget(),
              const SizedBox(height: 10),
              _eventDescriptionField(),
              const SizedBox(height: 10),
              SelectSpaceFormField(
                canCheck: (m) => m?.canString('CanPostEvent') == true,
              ),
              const SizedBox(height: 20),
              _eventActionButtons(),
              const SizedBox(height: 30),
            ],
          ),
        ),
      ),
    );
  }

  // Event name field
  Widget _eventNameField() {
    final lang = L10n.of(context);
    return Column(
      crossAxisAlignment: CrossAxisAlignment.start,
      children: [
        Text(lang.eventName),
        const SizedBox(height: 10),
        TextFormField(
          key: EventsKeys.eventNameTextField,
          keyboardType: TextInputType.text,
          textInputAction: TextInputAction.next,
          controller: _eventNameController,
          decoration: InputDecoration(hintText: lang.nameOfTheEvent),
          // required field, space not allowed
          validator:
              (val) =>
                  val == null || val.trim().isEmpty
                      ? lang.pleaseEnterEventName
                      : null,
        ),
      ],
    );
  }

  // Event location list widget
  Widget _buildEventLocationListWidget() {
    return Card(
      margin: EdgeInsets.only(bottom: 10),
      child: Padding(padding: const EdgeInsets.all(8.0), child: EventLocationListWidget(),),
    );
  }

  // Jitsi call link field
  Widget _buildJitsiCallLinkWidget() {
<<<<<<< HEAD
    return Row(
      mainAxisAlignment: MainAxisAlignment.center,
      children: [
        Transform.scale(
          scale: 0.6,
          child: Switch(
            value: _isJitsiEnabled,
            onChanged: (value) {
              setState(() {
                _isJitsiEnabled = value;
              });
            },
          ),
        ),
        Text(L10n.of(context).createJitsiCallLink),
        const SizedBox(width: 10),
      ],
=======
    return Card(
      margin: EdgeInsets.only(bottom: 10),
      child: Padding(
        padding: const EdgeInsets.all(8.0),
        child: Row(
          mainAxisAlignment: MainAxisAlignment.start,
          children: [
            Transform.scale(
              scale: 0.6,
              child: Switch(
                value: _isJitsiEnabled,
                onChanged: (value) {
                  setState(() {
                    _isJitsiEnabled = value;
                  });
                },
              ),
            ),
            Text(L10n.of(context).createJitsiCallLink, style: Theme.of(context).textTheme.bodyMedium,),
            const SizedBox(width: 10),
          ],
        ),
      ),
>>>>>>> bebf9303
    );
  }

  // Create Jitsi call link
  String createJitsiCallLink(String title) {
    // Generate a random 10-digit number
    final random = DateTime.now().millisecondsSinceEpoch % 10000000000;
    // Format the number to ensure it's 10 digits by padding with zeros if needed
    final formattedNumber = random.toString().padLeft(10, '0');
    // Clean the title by removing spaces and special characters
    final cleanTitle = title.replaceAll(RegExp(r'[^a-zA-Z0-9]'), '');
    return 'https://meet.jit.si/$cleanTitle$formattedNumber';
  }

  // Event date and time field
  Widget _eventDateAndTime() {
    final lang = L10n.of(context);
    return Column(
      children: [
        Row(
          children: [
            Expanded(
              child: Column(
                crossAxisAlignment: CrossAxisAlignment.start,
                children: [
                  Text(lang.startDate),
                  const SizedBox(height: 10),
                  TextFormField(
                    key: EventsKeys.eventStartDate,
                    readOnly: true,
                    keyboardType: TextInputType.text,
                    controller: _startDateController,
                    decoration: InputDecoration(
                      hintText: lang.selectDate,
                      suffixIcon: const Icon(Icons.calendar_month_outlined),
                    ),
                    onTap: () => _selectDate(isStartDate: true),
                    // required field, space not allowed
                    validator:
                        (val) =>
                            val == null || val.trim().isEmpty
                                ? lang.startDateRequired
                                : null,
                  ),
                ],
              ),
            ),
            const SizedBox(width: 10),
            Expanded(
              child: Column(
                crossAxisAlignment: CrossAxisAlignment.start,
                children: [
                  Text(lang.startTime),
                  const SizedBox(height: 10),
                  TextFormField(
                    key: EventsKeys.eventStartTime,
                    readOnly: true,
                    keyboardType: TextInputType.text,
                    controller: _startTimeController,
                    decoration: InputDecoration(
                      hintText: lang.selectTime,
                      suffixIcon: const Icon(Icons.access_time_outlined),
                    ),
                    onTap: () => _selectTime(isStartTime: true),
                    // required field, space not allowed
                    validator:
                        (val) =>
                            val == null || val.trim().isEmpty
                                ? lang.startTimeRequired
                                : null,
                  ),
                ],
              ),
            ),
          ],
        ),
        const SizedBox(height: 10),
        Row(
          children: [
            Expanded(
              child: Column(
                crossAxisAlignment: CrossAxisAlignment.start,
                children: [
                  Text(lang.endDate),
                  const SizedBox(height: 10),
                  TextFormField(
                    key: EventsKeys.eventEndDate,
                    readOnly: true,
                    keyboardType: TextInputType.text,
                    controller: _endDateController,
                    decoration: InputDecoration(
                      hintText: lang.selectDate,
                      suffixIcon: const Icon(Icons.calendar_month_outlined),
                    ),
                    onTap: () => _selectDate(isStartDate: false),
                    // required field, space not allowed
                    validator:
                        (val) =>
                            val == null || val.trim().isEmpty
                                ? lang.endDateRequired
                                : null,
                  ),
                ],
              ),
            ),
            const SizedBox(width: 10),
            Expanded(
              child: Column(
                crossAxisAlignment: CrossAxisAlignment.start,
                children: [
                  Text(lang.endTime),
                  const SizedBox(height: 10),
                  TextFormField(
                    key: EventsKeys.eventEndTime,
                    readOnly: true,
                    keyboardType: TextInputType.text,
                    controller: _endTimeController,
                    decoration: InputDecoration(
                      hintText: lang.selectTime,
                      suffixIcon: const Icon(Icons.access_time_outlined),
                    ),
                    onTap: () => _selectTime(isStartTime: false),
                    // required field, space not allowed
                    validator:
                        (val) =>
                            val == null || val.trim().isEmpty
                                ? lang.endTimeRequired
                                : null,
                  ),
                ],
              ),
            ),
          ],
        ),
      ],
    );
  }

  // Selecting date
  Future<void> _selectDate({required bool isStartDate}) async {
    DateTime initialDate = isStartDate ? _selectedStartDate : _selectedEndDate;
    DateTime firstDate = DateTime.now();
    if (initialDate < firstDate) {
      initialDate = firstDate;
    }

    final date = await showDatePicker(
      context: context,
      initialDate: initialDate,
      firstDate: firstDate,
      lastDate: DateTime.now().addYears(1),
    );
    if (date == null || !mounted) return;
    if (isStartDate) {
      _selectedStartDate = date;
      _startDateController.text = eventDateFormat(date);
      // if end date is empty and if start date is same or after end date
      if (_endDateController.text.isEmpty ||
          date.isSameOrAfter(_selectedEndDate)) {
        _selectedEndDate = date;
        _endDateController.text = eventDateFormat(date);
      }
    } else {
      // if date is same or after start date
      if (date.isSameOrAfter(_selectedStartDate)) {
        _selectedEndDate = date;
        _endDateController.text = eventDateFormat(date);
        // When user change date that time end time is reset
        _endTimeController.text = '';
      } else {
        EasyLoading.showToast(L10n.of(context).pleaseSelectValidEndDate);
      }
    }
    setState(() {});
  }

  // Selecting Time
  Future<void> _selectTime({required bool isStartTime}) async {
    final time = await showTimePicker(
      context: context,
      initialTime: isStartTime ? _selectedStartTime : _selectedEndTime,
    );
    if (time == null || !mounted) return;
    if (isStartTime) {
      _selectedStartTime = time;
      _startTimeController.text = _selectedStartTime.format(context);
      // select end time after one of start time
      if (_endTimeController.text.isEmpty) {
        _selectedEndTime = time.replacing(hour: _selectedStartTime.hour + 1);
        _endTimeController.text = _selectedEndTime.format(context);
      }
    } else {
      // Checking if end time is before start time
      final double startTime = _selectedStartTime.toDouble();
      final double endTime = time.toDouble();
      if (_selectedStartDate.isSameDay(_selectedEndDate) &&
          startTime > endTime) {
        EasyLoading.showToast(L10n.of(context).pleaseSelectValidEndTime);
      } else {
        _selectedEndTime = time;
        _endTimeController.text = _selectedEndTime.format(context);
      }
    }
    setState(() {});
  }

  // Description field
  Widget _eventDescriptionField() {
    return Column(
      crossAxisAlignment: CrossAxisAlignment.start,
      children: [
        Text(L10n.of(context).description),
        const SizedBox(height: 10),
        Container(
          height: 200,
          decoration: BoxDecoration(
            color: Theme.of(context).colorScheme.surface,
            borderRadius: BorderRadius.circular(10.0),
          ),
          child: HtmlEditor(
            key: EventsKeys.eventDescriptionTextField,
            editorState: textEditorState,
            editable: true,
          ),
        ),
      ],
    );
  }

  // Action buttons
  Widget _eventActionButtons() {
    final lang = L10n.of(context);
    return Row(
      mainAxisAlignment: MainAxisAlignment.end,
      children: [
        OutlinedButton(onPressed: context.pop, child: Text(lang.cancel)),
        const SizedBox(width: 10),
        ActerPrimaryActionButton(
          key: EventsKeys.eventCreateEditBtn,
          onPressed: _handleCreateEvent,
          child: Text(lang.eventCreate),
        ),
      ],
    );
  }

  // Create event handler
  Future<void> _handleCreateEvent() async {
    final lang = L10n.of(context);
    String? spaceId = ref.read(selectedSpaceIdProvider);
    spaceId ??= await selectSpace(
      context: context,
      ref: ref,
      canCheck: (m) => m?.canString('CanPostEvent') == true,
    );
    if (!mounted) return;

    if (spaceId == null) {
      EasyLoading.showError(
        lang.pleaseSelectSpace,
        duration: const Duration(seconds: 2),
      );
      return;
    }

    if (!_formKey.currentState!.validate()) return;

    EasyLoading.show(status: lang.creatingCalendarEvent);
    try {
      // Replacing hours and minutes from DateTime
      // Start Date
      final startDateTime = calculateDateTimeWithHours(
        _selectedStartDate,
        _selectedStartTime,
      );
      // End Date
      final endDateTime = calculateDateTimeWithHours(
        _selectedEndDate,
        _selectedEndTime,
      );

      // Creating calendar event
      final title = _eventNameController.text;
      final space = await ref.read(spaceProvider(spaceId).future);
      final draft =
          space.calendarEventDraft()
            ..title(title)
            ..utcStartFromRfc3339(startDateTime.toUtc().toIso8601String())
            ..utcEndFromRfc3339(endDateTime.toUtc().toIso8601String())
            ..descriptionHtml(
              textEditorState.intoMarkdown(),
              textEditorState.intoHtml(),
            );

      // Add locations to the event
      final locations = ref.read(eventDraftLocationsProvider);
      for (final location in locations) {
        if (location.type == LocationType.physical) {
          draft.addPhysicalLocation(
            location.name,
            '',
            '',
            '',
            '',
            location.address,
            location.note,
          );
        }
        if (location.type == LocationType.virtual) {
          draft.addVirtualLocation(
            location.name,
            '',
            '',
            location.url ?? '',
            location.note,
          );
        }
      }

      // Add Jitsi link if enabled
      if (_isJitsiEnabled) {
        final jitsiLink = createJitsiCallLink(title);
        draft.addVirtualLocation(lang.jitsiMeeting, '', '', jitsiLink, '');
      }

      final eventId = (await draft.send()).toString();
      final client = await ref.read(alwaysClientProvider.future);
      final calendarEvent = await client.waitForCalendarEvent(eventId, null);
      await autosubscribe(ref: ref, objectId: eventId, lang: lang);

      /// Event is created, set RSVP status to `Yes` by default for host.
      final rsvpManager = await calendarEvent.rsvps();
      final rsvpDraft = rsvpManager.rsvpDraft()..status('yes');
      await rsvpDraft.send();
      _log.info('Created Calendar Event: $eventId');

      // Clear event locations after successful creation
      clearEventDraftLocations();

      EasyLoading.dismiss();

      if (mounted) {
        Navigator.pop(context);
        context.pushNamed(
          Routes.calendarEvent.name,
          pathParameters: {'calendarId': eventId},
        );
      }
    } catch (e, s) {
      _log.severe('Failed to create calendar event', e, s);
      if (!mounted) {
        EasyLoading.dismiss();
        return;
      }
      EasyLoading.showError(
        lang.errorCreatingCalendarEvent(e),
        duration: const Duration(seconds: 3),
      );
    }
  }
}<|MERGE_RESOLUTION|>--- conflicted
+++ resolved
@@ -218,25 +218,6 @@
 
   // Jitsi call link field
   Widget _buildJitsiCallLinkWidget() {
-<<<<<<< HEAD
-    return Row(
-      mainAxisAlignment: MainAxisAlignment.center,
-      children: [
-        Transform.scale(
-          scale: 0.6,
-          child: Switch(
-            value: _isJitsiEnabled,
-            onChanged: (value) {
-              setState(() {
-                _isJitsiEnabled = value;
-              });
-            },
-          ),
-        ),
-        Text(L10n.of(context).createJitsiCallLink),
-        const SizedBox(width: 10),
-      ],
-=======
     return Card(
       margin: EdgeInsets.only(bottom: 10),
       child: Padding(
@@ -260,7 +241,6 @@
           ],
         ),
       ),
->>>>>>> bebf9303
     );
   }
 
