import 'package:acter/common/actions/redact_content.dart';
import 'package:acter/common/providers/common_providers.dart';
import 'package:acter/common/providers/room_providers.dart';
import 'package:acter/common/themes/app_theme.dart';
import 'package:acter/common/utils/routes.dart';
import 'package:acter/common/utils/utils.dart';
import 'package:acter/common/widgets/edit_html_description_sheet.dart';
import 'package:acter/common/widgets/edit_title_sheet.dart';
import 'package:acter/common/widgets/render_html.dart';
import 'package:acter/common/actions/report_content.dart';
import 'package:acter/features/attachments/widgets/attachment_section.dart';
import 'package:acter/features/comments/widgets/comments_section.dart';
import 'package:acter/features/events/model/keys.dart';
import 'package:acter/features/events/providers/event_providers.dart';
import 'package:acter/features/events/widgets/participants_list.dart';
import 'package:acter/features/events/widgets/skeletons/event_details_skeleton_widget.dart';
import 'package:acter/features/home/providers/client_providers.dart';
import 'package:acter/features/home/widgets/space_chip.dart';
import 'package:acter/features/space/widgets/member_avatar.dart';
import 'package:acter_avatar/acter_avatar.dart';
import 'package:acter_flutter_sdk/acter_flutter_sdk.dart';
import 'package:acter_flutter_sdk/acter_flutter_sdk_ffi.dart';
import 'package:atlas_icons/atlas_icons.dart';
import 'package:file_picker/file_picker.dart';
import 'package:flutter/material.dart';
import 'package:flutter_easyloading/flutter_easyloading.dart';
import 'package:flutter_gen/gen_l10n/l10n.dart';
import 'package:flutter_riverpod/flutter_riverpod.dart';
import 'package:go_router/go_router.dart';
import 'package:jiffy/jiffy.dart';
import 'package:logging/logging.dart';
import 'package:path/path.dart' show join;
import 'package:path_provider/path_provider.dart';
import 'package:share_plus/share_plus.dart';

final _log = Logger('a3::event::details');

class EventDetailPage extends ConsumerStatefulWidget {
  final String calendarId;

  const EventDetailPage({super.key, required this.calendarId});

  @override
  ConsumerState<EventDetailPage> createState() =>
      _EventDetailPageConsumerState();
}

class _EventDetailPageConsumerState extends ConsumerState<EventDetailPage> {
  ValueNotifier<List<String>> eventParticipantsList = ValueNotifier([]);

  @override
  Widget build(BuildContext context) {
    final event = ref.watch(calendarEventProvider(widget.calendarId));
    return Scaffold(
      body: event.when(
        data: (calendarEvent) {
          // Update event participants list
          updateEventParticipantsList(calendarEvent);

          return CustomScrollView(
            slivers: [
              _buildEventAppBar(calendarEvent),
              _buildEventBody(calendarEvent),
            ],
          );
        },
        error: (error, stackTrace) =>
            Text(L10n.of(context).errorLoadingEventDueTo(error)),
        loading: () => const EventDetailsSkeleton(),
      ),
    );
  }

  Future<void> updateEventParticipantsList(CalendarEvent ev) async {
    final ffiListFfiString = await ev.participants();
    final participantsList = asDartStringList(ffiListFfiString);
    _log.info('Event Participants => $participantsList');
    if (!mounted) return;
    eventParticipantsList.value = participantsList;
  }

  Widget _buildEventAppBar(CalendarEvent calendarEvent) {
    return SliverAppBar(
      expandedHeight: 200.0,
      pinned: true,
      actions: [
        _buildShareAction(calendarEvent),
        _buildActionMenu(calendarEvent),
      ],
      flexibleSpace: Container(
        padding: const EdgeInsets.only(top: 20),
        child: const FlexibleSpaceBar(
          background: Icon(Atlas.calendar_dots, size: 80),
        ),
      ),
    );
  }

  Widget _buildActionMenu(CalendarEvent event) {
    //Get membership details
    final spaceId = event.roomIdStr();
    final canRedact = ref.watch(canRedactProvider(event));
    final membership = ref.watch(roomMembershipProvider(spaceId)).valueOrNull;
    final canPostEvent = membership?.canString('CanPostEvent') == true;

    //Create event actions
    List<PopupMenuEntry> actions = [];

    if (membership != null) {
      //Edit Event Action
      if (canPostEvent) {
        actions.add(
          PopupMenuItem(
            key: EventsKeys.eventEditBtn,
            onTap: () => context.pushNamed(
              Routes.editCalendarEvent.name,
              pathParameters: {'calendarId': widget.calendarId},
            ),
            child: Row(
              children: <Widget>[
                const Icon(Atlas.pencil_edit_thin),
                const SizedBox(width: 10),
                Text(L10n.of(context).eventEdit),
              ],
            ),
          ),
        );
      }
    }

    //Delete Event Action
    if (canRedact.valueOrNull == true) {
      final roomId = event.roomIdStr();
      actions.addAll([
        PopupMenuItem(
          key: EventsKeys.eventDeleteBtn,
<<<<<<< HEAD
          onTap: () => showAdaptiveDialog(
            context: context,
            builder: (context) => RedactContentWidget(
              removeBtnKey: EventsKeys.eventRemoveBtn,
              title: L10n.of(context).removeThisPost,
              eventId: event.eventId().toString(),
              onSuccess: () {
                if (context.canPop()) {
                  Navigator.of(context, rootNavigator: true).pop();
                }
              },
              senderId: event.sender().toString(),
              roomId: roomId,
              isSpace: true,
            ),
=======
          onTap: () => openRedactContentDialog(
            context,
            removeBtnKey: EventsKeys.eventRemoveBtn,
            title: L10n.of(context).removeThisPost,
            eventId: event.eventId().toString(),
            onSuccess: () {
              ref.invalidate(calendarEventProvider);
              Navigator.pop(context);
            },
            roomId: roomId,
            isSpace: true,
>>>>>>> 4d7d4d19
          ),
          child: Row(
            children: <Widget>[
              Icon(
                Atlas.trash_can_thin,
                color: Theme.of(context).colorScheme.error,
              ),
              const SizedBox(width: 10),
              Text(L10n.of(context).eventRemove),
            ],
          ),
        ),
      ]);
    }

    //Report Event Action
    actions.add(
      PopupMenuItem(
        onTap: () => openReportContentDialog(
          context,
          title: L10n.of(context).reportThisEvent,
          description: L10n.of(context).reportThisContent,
          eventId: widget.calendarId,
          roomId: event.roomIdStr(),
          senderId: event.sender().toString(),
          isSpace: true,
        ),
        child: Row(
          children: <Widget>[
            Icon(
              Atlas.warning_thin,
              color: Theme.of(context).colorScheme.error,
            ),
            const SizedBox(width: 10),
            Text(L10n.of(context).eventReport),
          ],
        ),
      ),
    );

    return PopupMenuButton(
      key: EventsKeys.appbarMenuActionBtn,
      itemBuilder: (context) => actions,
    );
  }

  Widget _buildEventBody(CalendarEvent calendarEvent) {
    return SliverToBoxAdapter(
      child: Column(
        crossAxisAlignment: CrossAxisAlignment.start,
        key: Key('cal-event-${widget.calendarId}'),
        children: [
          const SizedBox(height: 20),
          _buildEventBasicDetails(calendarEvent),
          const SizedBox(height: 10),
          _buildEventRsvpActions(),
          const SizedBox(height: 10),
          _buildEventDataSet(calendarEvent),
          const SizedBox(height: 10),
          _buildEventDescription(calendarEvent),
          const SizedBox(height: 40),
          AttachmentSectionWidget(manager: calendarEvent.attachments()),
          const SizedBox(height: 40),
          CommentsSection(manager: calendarEvent.comments()),
          const SizedBox(height: 40),
        ],
      ),
    );
  }

  Widget _buildEventBasicDetails(CalendarEvent calendarEvent) {
    final month = getMonthFromDate(calendarEvent.utcStart());
    final day = getDayFromDate(calendarEvent.utcStart());
    final membership = ref
        .watch(roomMembershipProvider(calendarEvent.roomIdStr()))
        .valueOrNull;
    final canPostEvent = membership?.canString('CanPostEvent') == true;

    return Padding(
      padding: const EdgeInsets.symmetric(horizontal: 20.0),
      child: Row(
        crossAxisAlignment: CrossAxisAlignment.start,
        children: [
          // Date and Month
          Column(
            children: [
              Text(month, style: Theme.of(context).textTheme.titleLarge!),
              Text(day, style: Theme.of(context).textTheme.displayLarge),
            ],
          ),
          // Space
          const SizedBox(width: 30),
          // Title, Space, User counts, comments counts and like counts
          Expanded(
            child: Column(
              crossAxisAlignment: CrossAxisAlignment.start,
              children: [
                SelectionArea(
                  child: GestureDetector(
                    onTap: () {
                      if (canPostEvent) {
                        showEditEventTitleBottomSheet(calendarEvent.title());
                      }
                    },
                    child: Text(
                      calendarEvent.title(),
                      maxLines: 2,
                      overflow: TextOverflow.ellipsis,
                      style: Theme.of(context).textTheme.titleMedium,
                    ),
                  ),
                ),
                SpaceChip(spaceId: calendarEvent.roomIdStr()),
                const SizedBox(height: 5),
                Row(
                  children: [
                    const Icon(Atlas.accounts_group_people),
                    const SizedBox(width: 10),
                    ValueListenableBuilder(
                      valueListenable: eventParticipantsList,
                      builder: (context, eventParticipantsList, child) {
                        return Text(
                          L10n.of(context)
                              .peopleGoing(eventParticipantsList.length),
                        );
                      },
                    ),
                  ],
                ),
              ],
            ),
          ),
        ],
      ),
    );
  }

  void showEditEventTitleBottomSheet(String titleValue) {
    showEditTitleBottomSheet(
      context: context,
      titleValue: titleValue,
      onSave: (newName) {
        _editEventTitle(newName);
      },
    );
  }

  Future<void> _editEventTitle(String newName) async {
    try {
      EasyLoading.show(status: L10n.of(context).updateName);
      // We always have calendar object at this stage.
      final calendarEvent =
          await ref.read(calendarEventProvider(widget.calendarId).future);
      final updateBuilder = calendarEvent.updateBuilder();
      updateBuilder.title(newName);
      final eventId = await updateBuilder.send();
      _log.info('Calendar Event Title Updated $eventId');

      EasyLoading.dismiss();
      if (!mounted) return;
      Navigator.pop(context);
    } catch (e, st) {
      _log.severe('Failed to edit event name', e, st);
      EasyLoading.dismiss();
      if (!mounted) return;
      EasyLoading.showError(L10n.of(context).updateNameFailed(e));
    }
  }

  Future<void> onRsvp(RsvpStatusTag status, WidgetRef ref) async {
    EasyLoading.show(status: L10n.of(context).updatingRSVP);
    try {
      final event =
          await ref.read(calendarEventProvider(widget.calendarId).future);
      final rsvpManager = await event.rsvps();
      final draft = rsvpManager.rsvpDraft();
      switch (status) {
        case RsvpStatusTag.Yes:
          draft.status('yes');
          break;
        case RsvpStatusTag.No:
          draft.status('no');
          break;
        case RsvpStatusTag.Maybe:
          draft.status('maybe');
          break;
      }
      final rsvpId = await draft.send();
      _log.info('new rsvp id: $rsvpId');
      // refresh cache
      final client = ref.read(alwaysClientProvider);
      await client.waitForRsvp(rsvpId.toString(), null);
      EasyLoading.dismiss();
    } catch (e, s) {
      _log.severe('Error =>', e, s);
      if (!context.mounted) {
        EasyLoading.dismiss();
        return;
      }
      EasyLoading.showError(e.toString(), duration: const Duration(seconds: 3));
    }
  }

  Widget _buildEventRsvpActions() {
    final myRsvpStatus = ref.watch(myRsvpStatusProvider(widget.calendarId));
    Set<RsvpStatusTag?> rsvp = <RsvpStatusTag?>{null};
    myRsvpStatus.maybeWhen(
      data: (data) {
        final status = data.statusStr();
        if (status != null) {
          switch (status) {
            case 'yes':
              rsvp = <RsvpStatusTag?>{RsvpStatusTag.Yes};
              break;
            case 'maybe':
              rsvp = <RsvpStatusTag?>{RsvpStatusTag.Maybe};
              break;
            case 'no':
              rsvp = <RsvpStatusTag?>{RsvpStatusTag.No};
              break;
          }
        }
      },
      orElse: () => null,
    );

    return Container(
      color: Theme.of(context).colorScheme.surface,
      padding: const EdgeInsets.symmetric(vertical: 15.0),
      child: Row(
        children: [
          _buildEventRsvpActionItem(
            key: EventsKeys.eventRsvpGoingBtn,
            onTap: () => onRsvp(RsvpStatusTag.Yes, ref),
            iconData: Icons.check,
            actionName: L10n.of(context).going,
            isSelected: rsvp.single == RsvpStatusTag.Yes,
          ),
          _buildVerticalDivider(),
          _buildEventRsvpActionItem(
            key: EventsKeys.eventRsvpNotGoingBtn,
            onTap: () => onRsvp(RsvpStatusTag.No, ref),
            iconData: Icons.close,
            actionName: L10n.of(context).notGoing,
            isSelected: rsvp.single == RsvpStatusTag.No,
          ),
          _buildVerticalDivider(),
          _buildEventRsvpActionItem(
            key: EventsKeys.eventRsvpMaybeBtn,
            onTap: () => onRsvp(RsvpStatusTag.Maybe, ref),
            iconData: Icons.question_mark,
            actionName: L10n.of(context).maybe,
            isSelected: rsvp.single == RsvpStatusTag.Maybe,
          ),
        ],
      ),
    );
  }

  Widget _buildShareAction(CalendarEvent calendarEvent) {
    return PopupMenuButton(
      icon: const Icon(Icons.share),
      itemBuilder: (context) => [
        PopupMenuItem(
          onTap: () => onShareEvent(calendarEvent),
          child: Row(
            children: <Widget>[
              const Icon(Icons.share),
              const SizedBox(width: 10),
              Text(L10n.of(context).shareIcal),
            ],
          ),
        ),
      ],
    );
  }

  Future<void> onShareEvent(CalendarEvent event) async {
    try {
      final filename = event.title().replaceAll(RegExp(r'[^A-Za-z0-9_-]'), '_');

      if (isDesktop) {
        String? outputFile = await FilePicker.platform.saveFile(
          dialogTitle: 'Please select where to store the file',
          fileName: '$filename.ics',
        );

        if (outputFile != null) {
          // User canceled the picker
          event.icalForSharing(outputFile);
          EasyLoading.showToast('File saved to $outputFile');
        }
        return;
      }

      final tempDir = await getTemporaryDirectory();
      final icalPath = join(tempDir.path, '$filename.ics');
      event.icalForSharing(icalPath);

      await Share.shareXFiles([
        XFile(
          icalPath,
          mimeType: 'text/calendar',
        ),
      ]);
    } catch (error, stack) {
      _log.severe('Creating iCal Share Event failed:', error, stack);
      // ignore: use_build_context_synchronously
      EasyLoading.showError(L10n.of(context).shareFailed(error));
    }
  }

  Widget _buildEventRsvpActionItem({
    required Key key,
    required VoidCallback onTap,
    required IconData iconData,
    required String actionName,
    bool isSelected = false,
  }) {
    return Expanded(
      child: InkWell(
        key: key,
        onTap: onTap,
        child: Column(
          children: [
            Icon(
              iconData,
              size: 26,
              color: isSelected ? Colors.white : Colors.white38,
            ),
            const SizedBox(height: 4),
            Text(
              actionName,
              style: Theme.of(context).textTheme.titleSmall!.copyWith(
                    color: isSelected ? Colors.white : Colors.white38,
                  ),
            ),
          ],
        ),
      ),
    );
  }

  Widget _buildVerticalDivider() {
    return Container(
      height: 50,
      width: 2,
      margin: const EdgeInsets.symmetric(horizontal: 10.0),
      color: Theme.of(context).colorScheme.onSurface,
    );
  }

  Widget _buildEventDataSet(CalendarEvent ev) {
    final inDays =
        Jiffy.parseFromDateTime(toDartDatetime(ev.utcStart()).toLocal())
            .endOf(Unit.day)
            .fromNow();
    final startDate =
        Jiffy.parseFromDateTime(toDartDatetime(ev.utcStart()).toLocal())
            .format(pattern: 'EEE, MMM dd AT hh:mm');
    final endDate =
        Jiffy.parseFromDateTime(toDartDatetime(ev.utcEnd()).toLocal())
            .format(pattern: 'EEE, MMM dd AT hh:mm');

    return Padding(
      padding: const EdgeInsets.symmetric(horizontal: 10.0),
      child: Column(
        children: [
          ListTile(
            leading: const Icon(Atlas.calendar_dots),
            title: Text(inDays),
            subtitle: Text('$startDate - $endDate'),
          ),
          ListTile(
            leading: const Icon(Atlas.accounts_group_people),
            title: participantsListUI(ev.roomIdStr()),
          ),
        ],
      ),
    );
  }

  Widget participantsListUI(String roomId) {
    return ValueListenableBuilder(
      valueListenable: eventParticipantsList,
      builder: (context, eventParticipantsList, child) {
        if (eventParticipantsList.isEmpty) {
          return Text(L10n.of(context).noParticipantsGoing);
        }

        final membersCount = eventParticipantsList.length;
        List<String> firstFiveEventParticipantsList = eventParticipantsList;
        if (membersCount > 5) {
          firstFiveEventParticipantsList =
              firstFiveEventParticipantsList.sublist(0, 5);
        }

        return GestureDetector(
          onTap: () => showAllParticipantListDialog(roomId),
          child: Wrap(
            direction: Axis.horizontal,
            spacing: -10,
            children: [
              ...firstFiveEventParticipantsList.map(
                (a) => MemberAvatar(
                  memberId: a,
                  roomId: roomId,
                ),
              ),
              if (membersCount > 5)
                CircleAvatar(
                  child: Padding(
                    padding: const EdgeInsets.all(4.0),
                    child: Text(
                      '+${membersCount - 5}',
                      textAlign: TextAlign.center,
                      textScaler: const TextScaler.linear(0.8),
                      style: Theme.of(context).textTheme.labelLarge,
                    ),
                  ),
                ),
            ],
          ),
        );
      },
    );
  }

  void showAllParticipantListDialog(String roomId) {
    showModalBottomSheet(
      context: context,
      isScrollControlled: true,
      isDismissible: false,
      enableDrag: false,
      useSafeArea: true,
      builder: (_) {
        return FractionallySizedBox(
          heightFactor: 1,
          child: ParticipantsList(
            roomId: roomId,
            participants: eventParticipantsList.value,
          ),
        );
      },
    );
  }

  ActerAvatar fallbackAvatar(String roomId) {
    return ActerAvatar(
      options: AvatarOptions(AvatarInfo(uniqueId: roomId)),
    );
  }

  Widget _buildEventDescription(CalendarEvent ev) {
    TextMessageContent? content = ev.description();
    final formattedText = content?.formatted();
    final bodyText = content?.body() ?? '';

    return Padding(
      padding: const EdgeInsets.symmetric(horizontal: 20.0),
      child: Column(
        crossAxisAlignment: CrossAxisAlignment.start,
        mainAxisSize: MainAxisSize.max,
        children: [
          Text(
            L10n.of(context).about,
            style: Theme.of(context).textTheme.titleSmall,
          ),
          const SizedBox(height: 10),
          SelectionArea(
            child: GestureDetector(
              onTap: () => showEditDescriptionSheet(formattedText, bodyText),
              child: formattedText != null
                  ? RenderHtml(
                      text: formattedText,
                      defaultTextStyle: Theme.of(context).textTheme.labelMedium,
                    )
                  : Text(
                      bodyText,
                      style: Theme.of(context).textTheme.labelMedium,
                    ),
            ),
          ),
        ],
      ),
    );
  }

  void showEditDescriptionSheet(String? formattedText, String? bodyText) {
    showEditHtmlDescriptionBottomSheet(
      context: context,
      descriptionHtmlValue: formattedText,
      descriptionMarkdownValue: bodyText,
      onSave: (htmlBodyDescription, plainDescription) {
        _saveDescription(htmlBodyDescription, plainDescription);
      },
    );
  }

  Future<void> _saveDescription(
    String htmlBodyDescription,
    String plainDescription,
  ) async {
    EasyLoading.show(status: L10n.of(context).updatingDescription);
    try {
      // We always have calendar object at this stage.
      final calendarEvent =
          await ref.read(calendarEventProvider(widget.calendarId).future);

      final updateBuilder = calendarEvent.updateBuilder();
      updateBuilder.descriptionHtml(plainDescription, htmlBodyDescription);
      await updateBuilder.send();
      EasyLoading.dismiss();
      if (mounted) Navigator.pop(context);
    } catch (e, st) {
      _log.severe('Failed to update event description', e, st);
      EasyLoading.dismiss();
      if (!mounted) return;
      EasyLoading.showError(
        L10n.of(context).errorUpdatingDescription(e),
        duration: const Duration(seconds: 3),
      );
    }
  }
}<|MERGE_RESOLUTION|>--- conflicted
+++ resolved
@@ -1,4 +1,5 @@
 import 'package:acter/common/actions/redact_content.dart';
+import 'package:acter/common/actions/report_content.dart';
 import 'package:acter/common/providers/common_providers.dart';
 import 'package:acter/common/providers/room_providers.dart';
 import 'package:acter/common/themes/app_theme.dart';
@@ -7,7 +8,6 @@
 import 'package:acter/common/widgets/edit_html_description_sheet.dart';
 import 'package:acter/common/widgets/edit_title_sheet.dart';
 import 'package:acter/common/widgets/render_html.dart';
-import 'package:acter/common/actions/report_content.dart';
 import 'package:acter/features/attachments/widgets/attachment_section.dart';
 import 'package:acter/features/comments/widgets/comments_section.dart';
 import 'package:acter/features/events/model/keys.dart';
@@ -134,35 +134,16 @@
       actions.addAll([
         PopupMenuItem(
           key: EventsKeys.eventDeleteBtn,
-<<<<<<< HEAD
-          onTap: () => showAdaptiveDialog(
-            context: context,
-            builder: (context) => RedactContentWidget(
-              removeBtnKey: EventsKeys.eventRemoveBtn,
-              title: L10n.of(context).removeThisPost,
-              eventId: event.eventId().toString(),
-              onSuccess: () {
-                if (context.canPop()) {
-                  Navigator.of(context, rootNavigator: true).pop();
-                }
-              },
-              senderId: event.sender().toString(),
-              roomId: roomId,
-              isSpace: true,
-            ),
-=======
           onTap: () => openRedactContentDialog(
             context,
             removeBtnKey: EventsKeys.eventRemoveBtn,
             title: L10n.of(context).removeThisPost,
             eventId: event.eventId().toString(),
             onSuccess: () {
-              ref.invalidate(calendarEventProvider);
               Navigator.pop(context);
             },
             roomId: roomId,
             isSpace: true,
->>>>>>> 4d7d4d19
           ),
           child: Row(
             children: <Widget>[
