--- conflicted
+++ resolved
@@ -141,18 +141,8 @@
               title: L10n.of(context).removeThisPost,
               eventId: event.eventId().toString(),
               onSuccess: () {
-<<<<<<< HEAD
-                if (context.canPop()) context.pop();
-                if (context.mounted) {
-                  context.goNamed(
-                    Routes.spaceEvents.name,
-                    pathParameters: {'spaceId': roomId},
-                  );
-=======
-                ref.invalidate(calendarEventProvider);
                 if (context.canPop()) {
                   Navigator.of(context, rootNavigator: true).pop();
->>>>>>> 0d9fcc18
                 }
               },
               senderId: event.sender().toString(),
