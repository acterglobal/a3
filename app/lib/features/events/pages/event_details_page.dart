import 'dart:io';

import 'package:acter/common/actions/redact_content.dart';
import 'package:acter/common/actions/report_content.dart';
import 'package:acter/common/providers/common_providers.dart';
import 'package:acter/common/providers/room_providers.dart';
import 'package:acter/common/toolkit/errors/error_page.dart';
import 'package:acter/common/utils/routes.dart';
import 'package:acter/common/widgets/edit_html_description_sheet.dart';
import 'package:acter/common/widgets/edit_title_sheet.dart';
import 'package:acter/common/widgets/render_html.dart';
import 'package:acter/features/attachments/types.dart';
import 'package:acter/features/attachments/widgets/attachment_section.dart';
import 'package:acter/features/bookmarks/types.dart';
import 'package:acter/features/bookmarks/widgets/bookmark_action.dart';
import 'package:acter/features/comments/types.dart';
import 'package:acter/features/comments/widgets/comments_section_widget.dart';
import 'package:acter/features/events/model/keys.dart';
import 'package:acter/features/events/providers/event_providers.dart';
import 'package:acter/features/events/providers/event_type_provider.dart';
import 'package:acter/features/events/utils/events_utils.dart';
import 'package:acter/features/events/widgets/change_date_sheet.dart';
import 'package:acter/features/events/widgets/event_date_widget.dart';
import 'package:acter/features/events/widgets/participants_list.dart';
import 'package:acter/features/events/widgets/skeletons/event_details_skeleton_widget.dart';
import 'package:acter/features/home/providers/client_providers.dart';
import 'package:acter/features/home/widgets/space_chip.dart';
import 'package:acter/features/notifications/actions/autosubscribe.dart';
import 'package:acter/features/notifications/widgets/object_notification_status.dart';
import 'package:acter/features/share/action/share_space_object_action.dart';
import 'package:acter/features/space/widgets/member_avatar.dart';
import 'package:acter_avatar/acter_avatar.dart';
import 'package:acter_flutter_sdk/acter_flutter_sdk.dart';
import 'package:acter_flutter_sdk/acter_flutter_sdk_ffi.dart';
import 'package:atlas_icons/atlas_icons.dart';
import 'package:flutter/material.dart';
import 'package:flutter_easyloading/flutter_easyloading.dart';
import 'package:acter/l10n/generated/l10n.dart';
import 'package:flutter_riverpod/flutter_riverpod.dart';
import 'package:go_router/go_router.dart';
import 'package:jiffy/jiffy.dart';
import 'package:logging/logging.dart';
import 'package:path/path.dart' show join;
import 'package:path_provider/path_provider.dart';
import 'package:phosphor_flutter/phosphor_flutter.dart';

final _log = Logger('a3::cal_event::details');

class EventDetailPage extends ConsumerStatefulWidget {
  final String calendarId;

  const EventDetailPage({super.key, required this.calendarId});

  @override
  ConsumerState<EventDetailPage> createState() =>
      _EventDetailPageConsumerState();
}

class _EventDetailPageConsumerState extends ConsumerState<EventDetailPage> {
  @override
  Widget build(BuildContext context) {
    final calEventLoader = ref.watch(calendarEventProvider(widget.calendarId));
    final errored = calEventLoader.asError;
    if (errored != null) {
      _log.severe(
        'Failed to load cal event',
        errored.error,
        errored.stackTrace,
      );
      return ErrorPage(
        background: const EventDetailsSkeleton(),
        error: errored.error,
        stack: errored.stackTrace,
        textBuilder:
            (error, code) => L10n.of(context).errorLoadingEventDueTo(error),
        onRetryTap: () {
          ref.invalidate(calendarEventProvider(widget.calendarId));
        },
      );
    }
    final calEvent = calEventLoader.valueOrNull;
    return Scaffold(
      body: CustomScrollView(
        slivers: [_buildEventAppBar(calEvent), _buildEventBody(calEvent)],
      ),
    );
  }

  Widget _buildEventAppBar(CalendarEvent? calendarEvent) {
    return SliverAppBar(
      expandedHeight: 200.0,
      pinned: true,
      actions:
          calendarEvent != null
              ? [
                IconButton(
                  icon: PhosphorIcon(PhosphorIcons.shareFat()),
                  onPressed: () => onShareEvent(context, calendarEvent),
                ),
                BookmarkAction(
                  bookmarker: BookmarkType.forEvent(widget.calendarId),
                ),
                ObjectNotificationStatus(objectId: widget.calendarId),
                _buildActionMenu(calendarEvent),
              ]
              : [],
      flexibleSpace: Container(
        padding: const EdgeInsets.only(top: 20),
        child: const FlexibleSpaceBar(
          background: Icon(Atlas.calendar_dots, size: 80),
        ),
      ),
    );
  }

  Widget _buildActionMenu(CalendarEvent event) {
    final lang = L10n.of(context);
    final colorScheme = Theme.of(context).colorScheme;
    //Get membership details
    final spaceId = event.roomIdStr();
    final canRedact = ref.watch(canRedactProvider(event));
    final membership = ref.watch(roomMembershipProvider(spaceId)).valueOrNull;
    final canPostEvent = membership?.canString('CanPostEvent') == true;
    final canChangeDate =
        ref.watch(eventTypeProvider(event)) == EventFilters.upcoming;

    //Create event actions
    List<PopupMenuEntry> actions = [];

    if (membership != null) {
      //Edit Event Action
      if (canPostEvent) {
        // Edit Title
        actions.add(
          PopupMenuItem(
            key: EventsKeys.eventEditBtn,
            onTap: () => showEditEventTitleBottomSheet(event),
            child: Row(
              children: <Widget>[
                const Icon(Atlas.pencil_edit_thin),
                const SizedBox(width: 10),
                Text(lang.editTitle),
              ],
            ),
          ),
        );

        // Edit Description
        actions.add(
          PopupMenuItem(
            key: EventsKeys.eventEditBtn,
            onTap: () => showEditDescriptionSheet(event),
            child: Row(
              children: <Widget>[
                const Icon(Atlas.pencil_edit_thin),
                const SizedBox(width: 10),
                Text(lang.editDescription),
              ],
            ),
          ),
        );

        // Change Date
        if (canChangeDate) {
          actions.add(
            PopupMenuItem(
              key: EventsKeys.eventEditBtn,
              onTap: () => showChangeDateSheet(event),
              child: Row(
                children: <Widget>[
                  const Icon(Atlas.pencil_edit_thin),
                  const SizedBox(width: 10),
                  Text(lang.changeDate),
                ],
              ),
            ),
          );
        }

        // Copy as New
        actions.add(
          PopupMenuItem(
            onTap: () {
              context.pushNamed(Routes.createEvent.name, extra: event);
            },
            child: Row(
              children: <Widget>[
                Icon(PhosphorIcons.calendarPlus()),
                const SizedBox(width: 10),
                Text(lang.createAcopy),
              ],
            ),
          ),
        );
      }
    }

    //Delete Event Action
    if (canRedact.valueOrNull == true) {
      actions.addAll([
        PopupMenuItem(
          key: EventsKeys.eventDeleteBtn,
          onTap:
              () => openRedactContentDialog(
                context,
                removeBtnKey: EventsKeys.eventRemoveBtn,
                title: lang.removeThisPost,
                eventId: event.eventId().toString(),
                onSuccess: () {
                  Navigator.pop(context);
                },
                roomId: spaceId,
                isSpace: true,
              ),
          child: Row(
            children: <Widget>[
              Icon(Atlas.trash_can_thin, color: colorScheme.error),
              const SizedBox(width: 10),
              Text(lang.eventRemove),
            ],
          ),
        ),
      ]);
    }

    //Report Event Action
    actions.add(
      PopupMenuItem(
        onTap:
            () => openReportContentDialog(
              context,
              title: lang.reportThisEvent,
              description: lang.reportThisContent,
              eventId: widget.calendarId,
              roomId: spaceId,
              senderId: event.sender().toString(),
              isSpace: true,
            ),
        child: Row(
          children: <Widget>[
            Icon(Atlas.warning_thin, color: colorScheme.error),
            const SizedBox(width: 10),
            Text(lang.eventReport),
          ],
        ),
      ),
    );

    return PopupMenuButton(
      key: EventsKeys.appbarMenuActionBtn,
      itemBuilder: (context) => actions,
    );
  }

  Widget _buildEventBody(CalendarEvent? calendarEvent) {
    return SliverToBoxAdapter(
      child: Column(
        crossAxisAlignment: CrossAxisAlignment.start,
        key: Key('cal-event-${widget.calendarId}'),
        children: [
          if (calendarEvent != null) ...[
            const SizedBox(height: 20),
            _buildEventBasicDetails(calendarEvent),
            const SizedBox(height: 10),
            _buildEventRsvpActions(calendarEvent),
            const SizedBox(height: 10),
            _buildEventDataSet(calendarEvent),
            const SizedBox(height: 10),
            _buildEventDescription(calendarEvent),
            const SizedBox(height: 40),
          ] else
            const EventDetailsSkeleton(),
          AttachmentSectionWidget(
            manager: calendarEvent?.asAttachmentsManagerProvider(),
          ),
          const SizedBox(height: 40),
          CommentsSectionWidget(
            managerProvider: calendarEvent?.asCommentsManagerProvider(),
          ),
          const SizedBox(height: 40),
        ],
      ),
    );
  }

  Widget _buildEventBasicDetails(CalendarEvent calendarEvent) {
    final spaceId = calendarEvent.roomIdStr();
    final membership = ref.watch(roomMembershipProvider(spaceId)).valueOrNull;
    final canPostEvent = membership?.canString('CanPostEvent') == true;
    final eventType = ref.watch(eventTypeProvider(calendarEvent));
    final eventParticipantsList =
        ref.watch(participantsProvider(widget.calendarId)).valueOrNull;

    return Row(
      crossAxisAlignment: CrossAxisAlignment.start,
      children: [
        // Date and Month
        EventDateWidget(calendarEvent: calendarEvent, eventType: eventType),
        // Title, Space, User counts, comments counts and like counts
        Expanded(
          child: Column(
            crossAxisAlignment: CrossAxisAlignment.start,
            children: [
              SelectionArea(
                child: GestureDetector(
                  onTap: () {
                    if (canPostEvent) {
                      showEditEventTitleBottomSheet(calendarEvent);
                    }
                  },
                  child: Text(
                    calendarEvent.title(),
                    maxLines: 2,
                    overflow: TextOverflow.ellipsis,
                    style: Theme.of(context).textTheme.titleMedium,
                  ),
                ),
              ),
              SpaceChip(spaceId: spaceId, useCompactView: true),
              const SizedBox(height: 5),
              Row(
                children: [
                  const Icon(Atlas.accounts_group_people),
                  const SizedBox(width: 10),
                  Text(
                    L10n.of(
                      context,
                    ).peopleGoing(eventParticipantsList?.length ?? 0),
                  ),
                ],
              ),
            ],
          ),
        ),
      ],
    );
  }

  void showEditEventTitleBottomSheet(CalendarEvent calendarEvent) {
    showEditTitleBottomSheet(
      context: context,
      titleValue: calendarEvent.title(),
      onSave: (ref, newName) {
        saveEventTitle(
          context: context,
          ref: ref,
          calendarEvent: calendarEvent,
          newName: newName,
        );
      },
    );
  }

  Future<void> onRsvp(RsvpStatusTag status, WidgetRef ref) async {
    final lang = L10n.of(context);
    EasyLoading.show(status: lang.updatingRSVP);
    try {
      final event = await ref.read(
        calendarEventProvider(widget.calendarId).future,
      );
      final rsvpManager = await event.rsvps();
      final draft = rsvpManager.rsvpDraft();
      final statusStr = switch (status) {
        RsvpStatusTag.Yes => 'yes',
        RsvpStatusTag.No => 'no',
        RsvpStatusTag.Maybe => 'maybe',
      };
      draft.status(statusStr);
      final rsvpId = await draft.send();
      _log.info('new rsvp id: $rsvpId');

      await autosubscribe(ref: ref, objectId: widget.calendarId, lang: lang);
      // refresh cache
      final client = await ref.read(alwaysClientProvider.future);
      await client.waitForRsvp(rsvpId.toString(), null);
      EasyLoading.dismiss();
    } catch (e, s) {
      _log.severe('Failed to send RSVP', e, s);
      if (!mounted) {
        EasyLoading.dismiss();
        return;
      }
      EasyLoading.showError(
        lang.sendingRsvpFailed(e),
        duration: const Duration(seconds: 3),
      );
    }
  }

  Widget _buildEventRsvpActions(CalendarEvent calendarEvent) {
    final lang = L10n.of(context);
    final colorScheme = Theme.of(context).colorScheme;
    final rsvp = ref.watch(myRsvpStatusProvider(widget.calendarId)).valueOrNull;

    return Container(
      color: colorScheme.surface,
      padding: const EdgeInsets.symmetric(vertical: 15.0),
      child: Row(
        children: [
          _buildEventRsvpActionItem(
            key: EventsKeys.eventRsvpGoingBtn,
            calendarEvent: calendarEvent,
            onTap: () => onRsvp(RsvpStatusTag.Yes, ref),
            iconData: Icons.check,
            actionName: lang.going,
            rsvpStatusColor: colorScheme.secondary,
            isSelected: rsvp == RsvpStatusTag.Yes,
          ),
          _buildVerticalDivider(),
          _buildEventRsvpActionItem(
            key: EventsKeys.eventRsvpNotGoingBtn,
            calendarEvent: calendarEvent,
            onTap: () => onRsvp(RsvpStatusTag.No, ref),
            iconData: Icons.close,
            actionName: lang.notGoing,
            rsvpStatusColor: colorScheme.error,
            isSelected: rsvp == RsvpStatusTag.No,
          ),
          _buildVerticalDivider(),
          _buildEventRsvpActionItem(
            key: EventsKeys.eventRsvpMaybeBtn,
            calendarEvent: calendarEvent,
            onTap: () => onRsvp(RsvpStatusTag.Maybe, ref),
            iconData: Icons.question_mark,
            actionName: lang.maybe,
            rsvpStatusColor: Colors.white,
            isSelected: rsvp == RsvpStatusTag.Maybe,
          ),
        ],
      ),
    );
  }

  Future<void> onShareEvent(BuildContext context, CalendarEvent event) async {
    final lang = L10n.of(context);
    try {
      final refDetails = await event.refDetails();
      final internalLink = refDetails.generateInternalLink(true);
      if (context.mounted) {
        openShareSpaceObjectDialog(
          context: context,
          refDetails: refDetails,
          internalLink: internalLink,
          shareContentBuilder: () async {
            Navigator.pop(context);
            return await refDetails.generateExternalLink();
          },
          fileDetailContentBuilder: () async {
            Navigator.pop(context);
            final filename = event.title().replaceAll(
              RegExp(r'[^A-Za-z0-9_-]'),
              '_',
            );
            final tempDir = await getTemporaryDirectory();
            final icalPath = join(tempDir.path, '$filename.ics');
            event.icalForSharing(icalPath);
            return (file: File(icalPath), mimeType: 'text/calendar');
          },
        );
      }
    } catch (e, s) {
      _log.severe('Creating iCal share Event failed', e, s);
      if (!mounted) return;
      EasyLoading.showError(
        lang.shareFailed(e),
        duration: const Duration(seconds: 3),
      );
    }
  }

  Widget _buildEventRsvpActionItem({
    required Key key,
    required CalendarEvent calendarEvent,
    required VoidCallback onTap,
    required IconData iconData,
    required String actionName,
    required Color rsvpStatusColor,
    bool isSelected = false,
  }) {
    final canRSVPUpdate =
        ref.watch(eventTypeProvider(calendarEvent)) != EventFilters.past;
    return Expanded(
      child: InkWell(
        key: key,
        onTap: canRSVPUpdate ? onTap : null,
        child: Column(
          children: [
            Icon(
              iconData,
              size: 26,
              color: isSelected ? rsvpStatusColor : Colors.white38,
            ),
            const SizedBox(height: 4),
            Text(
              actionName,
              style: Theme.of(context).textTheme.titleSmall?.copyWith(
                color: isSelected ? rsvpStatusColor : Colors.white38,
              ),
            ),
          ],
        ),
      ),
    );
  }

  Widget _buildVerticalDivider() {
    return Container(
      height: 50,
      width: 2,
      margin: const EdgeInsets.symmetric(horizontal: 10.0),
      color: Theme.of(context).colorScheme.onSurface,
    );
  }

  Widget _buildEventDataSet(CalendarEvent ev) {
    final lang = L10n.of(context);
    final agoTime =
        Jiffy.parseFromDateTime(
          toDartDatetime(ev.utcStart()).toLocal(),
        ).endOf(Unit.hour).fromNow();

    String eventDateTime = '${formatDate(ev)} (${formatTime(ev)})';
    final eventType = ref.watch(eventTypeProvider(ev));

    String eventTimingTitle = switch (eventType) {
      EventFilters.ongoing => '${lang.eventStarted} $agoTime',
      EventFilters.upcoming => '${lang.eventStarts} $agoTime',
      EventFilters.past => '${lang.eventEnded} $agoTime',
      _ => '',
    };
    final canChangeDate = eventType == EventFilters.upcoming;

    return Padding(
      padding: const EdgeInsets.symmetric(horizontal: 10.0),
      child: Column(
        children: [
          ListTile(
            leading: const Icon(Atlas.clock_time),
            title: Text(eventTimingTitle),
            onTap: canChangeDate ? () => showChangeDateSheet(ev) : null,
          ),
          ListTile(
            leading: const Icon(Atlas.calendar_dots),
            title: Text(eventDateTime),
            onTap: canChangeDate ? () => showChangeDateSheet(ev) : null,
          ),
          ListTile(
            leading: const Icon(Atlas.accounts_group_people),
            title: participantsListUI(ev.roomIdStr()),
          ),
        ],
      ),
    );
  }

  void showChangeDateSheet(CalendarEvent ev) {
    showChangeDateBottomSheet(
      context: context,
      calendarId: ev.eventId().toString(),
    );
  }

  Widget participantsListUI(String roomId) {
    final eventParticipantsList =
        ref.watch(participantsProvider(widget.calendarId)).valueOrNull ?? [];
    if (eventParticipantsList.isEmpty) {
      return Text(L10n.of(context).noParticipantsGoing);
    }

    final membersCount = eventParticipantsList.length;
    List<String> firstFiveEventParticipantsList = eventParticipantsList;
    if (membersCount > 5) {
      firstFiveEventParticipantsList = firstFiveEventParticipantsList.sublist(
        0,
        5,
      );
    }

    return GestureDetector(
      onTap: () => showAllParticipantListDialog(roomId, eventParticipantsList),
      child: Wrap(
        direction: Axis.horizontal,
        spacing: -10,
        children: [
          ...firstFiveEventParticipantsList.map(
            (a) => MemberAvatar(memberId: a, roomId: roomId),
          ),
          if (membersCount > 5)
            CircleAvatar(
              child: Padding(
                padding: const EdgeInsets.all(4.0),
                child: Text(
                  '+${membersCount - 5}',
                  textAlign: TextAlign.center,
                  textScaler: const TextScaler.linear(0.8),
                  style: Theme.of(context).textTheme.labelLarge,
                ),
              ),
            ),
        ],
      ),
    );
  }

  void showAllParticipantListDialog(
    String roomId,
    List<String> eventParticipantsList,
  ) {
    showModalBottomSheet(
      context: context,
      isScrollControlled: true,
      isDismissible: false,
      enableDrag: false,
      useSafeArea: true,
      builder: (_) {
        return FractionallySizedBox(
          heightFactor: 1,
          child: ParticipantsList(
            roomId: roomId,
            participants: eventParticipantsList,
          ),
        );
      },
    );
  }

  ActerAvatar fallbackAvatar(String roomId) {
    return ActerAvatar(options: AvatarOptions(AvatarInfo(uniqueId: roomId)));
  }

  Widget _buildEventDescription(CalendarEvent ev) {
    final textTheme = Theme.of(context).textTheme;
    TextMessageContent? content = ev.description();
    final formattedText = content?.formatted();
    final bodyText = content?.body() ?? '';

    return Padding(
      padding: const EdgeInsets.symmetric(horizontal: 20.0),
      child: Column(
        crossAxisAlignment: CrossAxisAlignment.start,
        mainAxisSize: MainAxisSize.max,
        children: [
          Text(L10n.of(context).about, style: textTheme.titleSmall),
          const SizedBox(height: 10),
          SelectionArea(
            child: GestureDetector(
              onTap: () => showEditDescriptionSheet(ev),
<<<<<<< HEAD
              child: formattedText != null
                  ? RenderHtml(
                      text: formattedText,
                      defaultTextStyle: textTheme.labelMedium,
                      roomId: ev.roomIdStr(),
                    )
                  : Text(
                      bodyText,
                      style: textTheme.labelMedium,
                    ),
=======
              child:
                  formattedText != null
                      ? RenderHtml(
                        text: formattedText,
                        defaultTextStyle: textTheme.labelMedium,
                      )
                      : Text(bodyText, style: textTheme.labelMedium),
>>>>>>> fbb5a071
            ),
          ),
        ],
      ),
    );
  }

  void showEditDescriptionSheet(CalendarEvent ev) {
    TextMessageContent? content = ev.description();
    showEditHtmlDescriptionBottomSheet(
      context: context,
      descriptionHtmlValue: content?.formatted(),
      descriptionMarkdownValue: content?.body(),
      onSave: (ref, htmlBodyDescription, plainDescription) {
        saveEventDescription(
          context: context,
          calendarEvent: ev,
          ref: ref,
          htmlBodyDescription: htmlBodyDescription,
          plainDescription: plainDescription,
        );
      },
    );
  }
}<|MERGE_RESOLUTION|>--- conflicted
+++ resolved
@@ -645,26 +645,14 @@
           SelectionArea(
             child: GestureDetector(
               onTap: () => showEditDescriptionSheet(ev),
-<<<<<<< HEAD
-              child: formattedText != null
-                  ? RenderHtml(
-                      text: formattedText,
-                      defaultTextStyle: textTheme.labelMedium,
-                      roomId: ev.roomIdStr(),
-                    )
-                  : Text(
-                      bodyText,
-                      style: textTheme.labelMedium,
-                    ),
-=======
               child:
                   formattedText != null
                       ? RenderHtml(
                         text: formattedText,
                         defaultTextStyle: textTheme.labelMedium,
+                        roomId: ev.roomIdStr(),
                       )
                       : Text(bodyText, style: textTheme.labelMedium),
->>>>>>> fbb5a071
             ),
           ),
         ],
