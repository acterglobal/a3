--- conflicted
+++ resolved
@@ -1,15 +1,8 @@
+import 'package:acter/features/invite_members/widgets/direct_invite.dart';
+import 'package:acter/features/member/providers/invite_providers.dart';
 import 'package:acter/features/member/widgets/user_builder.dart';
-import 'package:acter/features/member/providers/invite_providers.dart';
-import 'package:acter/features/invite_members/widgets/direct_invite.dart';
-<<<<<<< HEAD
-import 'package:acter_avatar/acter_avatar.dart';
-import 'package:atlas_icons/atlas_icons.dart';
-import 'package:extension_nullable/extension_nullable.dart';
-=======
 import 'package:acter/features/member/widgets/user_search_results.dart';
 import 'package:acter/features/member/widgets/user_search_text_field.dart';
-import 'package:acter_flutter_sdk/acter_flutter_sdk_ffi.dart';
->>>>>>> d8fecd64
 import 'package:flutter/material.dart';
 import 'package:flutter_gen/gen_l10n/l10n.dart';
 import 'package:flutter_riverpod/flutter_riverpod.dart';
@@ -38,7 +31,6 @@
   }
 
   Widget _buildBody(BuildContext context, WidgetRef ref) {
-    final searchValue = ref.watch(searchValueProvider);
     return Center(
       child: Container(
         constraints: const BoxConstraints(maxWidth: 500),
@@ -56,28 +48,19 @@
             ),
             const SizedBox(height: 10),
             _buildUserDirectInvite(ref),
-<<<<<<< HEAD
-            if (searchValue == null || searchValue.isEmpty)
-              _buildSuggestedUserList(context, ref)
-            else
-              _buildFoundUserList(context, ref),
-=======
             Expanded(
               child: UserSearchResults(
                 roomId: roomId,
-                userItemBuilder: ({
-                  required bool isSuggestion,
-                  required UserProfile profile,
-                }) =>
-                    UserBuilder(
-                  userId: profile.userId().toString(),
-                  roomId: roomId,
-                  userProfile: profile,
-                  includeSharedRooms: isSuggestion,
-                ),
+                userItemBuilder: ({required isSuggestion, required profile}) {
+                  return UserBuilder(
+                    userId: profile.userId().toString(),
+                    roomId: roomId,
+                    userProfile: profile,
+                    includeSharedRooms: isSuggestion,
+                  );
+                },
               ),
             ),
->>>>>>> d8fecd64
           ],
         ),
       ),
@@ -102,98 +85,4 @@
     }
     return const SizedBox.shrink();
   }
-<<<<<<< HEAD
-
-  Widget _buildSuggestedUserList(BuildContext context, WidgetRef ref) {
-    final suggestedUsers =
-        ref.watch(filteredSuggestedUsersProvider(roomId)).valueOrNull;
-    if (suggestedUsers == null || suggestedUsers.isEmpty) {
-      return const SizedBox.shrink();
-    }
-
-    return Expanded(
-      child: Column(
-        crossAxisAlignment: CrossAxisAlignment.start,
-        children: [
-          Padding(
-            padding: const EdgeInsets.symmetric(horizontal: 10.0),
-            child: Text(
-              L10n.of(context).suggestedUsers,
-              style: Theme.of(context).textTheme.headlineSmall,
-            ),
-          ),
-          Expanded(
-            child: ListView.builder(
-              itemCount: suggestedUsers.length,
-              shrinkWrap: true,
-              itemBuilder: (context, index) => _buildSuggestedUserItem(
-                ref,
-                suggestedUsers[index],
-              ),
-            ),
-          ),
-        ],
-      ),
-    );
-  }
-
-  Widget _buildSuggestedUserItem(WidgetRef ref, FoundUser user) {
-    final room = ref.watch(maybeRoomProvider(roomId)).valueOrNull;
-    return Card(
-      child: ListTile(
-        title: Text(user.avatarInfo.displayName ?? user.userId),
-        subtitle: user.avatarInfo.displayName.map((p0) => Text(user.userId)),
-        leading: ActerAvatar(
-          options: AvatarOptions.DM(user.avatarInfo),
-        ),
-        trailing: room.map(
-          (p0) => UserStateButton(
-            userId: user.userId,
-            room: p0,
-          ),
-        ),
-      ),
-    );
-  }
-
-  Widget _buildFoundUserList(BuildContext context, WidgetRef ref) {
-    final usersLoader = ref.watch(searchResultProvider);
-    if (usersLoader.hasValue) {
-      final users = usersLoader.value;
-      if (users != null && users.isNotEmpty) {
-        return Expanded(
-          child: Column(
-            crossAxisAlignment: CrossAxisAlignment.stretch,
-            children: [
-              Padding(
-                padding: const EdgeInsets.symmetric(horizontal: 10),
-                child: Text(
-                  L10n.of(context).usersfoundDirectory,
-                  style: Theme.of(context).textTheme.titleSmall,
-                ),
-              ),
-              const SizedBox(height: 5),
-              Expanded(
-                child: ListView.builder(
-                  itemCount: users.length,
-                  shrinkWrap: true,
-                  itemBuilder: (context, index) => UserBuilder(
-                    userId: users[index].userId().toString(),
-                    roomId: roomId,
-                  ),
-                ),
-              ),
-            ],
-          ),
-        );
-      }
-    }
-    return EmptyState(
-      title: L10n.of(context).noUserFoundTitle,
-      subtitle: L10n.of(context).noUserFoundSubtitle,
-      image: 'assets/images/empty_activity.svg',
-    );
-  }
-=======
->>>>>>> d8fecd64
 }