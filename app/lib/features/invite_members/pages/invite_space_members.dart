import 'package:acter/common/providers/room_providers.dart';
import 'package:acter/common/providers/space_providers.dart';
import 'package:acter/common/toolkit/buttons/primary_action_button.dart';
import 'package:acter/features/invite_members/widgets/space_member_invite_card.dart';
import 'package:acter_flutter_sdk/acter_flutter_sdk_ffi.dart';
import 'package:flutter/material.dart';
import 'package:flutter_easyloading/flutter_easyloading.dart';
import 'package:flutter_riverpod/flutter_riverpod.dart';
import 'package:flutter_gen/gen_l10n/l10n.dart';
import 'package:logging/logging.dart';
import 'package:skeletonizer/skeletonizer.dart';

final _log = Logger('a3::invite::invite_space_members');

class InviteSpaceMembers extends ConsumerStatefulWidget {
  final String roomId;

  const InviteSpaceMembers({super.key, required this.roomId});

  @override
  ConsumerState<InviteSpaceMembers> createState() =>
      _InviteSpaceMembersConsumerState();
}

class _InviteSpaceMembersConsumerState
    extends ConsumerState<InviteSpaceMembers> {
  List<String> selectedSpaces = [];

  @override
  Widget build(BuildContext context) {
    return Scaffold(
      appBar: _buildAppBar(),
      body: _buildBody(),
    );
  }

  AppBar _buildAppBar() {
    return AppBar(
      title: Text(L10n.of(context).inviteSpaceMembersTitle),
      centerTitle: true,
    );
  }

  Widget _buildBody() {
    return Container(
      padding: const EdgeInsets.symmetric(horizontal: 20),
      constraints: const BoxConstraints(maxWidth: 500),
      child: Column(
        crossAxisAlignment: CrossAxisAlignment.stretch,
        children: [
          Text(
            L10n.of(context).inviteSpaceMembersSubtitle,
            textAlign: TextAlign.center,
          ),
          const SizedBox(height: 10),
          _buildParentSpaces(),
          const SizedBox(height: 20),
          _buildOtherSpace(),
          _buildDoneButton(),
          const SizedBox(height: 10),
        ],
      ),
    );
  }

  Widget _buildParentSpaces() {
    final parentSpaceIds =
        ref.watch(parentIdsProvider(widget.roomId)).valueOrNull;

    if (parentSpaceIds == null && parentSpaceIds!.isEmpty) {
      return const SizedBox.shrink();
    }

    return Column(
      crossAxisAlignment: CrossAxisAlignment.start,
      children: <Widget>[
        Text(
          parentSpaceIds.length > 1
              ? L10n.of(context).parentSpaces
              : L10n.of(context).parentSpace,
        ),
        for (final roomId in parentSpaceIds)
          SpaceMemberInviteCard(
            roomId: roomId,
            isSelected: selectedSpaces.contains(roomId),
            onChanged: (value) {
              setState(() {
                if (selectedSpaces.contains(roomId)) {
                  selectedSpaces.remove(roomId);
                } else {
                  selectedSpaces.add(roomId);
                }
              });
            },
          ),
        const SizedBox(height: 16),
        Text(L10n.of(context).otherSpaces),
      ],
    );
  }

  Widget _buildOtherSpace() {
    final otherSpaces =
        ref.watch(otherSpacesForInviteMembersProvider(widget.roomId));
    return otherSpaces.when(
      data: _buildOtherSpaceData,
      error: (error, stack) => ListTile(
        title: Text(error.toString()),
      ),
      loading: () => _buildSkeletonizerLoading(),
    );
  }

  Widget _buildOtherSpaceData(List<Space> data) {
    return Expanded(
      child: ListView.builder(
        itemCount: data.length,
        shrinkWrap: true,
        itemBuilder: (context, index) {
          final roomId = data[index].getRoomIdStr();
          return SpaceMemberInviteCard(
            roomId: roomId,
            isSelected: selectedSpaces.contains(roomId),
            onChanged: (value) {
              if (selectedSpaces.contains(roomId)) {
                selectedSpaces.remove(roomId);
              } else {
                selectedSpaces.add(roomId);
              }
              setState(() {});
            },
          );
        },
      ),
    );
  }

  Widget _buildSkeletonizerLoading() {
    return Skeletonizer(
      child: ListView(
        shrinkWrap: true,
        children: [
          ListTile(title: Text(L10n.of(context).loading)),
          ListTile(title: Text(L10n.of(context).loading)),
          ListTile(title: Text(L10n.of(context).loading)),
          ListTile(title: Text(L10n.of(context).loading)),
        ],
      ),
    );
  }

  Widget _buildDoneButton() {
    return ActerPrimaryActionButton(
      onPressed: _inviteMembers,
      child: Text(L10n.of(context).invite),
    );
  }

  Future<void> _inviteMembers() async {
    if (selectedSpaces.isEmpty) {
      EasyLoading.showToast(L10n.of(context).pleaseSelectSpace);
      return;
    }

    EasyLoading.show(
      status: L10n.of(context).invitingSpaceMembersLoading,
      dismissOnTap: false,
    );

    try {
      final room = ref.read(maybeRoomProvider(widget.roomId)).valueOrNull;
      final invited =
          (ref.read(roomInvitedMembersProvider(widget.roomId)).valueOrNull ??
                  [])
              .map((e) => e.userId().toString())
              .toList();
      final joined =
          ref.read(membersIdsProvider(widget.roomId)).valueOrNull ?? [];
      var inviteCount = 0;
      for (final roomId in selectedSpaces) {
        final members =
            (await ref.watch(membersIdsProvider(roomId).future)).toList();
        for (final member in members) {
          final isInvited = invited.contains(member);
<<<<<<< HEAD
          final isJoined = joined.contains(member);
          if (currentSpace != null && !isInvited && !isJoined) {
            await currentSpace.inviteUser(member);
=======
          final isJoined = joined.contains(memberUserId);
          if (room != null && !isInvited && !isJoined) {
            await room.inviteUser(memberUserId);
>>>>>>> 9725f8d2
            inviteCount++;
          }
        }
      }
      setState(() => selectedSpaces.clear());
      if (!mounted) return;
      EasyLoading.showToast(L10n.of(context).membersInvited(inviteCount));
    } catch (e, st) {
      _log.severe('Invite Space Members Error', e, st);
      if (!mounted) return;
      EasyLoading.showToast(L10n.of(context).invitingSpaceMembersError(e));
    }
  }
}<|MERGE_RESOLUTION|>--- conflicted
+++ resolved
@@ -182,15 +182,9 @@
             (await ref.watch(membersIdsProvider(roomId).future)).toList();
         for (final member in members) {
           final isInvited = invited.contains(member);
-<<<<<<< HEAD
           final isJoined = joined.contains(member);
           if (currentSpace != null && !isInvited && !isJoined) {
             await currentSpace.inviteUser(member);
-=======
-          final isJoined = joined.contains(memberUserId);
-          if (room != null && !isInvited && !isJoined) {
-            await room.inviteUser(memberUserId);
->>>>>>> 9725f8d2
             inviteCount++;
           }
         }
