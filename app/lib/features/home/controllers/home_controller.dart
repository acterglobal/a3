<<<<<<< HEAD
import 'package:acter_flutter_sdk/acter_flutter_sdk.dart';
import 'package:acter_flutter_sdk/acter_flutter_sdk_ffi.dart';
=======
import 'package:effektio/features/chat/controllers/chat_list_controller.dart';
import 'package:effektio/features/chat/controllers/chat_room_controller.dart';
import 'package:effektio/features/chat/controllers/receipt_controller.dart';
import 'package:effektio_flutter_sdk/effektio_flutter_sdk.dart';
import 'package:effektio_flutter_sdk/effektio_flutter_sdk_ffi.dart';
>>>>>>> 8265d506
import 'package:flutter/foundation.dart';
import 'package:flutter_riverpod/flutter_riverpod.dart';
import 'package:get/get.dart';

final homeStateProvider = StateNotifierProvider<HomeStateNotifier, Client?>(
  (ref) => HomeStateNotifier(ref),
);

class HomeStateNotifier extends StateNotifier<Client?> {
  final Ref ref;
<<<<<<< HEAD
  late ActerSdk sdk;
  late Client client;
=======
  late EffektioSdk sdk;
>>>>>>> 8265d506
  late SyncState syncState;
  HomeStateNotifier(this.ref) : super(null) {
    _loadUp();
  }

  void _loadUp() async {
<<<<<<< HEAD
    state = false;
    final asyncSdk = await ActerSdk.instance;
=======
    final asyncSdk = await EffektioSdk.instance;
>>>>>>> 8265d506
    PlatformDispatcher.instance.onError = (exception, stackTrace) {
      asyncSdk.writeLog(exception.toString(), 'error');
      asyncSdk.writeLog(stackTrace.toString(), 'error');
      return true; // make this error handled
    };
    sdk = asyncSdk;
    state = sdk.currentClient;
    Get.put(ChatListController(client: state!));
    Get.put(ChatRoomController(client: state!));
    Get.put(ReceiptController(client: state!));
    syncState = state!.startSync();
  }
}<|MERGE_RESOLUTION|>--- conflicted
+++ resolved
@@ -1,13 +1,8 @@
-<<<<<<< HEAD
-import 'package:acter_flutter_sdk/acter_flutter_sdk.dart';
-import 'package:acter_flutter_sdk/acter_flutter_sdk_ffi.dart';
-=======
 import 'package:effektio/features/chat/controllers/chat_list_controller.dart';
 import 'package:effektio/features/chat/controllers/chat_room_controller.dart';
 import 'package:effektio/features/chat/controllers/receipt_controller.dart';
 import 'package:effektio_flutter_sdk/effektio_flutter_sdk.dart';
 import 'package:effektio_flutter_sdk/effektio_flutter_sdk_ffi.dart';
->>>>>>> 8265d506
 import 'package:flutter/foundation.dart';
 import 'package:flutter_riverpod/flutter_riverpod.dart';
 import 'package:get/get.dart';
@@ -18,24 +13,14 @@
 
 class HomeStateNotifier extends StateNotifier<Client?> {
   final Ref ref;
-<<<<<<< HEAD
-  late ActerSdk sdk;
-  late Client client;
-=======
   late EffektioSdk sdk;
->>>>>>> 8265d506
   late SyncState syncState;
   HomeStateNotifier(this.ref) : super(null) {
     _loadUp();
   }
 
   void _loadUp() async {
-<<<<<<< HEAD
-    state = false;
-    final asyncSdk = await ActerSdk.instance;
-=======
     final asyncSdk = await EffektioSdk.instance;
->>>>>>> 8265d506
     PlatformDispatcher.instance.onError = (exception, stackTrace) {
       asyncSdk.writeLog(exception.toString(), 'error');
       asyncSdk.writeLog(stackTrace.toString(), 'error');
