--- conflicted
+++ resolved
@@ -1,34 +1,25 @@
 import 'dart:io';
 
-<<<<<<< HEAD
-import 'package:acter/common/utils/constants.dart';
-import 'package:acter/features/home/data/models/nav_item.dart';
-import 'package:acter/features/home/widgets/custom_selected_icon.dart';
-import 'package:acter/features/news/pages/news_page.dart';
-import 'package:acter/routing.dart';
-import 'package:atlas_icons/atlas_icons.dart';
-=======
 import 'package:acter/common/utils/utils.dart';
-import 'package:acter/features/news/widgets/news_widget.dart';
-import 'package:acter/main/routing/routing.dart';
->>>>>>> b4066150
-import 'package:date_format/date_format.dart';
 import 'package:acter/features/chat/controllers/chat_list_controller.dart';
 import 'package:acter/features/chat/controllers/chat_room_controller.dart';
 import 'package:acter/features/chat/controllers/receipt_controller.dart';
+import 'package:acter/features/home/providers/navigation.dart';
 import 'package:acter/features/home/states/client_state.dart';
 import 'package:acter/features/home/widgets/sidebar_widget.dart';
+import 'package:acter/features/news/widgets/news_widget.dart';
+import 'package:acter/main/routing/routes.dart';
+import 'package:acter/main/routing/routing.dart';
+import 'package:date_format/date_format.dart';
 import 'package:flutter/material.dart';
 import 'package:flutter/services.dart';
 import 'package:flutter_adaptive_scaffold/flutter_adaptive_scaffold.dart';
 import 'package:flutter_riverpod/flutter_riverpod.dart';
-import 'package:acter/features/home/providers/navigation.dart';
 import 'package:get/get.dart';
+import 'package:go_router/go_router.dart';
 import 'package:path_provider/path_provider.dart';
 import 'package:screenshot/screenshot.dart';
 import 'package:shake/shake.dart';
-import 'package:go_router/go_router.dart';
-import 'package:acter/main/routing/routes.dart';
 
 class HomeShell extends ConsumerStatefulWidget {
   final Widget child;
@@ -71,10 +62,6 @@
     final bool desktop = isDesktop(context);
     final location =
         ref.watch(goRouterProvider.select((value) => value.location));
-<<<<<<< HEAD
-    debugPrint(location);
-    final showInSidebar = isDesktop && location == '/dashboard';
-=======
     final client = ref.watch(clientProvider);
     if (client == null) {
       return const Scaffold(
@@ -87,7 +74,6 @@
         ref.watch(currentSelectedBottomBarIndexProvider(context));
 
     final showInSidebar = desktop && location == '/dashboard';
->>>>>>> b4066150
     final bodyRatio = showInSidebar ? 0.3 : 0.0;
     return CallbackShortcuts(
       bindings: <LogicalKeySet, VoidCallback>{
@@ -112,37 +98,6 @@
                             labelType: NavigationRailLabelType.none,
                           );
                         },
-<<<<<<< HEAD
-                      )
-                    : null,
-                body: showInSidebar
-                    ? SlotLayout(
-                        config: <Breakpoint, SlotLayoutConfig>{
-                          Breakpoints.mediumAndUp: SlotLayout.from(
-                            key: const Key('Body Small'),
-                            builder: (BuildContext ctx) => const NewsPage(),
-                          ),
-                          Breakpoints.small: SlotLayout.from(
-                            key: const Key('Body Small'),
-                            builder: (BuildContext ctx) => widget.child,
-                          ),
-                        },
-                      )
-                    : SlotLayout(
-                        config: <Breakpoint, SlotLayoutConfig>{
-                          Breakpoints.small: SlotLayout.from(
-                            key: const Key('Body Small'),
-                            builder: (BuildContext ctx) => widget.child,
-                          ),
-                          // show dashboard view on desktop only.
-                          Breakpoints.mediumAndUp: SlotLayout.from(
-                            key: const Key('body-medium-mobile'),
-                            builder: (BuildContext ctx) {
-                              return widget.child;
-                            },
-                          ),
-                        },
-=======
                       ),
                       Breakpoints.large: SlotLayout.from(
                         key: const Key('Large primaryNavigation'),
@@ -161,7 +116,6 @@
                       Breakpoints.mediumAndUp: SlotLayout.from(
                         key: const Key('Body Small'),
                         builder: (BuildContext ctx) => const NewsWidget(),
->>>>>>> b4066150
                       ),
                       Breakpoints.small: SlotLayout.from(
                         key: const Key('Body Small'),
@@ -195,62 +149,6 @@
                         builder: (BuildContext ctx) {
                           return widget.child;
                         },
-<<<<<<< HEAD
-                      )
-                    : null,
-                bottomNavigation: hideNavLocations.contains(location)
-                    ? null
-                    : isDesktop
-                        ? SlotLayout(
-                            config: <Breakpoint, SlotLayoutConfig>{
-                              //In desktop, we have ability to adjust windows res,
-                              // adjust to navbar as primary to smaller views.
-                              Breakpoints.small: SlotLayout.from(
-                                key: const Key('Bottom Navigation Small'),
-                                inAnimation: AdaptiveScaffold.bottomToTop,
-                                outAnimation: AdaptiveScaffold.topToBottom,
-                                builder: (BuildContext ctx) =>
-                                    BottomNavigationBar(
-                                  showSelectedLabels: false,
-                                  showUnselectedLabels: false,
-                                  currentIndex: _selectedBottombarIndex,
-                                  onTap: (index) =>
-                                      _onBottombarItemTapped(context, index),
-                                  items: bottomBarNav,
-                                  type: BottomNavigationBarType.fixed,
-                                ),
-                              ),
-                            },
-                          )
-                        : SlotLayout(
-                            config: <Breakpoint, SlotLayoutConfig>{
-                              // Navbar should be shown regardless of mobile screen sizes.
-                              Breakpoints.smallAndUp: SlotLayout.from(
-                                key: const Key('Bottom Navigation Small'),
-                                inAnimation: AdaptiveScaffold.bottomToTop,
-                                outAnimation: AdaptiveScaffold.topToBottom,
-                                builder: (BuildContext ctx) =>
-                                    BottomNavigationBar(
-                                  showSelectedLabels: false,
-                                  showUnselectedLabels: false,
-                                  currentIndex: _selectedBottombarIndex,
-                                  onTap: (index) =>
-                                      _onBottombarItemTapped(context, index),
-                                  items: bottomBarNav,
-                                  type: BottomNavigationBarType.fixed,
-                                ),
-                              ),
-                            },
-                          ),
-              ),
-            ),
-          )
-        : const Scaffold(
-            body: Center(
-              child: CircularProgressIndicator(),
-            ),
-          );
-=======
                       ),
                     },
                   ),
@@ -312,7 +210,6 @@
         ),
       ),
     );
->>>>>>> b4066150
   }
 
   Future<void> handleBugReport() async {
