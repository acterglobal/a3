import 'dart:io';

import 'package:acter/common/dialogs/logout_confirmation.dart';
import 'package:acter/common/utils/utils.dart';
import 'package:acter/features/activities/providers/notifications_providers.dart';
import 'package:acter/features/home/providers/client_providers.dart';
import 'package:acter/features/home/providers/navigation.dart';
import 'package:acter/features/home/widgets/sidebar_widget.dart';
import 'package:acter/common/utils/routes.dart';
import 'package:flutter/material.dart';
import 'package:flutter/services.dart';
import 'package:flutter_adaptive_scaffold/flutter_adaptive_scaffold.dart';
import 'package:flutter_svg/flutter_svg.dart';
import 'package:flutter_riverpod/flutter_riverpod.dart';
import 'package:go_router/go_router.dart';
import 'package:jiffy/jiffy.dart';
import 'package:path_provider/path_provider.dart';
import 'package:screenshot/screenshot.dart';
import 'package:shake/shake.dart';

class HomeShell extends ConsumerStatefulWidget {
  final Widget child;
  const HomeShell({super.key, required this.child});

  @override
  ConsumerState<ConsumerStatefulWidget> createState() => _HomeShellState();
}

class _HomeShellState extends ConsumerState<HomeShell> {
  ScreenshotController screenshotController = ScreenshotController();
  final GlobalKey<ScaffoldState> _key = GlobalKey<ScaffoldState>();
  late ShakeDetector detector;

  @override
  void initState() {
    super.initState();
    // shake is possible in only mobile
    if (Platform.isAndroid || Platform.isIOS) {
      detector = ShakeDetector.waitForStart(
        onPhoneShake: () {
          detector.stopListening();
        },
      );
      detector.startListening();
    }
  }

  @override
  Widget build(BuildContext context) {
    // get platform of context.
    final bool desktop = isDesktop(context);
    final client = ref.watch(clientProvider);
    if (client == null) {
      return const Scaffold(
        body: Center(
          child: CircularProgressIndicator(),
        ),
      );
    }
    final syncState = ref.watch(syncStateProvider);
    final hasFirstSynced = !syncState.syncing;
    final errorMsg = syncState.errorMsg;

    // we also need to globally hook the notifications list so it can issue
    // desktop notifications if configured.
    // ignore: unused_local_variable
    final notifications = ref.watch(notificationsListProvider);

    if (errorMsg != null) {
      final softLogout = errorMsg == 'SoftLogout';
      if (softLogout || errorMsg == 'Unauthorized') {
        // We have a special case
        return Scaffold(
          body: Container(
            margin: const EdgeInsets.only(top: kToolbarHeight),
            child: Center(
              child: Column(
                children: [
                  Container(
                    margin: const EdgeInsets.symmetric(vertical: 15),
                    height: 100,
                    width: 100,
                    child: SvgPicture.asset(
                      'assets/images/undraw_access_denied_re_awnf.svg',
                    ),
                  ),
                  Container(
                    margin: const EdgeInsets.symmetric(vertical: 15),
                    child: RichText(
                      textAlign: TextAlign.center,
                      text: const TextSpan(
                        text: 'Access',
                        style: TextStyle(color: Colors.white, fontSize: 32),
                        children: <TextSpan>[
                          TextSpan(
                            text: ' Denied',
                            style: TextStyle(
                              fontWeight: FontWeight.bold,
                              color: Colors.red,
                              fontSize: 32,
                            ),
                          ),
                        ],
                      ),
                    ),
                  ),
                  Container(
                    margin: const EdgeInsets.symmetric(vertical: 15),
                    child: const Text(
                      'Your session has been terminated by the server, you need to log in again',
                    ),
                  ),
                  softLogout
                      ? OutlinedButton(
                          // FIXME: not yet properly supported
                          onPressed: () => context.goNamed(Routes.intro.name),
                          child: const Text(
                            'Login again',
                          ),
                        )
                      : OutlinedButton(
                          onPressed: () =>
                              logoutConfirmationDialog(context, ref),
                          child: const Text('Clear db and re-login'),
                        ),
                ],
              ),
            ),
          ),
        );
      }
      return Scaffold(
        body: Center(
          child: Text(errorMsg),
        ),
      );
    }

    final bottomBarNav = ref.watch(bottomBarNavProvider(context));
    final bottomBarIdx =
        ref.watch(currentSelectedBottomBarIndexProvider(context));
    return CallbackShortcuts(
      bindings: <LogicalKeySet, VoidCallback>{
        LogicalKeySet(LogicalKeyboardKey.control, LogicalKeyboardKey.keyK): () {
          context.pushNamed(Routes.quickJump.name);
        },
        LogicalKeySet(LogicalKeyboardKey.meta, LogicalKeyboardKey.keyK): () {
          context.pushNamed(Routes.quickJump.name);
        },
      },
      child: Scaffold(
        body: Screenshot(
          controller: screenshotController,
          child: AdaptiveLayout(
            key: _key,
            topNavigation: !hasFirstSynced
                ? SlotLayout(
                    config: <Breakpoint, SlotLayoutConfig?>{
                      Breakpoints.smallAndUp: SlotLayout.from(
                        key: const Key('LoadingIndictor'),
                        builder: (BuildContext ctx) =>
                            const LinearProgressIndicator(
                          semanticsLabel: 'Loading first sync',
                        ),
                      ),
                    },
                  )
                : null,
            primaryNavigation: desktop
                ? SlotLayout(
                    config: <Breakpoint, SlotLayoutConfig?>{
                      // adapt layout according to platform.
                      Breakpoints.small: SlotLayout.from(
                        key: const Key('primaryNavigation'),
                        builder: (BuildContext ctx) => const SidebarWidget(
                          labelType: NavigationRailLabelType.selected,
                        ),
                      ),
<<<<<<< HEAD
                      Breakpoints.large: SlotLayout.from(
                        key: const Key('Large primaryNavigation'),
                        builder: (BuildContext ctx) {
                          return const SidebarWidget(
                            labelType: NavigationRailLabelType.all,
                          );
                        },
                      ),
                    },
                  )
                : null,
            body: showInSidebar
                ? SlotLayout(
                    config: <Breakpoint, SlotLayoutConfig>{
                      Breakpoints.mediumAndUp: SlotLayout.from(
                        key: const Key('Body Small'),
                        builder: (BuildContext ctx) => const NewsWidget(),
                      ),
                      Breakpoints.small: SlotLayout.from(
                        key: const Key('Body Small'),
                        builder: (BuildContext ctx) => widget.child,
                      ),
                    },
                  )
                : SlotLayout(
                    config: <Breakpoint, SlotLayoutConfig>{
                      Breakpoints.small: SlotLayout.from(
                        key: const Key('Body Small'),
                        builder: (BuildContext ctx) => widget.child,
                      ),
                      // show dashboard view on desktop only.
                      Breakpoints.mediumAndUp:
                          // desktop
                          //     ? SlotLayout.from(
                          //         key: const Key('Body Medium'),
                          //         builder: (BuildContext ctx) => Scaffold(
                          //           body: Center(
                          //             child: Text(
                          //               'First Screen view to be implemented',
                          //               style: Theme.of(context).textTheme.titleLarge,
                          //             ),
                          //           ),
                          //         ),
                          //       )
                          //     :
                          SlotLayout.from(
                        key: const Key('body-medium-mobile'),
                        builder: (BuildContext ctx) {
                          return widget.child;
                        },
                      ),
                    },
                  ),
            // helper UI for body view but since its doesn't fit for mobile view,
            // hide it instead.
            secondaryBody: showInSidebar
                ? SlotLayout(
                    config: <Breakpoint, SlotLayoutConfig>{
                      Breakpoints.mediumAndUp: SlotLayout.from(
                        key: const Key('Body Medium'),
                        builder: (BuildContext ctx) {
                          return widget.child;
                        },
                      ),
=======
                      Breakpoints.mediumAndUp: SlotLayout.from(
                        key: const Key('primaryNavigation'),
                        builder: (BuildContext ctx) => const SidebarWidget(
                          labelType: NavigationRailLabelType.all,
                        ),
                      )
>>>>>>> a4f2fa55
                    },
                  )
                : null,
            body: SlotLayout(
              config: <Breakpoint, SlotLayoutConfig>{
                Breakpoints.smallAndUp: SlotLayout.from(
                  key: const Key('Body Small'),
                  builder: (BuildContext ctx) => widget.child,
                ),
              },
            ),
            bottomNavigation: !desktop
                ? SlotLayout(
                    config: <Breakpoint, SlotLayoutConfig>{
                      //In desktop, we have ability to adjust windows res,
                      // adjust to navbar as primary to smaller views.
                      Breakpoints.smallAndUp: SlotLayout.from(
                        key: const Key('Bottom Navigation Small'),
                        inAnimation: AdaptiveScaffold.bottomToTop,
                        outAnimation: AdaptiveScaffold.topToBottom,
                        builder: (BuildContext ctx) => BottomNavigationBar(
                          showSelectedLabels: false,
                          showUnselectedLabels: false,
                          currentIndex: bottomBarIdx,
                          onTap: (index) =>
                              context.go(bottomBarNav[index].initialLocation),
                          items: bottomBarNav,
                          type: BottomNavigationBarType.fixed,
                        ),
                      ),
                    },
                  )
                : null,
          ),
        ),
      ),
    );
  }

  Future<void> handleBugReport() async {
    final appDocDir = await getApplicationDocumentsDirectory();
    // rage shake disallows dot in filename
    String timestamp = Jiffy.now().toUtc().format();
    final imagePath = await screenshotController.captureAndSave(
      appDocDir.path,
      fileName: 'screenshot_$timestamp.png',
    );
    if (imagePath != null && context.mounted) {
      await context.pushNamed(
        Routes.bugReport.name,
        extra: {'screenshot': imagePath},
      );
    } else if (context.mounted) {
      await context.push(Routes.bugReport.name);
    }
  }
}<|MERGE_RESOLUTION|>--- conflicted
+++ resolved
@@ -1,7 +1,7 @@
 import 'dart:io';
 
 import 'package:acter/common/dialogs/logout_confirmation.dart';
-import 'package:acter/common/utils/utils.dart';
+import 'package:acter/common/themes/app_theme.dart';
 import 'package:acter/features/activities/providers/notifications_providers.dart';
 import 'package:acter/features/home/providers/client_providers.dart';
 import 'package:acter/features/home/providers/navigation.dart';
@@ -48,7 +48,6 @@
   @override
   Widget build(BuildContext context) {
     // get platform of context.
-    final bool desktop = isDesktop(context);
     final client = ref.watch(clientProvider);
     if (client == null) {
       return const Scaffold(
@@ -166,7 +165,7 @@
                     },
                   )
                 : null,
-            primaryNavigation: desktop
+            primaryNavigation: isDesktop
                 ? SlotLayout(
                     config: <Breakpoint, SlotLayoutConfig?>{
                       // adapt layout according to platform.
@@ -176,79 +175,12 @@
                           labelType: NavigationRailLabelType.selected,
                         ),
                       ),
-<<<<<<< HEAD
-                      Breakpoints.large: SlotLayout.from(
-                        key: const Key('Large primaryNavigation'),
-                        builder: (BuildContext ctx) {
-                          return const SidebarWidget(
-                            labelType: NavigationRailLabelType.all,
-                          );
-                        },
-                      ),
-                    },
-                  )
-                : null,
-            body: showInSidebar
-                ? SlotLayout(
-                    config: <Breakpoint, SlotLayoutConfig>{
-                      Breakpoints.mediumAndUp: SlotLayout.from(
-                        key: const Key('Body Small'),
-                        builder: (BuildContext ctx) => const NewsWidget(),
-                      ),
-                      Breakpoints.small: SlotLayout.from(
-                        key: const Key('Body Small'),
-                        builder: (BuildContext ctx) => widget.child,
-                      ),
-                    },
-                  )
-                : SlotLayout(
-                    config: <Breakpoint, SlotLayoutConfig>{
-                      Breakpoints.small: SlotLayout.from(
-                        key: const Key('Body Small'),
-                        builder: (BuildContext ctx) => widget.child,
-                      ),
-                      // show dashboard view on desktop only.
-                      Breakpoints.mediumAndUp:
-                          // desktop
-                          //     ? SlotLayout.from(
-                          //         key: const Key('Body Medium'),
-                          //         builder: (BuildContext ctx) => Scaffold(
-                          //           body: Center(
-                          //             child: Text(
-                          //               'First Screen view to be implemented',
-                          //               style: Theme.of(context).textTheme.titleLarge,
-                          //             ),
-                          //           ),
-                          //         ),
-                          //       )
-                          //     :
-                          SlotLayout.from(
-                        key: const Key('body-medium-mobile'),
-                        builder: (BuildContext ctx) {
-                          return widget.child;
-                        },
-                      ),
-                    },
-                  ),
-            // helper UI for body view but since its doesn't fit for mobile view,
-            // hide it instead.
-            secondaryBody: showInSidebar
-                ? SlotLayout(
-                    config: <Breakpoint, SlotLayoutConfig>{
-                      Breakpoints.mediumAndUp: SlotLayout.from(
-                        key: const Key('Body Medium'),
-                        builder: (BuildContext ctx) {
-                          return widget.child;
-                        },
-                      ),
-=======
                       Breakpoints.mediumAndUp: SlotLayout.from(
                         key: const Key('primaryNavigation'),
                         builder: (BuildContext ctx) => const SidebarWidget(
                           labelType: NavigationRailLabelType.all,
                         ),
                       )
->>>>>>> a4f2fa55
                     },
                   )
                 : null,
@@ -260,7 +192,7 @@
                 ),
               },
             ),
-            bottomNavigation: !desktop
+            bottomNavigation: !isDesktop
                 ? SlotLayout(
                     config: <Breakpoint, SlotLayoutConfig>{
                       //In desktop, we have ability to adjust windows res,
