import 'package:acter/common/dialogs/onboarding_dialog.dart';
import 'package:acter/common/snackbars/custom_msg.dart';
import 'package:acter/common/themes/app_theme.dart';
import 'package:acter/common/utils/constants.dart';
import 'package:acter/common/widgets/user_avatar.dart';
import 'package:acter/features/home/providers/client_providers.dart';
import 'package:acter/features/home/widgets/my_spaces_section.dart';
import 'package:acter/features/home/widgets/my_events.dart';
import 'package:acter/features/settings/providers/settings_providers.dart';
import 'package:acter/common/utils/routes.dart';
import 'package:acter/common/providers/space_providers.dart';
import 'package:acter_avatar/acter_avatar.dart';
import 'package:atlas_icons/atlas_icons.dart';
import 'package:go_router/go_router.dart';
import 'package:flutter/material.dart';
import 'package:flutter_riverpod/flutter_riverpod.dart';
import 'package:acter/common/utils/utils.dart';
import 'package:flutter_staggered_grid_view/flutter_staggered_grid_view.dart';

import 'dart:math';
import 'dart:async';

class Dashboard extends ConsumerStatefulWidget {
  const Dashboard({super.key});

  @override
  ConsumerState<ConsumerStatefulWidget> createState() => _DashboardState();
}

class _DashboardState extends ConsumerState<Dashboard> {
  @override
  void initState() {
    super.initState();
    _checkIfSpacesPresent();
  }

  void _checkIfSpacesPresent() {
    WidgetsBinding.instance.addPostFrameCallback((timeStamp) async {
      final syncState = ref.watch(syncStateProvider);
      final hasFirstSynced = !syncState.syncing;
      if (!hasFirstSynced) {
        Future.delayed(
          const Duration(milliseconds: 250),
          () => _checkIfSpacesPresent(),
        );
        // we are still syncing, check again later
        return;
      }
      final spaces = await ref.watch(spacesProvider.future);
      if (spaces.isEmpty && context.mounted) {
        onBoardingDialog(
          context: context,
          btnText: 'Join Existing Space',
          btn2Text: 'Create New Space',
          onPressed1: () => context.pushNamed(Routes.joinSpace.name),
          onPressed2: () => context.pushNamed(Routes.createSpace.name),
          canDismissable: true,
        );
      }
    });
  }

  @override
  Widget build(BuildContext context) {
    final isDesktop = desktopPlatforms.contains(Theme.of(context).platform);
    final provider = ref.watch(featuresProvider);
    bool isActive(f) => provider.isActive(f);

    List<Widget> children = [];
<<<<<<< HEAD
    if (false && isActive(LabsFeature.tasks)) {
      children.add(const MyTasksSection(limit: 5));
    }

=======
>>>>>>> 5b333029
    if (isActive(LabsFeature.events)) {
      children.add(const MyEventsSection());
    }

    if (children.isEmpty) {
      children.add(const SliverToBoxAdapter(child: MySpacesSection()));
    } else {
      children.add(const MySpacesSection(limit: 5));
      final widthCount = (MediaQuery.of(context).size.width ~/ 600).toInt();
      const int minCount = 2;
      // we have more than just the spaces screen, put them into a grid.
      children = [
        SliverToBoxAdapter(
          child: SingleChildScrollView(
            child: Container(
              margin: const EdgeInsets.all(20),
              child: StaggeredGrid.count(
                crossAxisSpacing: 20,
                axisDirection: AxisDirection.down,
                crossAxisCount: max(min(widthCount, minCount), 1),
                children: children.toList(growable: false),
              ),
            ),
          ),
        ),
      ];
    }
    return Scaffold(
      body: Container(
        decoration: BoxDecoration(
          gradient: LinearGradient(
            begin: Alignment.topCenter,
            end: Alignment.center,
            colors: <Color>[
              Theme.of(context).colorScheme.background,
              Theme.of(context).colorScheme.neutral,
            ],
          ),
        ),
        child: CustomScrollView(
          slivers: <Widget>[
            SliverAppBar(
              backgroundColor: Colors.transparent,
              actions: <Widget>[
                IconButton(
                  icon: const Icon(Atlas.settings_monitor_thin),
                  onPressed: () {
                    customMsgSnackbar(
                      context,
                      'Configuration Page for Dashboard not yet implemented',
                    );
                  },
                ),
                IconButton(
                  icon: const Icon(Atlas.construction_tools_thin),
                  onPressed: () {
                    context.go('/settings');
                  },
                ),
                Visibility(
                  // FIXME: Only show mobile / when bottom bar shown...
                  visible: !ref.watch(clientProvider)!.isGuest(),
                  replacement: InkWell(
                    onTap: () => context.pushNamed(Routes.authLogin.name),
                    child: ActerAvatar(
                      uniqueId: UniqueKey().toString(),
                      mode: DisplayMode.User,
                    ),
                  ),
                  child: Container(
                    key: Keys.avatar,
                    margin: const EdgeInsets.all(8),
                    child: InkWell(
                      onTap: () => context.pushNamed(Routes.myProfile.name),
                      child: const UserAvatarWidget(),
                    ),
                  ),
                ),
              ],
              title: isDesktop
                  ? const Text('My Dashboard')
                  : const Text('Overview'),
            ),
            ...children,
          ],
        ),
      ),
    );
  }
}<|MERGE_RESOLUTION|>--- conflicted
+++ resolved
@@ -67,13 +67,6 @@
     bool isActive(f) => provider.isActive(f);
 
     List<Widget> children = [];
-<<<<<<< HEAD
-    if (false && isActive(LabsFeature.tasks)) {
-      children.add(const MyTasksSection(limit: 5));
-    }
-
-=======
->>>>>>> 5b333029
     if (isActive(LabsFeature.events)) {
       children.add(const MyEventsSection());
     }
