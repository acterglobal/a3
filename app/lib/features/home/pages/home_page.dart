import 'dart:io';

import 'package:date_format/date_format.dart';
import 'package:effektio/common/themes/seperated_themes.dart';
<<<<<<< HEAD
import 'package:effektio/common/utils/constants.dart';
import 'package:effektio/common/widgets/material_indicator.dart';
=======
>>>>>>> dc401278
import 'package:effektio/features/chat/controllers/chat_list_controller.dart';
import 'package:effektio/features/chat/controllers/chat_room_controller.dart';
import 'package:effektio/features/chat/controllers/receipt_controller.dart';
import 'package:effektio/features/home/widgets/home_widget.dart';
import 'package:effektio/features/home/widgets/user_avatar.dart';
import 'package:flutter/material.dart';
import 'package:flutter_adaptive_scaffold/flutter_adaptive_scaffold.dart';
import 'package:flutter_icons_null_safety/flutter_icons_null_safety.dart';
import 'package:flutter_riverpod/flutter_riverpod.dart';
import 'package:flutter_svg/flutter_svg.dart';
import 'package:get/get.dart';
import 'package:path_provider/path_provider.dart';
import 'package:screenshot/screenshot.dart';
import 'package:shake/shake.dart';

class HomePage extends ConsumerStatefulWidget {
  const HomePage({super.key});

  @override
  ConsumerState<ConsumerStatefulWidget> createState() => _HomePageState();
}

<<<<<<< HEAD
class _HomePageState extends ConsumerState<HomePage>
    with SingleTickerProviderStateMixin {
  late TabController tabController;
  int tabIndex = 0;
  late bool bugReportVisible;
  late ShakeDetector detector;

  @override
  void initState() {
    super.initState();
    tabController = TabController(length: 4, vsync: this);
    tabController.addListener(() {
      setState(() => tabIndex = tabController.index);
    });
    // shake is possible in only mobile
    if (Platform.isAndroid || Platform.isIOS) {
      bugReportVisible = false;
      detector = ShakeDetector.waitForStart(
        onPhoneShake: () {
          detector.stopListening();
          setState(() => bugReportVisible = true);
        },
      );
      detector.startListening();
    } else {
      bugReportVisible = true;
    }
=======
class _HomePageState extends ConsumerState<HomePage> {
  late final PageController pageController;
  int _selectedIndex = 0;
  final desktopPlatforms = [
    TargetPlatform.linux,
    TargetPlatform.macOS,
    TargetPlatform.windows
  ];
  @override
  void initState() {
    super.initState();
    pageController = PageController(initialPage: _selectedIndex);
>>>>>>> dc401278
  }

  @override
  void dispose() {
    Get.delete<ChatListController>();
    Get.delete<ChatRoomController>();
    Get.delete<ReceiptController>();
    super.dispose();
  }

  @override
  Widget build(BuildContext context) {
<<<<<<< HEAD
    final client = ref.watch(clientProvider);
    return Screenshot(
      child: Scaffold(
        body: client.when(
          data: (data) => HomeWidget(tabController),
          error: (error, stackTrace) => const Center(
            child: Text("Couldn't fetch client"),
          ),
          loading: () => const Scaffold(
            body: Center(
              child: SizedBox(
                height: 50,
                width: 50,
                child: CircularProgressIndicator(
                  color: AppCommonTheme.primaryColor,
                ),
              ),
=======
    // get platform of context.
    final bool isDesktop =
        desktopPlatforms.contains(Theme.of(context).platform);
    return Scaffold(
      body: AdaptiveLayout(
        bodyRatio: 0.2,
        primaryNavigation: isDesktop
            ? SlotLayout(
                config: <Breakpoint, SlotLayoutConfig?>{
                  // adapt layout according to platform.
                  Breakpoints.medium: SlotLayout.from(
                    key: const Key('primaryNavigation'),
                    builder: (_) {
                      return AdaptiveScaffold.standardNavigationRail(
                        onDestinationSelected: (int index) {
                          setState(() {
                            _selectedIndex = index;
                            pageController.jumpToPage(_selectedIndex);
                          });
                        },
                        leading: const UserAvatarWidget(isExtendedRail: false),
                        selectedIndex: _selectedIndex,
                        destinations: <NavigationRailDestination>[
                          NavigationRailDestination(
                            icon: newsFeedIcon(),
                            label: const Text('Updates'),
                          ),
                          NavigationRailDestination(
                            icon: pinsIcon(),
                            label: const Text('Pins'),
                          ),
                          NavigationRailDestination(
                            icon: tasksIcon(),
                            label: const Text('Tasks'),
                          ),
                          NavigationRailDestination(
                            icon: chatIcon(),
                            label: const Text('Chat'),
                          ),
                        ],
                      );
                    },
                  ),

                  Breakpoints.large: SlotLayout.from(
                    key: const Key('Large primaryNavigation'),
                    builder: (_) => AdaptiveScaffold.standardNavigationRail(
                      onDestinationSelected: (int index) {
                        setState(() {
                          _selectedIndex = index;
                          pageController.jumpToPage(_selectedIndex);
                        });
                      },
                      selectedIndex: _selectedIndex,
                      extended: true,
                      leading: const UserAvatarWidget(isExtendedRail: true),
                      destinations: <NavigationRailDestination>[
                        NavigationRailDestination(
                          icon: newsFeedIcon(),
                          label: const Text('Updates'),
                        ),
                        NavigationRailDestination(
                          icon: pinsIcon(),
                          label: const Text('Pins'),
                        ),
                        NavigationRailDestination(
                          icon: tasksIcon(),
                          label: const Text('Tasks'),
                        ),
                        NavigationRailDestination(
                          icon: chatIcon(),
                          label: const Text('Chat'),
                        ),
                      ],
                    ),
                  )
                },
              )
            : null,
        body: SlotLayout(
          config: <Breakpoint, SlotLayoutConfig>{
            Breakpoints.small: SlotLayout.from(
              key: const Key('Body Small'),
              builder: (_) => HomeWidget(pageController),
>>>>>>> dc401278
            ),
            // show dashboard view on desktop only.
            Breakpoints.mediumAndUp: isDesktop
                ? SlotLayout.from(
                    key: const Key('Body Medium'),
                    builder: (_) => const Scaffold(
                      body: Center(
                        child: Text(
                          'Dashboard view to be implemented',
                          style: AppCommonTheme.appBarTitleStyle,
                        ),
                      ),
                    ),
                  )
                : SlotLayout.from(
                    key: const Key('body-meduim-mobile'),
                    builder: (_) => HomeWidget(pageController),
                  ),
          },
        ),
<<<<<<< HEAD
        bottomNavigationBar: TabBar(
          labelColor: AppCommonTheme.primaryColor,
          unselectedLabelColor: AppCommonTheme.svgIconColor,
          controller: tabController,
          indicatorSize: TabBarIndicatorSize.tab,
          indicatorPadding: const EdgeInsets.symmetric(horizontal: 12),
          indicator: const MaterialIndicator(
            height: 5,
            bottomLeftRadius: 8,
            bottomRightRadius: 8,
            topLeftRadius: 0,
            topRightRadius: 0,
            tabPosition: TabPosition.top,
            color: AppCommonTheme.primaryColor,
          ),
          tabs: [
            newsFeedTab(),
            pinsTab(),
            tasksTab(),
            chatTab(),
          ],
        ),
        floatingActionButton: Visibility(
          child: FloatingActionButton(
            onPressed: () async {
              var appDocDir = await getApplicationDocumentsDirectory();
              // rageshake disallows dot in filename
              String timestamp = formatDate(
                DateTime.now(),
                [yyyy, '-', mm, '-', dd, '_', hh, '-', nn, '-', ss, '_', SSS],
              );
              var controller = Get.find<ScreenshotController>();
              var imagePath = await controller.captureAndSave(
                appDocDir.path,
                fileName: 'screenshot_$timestamp.png',
              );
              if (imagePath != null) {
                Navigator.pushNamed(
                  context,
                  '/bug_report',
                  arguments: {
                    'screenshot': imagePath,
                  },
                );
              } else {
                Navigator.pushNamed(context, '/bug_report');
              }
            },
            backgroundColor: Colors.green,
            child: const Icon(Icons.bug_report_rounded),
          ),
          visible: bugReportVisible,
        ),
        floatingActionButtonLocation: FloatingActionButtonLocation.endTop,
=======
        // helper UI for body view but since its doesn't fit for mobile view,
        // hide it instead.
        secondaryBody: isDesktop
            ? SlotLayout(
                config: <Breakpoint, SlotLayoutConfig>{
                  Breakpoints.mediumAndUp: SlotLayout.from(
                    key: const Key('Body Medium'),
                    builder: (_) => HomeWidget(pageController),
                  )
                },
              )
            : null,
        bottomNavigation: isDesktop
            ? SlotLayout(
                config: <Breakpoint, SlotLayoutConfig>{
                  //In desktop, we have ability to adjust windows res,
                  // adjust to navbar as primary to smaller views.
                  Breakpoints.small: SlotLayout.from(
                    key: const Key('Bottom Navigation Small'),
                    inAnimation: AdaptiveScaffold.bottomToTop,
                    outAnimation: AdaptiveScaffold.topToBottom,
                    builder: (_) =>
                        AdaptiveScaffold.standardBottomNavigationBar(
                      currentIndex: _selectedIndex,
                      onDestinationSelected: (index) {
                        setState(() {
                          _selectedIndex = index;
                          pageController.jumpToPage(_selectedIndex);
                        });
                      },
                      destinations: <NavigationDestination>[
                        NavigationDestination(
                          icon: newsFeedIcon(),
                          label: '',
                        ),
                        NavigationDestination(
                          icon: pinsIcon(),
                          label: '',
                        ),
                        NavigationDestination(
                          icon: tasksIcon(),
                          label: '',
                        ),
                        NavigationDestination(
                          icon: chatIcon(),
                          label: '',
                        ),
                      ],
                    ),
                  ),
                },
              )
            : SlotLayout(
                config: <Breakpoint, SlotLayoutConfig>{
                  // Navbar should be shown regardless of mobile screen sizes.
                  Breakpoints.smallAndUp: SlotLayout.from(
                    key: const Key('Bottom Navigation Small'),
                    inAnimation: AdaptiveScaffold.bottomToTop,
                    outAnimation: AdaptiveScaffold.topToBottom,
                    builder: (_) =>
                        AdaptiveScaffold.standardBottomNavigationBar(
                      currentIndex: _selectedIndex,
                      onDestinationSelected: (index) {
                        setState(() {
                          _selectedIndex = index;
                          pageController.jumpToPage(_selectedIndex);
                        });
                      },
                      destinations: <NavigationDestination>[
                        NavigationDestination(
                          icon: newsFeedIcon(),
                          label: '',
                        ),
                        NavigationDestination(
                          icon: pinsIcon(),
                          label: '',
                        ),
                        NavigationDestination(
                          icon: tasksIcon(),
                          label: '',
                        ),
                        NavigationDestination(
                          icon: chatIcon(),
                          label: '',
                        ),
                      ],
                    ),
                  ),
                },
              ),
>>>>>>> dc401278
      ),
      controller: Get.find<ScreenshotController>(),
    );
  }

  Widget newsFeedIcon() {
    return Padding(
      padding: const EdgeInsets.only(top: 10),
      key: Keys.newsSectionBtn,
      child: SvgPicture.asset('assets/images/newsfeed_linear.svg'),
    );
  }

  Widget pinsIcon() {
    return const Padding(
      padding: EdgeInsets.only(top: 10),
      child: Icon(FlutterIcons.pin_ent),
    );
  }

  Widget tasksIcon() {
    return const Padding(
      padding: EdgeInsets.only(top: 10),
      child: Icon(FlutterIcons.tasks_faw5s),
    );
  }

  Widget chatIcon() {
    return Padding(
      padding: const EdgeInsets.only(top: 10),
      child: SvgPicture.asset('assets/images/chat_linear.svg'),
    );
  }

  Widget notificationIcon() {
    return Padding(
      padding: const EdgeInsets.only(top: 10),
      child: SvgPicture.asset('assets/images/notification_linear.svg'),
    );
  }
}<|MERGE_RESOLUTION|>--- conflicted
+++ resolved
@@ -2,11 +2,7 @@
 
 import 'package:date_format/date_format.dart';
 import 'package:effektio/common/themes/seperated_themes.dart';
-<<<<<<< HEAD
 import 'package:effektio/common/utils/constants.dart';
-import 'package:effektio/common/widgets/material_indicator.dart';
-=======
->>>>>>> dc401278
 import 'package:effektio/features/chat/controllers/chat_list_controller.dart';
 import 'package:effektio/features/chat/controllers/chat_room_controller.dart';
 import 'package:effektio/features/chat/controllers/receipt_controller.dart';
@@ -29,21 +25,21 @@
   ConsumerState<ConsumerStatefulWidget> createState() => _HomePageState();
 }
 
-<<<<<<< HEAD
-class _HomePageState extends ConsumerState<HomePage>
-    with SingleTickerProviderStateMixin {
-  late TabController tabController;
-  int tabIndex = 0;
+class _HomePageState extends ConsumerState<HomePage> {
+  late final PageController pageController;
+  int _selectedIndex = 0;
+  final desktopPlatforms = [
+    TargetPlatform.linux,
+    TargetPlatform.macOS,
+    TargetPlatform.windows
+  ];
   late bool bugReportVisible;
   late ShakeDetector detector;
 
   @override
   void initState() {
     super.initState();
-    tabController = TabController(length: 4, vsync: this);
-    tabController.addListener(() {
-      setState(() => tabIndex = tabController.index);
-    });
+    pageController = PageController(initialPage: _selectedIndex);
     // shake is possible in only mobile
     if (Platform.isAndroid || Platform.isIOS) {
       bugReportVisible = false;
@@ -57,20 +53,6 @@
     } else {
       bugReportVisible = true;
     }
-=======
-class _HomePageState extends ConsumerState<HomePage> {
-  late final PageController pageController;
-  int _selectedIndex = 0;
-  final desktopPlatforms = [
-    TargetPlatform.linux,
-    TargetPlatform.macOS,
-    TargetPlatform.windows
-  ];
-  @override
-  void initState() {
-    super.initState();
-    pageController = PageController(initialPage: _selectedIndex);
->>>>>>> dc401278
   }
 
   @override
@@ -83,25 +65,6 @@
 
   @override
   Widget build(BuildContext context) {
-<<<<<<< HEAD
-    final client = ref.watch(clientProvider);
-    return Screenshot(
-      child: Scaffold(
-        body: client.when(
-          data: (data) => HomeWidget(tabController),
-          error: (error, stackTrace) => const Center(
-            child: Text("Couldn't fetch client"),
-          ),
-          loading: () => const Scaffold(
-            body: Center(
-              child: SizedBox(
-                height: 50,
-                width: 50,
-                child: CircularProgressIndicator(
-                  color: AppCommonTheme.primaryColor,
-                ),
-              ),
-=======
     // get platform of context.
     final bool isDesktop =
         desktopPlatforms.contains(Theme.of(context).platform);
@@ -186,7 +149,6 @@
             Breakpoints.small: SlotLayout.from(
               key: const Key('Body Small'),
               builder: (_) => HomeWidget(pageController),
->>>>>>> dc401278
             ),
             // show dashboard view on desktop only.
             Breakpoints.mediumAndUp: isDesktop
@@ -207,62 +169,6 @@
                   ),
           },
         ),
-<<<<<<< HEAD
-        bottomNavigationBar: TabBar(
-          labelColor: AppCommonTheme.primaryColor,
-          unselectedLabelColor: AppCommonTheme.svgIconColor,
-          controller: tabController,
-          indicatorSize: TabBarIndicatorSize.tab,
-          indicatorPadding: const EdgeInsets.symmetric(horizontal: 12),
-          indicator: const MaterialIndicator(
-            height: 5,
-            bottomLeftRadius: 8,
-            bottomRightRadius: 8,
-            topLeftRadius: 0,
-            topRightRadius: 0,
-            tabPosition: TabPosition.top,
-            color: AppCommonTheme.primaryColor,
-          ),
-          tabs: [
-            newsFeedTab(),
-            pinsTab(),
-            tasksTab(),
-            chatTab(),
-          ],
-        ),
-        floatingActionButton: Visibility(
-          child: FloatingActionButton(
-            onPressed: () async {
-              var appDocDir = await getApplicationDocumentsDirectory();
-              // rageshake disallows dot in filename
-              String timestamp = formatDate(
-                DateTime.now(),
-                [yyyy, '-', mm, '-', dd, '_', hh, '-', nn, '-', ss, '_', SSS],
-              );
-              var controller = Get.find<ScreenshotController>();
-              var imagePath = await controller.captureAndSave(
-                appDocDir.path,
-                fileName: 'screenshot_$timestamp.png',
-              );
-              if (imagePath != null) {
-                Navigator.pushNamed(
-                  context,
-                  '/bug_report',
-                  arguments: {
-                    'screenshot': imagePath,
-                  },
-                );
-              } else {
-                Navigator.pushNamed(context, '/bug_report');
-              }
-            },
-            backgroundColor: Colors.green,
-            child: const Icon(Icons.bug_report_rounded),
-          ),
-          visible: bugReportVisible,
-        ),
-        floatingActionButtonLocation: FloatingActionButtonLocation.endTop,
-=======
         // helper UI for body view but since its doesn't fit for mobile view,
         // hide it instead.
         secondaryBody: isDesktop
@@ -353,9 +259,39 @@
                   ),
                 },
               ),
->>>>>>> dc401278
       ),
-      controller: Get.find<ScreenshotController>(),
+      floatingActionButton: Visibility(
+        child: FloatingActionButton(
+          onPressed: () async {
+            var appDocDir = await getApplicationDocumentsDirectory();
+            // rageshake disallows dot in filename
+            String timestamp = formatDate(
+              DateTime.now(),
+              [yyyy, '-', mm, '-', dd, '_', hh, '-', nn, '-', ss, '_', SSS],
+            );
+            var controller = Get.find<ScreenshotController>();
+            var imagePath = await controller.captureAndSave(
+              appDocDir.path,
+              fileName: 'screenshot_$timestamp.png',
+            );
+            if (imagePath != null) {
+              Navigator.pushNamed(
+                context,
+                '/bug_report',
+                arguments: {
+                  'screenshot': imagePath,
+                },
+              );
+            } else {
+              Navigator.pushNamed(context, '/bug_report');
+            }
+          },
+          backgroundColor: Colors.green,
+          child: const Icon(Icons.bug_report_rounded),
+        ),
+        visible: bugReportVisible,
+      ),
+      floatingActionButtonLocation: FloatingActionButtonLocation.endTop,
     );
   }
 
