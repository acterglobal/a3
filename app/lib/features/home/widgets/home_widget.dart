import 'package:effektio/features/chat/pages/chat_page.dart';
import 'package:effektio/features/pin/pages/pin_page.dart';
import 'package:effektio/features/home/controllers/home_controller.dart';
import 'package:effektio/features/news/pages/news_page.dart';
import 'package:effektio/features/todo/pages/todo_page.dart';
import 'package:flutter/material.dart';
import 'package:flutter_riverpod/flutter_riverpod.dart';

class HomeWidget extends ConsumerWidget {
  final PageController controller;
  const HomeWidget(this.controller, {super.key});

  @override
  Widget build(BuildContext context, WidgetRef ref) {
<<<<<<< HEAD
    final client = ref.watch(clientProvider);
    return client.when(
      data: (data) => PageView(
        controller: controller,
        children: <Widget>[
          const NewsPage(),
          PinPage(client: data),
          ToDoPage(client: data),
          ChatPage(client: data),
        ],
      ),
      error: (error, stackTrace) => const Center(
        child: Text('Couldn\'t fetch client'),
      ),
      loading: () => const Center(
        child: SizedBox(
          height: 50,
          width: 50,
          child: CircularProgressIndicator(
            color: AppCommonTheme.primaryColor,
          ),
        ),
      ),
=======
    final client = ref.watch(homeStateProvider.notifier).client;
    return PageView(
      controller: controller,
      children: <Widget>[
        const NewsPage(),
        FaqPage(client: client),
        ToDoPage(client: client),
        ChatPage(client: client),
      ],
>>>>>>> 964d6222
    );
  }
}<|MERGE_RESOLUTION|>--- conflicted
+++ resolved
@@ -12,41 +12,15 @@
 
   @override
   Widget build(BuildContext context, WidgetRef ref) {
-<<<<<<< HEAD
-    final client = ref.watch(clientProvider);
-    return client.when(
-      data: (data) => PageView(
-        controller: controller,
-        children: <Widget>[
-          const NewsPage(),
-          PinPage(client: data),
-          ToDoPage(client: data),
-          ChatPage(client: data),
-        ],
-      ),
-      error: (error, stackTrace) => const Center(
-        child: Text('Couldn\'t fetch client'),
-      ),
-      loading: () => const Center(
-        child: SizedBox(
-          height: 50,
-          width: 50,
-          child: CircularProgressIndicator(
-            color: AppCommonTheme.primaryColor,
-          ),
-        ),
-      ),
-=======
     final client = ref.watch(homeStateProvider.notifier).client;
     return PageView(
       controller: controller,
       children: <Widget>[
         const NewsPage(),
-        FaqPage(client: client),
+        PinPage(client: client),
         ToDoPage(client: client),
         ChatPage(client: client),
       ],
->>>>>>> 964d6222
     );
   }
 }