import 'package:acter/features/cross_signing/cross_signing.dart';
import 'package:acter/features/home/providers/notifiers/client_notifier.dart';
import 'package:acter/features/home/providers/notifiers/sync_notifier.dart';
import 'package:acter_flutter_sdk/acter_flutter_sdk.dart' show Client;
import 'package:flutter_riverpod/flutter_riverpod.dart';

final clientProvider = StateNotifierProvider<ClientNotifier, Client?>((ref) {
  return ClientNotifier(ref);
});

final syncStateProvider = StateNotifierProvider<SyncNotifier, bool>((ref) {
  final client = ref.watch(clientProvider);
<<<<<<< HEAD
  return SyncNotifier(client!, ref);
=======
  final _ = CrossSigning(client: client!);
  return SyncNotifier(client);
>>>>>>> 2f3e5f19
});<|MERGE_RESOLUTION|>--- conflicted
+++ resolved
@@ -10,10 +10,6 @@
 
 final syncStateProvider = StateNotifierProvider<SyncNotifier, bool>((ref) {
   final client = ref.watch(clientProvider);
-<<<<<<< HEAD
-  return SyncNotifier(client!, ref);
-=======
   final _ = CrossSigning(client: client!);
-  return SyncNotifier(client);
->>>>>>> 2f3e5f19
+  return SyncNotifier(client, ref);
 });