import 'package:acter/features/search/widgets/quick_jump.dart';
import 'package:acter/common/utils/routes.dart';
import 'package:flutter/material.dart';
import 'package:flutter_riverpod/flutter_riverpod.dart';
import 'package:go_router/go_router.dart';

class QuickjumpDialog extends ConsumerWidget {
  const QuickjumpDialog({super.key});

  @override
  Widget build(BuildContext context, WidgetRef ref) {
    return ConstrainedBox(
      constraints: const BoxConstraints(minWidth: 400),
      child: Scaffold(
        appBar: AppBar(title: const Text('jump to')),
        body: QuickJump(
          navigateTo: ({
            Routes? route,
            bool push = false,
            String? target,
            Future<void> Function(BuildContext)? custom,
          }) async {
<<<<<<< HEAD
            if (push) {
              if (route == null) {
                await context.push(target!);
              } else {
                await context.pushNamed(route.name);
              }
=======
            if (custom != null) {
              await custom(context);
>>>>>>> 050a9899
            } else {
              context.pop();
              if (push) {
                if (route == null) {
                  await context.push(target!);
                } else {
                  await context.pushNamed(route.name);
                }
              } else {
                if (route == null) {
                  context.go(target!);
                } else {
                  context.goNamed(route.name);
                }
              }
            }
          },
          expand: false,
        ),
      ),
    );
  }
}<|MERGE_RESOLUTION|>--- conflicted
+++ resolved
@@ -20,17 +20,8 @@
             String? target,
             Future<void> Function(BuildContext)? custom,
           }) async {
-<<<<<<< HEAD
-            if (push) {
-              if (route == null) {
-                await context.push(target!);
-              } else {
-                await context.pushNamed(route.name);
-              }
-=======
             if (custom != null) {
               await custom(context);
->>>>>>> 050a9899
             } else {
               context.pop();
               if (push) {
