import 'package:acter/common/utils/routes.dart';
import 'package:acter/common/utils/utils.dart';
import 'package:acter/common/widgets/icons/tasks_icon.dart';
import 'package:acter/features/public_room_search/widgets/maybe_direct_room_action_widget.dart';
import 'package:acter/features/search/model/keys.dart';
import 'package:acter/features/search/providers/search.dart';
import 'package:acter/features/search/widgets/pins_builder.dart';
import 'package:acter/features/search/widgets/quick_actions_builder.dart';
import 'package:acter/features/search/widgets/spaces_builder.dart';
import 'package:acter/features/settings/providers/settings_providers.dart';
import 'package:atlas_icons/atlas_icons.dart';
import 'package:flutter/material.dart';
import 'package:flutter_riverpod/flutter_riverpod.dart';
import 'package:flutter_gen/gen_l10n/l10n.dart';
import 'package:go_router/go_router.dart';

<<<<<<< HEAD
class QuickJump extends ConsumerStatefulWidget {
  final NavigateTo navigateTo;
=======
class QuickJump extends ConsumerWidget {
>>>>>>> d7333c53
  final bool expand;

  const QuickJump({
    super.key,
    this.expand = false,
  });

  @override
  ConsumerState<ConsumerStatefulWidget> createState() => _QuickJumpState();
}

class _QuickJumpState extends ConsumerState<QuickJump> {
  final searchTextController = TextEditingController();

  List<Widget> primaryButtons(BuildContext context, WidgetRef ref) {
    final provider = ref.watch(featuresProvider);
    bool isActive(f) => provider.isActive(f);
    return [
      Wrap(
        alignment: WrapAlignment.center,
        crossAxisAlignment: WrapCrossAlignment.center,
        spacing: 10,
        runSpacing: 10,
        children: List.from(
          [
            IconButton(
              key: QuickJumpKeys.profile,
              icon: const Padding(
                padding: EdgeInsets.all(5),
                child: Icon(
                  Atlas.account_thin,
                  size: 24,
                ),
              ),
              style: IconButton.styleFrom(
                side: BorderSide(
                  color:
                      Theme.of(context).colorScheme.onSurface.withOpacity(0.12),
                ),
              ),
<<<<<<< HEAD
              onPressed: () => widget.navigateTo(Routes.myProfile),
=======
              onPressed: () => context.pushNamed(Routes.myProfile.name),
>>>>>>> d7333c53
            ),
            IconButton(
              key: QuickJumpKeys.settings,
              icon: const Padding(
                padding: EdgeInsets.all(5),
                child: Icon(
                  Atlas.construction_tools_thin,
                  size: 24,
                ),
              ),
              style: IconButton.styleFrom(
                side: BorderSide(
                  color:
                      Theme.of(context).colorScheme.onSurface.withOpacity(0.12),
                ),
              ),
<<<<<<< HEAD
              onPressed: () => widget.navigateTo(Routes.settings),
=======
              onPressed: () => context.pushNamed(Routes.settings.name),
>>>>>>> d7333c53
            ),
            IconButton(
              key: QuickJumpKeys.pins,
              style: IconButton.styleFrom(
                side: BorderSide(
                  color:
                      Theme.of(context).colorScheme.onSurface.withOpacity(0.12),
                ),
              ),
<<<<<<< HEAD
              onPressed: () => widget.navigateTo(Routes.pins),
=======
              onPressed: () => context.pushNamed(Routes.pins.name),
>>>>>>> d7333c53
              icon: const Padding(
                padding: EdgeInsets.all(5),
                child: Icon(Atlas.pin_thin, size: 24),
              ),
            ),
            IconButton(
              style: IconButton.styleFrom(
                side: BorderSide(
                  color:
                      Theme.of(context).colorScheme.onSurface.withOpacity(0.12),
                ),
              ),
<<<<<<< HEAD
              onPressed: () => widget.navigateTo(Routes.calendarEvents),
=======
              onPressed: () => context.pushNamed(Routes.calendarEvents.name),
>>>>>>> d7333c53
              icon: const Padding(
                padding: EdgeInsets.all(5),
                child: Icon(Atlas.calendar_dots_thin, size: 24),
              ),
            ),
            isActive(LabsFeature.tasks)
                ? IconButton(
                    key: QuickJumpKeys.tasks,
                    style: IconButton.styleFrom(
                      side: BorderSide(
                        color: Theme.of(context)
                            .colorScheme
                            .onSurface
                            .withOpacity(0.12),
                      ),
                    ),
<<<<<<< HEAD
                    onPressed: () => widget.navigateTo(Routes.tasks),
=======
                    onPressed: () => context.pushNamed(Routes.tasks.name),
>>>>>>> d7333c53

                    // this is slightly differently sized and padded to look the same as the others
                    icon: const TasksIcon(),
                  )
                : null,
            IconButton(
              style: IconButton.styleFrom(
                side: BorderSide(
                  color:
                      Theme.of(context).colorScheme.onSurface.withOpacity(0.12),
                ),
              ),
<<<<<<< HEAD
              onPressed: () => widget.navigateTo(Routes.chat),
=======
              onPressed: () => context.pushNamed(Routes.chat.name),
>>>>>>> d7333c53
              icon: const Padding(
                padding: EdgeInsets.all(5),
                child: Icon(
                  Atlas.chats_thin,
                  size: 24,
                ),
              ),
            ),
            IconButton(
              style: IconButton.styleFrom(
                side: BorderSide(
                  color:
                      Theme.of(context).colorScheme.onSurface.withOpacity(0.12),
                ),
              ),
<<<<<<< HEAD
              onPressed: () => widget.navigateTo(Routes.activities),
=======
              onPressed: () => context.pushNamed(Routes.activities.name),
>>>>>>> d7333c53
              icon: const Padding(
                padding: EdgeInsets.all(5),
                child: Icon(Atlas.audio_wave_thin, size: 24),
              ),
            ),
          ].where((element) => element != null),
        ),
      ),
    ];
  }

  @override
  Widget build(BuildContext context) {
    final searchValue = ref.watch(searchValueProvider);
    final h = MediaQuery.of(context).size.height;

    final hasSearchTerm = searchValue.isNotEmpty;

    List<Widget> body = [
<<<<<<< HEAD
      MaybeDirectRoomActionWidget(searchVal: searchValue),
      SpacesBuilder(navigateTo: widget.navigateTo),
      PinsBuilder(navigateTo: widget.navigateTo),
=======
      const SpacesBuilder(),
      const PinsBuilder(),
>>>>>>> d7333c53
    ];
    if (!hasSearchTerm) {
      body.add(
        const Divider(indent: 24, endIndent: 24),
      );
      body.addAll(primaryButtons(context, ref));
      if (widget.expand) {
        body.add(const Spacer());
      } else {
        body.add(
          const Divider(indent: 24, endIndent: 24),
        );
      }
<<<<<<< HEAD
      body.add(QuickActionsBuilder(navigateTo: widget.navigateTo));
=======
      body.add(const QuickActionsBuilder());
>>>>>>> d7333c53
    }

    return Scaffold(
      body: SafeArea(
        child: SingleChildScrollView(
          child: Container(
            height: h * 0.9,
            constraints: BoxConstraints(maxHeight: h),
            child: Column(
              mainAxisAlignment: MainAxisAlignment.start,
              children: <Widget>[
                Container(
                  margin: const EdgeInsets.symmetric(
                    horizontal: 10,
                    vertical: 15,
                  ),
                  child: SearchBar(
                    controller: searchTextController,
                    leading: const Padding(
                      padding: EdgeInsets.all(8.0),
                      child: Icon(Atlas.magnifying_glass),
                    ),
                    hintText: L10n.of(context).jumpTo,
                    trailing: hasSearchTerm
                        ? [
                            InkWell(
                              onTap: () {
                                searchTextController.clear();
                                ref.read(searchValueProvider.notifier).state =
                                    '';
                              },
                              child: const Icon(Icons.clear),
                            ),
                          ]
                        : null,
                    onChanged: (value) {
                      ref.read(searchValueProvider.notifier).state = value;
                    },
                  ),
                ),
                ...body,
              ],
              // ),
            ),
          ),
        ),
      ),
    );
  }
}<|MERGE_RESOLUTION|>--- conflicted
+++ resolved
@@ -14,12 +14,7 @@
 import 'package:flutter_gen/gen_l10n/l10n.dart';
 import 'package:go_router/go_router.dart';
 
-<<<<<<< HEAD
 class QuickJump extends ConsumerStatefulWidget {
-  final NavigateTo navigateTo;
-=======
-class QuickJump extends ConsumerWidget {
->>>>>>> d7333c53
   final bool expand;
 
   const QuickJump({
@@ -60,11 +55,7 @@
                       Theme.of(context).colorScheme.onSurface.withOpacity(0.12),
                 ),
               ),
-<<<<<<< HEAD
-              onPressed: () => widget.navigateTo(Routes.myProfile),
-=======
               onPressed: () => context.pushNamed(Routes.myProfile.name),
->>>>>>> d7333c53
             ),
             IconButton(
               key: QuickJumpKeys.settings,
@@ -81,11 +72,7 @@
                       Theme.of(context).colorScheme.onSurface.withOpacity(0.12),
                 ),
               ),
-<<<<<<< HEAD
-              onPressed: () => widget.navigateTo(Routes.settings),
-=======
               onPressed: () => context.pushNamed(Routes.settings.name),
->>>>>>> d7333c53
             ),
             IconButton(
               key: QuickJumpKeys.pins,
@@ -95,11 +82,7 @@
                       Theme.of(context).colorScheme.onSurface.withOpacity(0.12),
                 ),
               ),
-<<<<<<< HEAD
-              onPressed: () => widget.navigateTo(Routes.pins),
-=======
               onPressed: () => context.pushNamed(Routes.pins.name),
->>>>>>> d7333c53
               icon: const Padding(
                 padding: EdgeInsets.all(5),
                 child: Icon(Atlas.pin_thin, size: 24),
@@ -112,11 +95,7 @@
                       Theme.of(context).colorScheme.onSurface.withOpacity(0.12),
                 ),
               ),
-<<<<<<< HEAD
-              onPressed: () => widget.navigateTo(Routes.calendarEvents),
-=======
               onPressed: () => context.pushNamed(Routes.calendarEvents.name),
->>>>>>> d7333c53
               icon: const Padding(
                 padding: EdgeInsets.all(5),
                 child: Icon(Atlas.calendar_dots_thin, size: 24),
@@ -133,11 +112,7 @@
                             .withOpacity(0.12),
                       ),
                     ),
-<<<<<<< HEAD
-                    onPressed: () => widget.navigateTo(Routes.tasks),
-=======
                     onPressed: () => context.pushNamed(Routes.tasks.name),
->>>>>>> d7333c53
 
                     // this is slightly differently sized and padded to look the same as the others
                     icon: const TasksIcon(),
@@ -150,11 +125,7 @@
                       Theme.of(context).colorScheme.onSurface.withOpacity(0.12),
                 ),
               ),
-<<<<<<< HEAD
-              onPressed: () => widget.navigateTo(Routes.chat),
-=======
               onPressed: () => context.pushNamed(Routes.chat.name),
->>>>>>> d7333c53
               icon: const Padding(
                 padding: EdgeInsets.all(5),
                 child: Icon(
@@ -170,11 +141,7 @@
                       Theme.of(context).colorScheme.onSurface.withOpacity(0.12),
                 ),
               ),
-<<<<<<< HEAD
-              onPressed: () => widget.navigateTo(Routes.activities),
-=======
               onPressed: () => context.pushNamed(Routes.activities.name),
->>>>>>> d7333c53
               icon: const Padding(
                 padding: EdgeInsets.all(5),
                 child: Icon(Atlas.audio_wave_thin, size: 24),
@@ -194,14 +161,9 @@
     final hasSearchTerm = searchValue.isNotEmpty;
 
     List<Widget> body = [
-<<<<<<< HEAD
       MaybeDirectRoomActionWidget(searchVal: searchValue),
-      SpacesBuilder(navigateTo: widget.navigateTo),
-      PinsBuilder(navigateTo: widget.navigateTo),
-=======
       const SpacesBuilder(),
       const PinsBuilder(),
->>>>>>> d7333c53
     ];
     if (!hasSearchTerm) {
       body.add(
@@ -215,11 +177,7 @@
           const Divider(indent: 24, endIndent: 24),
         );
       }
-<<<<<<< HEAD
-      body.add(QuickActionsBuilder(navigateTo: widget.navigateTo));
-=======
       body.add(const QuickActionsBuilder());
->>>>>>> d7333c53
     }
 
     return Scaffold(
