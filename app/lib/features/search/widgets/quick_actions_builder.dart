import 'package:acter/common/providers/space_providers.dart';
import 'package:acter/common/themes/app_theme.dart';
import 'package:acter/common/utils/routes.dart';
import 'package:acter/common/utils/utils.dart';
import 'package:acter/features/home/pages/home_shell.dart';
import 'package:acter/features/search/model/keys.dart';
import 'package:acter/features/settings/providers/settings_providers.dart';
import 'package:atlas_icons/atlas_icons.dart';
import 'package:flutter/material.dart';
import 'package:flutter_riverpod/flutter_riverpod.dart';
import 'package:go_router/go_router.dart';
import 'package:logging/logging.dart';
import 'package:flutter_gen/gen_l10n/l10n.dart';

final _log = Logger('a3::search::quick_actions_builder');

class QuickActionsBuilder extends ConsumerWidget {
  const QuickActionsBuilder({
    super.key,
  });

  @override
  Widget build(BuildContext context, WidgetRef ref) {
    final features = ref.watch(featuresProvider);
    bool isActive(f) => features.isActive(f);
    final canPostNewsProvider = ref.watch(
      hasSpaceWithPermissionProvider('CanPostNews'),
    );
    final canPostNews = canPostNewsProvider.valueOrNull ?? false;

    final canPostPinProvider = ref.watch(
      hasSpaceWithPermissionProvider('CanPostPin'),
    );
    final canPostPin = canPostPinProvider.valueOrNull ?? false;

    final canPostEventProvider = ref.watch(
      hasSpaceWithPermissionProvider('CanPostEvent'),
    );
    final canCreateTaskListProvider = ref.watch(
      hasSpaceWithPermissionProvider('CanPostTaskList'),
    );
    final canPostEvent = (canPostEventProvider.valueOrNull ?? false);
    final canPostTaskList = isActive(LabsFeature.tasks) &&
        (canCreateTaskListProvider.valueOrNull ?? false);
    return Wrap(
      alignment: WrapAlignment.spaceEvenly,
      spacing: 8,
      runSpacing: 10,
      children: List.from(
        [
          canPostNews
              ? OutlinedButton.icon(
                  key: QuickJumpKeys.createUpdateAction,
                  onPressed: () =>
                      context.pushNamed(Routes.actionAddUpdate.name),
                  icon: const Icon(
                    Atlas.plus_circle_thin,
                    size: 18,
                  ),
                  label: Text(
                    L10n.of(context).update,
                    style: Theme.of(context).textTheme.labelMedium,
                  ),
                )
              : null,
          canPostPin
              ? OutlinedButton.icon(
                  key: QuickJumpKeys.createPinAction,
                  onPressed: () => context.pushNamed(Routes.actionAddPin.name),
                  icon: const Icon(
                    Atlas.plus_circle_thin,
                    size: 18,
                  ),
                  label: Text(
                    L10n.of(context).pin,
                    style: Theme.of(context).textTheme.labelMedium,
                  ),
                )
              : null,
          canPostEvent
              ? OutlinedButton.icon(
                  key: QuickJumpKeys.createEventAction,
                  onPressed: () => context.pushNamed(Routes.createEvent.name),
                  icon: const Icon(Atlas.plus_circle_thin, size: 18),
                  label: Text(
                    L10n.of(context).event,
                    style: Theme.of(context).textTheme.labelMedium,
                  ),
                )
              : null,
          canPostTaskList
              ? OutlinedButton.icon(
                  key: QuickJumpKeys.createTaskListAction,
                  onPressed: () =>
                      context.pushNamed(Routes.actionAddTaskList.name),
                  icon: const Icon(Atlas.plus_circle_thin, size: 18),
                  label: Text(
                    L10n.of(context).taskList,
                    style: Theme.of(context).textTheme.labelMedium,
                  ),
                )
              : null,
          isActive(LabsFeature.polls)
              ? OutlinedButton.icon(
                  onPressed: () {
                    _log.info('poll pressed');
                  },
                  icon: const Icon(Atlas.plus_circle_thin, size: 18),
                  label: Text(
                    L10n.of(context).poll,
                    style: Theme.of(context).textTheme.labelMedium,
                  ),
                )
              : null,
          isActive(LabsFeature.discussions)
              ? OutlinedButton.icon(
                  onPressed: () {
                    _log.info('Discussion pressed');
                  },
                  icon: const Icon(
                    Atlas.plus_circle_thin,
                    size: 18,
                  ),
                  label: Text(
                    L10n.of(context).discussion,
                    style: Theme.of(context).textTheme.labelMedium,
                  ),
                )
              : null,
          OutlinedButton.icon(
<<<<<<< HEAD
            key: QuickJumpKeys.bugReport,
            style: OutlinedButton.styleFrom(
              foregroundColor: Theme.of(context).colorScheme.textHighlight,
              side: BorderSide(
                width: 1,
                color: Theme.of(context).colorScheme.textHighlight,
              ),
            ),
            icon: const Icon(Atlas.bug_clipboard_thin, size: 18),
            label: Text(
              L10n.of(context).reportBug,
              style: Theme.of(context).textTheme.labelMedium,
            ),
            onPressed: () => navigateTo(
              Routes.bugReport,
              prepare: (context) async {
=======
              key: QuickJumpKeys.bugReport,
              style: OutlinedButton.styleFrom(
                foregroundColor: Colors.greenAccent,
                side: const BorderSide(width: 1, color: Colors.greenAccent),
              ),
              icon: const Icon(Atlas.bug_clipboard_thin, size: 18),
              label: Text(
                L10n.of(context).reportBug,
                style: Theme.of(context).textTheme.labelMedium,
              ),
              onPressed: () async {
>>>>>>> 5cad852a
                if (context.canPop()) {
                  context.pop();
                }
                await openBugReport(context);
              },),
        ].where((element) => element != null),
      ),
    );
  }
}<|MERGE_RESOLUTION|>--- conflicted
+++ resolved
@@ -128,7 +128,6 @@
                 )
               : null,
           OutlinedButton.icon(
-<<<<<<< HEAD
             key: QuickJumpKeys.bugReport,
             style: OutlinedButton.styleFrom(
               foregroundColor: Theme.of(context).colorScheme.textHighlight,
@@ -142,27 +141,13 @@
               L10n.of(context).reportBug,
               style: Theme.of(context).textTheme.labelMedium,
             ),
-            onPressed: () => navigateTo(
-              Routes.bugReport,
-              prepare: (context) async {
-=======
-              key: QuickJumpKeys.bugReport,
-              style: OutlinedButton.styleFrom(
-                foregroundColor: Colors.greenAccent,
-                side: const BorderSide(width: 1, color: Colors.greenAccent),
-              ),
-              icon: const Icon(Atlas.bug_clipboard_thin, size: 18),
-              label: Text(
-                L10n.of(context).reportBug,
-                style: Theme.of(context).textTheme.labelMedium,
-              ),
-              onPressed: () async {
->>>>>>> 5cad852a
-                if (context.canPop()) {
-                  context.pop();
-                }
-                await openBugReport(context);
-              },),
+            onPressed: () async {
+              if (context.canPop()) {
+                context.pop();
+              }
+              await openBugReport(context);
+            },
+          ),
         ].where((element) => element != null),
       ),
     );
