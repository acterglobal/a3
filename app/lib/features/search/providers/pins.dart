--- conflicted
+++ resolved
@@ -18,32 +18,6 @@
 final AutoDisposeFutureProvider<List<PinDetails>> pinsFoundProvider =
     FutureProvider.autoDispose((ref) async {
   final pins = await ref.watch(pinListProvider(null).future);
-<<<<<<< HEAD
-  final List<PinDetails> finalPins = [];
-  final searchValue = ref.watch(searchValueProvider).toLowerCase();
-
-  for (final pin in pins) {
-    final pinTitle = pin.title();
-    final pinId = pin.eventIdStr();
-    final isLink = pin.isLink();
-    if (searchValue.isNotEmpty) {
-      if (!pinTitle.toLowerCase().contains(searchValue)) {
-        continue;
-      }
-    }
-    finalPins.add(
-      PinDetails(
-        pinTitle,
-        pinId,
-        icon: Icon(
-          isLink ? Atlas.link_chain_thin : Atlas.document_thin,
-          size: 12,
-        ),
-      ),
-    );
-  }
-
-=======
   final search = ref.watch(searchValueProvider).toLowerCase();
   final List<PinDetails> finalPins = pins
       .where((pin) {
@@ -61,7 +35,6 @@
         ),
       )
       .toList();
->>>>>>> 6088a6b8
   finalPins.sort((a, b) => a.name.compareTo(b.name));
   return finalPins;
 });