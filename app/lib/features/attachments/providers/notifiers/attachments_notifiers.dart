--- conflicted
+++ resolved
@@ -2,13 +2,9 @@
 import 'dart:io';
 
 import 'package:acter/common/models/attachment_media_state/attachment_media_state.dart';
-<<<<<<< HEAD
 import 'package:acter/common/utils/utils.dart';
-import 'package:acter_flutter_sdk/acter_flutter_sdk_ffi.dart';
-=======
 import 'package:acter_flutter_sdk/acter_flutter_sdk_ffi.dart'
     show Attachment, AttachmentsManager;
->>>>>>> 8a9ea0cd
 import 'package:logging/logging.dart';
 import 'package:path_provider/path_provider.dart';
 import 'package:riverpod/riverpod.dart';
@@ -88,15 +84,9 @@
     state = state.copyWith(isDownloading: true);
     //Download media if media path is not available
     final tempDir = await getTemporaryDirectory();
-<<<<<<< HEAD
-    final filePath =
-        (await attachment.downloadMedia(null, tempDir.path)).text();
+    final result = await attachment.downloadMedia(null, tempDir.path);
+    final filePath = result.text();
     filePath.let((p0) {
-=======
-    final result = await attachment.downloadMedia(null, tempDir.path);
-    String? mediaPath = result.text();
-    if (mediaPath != null) {
->>>>>>> 8a9ea0cd
       state = state.copyWith(
         mediaFile: File(p0),
         isDownloading: false,
