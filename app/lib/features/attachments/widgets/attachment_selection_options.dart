--- conflicted
+++ resolved
@@ -212,10 +212,6 @@
           ),
         ),
       );
-<<<<<<< HEAD
-      return;
-=======
->>>>>>> 6088a6b8
     } else {
       showModalBottomSheet(
         context: context,
