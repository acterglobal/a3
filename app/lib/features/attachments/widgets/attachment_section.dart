--- conflicted
+++ resolved
@@ -9,13 +9,11 @@
 import 'package:flutter/material.dart';
 import 'package:flutter_gen/gen_l10n/l10n.dart';
 import 'package:flutter_riverpod/flutter_riverpod.dart';
+import 'package:logging/logging.dart';
 import 'package:skeletonizer/skeletonizer.dart';
 
-<<<<<<< HEAD
 final _log = Logger('a3::attachments::section');
 
-=======
->>>>>>> 481db61b
 class AttachmentSectionWidget extends ConsumerWidget {
   static const attachmentsKey = Key('attachments');
   static const redactBtnKey = Key('attachments-redact-btn');
@@ -76,46 +74,11 @@
     final attachments = ref.watch(attachmentsProvider(attachmentManager));
 
     return attachments.when(
-<<<<<<< HEAD
-      data: (list) {
-        return Padding(
-          padding: const EdgeInsets.all(12),
-          child: Column(
-            crossAxisAlignment: CrossAxisAlignment.start,
-            children: <Widget>[
-              Row(
-                children: [
-                  const Icon(Atlas.paperclip_attachment_thin, size: 14),
-                  const SizedBox(width: 5),
-                  Text(
-                    L10n.of(context).attachments,
-                    style: attachmentTitleTextStyle,
-                  ),
-                ],
-              ),
-              const SizedBox(height: 10),
-              Wrap(
-                spacing: 5.0,
-                runSpacing: 10.0,
-                children: <Widget>[
-                  if (list.isNotEmpty)
-                    for (var item in list)
-                      _buildAttachmentItem(context, item, canEdit),
-                  if (canEdit) _buildAddAttachment(context, ref),
-                ],
-              ),
-            ],
-          ),
-        );
-      },
+      data: (list) => attachmentData(list, context, ref),
       error: (err, st) {
         _log.severe('Failed to load attachments', err, st);
         return Text(L10n.of(context).errorLoadingAttachments(err));
       },
-=======
-      data: (list) => attachmentData(list, context, ref),
-      error: (err, st) => Text(L10n.of(context).errorLoadingAttachments(err)),
->>>>>>> 481db61b
       loading: () => const Skeletonizer(
         child: Wrap(
           spacing: 5.0,
