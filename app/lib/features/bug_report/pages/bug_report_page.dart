import 'dart:io';

import 'package:acter/common/toolkit/buttons/primary_action_button.dart';
import 'package:acter/common/utils/utils.dart';
import 'package:acter/features/bug_report/actions/submit_bug_report.dart';
import 'package:acter/features/bug_report/providers/bug_report_providers.dart';
import 'package:flutter/material.dart';
import 'package:flutter_easyloading/flutter_easyloading.dart';
import 'package:flutter_gen/gen_l10n/l10n.dart';
import 'package:flutter_riverpod/flutter_riverpod.dart';
import 'package:go_router/go_router.dart';
import 'package:logging/logging.dart';

final _log = Logger('a3::bug_report');

class BugReportPage extends ConsumerStatefulWidget {
  static const titleField = Key('bug-report-title');
  static const includeScreenshot = Key('bug-report-include-screenshot');
  static const screenshot = Key('bug-report-screenshot');
  static const includeLog = Key('bug-report-include-log');
  static const includePrevLog = Key('bug-report-include-prev-log');
  static const includeUserId = Key('bug-report-include-user-id');
  static const submitBtn = Key('bug-report-submit');
  static const pageKey = Key('bug-report');
  final String? imagePath;
  final String? error;
  final String? stack;

  const BugReportPage({
    super.key = pageKey,
    this.imagePath,
    this.error,
    this.stack,
  });

  @override
  ConsumerState<ConsumerStatefulWidget> createState() => _BugReportState();
}

class _BugReportState extends ConsumerState<BugReportPage> {
  final formKey = GlobalKey<FormState>(debugLabel: 'Bug report form key');
  final titleController = TextEditingController();
  final descController = TextEditingController();
  bool withScreenshot = false;
  bool withLogFile = false;
  bool withPrevLogFile = false;
  bool withUserId = false;
  bool submitErrorAndStackTrace = true;

  Future<bool> reportBug(BuildContext context) async {
    final loadingNotifier = ref.read(bugReporterLoadingProvider.notifier);
    try {
      loadingNotifier.update((state) => true);
      final Map<String, String> extraFields = {};
      if (submitErrorAndStackTrace) {
        final error = widget.error;
        if (error != null) extraFields['error'] = error;
        final stack = widget.stack;
        if (stack != null) extraFields['stack'] = stack;
      }
      if (descController.text.isNotEmpty) {
        extraFields['description'] = descController.text;
      }
      String reportUrl = await submitBugReport(
        withLog: withLogFile,
        withPrevLogFile: withPrevLogFile,
        withUserId: withUserId,
        title: titleController.text,
        screenshotPath: withScreenshot ? widget.imagePath : null,
        extraFields: extraFields,
      );
      String? issueId = getIssueId(reportUrl);
      loadingNotifier.update((state) => false);
      if (context.mounted) {
        final status = issueId != null
            ? L10n.of(context).reportedBugSuccessful(issueId)
            : L10n.of(context).thanksForReport;
        EasyLoading.showToast(status);
      }
      return true;
    } catch (e, s) {
      _log.severe('Failed to report bug', e, s);
      loadingNotifier.update((state) => false);
      if (!context.mounted) return false;
      EasyLoading.showError(
        L10n.of(context).bugReportingError(e),
        duration: const Duration(seconds: 3),
      );
      return false;
    }
  }

  @override
  Widget build(BuildContext context) {
    final isLoading = ref.watch(bugReporterLoadingProvider);
    return ConstrainedBox(
      constraints: const BoxConstraints(minWidth: 350),
      child: Form(
        key: formKey,
        child: Scaffold(
          appBar: AppBar(title: Text(L10n.of(context).bugReportTitle)),
          body: SingleChildScrollView(
            padding: const EdgeInsets.all(16),
            child: Column(
              mainAxisSize: MainAxisSize.min,
              crossAxisAlignment: CrossAxisAlignment.start,
              children: [
                const SizedBox(height: 10),
                TextFormField(
                  key: BugReportPage.titleField,
                  controller: titleController,
                  decoration: InputDecoration(
                    hintText: L10n.of(context).bugReportDescription,
                  ),
<<<<<<< HEAD
=======
                  // required field, space allowed
>>>>>>> ff5672c1
                  validator: (val) => val == null || val.isEmpty
                      ? L10n.of(context).emptyDescription
                      : null,
                ),
                const SizedBox(height: 10),
                TextFormField(
                  keyboardType: TextInputType.multiline,
                  textInputAction: TextInputAction.newline,
                  controller: descController,
                  minLines: 4,
                  autofocus: true,
                  maxLines: 4,
                  decoration: InputDecoration(
                    hintText: L10n.of(context).description,
                  ),
                ),
                const SizedBox(height: 10),
                CheckboxListTile(
                  key: BugReportPage.includeUserId,
                  title: Text(L10n.of(context).includeUserId),
                  value: withUserId,
                  onChanged: (bool? value) => setState(() {
                    withUserId = value ?? true;
                  }),
                  controlAffinity: ListTileControlAffinity.leading,
                ),
                const Divider(endIndent: 10, indent: 10),
                ...renderErrorOptions(),
                ...renderLogOptions(),
                ...renderForScreenShot(),
                const Divider(endIndent: 10, indent: 10),
                const SizedBox(height: 10),
                isLoading
                    ? const Center(child: CircularProgressIndicator())
                    : ActerPrimaryActionButton(
                        key: BugReportPage.submitBtn,
                        onPressed: () async {
                          if (!formKey.currentState!.validate()) return;
                          if (!await reportBug(context)) return;
                          if (!context.mounted) return;
                          if (context.canPop()) {
                            Navigator.pop(context);
                          }
                        },
                        child: Text(L10n.of(context).submit),
                      ),
              ],
            ),
          ),
        ),
      ),
    );
  }

  List<Widget> renderErrorOptions() {
    if (widget.error == null) return [];
    return [
      CheckboxListTile(
        title: Text(L10n.of(context).includeErrorAndStackTrace),
        value: submitErrorAndStackTrace,
        onChanged: (bool? value) => setState(() {
          submitErrorAndStackTrace = value ?? true;
        }),
        controlAffinity: ListTileControlAffinity.leading,
      ),
    ];
  }

  List<Widget> renderLogOptions() {
    return [
      CheckboxListTile(
        key: BugReportPage.includeLog,
        title: Text(L10n.of(context).includeLog),
        value: withLogFile,
        onChanged: (bool? value) => setState(() {
          withLogFile = value ?? true;
        }),
        controlAffinity: ListTileControlAffinity.leading,
      ),
      CheckboxListTile(
        key: BugReportPage.includePrevLog,
        title: Text(L10n.of(context).includePrevLog),
        value: withPrevLogFile,
        onChanged: (bool? value) => setState(() {
          withPrevLogFile = value ?? true;
        }),
        controlAffinity: ListTileControlAffinity.leading,
      ),
    ];
  }

  List<Widget> renderForScreenShot() {
    final imagePath = widget.imagePath;
    if (imagePath == null) return [];
    return [
      const SizedBox(height: 10),
      CheckboxListTile(
        key: BugReportPage.includeScreenshot,
        title: Text(L10n.of(context).includeScreenshot),
        value: withScreenshot,
        onChanged: (val) => setState(() => withScreenshot = (val != false)),
        controlAffinity: ListTileControlAffinity.leading,
      ),
      const SizedBox(height: 10),
      if (withScreenshot)
        Image.file(
          File(imagePath),
          key: BugReportPage.screenshot,
          width: MediaQuery.of(context).size.width * 0.8,
          errorBuilder: (context, error, stackTrace) {
            return Text(L10n.of(context).couldNotLoadImage(error));
          },
        ),
      if (withScreenshot) const SizedBox(height: 10),
    ];
  }
}<|MERGE_RESOLUTION|>--- conflicted
+++ resolved
@@ -112,10 +112,7 @@
                   decoration: InputDecoration(
                     hintText: L10n.of(context).bugReportDescription,
                   ),
-<<<<<<< HEAD
-=======
                   // required field, space allowed
->>>>>>> ff5672c1
                   validator: (val) => val == null || val.isEmpty
                       ? L10n.of(context).emptyDescription
                       : null,
