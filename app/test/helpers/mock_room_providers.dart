import 'package:acter/common/providers/notifiers/room_notifiers.dart';
import 'package:acter_flutter_sdk/acter_flutter_sdk_ffi.dart';
import 'package:riverpod/riverpod.dart';
import 'package:mocktail/mocktail.dart';

class MockRoom with Mock implements Room {}

class MockAsyncMaybeRoomNotifier extends FamilyAsyncNotifier<Room?, String>
    with Mock
    implements AsyncMaybeRoomNotifier {
<<<<<<< HEAD
  final Room? retVal;

  MockAsyncMaybeRoomNotifier({this.retVal});

  @override
  Future<Room?> build(arg) async => retVal;
}

class MockRoomPreview with Mock implements RoomPreview {}
=======
  final Map<String, Room> items;

  MockAsyncMaybeRoomNotifier({this.items = const {}});

  @override
  Future<Room?> build(arg) async => items[arg];
}
>>>>>>> cbb17df7
<|MERGE_RESOLUTION|>--- conflicted
+++ resolved
@@ -8,17 +8,6 @@
 class MockAsyncMaybeRoomNotifier extends FamilyAsyncNotifier<Room?, String>
     with Mock
     implements AsyncMaybeRoomNotifier {
-<<<<<<< HEAD
-  final Room? retVal;
-
-  MockAsyncMaybeRoomNotifier({this.retVal});
-
-  @override
-  Future<Room?> build(arg) async => retVal;
-}
-
-class MockRoomPreview with Mock implements RoomPreview {}
-=======
   final Map<String, Room> items;
 
   MockAsyncMaybeRoomNotifier({this.items = const {}});
@@ -26,4 +15,5 @@
   @override
   Future<Room?> build(arg) async => items[arg];
 }
->>>>>>> cbb17df7
+
+class MockRoomPreview with Mock implements RoomPreview {}