--- conflicted
+++ resolved
@@ -24,8 +24,6 @@
   logging: ^1.2.0
   meta: ^1.9.1
   flutter_secure_storage: ^9.0.0
-<<<<<<< HEAD
-=======
 
 # FIXME keep until a new version has been published
 dependency_overrides:
@@ -63,7 +61,6 @@
       path: flutter_secure_storage_platform_interface
       ref: develop
 
->>>>>>> 2d8a70fd
 
 dev_dependencies:
   flutter_test:
