name: acter
description: Your privacy-first social Organizing App

# The following line prevents the package from being accidentally published to
# pub.dev using `flutter pub publish`. This is preferred for private packages.
publish_to: "none" # Remove this line if you wish to publish to pub.dev

# The following defines the version and build number for your application.
# A version number is three numbers separated by dots, like 1.2.43
# followed by an optional build number separated by a +.
# Both the version and the builder number may be overridden in flutter
# build by specifying --build-name and --build-number, respectively.
# In Android, build-name is used as versionName while build-number used as versionCode.
# Read more about Android versioning at https://developer.android.com/studio/publish/versioning
# In iOS, build-name is used as CFBundleShortVersionString while build-number used as CFBundleVersion.
# Read more about iOS versioning at
# https://developer.apple.com/library/archive/documentation/General/Reference/InfoPlistKeyReference/Articles/CoreFoundationKeys.html
version: 0.0.1+1

environment:
  sdk: ">=3.5.0"
  flutter: ^3.24.0

# Dependencies specify other packages that your package needs in order to work.
# To automatically upgrade your package dependencies to the latest versions
# consider running `flutter pub upgrade --major-versions`. Alternatively,
# dependencies can be manually updated by changing the version numbers below to
# the latest version available on pub.dev. To see which dependencies have newer
# versions available, run `flutter pub outdated`.
dependencies:
  flutter:
    sdk: flutter

  # UI
  flutter_adaptive_scaffold: ^0.2.2
  atlas_icons: ^0.0.12
  skeletonizer: ^1.1.1
  flutter_chat_ui: ^1.6.9
  flutter_chat_types: ^3.3.2
  scroll_to_index: ^3.0.1
  flutter_staggered_grid_view: ^0.7.0
  flutter_svg: ">=1.0.0"
  sentry_flutter: ^8.4.0
  flutter_link_previewer: ^3.0.1
  bubble: ^1.2.1
  swipe_to: ^1.0.5
  image_picker: ^1.0.0
  cross_file_image: ^1.0.0
  flutter_keyboard_visibility: ^6.0.0
  expandable_text: ^2.3.0
  cached_network_image: ^3.4.1
  fc_native_video_thumbnail: ^0.11.1
  flutter_matrix_html:
    # path: "../../flutter_matrix_html"
    git:
      url: https://github.com/acterglobal/flutter_matrix_html.git
  flutter_slidable: ^3.0.0
  quds_popup_menu: ^0.0.1+1
  acter_avatar:
#    path: "../../acter-avatar"
    git:
      url: https://github.com/acterglobal/acter-avatar
      ref: main

  flutter_easyloading: ^3.0.5
  appflowy_editor: ^3.0.0
  acter_trigger_auto_complete:
    path: ../packages/acter_trigger_auto_complete
  acter_notifify:
    path: ../packages/acter_notifify

  # Code Generation
  flutter_localizations:
    sdk: flutter
  intl: ^0.19.0
  freezed: ^2.5.7
  acter_flutter_sdk:
    path: ../packages/rust_sdk
  mockito: ^5.4.4

  # State Management
  flutter_riverpod: ^2.5.1
  riverpod: ^2.5.1
  # Routing
  go_router: ^14.1.4

  # widgets
  settings_ui: '2.0.2'

  # Utilities
  html: ^0.15.4
  path_provider: ^2.0.8
  dart_date: ^1.3.2
  path: ^1.8.3
  url_launcher: ^6.1.10
  file_picker: ^8.1.2
  emoji_picker_flutter: ^3.0.0
  connectivity_plus: ^6.0.3
  mime: ^1.0.2
  freezed_annotation: ^2.4.1
  http_parser: ^4.0.2
  flutter_custom_selector: ^0.0.3
  jiffy: ^6.2.1
  screenshot: ^3.0.0
  http: ^1.0.0
  crypto: ^3.0.2
  flutter_math_fork: ^0.7.2
  shared_preferences: ^2.2.0
  image_picker_for_web: ^3.0.1
  riverpod_infinite_scroll:
    git: 
      url: https://github.com/acterglobal/riverpod_infinite_scroll.git
  infinite_scroll_pagination: ^4.0.0
  convert: ^3.1.1
  logging: ^1.2.0
  args: ^2.4.2
  breadcrumbs: ^0.1.0
  device_info_plus: ^10.1.0
  app_settings: ^5.1.1
  video_player_media_kit: ^1.0.5
  media_kit_libs_android_video: any
  media_kit_libs_ios_video: any
  media_kit_libs_macos_video: any
  media_kit_libs_windows_video: any
  media_kit_libs_linux: any
  video_player: ^2.8.1
  share_plus: ^10.0.0
  carousel_indicator: ^1.0.6
  stack_trace: ^1.11.1
  tutorial_coach_mark: ^1.2.11
  flutter_typeahead: ^5.2.0
  pinch_zoom_release_unzoom: ^1.0.3
  dotted_border: ^2.1.0
  firebase_core: ^3.4.0
  scrolls_to_top: ^2.1.1
  scrollable_positioned_list: ^0.3.8
  diffutil_dart: ^4.0.1
  tray_manager: ^0.2.3
  window_manager:  #^0.4.0
    # path: ../../window_manager
    git:
      url: https://github.com/acterglobal/window_manager
      ref: main


  shake_detector:
    path: ../packages/shake_detector
  open_filex: ^4.5.0
  phosphor_flutter: ^2.1.0
  device_calendar: ^4.3.3-20240801
  quickalert: ^1.1.0
<<<<<<< HEAD
  drag_and_drop_lists: ^0.4.1
=======
  permission_handler: ^11.3.1
>>>>>>> f40469b1

dev_dependencies:
  flutter_test:
    sdk: flutter
  integration_test:
    sdk: flutter
  icons_launcher: ^2.0.7
  flutter_lints: ^4.0.0
  build_runner: ^2.4.12
  convenient_test: ^1.3.7
  convenient_test_dev: ^1.3.7
  convenient_test_manager_dart:
    git:
      url: https://github.com/gnunicorn/flutter_convenient_test/
      ref: ben-cli-limit-tests
      path: packages/convenient_test_manager_dart
  msix: #^3.7.0
    # FIXME mainline `msix` comes with outdated VS redistribution libs
    # that make our app crash. We already copy over the proper ones in the
    # CI job, it we need a msix-version that doesn't copy over its own bad ones
    # see https://github.com/YehudaKremer/msix/issues/272#issuecomment-2181634105
    git:
      url: https://github.com/insertjokehere/msix.git
      ref: msvc_redist
  # mockito: ^5.4.2
  uuid: ^4.0.0
  enough_mail: ^2.1.6
  sentry_dart_plugin: ^2.0.0
  translations_cleaner: ^0.0.5
  enven: ^1.0.1

dependency_overrides:
  flutter_secure_storage_linux:
    git:
      url: https://github.com/gnunicorn/flutter_secure_storage/
      ref: ben-fix-linux-secret-store-problem
      path: flutter_secure_storage_linux

  firebase_core:
    git:
      url: https://github.com/firebase/flutterfire/
      path:  packages/firebase_core/firebase_core
      ref: feat/update-web100

  firebase_core_web:
    git:
      url: https://github.com/firebase/flutterfire/
      path:  packages/firebase_core/firebase_core_web
      ref: feat/update-web100
sentry:
  upload_debug_symbols: true
  upload_source_maps: false
  upload_sources: false
  project: acter-app
  org: acter

icons_launcher:
  image_path: "assets/icon/logo.png"
  platforms:
    android:
      enable: true
    ios:
      enable: true
    macos:
      enable: true
    windows:
      enable: true
    linux:
      enable: true

  # The "flutter_lints" package below contains a set of recommended lints to
  # encourage good coding practices. The lint set provided by the package is
  # activated in the `analysis_options.yaml` file located at the root of your
  # package. See that file for information about deactivating specific lint
  # rules and activating additional ones.
  flutter_lints: ^1.0.0

# For information on the generic Dart part of this file, see the
# following page: https://dart.dev/tools/pub/pubspec

# The following section is specific to Flutter.
flutter:
  # The following line ensures that the Material Icons font is
  # included with your application, so that you can use the icons in
  # the material Icons class.
  uses-material-design: true
  generate: true
  # To add assets to your application, add an assets section, like this:
  assets:
    - assets/images/
    - assets/videos/
    - assets/icon/

  #   - images/a_dot_ham.jpeg

  # An image asset can refer to one or more resolution-specific "variants", see
  # https://flutter.dev/assets-and-images/#resolution-aware.

  # For details regarding adding assets from package dependencies, see
  # https://flutter.dev/assets-and-images/#from-packages

  # To add custom fonts to your application, add a fonts section here,
  # in this "flutter" section. Each entry in this list should have a
  # "family" key with the font family name, and a "fonts" key with a
  # list giving the asset and other descriptors for the font. For
  # example:
  fonts:
    - family: Inter
      fonts:
        - asset: assets/fonts/Inter.ttf
    - family: NotoEmoji
      fonts:
        - asset: assets/fonts/Noto-COLRv1.ttf
  #   - family: Schyler
  #     fonts:
  #       - asset: fonts/Schyler-Regular.ttf
  #       - asset: fonts/Schyler-Italic.ttf
  #         style: italic
  #   - family: Trajan Pro
  #     fonts:
  #       - asset: fonts/TrajanPro.ttf
  #       - asset: fonts/TrajanPro_Bold.ttf
  #         weight: 700
  #
  # For details regarding fonts from package dependencies,
  # see https://flutter.dev/custom-fonts/#from-packages

msix_config:
  display_name: Acter
  publisher_display_name: Acter
  identity_name: 	47338Acter.Acter3
  publisher: CN=EBDFB2F4-DCCB-4267-8EBA-6FADD88EAC81
  msix_version: 0.0.0.1
  logo_path: .\macos\Runner\Assets.xcassets\AppIcon.appiconset\app_icon_512.png
  trim_logo: false
  start_menu_icon_path: .\macos\Runner\Assets.xcassets\AppIcon.appiconset\app_icon_512.png
  tile_icon_path: .\macos\Runner\Assets.xcassets\AppIcon.appiconset\app_icon_512.png
  icons_background_color: transparent
  architecture: x64
  capabilities: "internetClient,removableStorage"<|MERGE_RESOLUTION|>--- conflicted
+++ resolved
@@ -149,11 +149,8 @@
   phosphor_flutter: ^2.1.0
   device_calendar: ^4.3.3-20240801
   quickalert: ^1.1.0
-<<<<<<< HEAD
   drag_and_drop_lists: ^0.4.1
-=======
   permission_handler: ^11.3.1
->>>>>>> f40469b1
 
 dev_dependencies:
   flutter_test:
