--- conflicted
+++ resolved
@@ -117,11 +117,8 @@
       url: https://github.com/acterglobal/awesome_notifications
       ref: acter-main
   logging: ^1.2.0
-<<<<<<< HEAD
   args: ^2.4.2
-=======
   breadcrumbs: ^0.1.0
->>>>>>> e7df758d
 
 dev_dependencies:
   flutter_test:
