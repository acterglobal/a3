--- conflicted
+++ resolved
@@ -63,12 +63,9 @@
   expandable_text: ^2.3.0
   get: ^4.6.5
   characters: ^1.2.0
-<<<<<<< HEAD
   photo_view: ^0.14.0
+  flutter_parsed_text: ^2.2.1
 
-=======
-  flutter_parsed_text: ^2.2.1
->>>>>>> 93347d57
 
 dev_dependencies:
   flutter_test:
