name: effektio
description: Your privacy-first social Organising App

# The following line prevents the package from being accidentally published to
# pub.dev using `flutter pub publish`. This is preferred for private packages.
publish_to: "none" # Remove this line if you wish to publish to pub.dev

# The following defines the version and build number for your application.
# A version number is three numbers separated by dots, like 1.2.43
# followed by an optional build number separated by a +.
# Both the version and the builder number may be overridden in flutter
# build by specifying --build-name and --build-number, respectively.
# In Android, build-name is used as versionName while build-number used as versionCode.
# Read more about Android versioning at https://developer.android.com/studio/publish/versioning
# In iOS, build-name is used as CFBundleShortVersionString while build-number used as CFBundleVersion.
# Read more about iOS versioning at
# https://developer.apple.com/library/archive/documentation/General/Reference/InfoPlistKeyReference/Articles/CoreFoundationKeys.html
version: 0.0.1+1

environment:
  sdk: ">=2.19.0 <3.0.0"

# Dependencies specify other packages that your package needs in order to work.
# To automatically upgrade your package dependencies to the latest versions
# consider running `flutter pub upgrade --major-versions`. Alternatively,
# dependencies can be manually updated by changing the version numbers below to
# the latest version available on pub.dev. To see which dependencies have newer
# versions available, run `flutter pub outdated`.
dependencies:
  flutter:
    sdk: flutter

  # UI
  flutter_chat_ui:
    git:
      url: https://github.com/acterglobal/flyer-flutter_chat_ui.git
  flutter_chat_types: ^3.3.2
  flutter_svg: ^1.1.6
  google_fonts: ^2.3.1
  flutter_link_previewer: ^3.0.1
  bubble: ^1.2.1
  themed: ^4.0.0
  colorize_text_avatar: ^1.0.2
  html_editor_enhanced: ^2.5.1
  implicitly_animated_reorderable_list_2: ^0.5.0
  overlay_support: ^2.1.0
  flutter_keyboard_visibility: ^5.4.0
  flutter_colorpicker: ^1.0.3
  expandable_text: ^2.3.0
<<<<<<< HEAD
  get: ^4.6.5
  characters: ^1.2.0
  sprintf: ^6.0.0
  photo_view: ^0.14.0
  avatar_stack: ^1.1.2
  flutter_lorem: ^2.0.0
  get_time_ago: ^1.1.5
  implicitly_animated_reorderable_list_2: ^0.5.0
  image_picker_for_web: ^2.1.10
=======
  transparent_image: ^2.0.0
  cached_network_image: ^3.2.1
>>>>>>> 4f471189
  flutter_mentions: ^2.0.1
  flutter_matrix_html:
    git:
      url: https://github.com/acterglobal/flutter_matrix_html.git
  flutter_slidable: ^1.3.0
  timelines: ^0.1.0
  searchbar_animation: ^0.0.4
  flutter_icons_null_safety: ^1.1.0
  photo_view: ^0.14.0
  window_size:
    git:
      url: https://github.com/google/flutter-desktop-embedding.git
      path: plugins/window_size

  # Code Generation
  flutter_localizations:
    sdk: flutter
  intl: ^0.17.0
  effektio_flutter_sdk:
    path: packages/rust_sdk

  # State Management
  get: ^4.6.5

  # Utilities
  path_provider: ^2.0.8
  file_picker: ^5.2.5
  filesystem_picker: ^2.0.1
  open_app_file: ^4.0.1
  emoji_picker_flutter: ^1.5.2
  connectivity_plus: ^3.0.2
  mime: ^1.0.2
  permission_handler: ^10.2.0
  sprintf: ^6.0.0
  get_time_ago: ^1.1.5

dev_dependencies:
  flutter_test:
    sdk: flutter
  integration_test:
    sdk: flutter
  icons_launcher: ^2.0.1
  flutter_lints: ^1.0.4

icons_launcher:
  image_path: "assets/icon/logo.png"
  platforms:
    android:
      enable: true
    ios:
      enable: true
    macos:
      enable: true
    windows:
      enable: true
    linux:
      enable: true

  # The "flutter_lints" package below contains a set of recommended lints to
  # encourage good coding practices. The lint set provided by the package is
  # activated in the `analysis_options.yaml` file located at the root of your
  # package. See that file for information about deactivating specific lint
  # rules and activating additional ones.
  flutter_lints: ^1.0.0

# For information on the generic Dart part of this file, see the
# following page: https://dart.dev/tools/pub/pubspec

# The following section is specific to Flutter.
flutter:
  # The following line ensures that the Material Icons font is
  # included with your application, so that you can use the icons in
  # the material Icons class.
  uses-material-design: true
  generate: true
  # To add assets to your application, add an assets section, like this:
  assets:
    - assets/images/
    - assets/icon/
    - google_fonts/

  #   - images/a_dot_ham.jpeg

  # An image asset can refer to one or more resolution-specific "variants", see
  # https://flutter.dev/assets-and-images/#resolution-aware.

  # For details regarding adding assets from package dependencies, see
  # https://flutter.dev/assets-and-images/#from-packages

  # To add custom fonts to your application, add a fonts section here,
  # in this "flutter" section. Each entry in this list should have a
  # "family" key with the font family name, and a "fonts" key with a
  # list giving the asset and other descriptors for the font. For
  # example:
  # fonts:
  #   - family: Schyler
  #     fonts:
  #       - asset: fonts/Schyler-Regular.ttf
  #       - asset: fonts/Schyler-Italic.ttf
  #         style: italic
  #   - family: Trajan Pro
  #     fonts:
  #       - asset: fonts/TrajanPro.ttf
  #       - asset: fonts/TrajanPro_Bold.ttf
  #         weight: 700
  #
  # For details regarding fonts from package dependencies,
  # see https://flutter.dev/custom-fonts/#from-packages<|MERGE_RESOLUTION|>--- conflicted
+++ resolved
@@ -47,20 +47,8 @@
   flutter_keyboard_visibility: ^5.4.0
   flutter_colorpicker: ^1.0.3
   expandable_text: ^2.3.0
-<<<<<<< HEAD
-  get: ^4.6.5
-  characters: ^1.2.0
-  sprintf: ^6.0.0
-  photo_view: ^0.14.0
-  avatar_stack: ^1.1.2
-  flutter_lorem: ^2.0.0
-  get_time_ago: ^1.1.5
-  implicitly_animated_reorderable_list_2: ^0.5.0
-  image_picker_for_web: ^2.1.10
-=======
   transparent_image: ^2.0.0
   cached_network_image: ^3.2.1
->>>>>>> 4f471189
   flutter_mentions: ^2.0.1
   flutter_matrix_html:
     git:
