--- conflicted
+++ resolved
@@ -56,11 +56,8 @@
     path: ../effektio_flutter_sdk
   flutter_colorpicker: ^1.0.3
   emoji_picker_flutter: ^1.1.2
-<<<<<<< HEAD
   flutter_slidable: ^1.3.0
-=======
   expandable_text: ^2.3.0
->>>>>>> 1f9e536f
 
 
 dev_dependencies:
