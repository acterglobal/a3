name: effektio
description: Your social privacy-first Organising App

# The following line prevents the package from being accidentally published to
# pub.dev using `flutter pub publish`. This is preferred for private packages.
publish_to: 'none' # Remove this line if you wish to publish to pub.dev

# The following defines the version and build number for your application.
# A version number is three numbers separated by dots, like 1.2.43
# followed by an optional build number separated by a +.
# Both the version and the builder number may be overridden in flutter
# build by specifying --build-name and --build-number, respectively.
# In Android, build-name is used as versionName while build-number used as versionCode.
# Read more about Android versioning at https://developer.android.com/studio/publish/versioning
# In iOS, build-name is used as CFBundleShortVersionString while build-number used as CFBundleVersion.
# Read more about iOS versioning at
# https://developer.apple.com/library/archive/documentation/General/Reference/InfoPlistKeyReference/Articles/CoreFoundationKeys.html
version: 0.0.1+1

environment:
  sdk: ">=2.16.0-134.1.beta <3.0.0"

# Dependencies specify other packages that your package needs in order to work.
# To automatically upgrade your package dependencies to the latest versions
# consider running `flutter pub upgrade --major-versions`. Alternatively,
# dependencies can be manually updated by changing the version numbers below to
# the latest version available on pub.dev. To see which dependencies have newer
# versions available, run `flutter pub outdated`.
dependencies:
  flutter:
    sdk: flutter
  flutter_localizations: 
    sdk: flutter
  intl: ^0.17.0       
  # The following adds the Cupertino Icons font to your application.
  # Use with the CupertinoIcons class for iOS style icons.
  cupertino_icons: ^1.0.2
  path_provider: ^2.0.8
  formz: ^0.4.1
  flutter_chat_ui: ^1.5.7
  flutter_chat_types: ^3.3.2
  google_fonts: ^2.3.1
  flutter_bloc: ^8.0.1
  flutter_svg: ^1.0.3
  duration: ^3.0.11
  image_picker: ^0.8.5
  file_picker: ^4.5.1
  open_file: ^3.2.1
  cached_network_image: ^3.2.0
  flutter_link_previewer: ^2.6.6
  bubble: ^1.2.1
  colorize_text_avatar: ^1.0.2
  effektio_flutter_sdk:
    path: ../effektio_flutter_sdk

dev_dependencies:
  flutter_test:
    sdk: flutter
  flutter_launcher_icons: ^0.9.2
<<<<<<< HEAD
  fluttertoast: ^8.0.9
=======
  flutter_lints: ^1.0.4
>>>>>>> fa34f321

flutter_icons:
  android: true
  ios: true
  image_path: "assets/icon/logo.png"

  # The "flutter_lints" package below contains a set of recommended lints to
  # encourage good coding practices. The lint set provided by the package is
  # activated in the `analysis_options.yaml` file located at the root of your
  # package. See that file for information about deactivating specific lint
  # rules and activating additional ones.
  flutter_lints: ^1.0.0

# For information on the generic Dart part of this file, see the
# following page: https://dart.dev/tools/pub/pubspec

# The following section is specific to Flutter.
flutter:

  # The following line ensures that the Material Icons font is
  # included with your application, so that you can use the icons in
  # the material Icons class.
  uses-material-design: true
  generate: true
  # To add assets to your application, add an assets section, like this:
  assets:
    - assets/images/
    - assets/icon/
    - google_fonts/
  
  #   - images/a_dot_ham.jpeg

  # An image asset can refer to one or more resolution-specific "variants", see
  # https://flutter.dev/assets-and-images/#resolution-aware.

  # For details regarding adding assets from package dependencies, see
  # https://flutter.dev/assets-and-images/#from-packages

  # To add custom fonts to your application, add a fonts section here,
  # in this "flutter" section. Each entry in this list should have a
  # "family" key with the font family name, and a "fonts" key with a
  # list giving the asset and other descriptors for the font. For
  # example:
  # fonts:
  #   - family: Schyler
  #     fonts:
  #       - asset: fonts/Schyler-Regular.ttf
  #       - asset: fonts/Schyler-Italic.ttf
  #         style: italic
  #   - family: Trajan Pro
  #     fonts:
  #       - asset: fonts/TrajanPro.ttf
  #       - asset: fonts/TrajanPro_Bold.ttf
  #         weight: 700
  #
  # For details regarding fonts from package dependencies,
  # see https://flutter.dev/custom-fonts/#from-packages
                                                   <|MERGE_RESOLUTION|>--- conflicted
+++ resolved
@@ -57,11 +57,8 @@
   flutter_test:
     sdk: flutter
   flutter_launcher_icons: ^0.9.2
-<<<<<<< HEAD
   fluttertoast: ^8.0.9
-=======
   flutter_lints: ^1.0.4
->>>>>>> fa34f321
 
 flutter_icons:
   android: true
