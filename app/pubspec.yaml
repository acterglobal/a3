--- conflicted
+++ resolved
@@ -42,11 +42,7 @@
   flutter_chat_types: ^3.3.2
   flutter_staggered_grid_view: ^0.6.2
   flutter_svg: ">=1.0.0"
-<<<<<<< HEAD
-  google_fonts: ^4.0.0  # 5.0 not yet supported as it needs http 1.0, which in turn needs dart3, which is part of flutter 3.10 ...
-=======
   google_fonts: ^5.1.0
->>>>>>> 5b333029
   flutter_link_previewer: ^3.0.1
   bubble: ^1.2.1
   swipe_to: ^1.0.2
@@ -101,13 +97,8 @@
   file_picker: ^5.2.5
   filesystem_picker: ^3.1.0
   open_app_file: ^4.0.1
-<<<<<<< HEAD
-  emoji_picker_flutter: ^1.6.1
-  connectivity_plus: ^3.0.3
-=======
   emoji_picker_flutter: ^1.5.2
   connectivity_plus: ^4.0.1
->>>>>>> 5b333029
   mime: ^1.0.2
   permission_handler: ^10.2.0
   sprintf: ^7.0.0
