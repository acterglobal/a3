name: effektio
description: Your social privacy-first Organising App

# The following line prevents the package from being accidentally published to
# pub.dev using `flutter pub publish`. This is preferred for private packages.
publish_to: 'none' # Remove this line if you wish to publish to pub.dev

# The following defines the version and build number for your application.
# A version number is three numbers separated by dots, like 1.2.43
# followed by an optional build number separated by a +.
# Both the version and the builder number may be overridden in flutter
# build by specifying --build-name and --build-number, respectively.
# In Android, build-name is used as versionName while build-number used as versionCode.
# Read more about Android versioning at https://developer.android.com/studio/publish/versioning
# In iOS, build-name is used as CFBundleShortVersionString while build-number used as CFBundleVersion.
# Read more about iOS versioning at
# https://developer.apple.com/library/archive/documentation/General/Reference/InfoPlistKeyReference/Articles/CoreFoundationKeys.html
version: 0.0.1+1

environment:
  sdk: ">=2.16.0-134.1.beta <3.0.0"

# Dependencies specify other packages that your package needs in order to work.
# To automatically upgrade your package dependencies to the latest versions
# consider running `flutter pub upgrade --major-versions`. Alternatively,
# dependencies can be manually updated by changing the version numbers below to
# the latest version available on pub.dev. To see which dependencies have newer
# versions available, run `flutter pub outdated`.
dependencies:
  flutter:
    sdk: flutter
  flutter_localizations: 
    sdk: flutter
  intl: ^0.17.0       
  # The following adds the Cupertino Icons font to your application.
  # Use with the CupertinoIcons class for iOS style icons.
  cupertino_icons: ^1.0.2
  path_provider: ^2.0.8
  formz: ^0.4.1
  flutter_chat_ui: ^1.5.7
  flutter_chat_types: ^3.3.2
  google_fonts: ^2.3.1
  flutter_bloc: ^8.0.1
  flutter_svg: ^1.0.3
  duration: ^3.0.11
  image_picker: ^0.8.5
  file_picker: ^4.5.1
  open_file: ^3.2.1
  cached_network_image: ^3.2.0
  flutter_link_previewer: ^2.6.6
  bubble: ^1.2.1
<<<<<<< HEAD
  time: ^2.1.0
=======
  colorize_text_avatar: ^1.0.2
>>>>>>> 8dc0bc68
  effektio_flutter_sdk:
    path: ../effektio_flutter_sdk

dev_dependencies:
  flutter_test:
    sdk: flutter
  flutter_launcher_icons: ^0.9.2
  flutter_lints: ^1.0.4

flutter_icons:
  android: true
  ios: true
  image_path: "assets/icon/logo.png"

  # The "flutter_lints" package below contains a set of recommended lints to
  # encourage good coding practices. The lint set provided by the package is
  # activated in the `analysis_options.yaml` file located at the root of your
  # package. See that file for information about deactivating specific lint
  # rules and activating additional ones.
  flutter_lints: ^1.0.0

# For information on the generic Dart part of this file, see the
# following page: https://dart.dev/tools/pub/pubspec

# The following section is specific to Flutter.
flutter:

  # The following line ensures that the Material Icons font is
  # included with your application, so that you can use the icons in
  # the material Icons class.
  uses-material-design: true
  generate: true
  # To add assets to your application, add an assets section, like this:
  assets:
    - assets/images/
    - assets/icon/
    - google_fonts/
  
  #   - images/a_dot_ham.jpeg

  # An image asset can refer to one or more resolution-specific "variants", see
  # https://flutter.dev/assets-and-images/#resolution-aware.

  # For details regarding adding assets from package dependencies, see
  # https://flutter.dev/assets-and-images/#from-packages

  # To add custom fonts to your application, add a fonts section here,
  # in this "flutter" section. Each entry in this list should have a
  # "family" key with the font family name, and a "fonts" key with a
  # list giving the asset and other descriptors for the font. For
  # example:
  # fonts:
  #   - family: Schyler
  #     fonts:
  #       - asset: fonts/Schyler-Regular.ttf
  #       - asset: fonts/Schyler-Italic.ttf
  #         style: italic
  #   - family: Trajan Pro
  #     fonts:
  #       - asset: fonts/TrajanPro.ttf
  #       - asset: fonts/TrajanPro_Bold.ttf
  #         weight: 700
  #
  # For details regarding fonts from package dependencies,
  # see https://flutter.dev/custom-fonts/#from-packages
                                                   <|MERGE_RESOLUTION|>--- conflicted
+++ resolved
@@ -49,11 +49,8 @@
   cached_network_image: ^3.2.0
   flutter_link_previewer: ^2.6.6
   bubble: ^1.2.1
-<<<<<<< HEAD
   time: ^2.1.0
-=======
   colorize_text_avatar: ^1.0.2
->>>>>>> 8dc0bc68
   effektio_flutter_sdk:
     path: ../effektio_flutter_sdk
 
