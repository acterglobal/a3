--- conflicted
+++ resolved
@@ -133,11 +133,7 @@
       url: https://github.com/acterglobal/flutter_gherkin
       ref: main
   gherkin: ^3.1.0
-<<<<<<< HEAD
   msix: ^3.7.0
-=======
-  mockito: ^5.4.2
->>>>>>> c5a9a8f2
 
 icons_launcher:
   image_path: "assets/icon/logo.png"
