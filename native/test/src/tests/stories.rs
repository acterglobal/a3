use acter::{new_colorize_builder, StorySlideDraft};
use anyhow::{bail, Result};
use core::time::Duration;
use std::io::Write;
use tempfile::NamedTempFile;
use tokio::time::sleep;
use tokio_retry::{
    strategy::{jitter, FibonacciBackoff},
    Retry,
};
use tracing::info;

use crate::utils::{
    random_user_with_random_space, random_user_with_template, random_users_with_random_space,
};

const TMPL: &str = r#"
version = "0.1"
name = "Stories Smoketest Template"

[inputs]
main = { type = "user", is-default = true, required = true, description = "The starting user" }

[objects]
main_space = { type = "space", is-default = true, name = "{{ main.display_name }}’s story test space" }

[objects.example-story-one-image]
type = "story"
slides = [
  { body = "This is the story section. Swipe down for more.", info = { size = 3264047, mimetype = "image/jpeg", thumbnail_info = { w = 400, h = 600, mimetype = "image/jpeg", size = 130511 }, w = 3840, h = 5760, "xyz.amorgan.blurhash" = "TQF=,g?uIo},={X5$c#+V@t2sRjF", thumbnail_url = "mxc://acter.global/aJhqfXrJRWXsFgWFRNlBlpnD" }, type = "Image", url = "mxc://acter.global/tVLtaQaErMyoXmcCroPZdfNG" }
]

[objects.example-story-two-images]
type = "story"

[[objects.example-story-two-images.slides]]
body = "This is the story section. Swipe down for more."
info = { size = 3264047, mimetype = "image/jpeg", thumbnail_info = { w = 400, h = 600, mimetype = "image/jpeg", size = 130511 }, w = 3840, h = 5760, "xyz.amorgan.blurhash" = "TQF=,g?uIo},={X5$c#+V@t2sRjF", thumbnail_url = "mxc://acter.global/aJhqfXrJRWXsFgWFRNlBlpnD" }
type = "Image"
url = "mxc://acter.global/tVLtaQaErMyoXmcCroPZdfNG"

[[objects.example-story-two-images.slides]]
body = "This is the story section. Swipe down for more."
info = { size = 3264047, mimetype = "image/jpeg", thumbnail_info = { w = 400, h = 600, mimetype = "image/jpeg", size = 130511 }, w = 3840, h = 5760, "xyz.amorgan.blurhash" = "TQF=,g?uIo},={X5$c#+V@t2sRjF", thumbnail_url = "mxc://acter.global/aJhqfXrJRWXsFgWFRNlBlpnD" }
type = "Image"
url = "mxc://acter.global/tVLtaQaErMyoXmcCroPZdfNG"

[objects.example-story-three-images]
type = "story"

[[objects.example-story-three-images.slides]]
body = "This is the story section. Swipe down for more."
info = { size = 3264047, mimetype = "image/jpeg", thumbnail_info = { w = 400, h = 600, mimetype = "image/jpeg", size = 130511 }, w = 3840, h = 5760, "xyz.amorgan.blurhash" = "TQF=,g?uIo},={X5$c#+V@t2sRjF", thumbnail_url = "mxc://acter.global/aJhqfXrJRWXsFgWFRNlBlpnD" }
type = "Image"
url = "mxc://acter.global/tVLtaQaErMyoXmcCroPZdfNG"

[[objects.example-story-three-images.slides]]
body = "This is the story section. Swipe down for more."
info = { size = 3264047, mimetype = "image/jpeg", thumbnail_info = { w = 400, h = 600, mimetype = "image/jpeg", size = 130511 }, w = 3840, h = 5760, "xyz.amorgan.blurhash" = "TQF=,g?uIo},={X5$c#+V@t2sRjF", thumbnail_url = "mxc://acter.global/aJhqfXrJRWXsFgWFRNlBlpnD" }
type = "Image"
url = "mxc://acter.global/tVLtaQaErMyoXmcCroPZdfNG"

[[objects.example-story-three-images.slides]]
body = "This is the story section. Swipe down for more."
info = { size = 3264047, mimetype = "image/jpeg", thumbnail_info = { w = 400, h = 600, mimetype = "image/jpeg", size = 130511 }, w = 3840, h = 5760, "xyz.amorgan.blurhash" = "TQF=,g?uIo},={X5$c#+V@t2sRjF", thumbnail_url = "mxc://acter.global/aJhqfXrJRWXsFgWFRNlBlpnD" }
type = "Image"
url = "mxc://acter.global/tVLtaQaErMyoXmcCroPZdfNG"
"#;

#[tokio::test]
async fn story_smoketest() -> Result<()> {
    let _ = env_logger::try_init();
    let (user, sync_state, _engine) = random_user_with_template("story_smoke", TMPL).await?;
    sync_state.await_has_synced_history().await?;

    // wait for sync to catch up
    let retry_strategy = FibonacciBackoff::from_millis(100).map(jitter).take(10);
    Retry::spawn(retry_strategy, || async {
        if user.latest_stories(10).await?.len() != 3 {
            bail!("not all story found");
        }
        Ok(())
    })
    .await?;

    assert_eq!(user.latest_stories(10).await?.len(), 3);

    let spaces = user.spaces().await?;
    assert_eq!(spaces.len(), 1);

    let main_space = spaces.first().expect("main space should be available");
    assert_eq!(main_space.latest_stories(10).await?.len(), 3);

    let text_draft = user.text_plain_draft("This is text slide".to_owned());
<<<<<<< HEAD
    let event_id = main_space
        .story_draft()?
        .add_slide(Box::new(text_draft.into()))
        .send()
        .await?;
=======
    let event_id = {
        let mut draft = main_space.story_draft()?;
        draft.add_slide(Box::new(text_draft.into()));
        draft.send().await?
    };
>>>>>>> bebf9303
    print!("draft sent event id: {}", event_id);

    Ok(())
}

#[tokio::test]
async fn story_plain_text_test() -> Result<()> {
    let _ = env_logger::try_init();
    let (mut user, room_id) = random_user_with_random_space("story_plain").await?;
    let state_sync = user.start_sync();
    state_sync.await_has_synced_history().await?;

    // wait for sync to catch up
    let retry_strategy = FibonacciBackoff::from_millis(100).map(jitter).take(10);
    Retry::spawn(retry_strategy.clone(), || async {
        user.space(room_id.to_string()).await
    })
    .await?;

    let space = user.space(room_id.to_string()).await?;
    let body = "This is a simple text";
    let text_draft = user.text_plain_draft(body.to_owned());
<<<<<<< HEAD
    space
        .story_draft()?
        .add_slide(Box::new(text_draft.into()))
        .send()
        .await?;
=======
    draft.add_slide(Box::new(text_draft.into()));
    draft.send().await?;
>>>>>>> bebf9303

    let story = Retry::spawn(retry_strategy.clone(), || async {
        let stories = space.latest_stories(1).await?;
        if stories.len() != 1 {
            bail!("story not found");
        }
        Ok(stories[0].clone())
    })
    .await?;

    assert_eq!(story.slides_count(), 1);
    let _event_id = story.event_id();
    let text_slide = story.get_slide(0).expect("we have a slide");
    assert_eq!(text_slide.type_str(), "text");
    let msg_content = text_slide.msg_content();
    assert!(msg_content.formatted_body().is_none());
    assert_eq!(msg_content.body(), body);

    let subscriber = story.subscribe();

    let second_draft = user.text_plain_draft("This is second slide".to_owned());
    let third_draft = user.text_plain_draft("This is third slide".to_owned());
    let mut update = story.update_builder()?;
    update.add_slide(Box::new(second_draft.into()));
    update.add_slide(Box::new(third_draft.into()));
    update.swap_slides(0, 1)?;
    update.send().await?;

    Retry::spawn(retry_strategy.clone(), || async {
        if subscriber.is_empty() {
            bail!("not been alerted to reload");
        }
        Ok(())
    })
    .await?;

    let edited_story = Retry::spawn(retry_strategy, || async { story.refresh().await }).await?;

    assert_ne!(edited_story.slides_count(), 3); // update doesn't append slides
    assert_eq!(edited_story.slides_count(), 2); // update replaces old slides with new slides

    let third_slide = edited_story.get_slide(0).expect("exists");
    assert_eq!(third_slide.type_str(), "text");
    assert_eq!(third_slide.msg_content().body(), "This is third slide");

    let second_slide = edited_story.get_slide(1).expect("exists");
    assert_eq!(second_slide.type_str(), "text");
    assert_eq!(second_slide.msg_content().body(), "This is second slide");

    // FIXME: notifications need to be checked against a secondary client..
    // // also check what the notification will be like
    // let notif = user
    //     .get_notification_item(space.room_id().to_string(), event_id.to_string())
    //     .await?;

    // assert_eq!(Some(notif.title()), space.name());
    // assert_eq!(notif.push_style(), "story");
    // assert_eq!(
    //     notif.body().map(|e| e.body()).as_deref(),
    //     Some("This is a simple text")
    // );

    Ok(())
}

#[tokio::test]
async fn story_slide_color_test() -> Result<()> {
    let _ = env_logger::try_init();
    let (mut user, room_id) = random_user_with_random_space("story_plain").await?;
    let state_sync = user.start_sync();
    state_sync.await_has_synced_history().await?;

    // wait for sync to catch up
    let retry_strategy = FibonacciBackoff::from_millis(100).map(jitter).take(10);
    Retry::spawn(retry_strategy.clone(), || async {
        user.space(room_id.to_string()).await
    })
    .await?;

    let space = user.space(room_id.to_string()).await?;
    let mut slide_draft: StorySlideDraft = user
        .text_plain_draft("This is a simple text".to_owned())
        .into();
    slide_draft.color(Box::new(new_colorize_builder(
        None,
        Some(0xFF112233),
        Some(0xFF112233),
    )?));
<<<<<<< HEAD
    space
        .story_draft()?
        .add_slide(Box::new(slide_draft))
        .send()
        .await?;
=======
    draft.add_slide(Box::new(slide_draft));
    draft.send().await?;
>>>>>>> bebf9303

    Retry::spawn(retry_strategy, || async {
        if space.latest_stories(1).await?.len() != 1 {
            bail!("story not found");
        }
        Ok(())
    })
    .await?;

    let slides = space.latest_stories(1).await?;
    let final_entry = slides.first().expect("Item is there");
    let text_slide = final_entry.get_slide(0).expect("we have a slide");
    // no foreground color
    assert_eq!(
        text_slide.colors().map(|e| e.color().is_some()),
        Some(false)
    );
    // the correct background color
    assert_eq!(
        text_slide.colors().and_then(|e| e.background()),
        Some(0xFF112233)
    );
    // the correct link color
    assert_eq!(text_slide.colors().and_then(|e| e.link()), Some(0xFF112233));

    Ok(())
}

#[tokio::test]
async fn story_markdown_text_test() -> Result<()> {
    let _ = env_logger::try_init();
    let (mut user, room_id) = random_user_with_random_space("story_mkd").await?;
    let state_sync = user.start_sync();
    state_sync.await_has_synced_history().await?;

    // wait for sync to catch up
    let retry_strategy = FibonacciBackoff::from_millis(100).map(jitter).take(10);
    Retry::spawn(retry_strategy.clone(), || async {
        user.space(room_id.to_string()).await
    })
    .await?;

    let space = user.space(room_id.to_string()).await?;
    let text_draft = user.text_markdown_draft("## This is a simple text".to_owned());
<<<<<<< HEAD
    space
        .story_draft()?
        .add_slide(Box::new(text_draft.into()))
        .send()
        .await?;
=======
    draft.add_slide(Box::new(text_draft.into()));
    draft.send().await?;
>>>>>>> bebf9303

    Retry::spawn(retry_strategy, || async {
        if space.latest_stories(1).await?.len() != 1 {
            bail!("story not found");
        }
        Ok(())
    })
    .await?;

    let slides = space.latest_stories(1).await?;
    let final_entry = slides.first().expect("Item is there");
    let text_slide = final_entry.get_slide(0).expect("we have a slide");
    assert_eq!(text_slide.type_str(), "text");
    let msg_content = text_slide.msg_content();
    assert_eq!(
        msg_content.formatted_body().as_deref(),
        Some("<h2>This is a simple text</h2>\n")
    );

    // FIXME: notifications need to be checked against a secondary client..
    // // also check what the notification will be like
    // let notif = user
    //     .get_notification_item(
    //         space.room_id().to_string(),
    //         final_entry.event_id().to_string(),
    //     )
    //     .await?;

    // assert_eq!(Some(notif.title()), space.name());
    // assert_eq!(notif.push_style(), "story");
    // assert_eq!(
    //     notif.body().and_then(|e| e.formatted_body()).as_deref(),
    //     Some("<h2>This is a simple text</h2>\n")
    // );
    Ok(())
}

#[tokio::test]
async fn story_jpg_image_with_text_test() -> Result<()> {
    let _ = env_logger::try_init();
    let (mut user, room_id) = random_user_with_random_space("story_jpg").await?;
    let state_sync = user.start_sync();
    state_sync.await_has_synced_history().await?;

    // wait for sync to catch up
    let retry_strategy = FibonacciBackoff::from_millis(100).map(jitter).take(10);
    Retry::spawn(retry_strategy.clone(), || async {
        user.space(room_id.to_string()).await
    })
    .await?;

    let bytes = include_bytes!("./fixtures/kingfisher.jpg");
    let mut tmp_file = NamedTempFile::new()?;
    tmp_file.as_file_mut().write_all(bytes)?;

    let space = user.space(room_id.to_string()).await?;
    let image_draft = user.image_draft(
        tmp_file.path().to_string_lossy().to_string(),
        "image/jpg".to_owned(),
    );
<<<<<<< HEAD
    space
        .story_draft()?
        .add_slide(Box::new(image_draft.into()))
        .send()
        .await?;
=======
    draft.add_slide(Box::new(image_draft.into()));
    draft.send().await?;
>>>>>>> bebf9303

    Retry::spawn(retry_strategy, || async {
        if space.latest_stories(1).await?.len() != 1 {
            bail!("story not found");
        }
        Ok(())
    })
    .await?;

    let slides = space.latest_stories(1).await?;
    let final_entry = slides.first().expect("Item is there");
    let image_slide = final_entry.get_slide(0).expect("we have a slide");
    assert_eq!(image_slide.type_str(), "image");

    // FIXME: notifications need to be checked against a secondary client..
    // // also check what the notification will be like
    // let notif = user
    //     .get_notification_item(
    //         space.room_id().to_string(),
    //         final_entry.event_id().to_string(),
    //     )
    //     .await?;

    // assert_eq!(Some(notif.title()), space.name());
    // assert!(notif.body().is_none());
    // assert_eq!(notif.push_style(), "story");
    // assert!(notif.has_image());
    // let _image_data = notif.image().await?;

    Ok(())
}

#[tokio::test]
async fn story_png_image_with_text_test() -> Result<()> {
    let _ = env_logger::try_init();
    let (mut user, room_id) = random_user_with_random_space("story_png").await?;
    let state_sync = user.start_sync();
    state_sync.await_has_synced_history().await?;

    // wait for sync to catch up
    let retry_strategy = FibonacciBackoff::from_millis(100).map(jitter).take(10);
    Retry::spawn(retry_strategy.clone(), || async {
        user.space(room_id.to_string()).await
    })
    .await?;

    let bytes = include_bytes!("./fixtures/PNG_transparency_demonstration_1.png");
    let mut tmp_file = NamedTempFile::new()?;
    tmp_file.as_file_mut().write_all(bytes)?;

    let space = user.space(room_id.to_string()).await?;
    let image_draft = user.image_draft(
        tmp_file.path().to_string_lossy().to_string(),
        "image/png".to_owned(),
    );
<<<<<<< HEAD
    space
        .story_draft()?
        .add_slide(Box::new(image_draft.into()))
        .send()
        .await?;
=======
    draft.add_slide(Box::new(image_draft.into()));
    draft.send().await?;
>>>>>>> bebf9303

    Retry::spawn(retry_strategy, || async {
        if space.latest_stories(1).await?.len() != 1 {
            bail!("story not found");
        }
        Ok(())
    })
    .await?;

    let slides = space.latest_stories(1).await?;
    let final_entry = slides.first().expect("Item is there");
    let image_slide = final_entry.get_slide(0).expect("we have a slide");
    assert_eq!(image_slide.type_str(), "image");

    Ok(())
}

#[tokio::test]
async fn story_multiple_slide_test() -> Result<()> {
    let _ = env_logger::try_init();
    let (mut user, room_id) = random_user_with_random_space("story_png").await?;
    let state_sync = user.start_sync();
    state_sync.await_has_synced_history().await?;

    // wait for sync to catch up
    let retry_strategy = FibonacciBackoff::from_millis(100).map(jitter).take(10);
    Retry::spawn(retry_strategy.clone(), || async {
        user.space(room_id.to_string()).await
    })
    .await?;

    let mut tmp_file = NamedTempFile::new()?;
    tmp_file.as_file_mut().write_all(include_bytes!(
        "./fixtures/PNG_transparency_demonstration_1.png"
    ))?;

    let space = user.space(room_id.to_string()).await?;
    let image_draft = user.image_draft(
        tmp_file.path().to_string_lossy().to_string(),
        "image/png".to_owned(),
    );
    let markdown_draft =
        user.text_markdown_draft("This update is ***reallly important***".to_owned());

    let plain_body = "Hello Updates!";
    let plain_draft = user.text_plain_draft(plain_body.to_owned());

    let mut vid_file = NamedTempFile::new()?;
    vid_file
        .as_file_mut()
        .write_all(include_bytes!("./fixtures/big_buck_bunny.mp4"))?;

    let video_draft = user.video_draft(
        vid_file.path().to_string_lossy().to_string(),
        "video/mp4".to_owned(),
    );

    // we add three slides
<<<<<<< HEAD
    space
        .story_draft()?
        .add_slide(Box::new(image_draft.into()))
        .add_slide(Box::new(markdown_draft.into()))
        .add_slide(Box::new(plain_draft.into()))
        .add_slide(Box::new(video_draft.into()))
        .send()
        .await?;
=======
    draft.add_slide(Box::new(image_draft.into()));
    draft.add_slide(Box::new(markdown_draft.into()));
    draft.add_slide(Box::new(plain_draft.into()));
    draft.add_slide(Box::new(video_draft.into()));
    draft.send().await?;
>>>>>>> bebf9303

    Retry::spawn(retry_strategy, || async {
        if space.latest_stories(1).await?.len() != 1 {
            bail!("story not found");
        }
        Ok(())
    })
    .await?;

    let slides = space.latest_stories(1).await?;
    let final_entry = slides.first().expect("Item is there");
    // We have exactly four slides
    assert_eq!(4, final_entry.slides().len());
    let first_slide = final_entry.get_slide(0).expect("We have image slide");
    assert_eq!(first_slide.type_str(), "image");
    let second_slide = final_entry
        .get_slide(1)
        .expect("We have markdown text slide");
    assert_eq!(second_slide.type_str(), "text");
    let msg_content = second_slide.msg_content();
    let formatted_body = msg_content.formatted_body();
    assert_eq!(
        formatted_body.as_deref(),
        Some("This update is <em><strong>reallly important</strong></em>")
    );
    let third_slide = final_entry.get_slide(2).expect("We have plain text slide");
    assert_eq!(third_slide.type_str(), "text");
    let msg_content = third_slide.msg_content();
    assert!(msg_content.formatted_body().is_none());
    assert_eq!(msg_content.body(), plain_body);

    let fourth_slide = final_entry.get_slide(3).expect("We have video slide");
    assert_eq!(fourth_slide.type_str(), "video");
    Ok(())
}

#[tokio::test]
async fn story_like_reaction_test() -> Result<()> {
    let _ = env_logger::try_init();
    let (mut user, room_id) = random_user_with_random_space("story_like").await?;
    let state_sync = user.start_sync();
    state_sync.await_has_synced_history().await?;

    // wait for sync to catch up
    let retry_strategy = FibonacciBackoff::from_millis(100).map(jitter).take(10);
    Retry::spawn(retry_strategy.clone(), || async {
        user.space(room_id.to_string()).await
    })
    .await?;

    let bytes = include_bytes!("./fixtures/PNG_transparency_demonstration_1.png");
    let mut tmp_file = NamedTempFile::new()?;
    tmp_file.as_file_mut().write_all(bytes)?;

    let space = user.space(room_id.to_string()).await?;
    let image_draft = user.image_draft(
        tmp_file.path().to_string_lossy().to_string(),
        "image/png".to_owned(),
    );
<<<<<<< HEAD
    space
        .story_draft()?
        .add_slide(Box::new(image_draft.into()))
        .send()
        .await?;
=======
    draft.add_slide(Box::new(image_draft.into()));
    draft.send().await?;
>>>>>>> bebf9303

    Retry::spawn(retry_strategy, || async {
        if space.latest_stories(1).await?.len() != 1 {
            bail!("story not found");
        }
        Ok(())
    })
    .await?;

    let slides = space.latest_stories(1).await?;
    let final_entry = slides.first().expect("Item is there");
    let reaction_manager = final_entry.reactions().await?;
    let mut reaction_updates = reaction_manager.subscribe();
    assert!(!reaction_manager.liked_by_me());
    info!("send like reaction ------------------------------------");
    reaction_manager.send_like().await?;

    // text msg may reach via reset action or set action
    let mut i = 10;
    let mut found = false;
    while i > 0 {
        info!("stream loop - {i}");
        if reaction_updates.try_recv().is_ok() {
            found = true;
            break;
        }
        info!("continue loop");
        i -= 1;
        sleep(Duration::from_secs(1)).await;
    }
    info!("loop finished");
    assert!(found, "Even after 10 seconds, send_like not received");

    let reaction_manager = reaction_manager.reload().await?;
    info!("stats: {:#?}", reaction_manager.stats());

    // assert!(reaction_manager.reacted_by_me());
    assert!(reaction_manager.liked_by_me());
    assert_eq!(reaction_manager.likes_count(), 1);

    // redacting the like

    reaction_manager.redact_like(None, None).await?;

    // text msg may reach via reset action or set action
    i = 10;
    found = false;
    while i > 0 {
        info!("stream loop - {i}");
        if reaction_updates.try_recv().is_ok() {
            found = true;
            break;
        }
        info!("continue loop");
        i -= 1;
        sleep(Duration::from_secs(1)).await;
    }
    info!("loop finished");
    assert!(found, "Even after 10 seconds, redact_like not received");

    let reaction_manager = reaction_manager.reload().await?;

    assert!(!reaction_manager.reacted_by_me());
    assert!(!reaction_manager.liked_by_me());
    assert_eq!(reaction_manager.likes_count(), 0);

    Ok(())
}

#[tokio::test]
async fn story_read_receipt_test() -> Result<()> {
    let _ = env_logger::try_init();
    let (mut users, room_id) = random_users_with_random_space("story_views", 4).await?;
    let mut user = users.remove(0);
    let state_sync = user.start_sync();
    state_sync.await_has_synced_history().await?;

    // wait for sync to catch up
    let retry_strategy = FibonacciBackoff::from_millis(100).map(jitter).take(10);
    Retry::spawn(retry_strategy.clone(), || async {
        user.space(room_id.to_string()).await
    })
    .await?;

    let space = user.space(room_id.to_string()).await?;
    let text_draft = user.text_markdown_draft("## This is a simple text".to_owned());
<<<<<<< HEAD
    space
        .story_draft()?
        .add_slide(Box::new(text_draft.into()))
        .send()
        .await?;
=======
    draft.add_slide(Box::new(text_draft.into()));
    draft.send().await?;
>>>>>>> bebf9303

    Retry::spawn(retry_strategy.clone(), || async {
        if space.latest_stories(1).await?.len() != 1 {
            bail!("story not found");
        }
        Ok(())
    })
    .await?;

    let slides = space.latest_stories(1).await?;
    let final_entry = slides.first().expect("first slide should be available");
    let main_receipts_manager = final_entry.read_receipts().await?;
    assert_eq!(main_receipts_manager.read_count(), 0);

    for (idx, mut user) in users.into_iter().enumerate() {
        let state_sync = user.start_sync();
        state_sync.await_has_synced_history().await?;
        let uidx = idx as u32;
        let subscriber = main_receipts_manager.subscribe();

        Retry::spawn(retry_strategy.clone(), || async {
            user.space(room_id.to_string()).await
        })
        .await?;

        let space = user.space(room_id.to_string()).await?;

        Retry::spawn(retry_strategy.clone(), || async {
            if space.latest_stories(1).await?.len() != 1 {
                bail!("story not found");
            }
            Ok(())
        })
        .await?;

        let slides = space.latest_stories(1).await?;
        let story_entry = slides.first().expect("first slide should be available");

        let local_receipts_manager = story_entry.read_receipts().await?;
        assert_eq!(local_receipts_manager.read_count(), uidx);
        local_receipts_manager.announce_read().await?;

        Retry::spawn(retry_strategy.clone(), || async {
            if subscriber.is_empty() {
                bail!("not been alerted to reload");
            }
            Ok(())
        })
        .await?;

        Retry::spawn(retry_strategy.clone(), || async {
            let new_receipts_manager = main_receipts_manager.reload().await?;
            if new_receipts_manager.read_count() != uidx + 1 {
                bail!("story read receipt after {uidx} not found");
            }
            Ok(())
        })
        .await?;
    }

    Ok(())
}

#[tokio::test]
async fn multi_story_read_receipt_test() -> Result<()> {
    // In this test we create two story entries, an older and a newer one
    // then sync up the several users and have them check off the newer
    // and then the older one as read by them and expect the view count
    // to increase as such
    // Note: this is incompatible with the way that matrix thinks about
    //       read receipts - latest marked means all before are marked -
    //       and ensures that our implementation properly does though.
    let _ = env_logger::try_init();
    let (mut users, room_id) = random_users_with_random_space("story_views", 4).await?;
    let mut user = users.remove(0);
    let state_sync = user.start_sync();
    state_sync.await_has_synced_history().await?;

    // wait for sync to catch up
    let retry_strategy = FibonacciBackoff::from_millis(100).map(jitter).take(10);
    Retry::spawn(retry_strategy.clone(), || async {
        user.space(room_id.to_string()).await
    })
    .await?;

    let space = user.space(room_id.to_string()).await?;

    let text_draft = user.text_markdown_draft("## This is a simple text".to_owned());
<<<<<<< HEAD
    let first_story_id = space
        .story_draft()?
        .add_slide(Box::new(text_draft.into()))
        .send()
        .await?;

    let text_draft = user.text_markdown_draft("## This is a second story".to_owned());
    let second_story_id = space
        .story_draft()?
        .add_slide(Box::new(text_draft.into()))
        .send()
        .await?;
=======
    let first_story_id = {
        let mut draft = space.story_draft()?;
        draft.add_slide(Box::new(text_draft.into()));
        draft.send().await?
    };

    let text_draft = user.text_markdown_draft("## This is a second story".to_owned());
    let second_story_id = {
        let mut draft = space.story_draft()?;
        draft.add_slide(Box::new(text_draft.into()));
        draft.send().await?
    };
>>>>>>> bebf9303

    let slides = Retry::spawn(retry_strategy.clone(), || async {
        let story_entries = space.latest_stories(2).await?;
        if story_entries.len() != 2 {
            bail!("story not found");
        }
        Ok(story_entries)
    })
    .await?;
    let mut slides_iter = slides.into_iter();
    let newest_slide = slides_iter
        .next()
        .expect("newest slide should be available");
    assert_eq!(newest_slide.event_id(), second_story_id);
    let older_slide = slides_iter.next().expect("older slide should be available");
    assert_eq!(older_slide.event_id(), first_story_id);

    let newest_slide_rr_manager = newest_slide.read_receipts().await?;
    assert_eq!(newest_slide_rr_manager.read_count(), 0);
    let older_slide_rr_manager = older_slide.read_receipts().await?;
    assert_eq!(older_slide_rr_manager.read_count(), 0);

    for (idx, mut user) in users.into_iter().enumerate() {
        let state_sync = user.start_sync();
        state_sync.await_has_synced_history().await?;
        let uidx = idx as u32;
        let newest_subscriber = newest_slide_rr_manager.subscribe();
        let older_subscriber = older_slide_rr_manager.subscribe();

        Retry::spawn(retry_strategy.clone(), || async {
            user.space(room_id.to_string()).await
        })
        .await?;

        let space = user.space(room_id.to_string()).await?;

        let mut slides = Retry::spawn(retry_strategy.clone(), || async {
            let story_entries = space.latest_stories(2).await?;
            if story_entries.len() != 2 {
                bail!("story not found");
            }
            Ok(story_entries)
        })
        .await?
        .into_iter();

        let newest_entry = slides.next().expect("newest slide should be available");
        assert_eq!(newest_entry.event_id(), second_story_id);

        let local_receipts_manager = newest_entry.read_receipts().await?;
        assert_eq!(local_receipts_manager.read_count(), uidx);
        local_receipts_manager.announce_read().await?;

        Retry::spawn(retry_strategy.clone(), || async {
            if newest_subscriber.is_empty() {
                bail!("newer: not been alerted to reload");
            }
            Ok(())
        })
        .await?;

        assert!(older_subscriber.is_empty());

        Retry::spawn(retry_strategy.clone(), || async {
            let new_receipts_manager = newest_slide_rr_manager.reload().await?;
            let read_count = new_receipts_manager.read_count();
            if read_count != uidx + 1 {
                bail!("newer: story read receipt {read_count} wrong at {uidx} ");
            }
            Ok(())
        })
        .await?;

        // now the user is looking at the older slide

        let older_entry = slides.next().expect("older slide should be available");
        assert_eq!(older_entry.event_id(), first_story_id);

        let local_receipts_manager = older_entry.read_receipts().await?;
        assert_eq!(local_receipts_manager.read_count(), uidx);
        local_receipts_manager.announce_read().await?;

        Retry::spawn(retry_strategy.clone(), || async {
            if older_subscriber.is_empty() {
                bail!("older: not been alerted to reload");
            }
            Ok(())
        })
        .await?;

        Retry::spawn(retry_strategy.clone(), || async {
            let new_receipts_manager = older_slide_rr_manager.reload().await?;
            let read_count = new_receipts_manager.read_count();
            if read_count != uidx + 1 {
                bail!("older: story read receipt {read_count} wrong at {uidx} ");
            }
            Ok(())
        })
        .await?;
    }

    Ok(())
}<|MERGE_RESOLUTION|>--- conflicted
+++ resolved
@@ -92,19 +92,11 @@
     assert_eq!(main_space.latest_stories(10).await?.len(), 3);
 
     let text_draft = user.text_plain_draft("This is text slide".to_owned());
-<<<<<<< HEAD
     let event_id = main_space
         .story_draft()?
         .add_slide(Box::new(text_draft.into()))
         .send()
         .await?;
-=======
-    let event_id = {
-        let mut draft = main_space.story_draft()?;
-        draft.add_slide(Box::new(text_draft.into()));
-        draft.send().await?
-    };
->>>>>>> bebf9303
     print!("draft sent event id: {}", event_id);
 
     Ok(())
@@ -127,16 +119,11 @@
     let space = user.space(room_id.to_string()).await?;
     let body = "This is a simple text";
     let text_draft = user.text_plain_draft(body.to_owned());
-<<<<<<< HEAD
     space
         .story_draft()?
         .add_slide(Box::new(text_draft.into()))
         .send()
         .await?;
-=======
-    draft.add_slide(Box::new(text_draft.into()));
-    draft.send().await?;
->>>>>>> bebf9303
 
     let story = Retry::spawn(retry_strategy.clone(), || async {
         let stories = space.latest_stories(1).await?;
@@ -225,16 +212,11 @@
         Some(0xFF112233),
         Some(0xFF112233),
     )?));
-<<<<<<< HEAD
     space
         .story_draft()?
         .add_slide(Box::new(slide_draft))
         .send()
         .await?;
-=======
-    draft.add_slide(Box::new(slide_draft));
-    draft.send().await?;
->>>>>>> bebf9303
 
     Retry::spawn(retry_strategy, || async {
         if space.latest_stories(1).await?.len() != 1 {
@@ -279,16 +261,11 @@
 
     let space = user.space(room_id.to_string()).await?;
     let text_draft = user.text_markdown_draft("## This is a simple text".to_owned());
-<<<<<<< HEAD
     space
         .story_draft()?
         .add_slide(Box::new(text_draft.into()))
         .send()
         .await?;
-=======
-    draft.add_slide(Box::new(text_draft.into()));
-    draft.send().await?;
->>>>>>> bebf9303
 
     Retry::spawn(retry_strategy, || async {
         if space.latest_stories(1).await?.len() != 1 {
@@ -349,16 +326,11 @@
         tmp_file.path().to_string_lossy().to_string(),
         "image/jpg".to_owned(),
     );
-<<<<<<< HEAD
     space
         .story_draft()?
         .add_slide(Box::new(image_draft.into()))
         .send()
         .await?;
-=======
-    draft.add_slide(Box::new(image_draft.into()));
-    draft.send().await?;
->>>>>>> bebf9303
 
     Retry::spawn(retry_strategy, || async {
         if space.latest_stories(1).await?.len() != 1 {
@@ -414,16 +386,11 @@
         tmp_file.path().to_string_lossy().to_string(),
         "image/png".to_owned(),
     );
-<<<<<<< HEAD
     space
         .story_draft()?
         .add_slide(Box::new(image_draft.into()))
         .send()
         .await?;
-=======
-    draft.add_slide(Box::new(image_draft.into()));
-    draft.send().await?;
->>>>>>> bebf9303
 
     Retry::spawn(retry_strategy, || async {
         if space.latest_stories(1).await?.len() != 1 {
@@ -482,7 +449,6 @@
     );
 
     // we add three slides
-<<<<<<< HEAD
     space
         .story_draft()?
         .add_slide(Box::new(image_draft.into()))
@@ -491,13 +457,6 @@
         .add_slide(Box::new(video_draft.into()))
         .send()
         .await?;
-=======
-    draft.add_slide(Box::new(image_draft.into()));
-    draft.add_slide(Box::new(markdown_draft.into()));
-    draft.add_slide(Box::new(plain_draft.into()));
-    draft.add_slide(Box::new(video_draft.into()));
-    draft.send().await?;
->>>>>>> bebf9303
 
     Retry::spawn(retry_strategy, || async {
         if space.latest_stories(1).await?.len() != 1 {
@@ -557,16 +516,11 @@
         tmp_file.path().to_string_lossy().to_string(),
         "image/png".to_owned(),
     );
-<<<<<<< HEAD
     space
         .story_draft()?
         .add_slide(Box::new(image_draft.into()))
         .send()
         .await?;
-=======
-    draft.add_slide(Box::new(image_draft.into()));
-    draft.send().await?;
->>>>>>> bebf9303
 
     Retry::spawn(retry_strategy, || async {
         if space.latest_stories(1).await?.len() != 1 {
@@ -653,16 +607,11 @@
 
     let space = user.space(room_id.to_string()).await?;
     let text_draft = user.text_markdown_draft("## This is a simple text".to_owned());
-<<<<<<< HEAD
     space
         .story_draft()?
         .add_slide(Box::new(text_draft.into()))
         .send()
         .await?;
-=======
-    draft.add_slide(Box::new(text_draft.into()));
-    draft.send().await?;
->>>>>>> bebf9303
 
     Retry::spawn(retry_strategy.clone(), || async {
         if space.latest_stories(1).await?.len() != 1 {
@@ -751,7 +700,6 @@
     let space = user.space(room_id.to_string()).await?;
 
     let text_draft = user.text_markdown_draft("## This is a simple text".to_owned());
-<<<<<<< HEAD
     let first_story_id = space
         .story_draft()?
         .add_slide(Box::new(text_draft.into()))
@@ -764,20 +712,6 @@
         .add_slide(Box::new(text_draft.into()))
         .send()
         .await?;
-=======
-    let first_story_id = {
-        let mut draft = space.story_draft()?;
-        draft.add_slide(Box::new(text_draft.into()));
-        draft.send().await?
-    };
-
-    let text_draft = user.text_markdown_draft("## This is a second story".to_owned());
-    let second_story_id = {
-        let mut draft = space.story_draft()?;
-        draft.add_slide(Box::new(text_draft.into()));
-        draft.send().await?
-    };
->>>>>>> bebf9303
 
     let slides = Retry::spawn(retry_strategy.clone(), || async {
         let story_entries = space.latest_stories(2).await?;
