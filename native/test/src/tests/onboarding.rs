use anyhow::{bail, Result};
use tokio_retry::{
    strategy::{jitter, FibonacciBackoff},
    Retry,
};

use crate::utils::random_user_with_random_space;

#[tokio::test]
async fn onboarding_is_created() -> Result<()> {
    let _ = env_logger::try_init();
    let (mut user, room_id) = random_user_with_random_space("onboarding").await?;
    let state_sync = user.start_sync();
    state_sync.await_has_synced_history().await?;
    let space = user.get_space(room_id.to_string()).await?;

    assert_eq!(
        space.task_lists().await?.len(),
        0,
        "Why are there tasks in our fresh space!?!"
    );

    space.create_onboarding_data().await?;

    let retry_strategy = FibonacciBackoff::from_millis(100).map(jitter).take(10);
    let calendar_client = user.clone();
    Retry::spawn(retry_strategy.clone(), move || {
        let client = calendar_client.clone();
        async move {
            let task_lists = client.task_lists().await?;
            if let Some(tk) = task_lists.first() {
                if tk.tasks().await?.len() != 2 {
                    bail!("not all tasks found yet");
                }
                Ok(())
            } else {
                bail!("task list not found");
            }
        }
    })
    .await?;

    let pin_client = user.clone();
    Retry::spawn(retry_strategy.clone(), move || {
        let client = pin_client.clone();
        async move {
            if client.pins().await?.len() != 3 {
                bail!("not all pins found");
            } else {
                Ok(())
            }
        }
    })
    .await?;

    let calendar_client = user.clone();
    Retry::spawn(retry_strategy.clone(), move || {
        let client = calendar_client.clone();
        async move {
            if client.calendar_events().await?.len() != 1 {
                bail!("not all calendar_events found");
            } else {
                Ok(())
            }
        }
    })
    .await?;

    let news_client = user.clone();
    Retry::spawn(retry_strategy.clone(), move || {
        let client = news_client.clone();
        async move {
<<<<<<< HEAD
            if client.latest_news_entries(10).await?.len() != 1 {
                anyhow::bail!("not all news found");
=======
            if client.latest_news(10).await?.len() != 1 {
                bail!("not all news found");
>>>>>>> a7953ade
            } else {
                Ok(())
            }
        }
    })
    .await?;

    Ok(())
}<|MERGE_RESOLUTION|>--- conflicted
+++ resolved
@@ -70,13 +70,8 @@
     Retry::spawn(retry_strategy.clone(), move || {
         let client = news_client.clone();
         async move {
-<<<<<<< HEAD
             if client.latest_news_entries(10).await?.len() != 1 {
-                anyhow::bail!("not all news found");
-=======
-            if client.latest_news(10).await?.len() != 1 {
                 bail!("not all news found");
->>>>>>> a7953ade
             } else {
                 Ok(())
             }
