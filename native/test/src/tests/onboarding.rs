--- conflicted
+++ resolved
@@ -58,20 +58,9 @@
     })
     .await?;
 
-<<<<<<< HEAD
-    let news_client = user.clone();
-    Retry::spawn(retry_strategy, move || {
-        let client = news_client.clone();
-        async move {
-            if client.latest_news_entries(10).await?.len() != 1 {
-                bail!("not all news found");
-            }
-            Ok(())
-=======
     Retry::spawn(retry_strategy, || async {
         if user.latest_news_entries(10).await?.len() != 1 {
             bail!("not all news found");
->>>>>>> 18ae5091
         }
         Ok(())
     })
