--- conflicted
+++ resolved
@@ -190,17 +190,9 @@
     info!("match room msg - {:?}", msg.clone());
     if msg.item_type() == "event" {
         let event_item = msg.event_item().expect("room msg should have event item");
-<<<<<<< HEAD
         if let Some(content_desc) = event_item.content_desc() {
-            if content_desc.body() == body {
-                if event_item.reaction_keys().contains(&key) {
-                    return true;
-                }
-=======
-        if let Some(text_desc) = event_item.text_desc() {
-            if text_desc.body() == body && event_item.reaction_keys().contains(&key) {
+            if content_desc.body() == body && event_item.reaction_keys().contains(&key) {
                 return true;
->>>>>>> 824a3588
             }
         }
     }
