use anyhow::Result;
use core::time::Duration;
use tokio::time::sleep;
use tokio_retry::{
    strategy::{jitter, FibonacciBackoff},
    Retry,
};
use tracing::info;

use crate::utils::random_users_with_random_convo;

#[tokio::test]
async fn kyra_detects_sisko_typing() -> Result<()> {
    let _ = env_logger::try_init();
    let (users, room_id) = random_users_with_random_convo("detect_read", 1).await?;
<<<<<<< HEAD

=======
>>>>>>> 8c2934b0
    let mut sisko = users[0].clone();
    let mut kyra = users[1].clone();

    let sisko_sync = sisko.start_sync();
    sisko_sync.await_has_synced_history().await?;

    // wait for sync to catch up
    let retry_strategy = FibonacciBackoff::from_millis(100).map(jitter).take(10);
    Retry::spawn(retry_strategy.clone(), || async {
        sisko.convo(room_id.to_string()).await
    })
    .await?;

    let sisko_convo = sisko.convo(room_id.to_string()).await?;

    let kyra_sync = kyra.start_sync();
    kyra_sync.await_has_synced_history().await?;

    for invited in kyra.invited_rooms().iter() {
        info!(" - accepting {:?}", invited.room_id());
        invited.join().await?;
    }

    // wait for sync to catch up
    Retry::spawn(retry_strategy, || async {
        kyra.convo(room_id.to_string()).await
    })
    .await?;

    let mut event_rx = kyra.subscribe_to_typing_event(room_id.to_string());
    let _sent = sisko_convo.typing_notice(true).await?;

    let mut i = 10;
    let mut found = false;
    while i > 0 {
        match event_rx.try_recv() {
            Ok(event) => {
                info!("received: {event:?}");
                found = true;
                break;
            }
            Err(e) => {
                info!("received error: {:?}", e);
            }
        }
        info!("continue loop");
        i -= 1;
        sleep(Duration::from_secs(1)).await;
    }
    assert!(found, "Even after 10 seconds, typing event not reached");

    Ok(())
}<|MERGE_RESOLUTION|>--- conflicted
+++ resolved
@@ -13,10 +13,6 @@
 async fn kyra_detects_sisko_typing() -> Result<()> {
     let _ = env_logger::try_init();
     let (users, room_id) = random_users_with_random_convo("detect_read", 1).await?;
-<<<<<<< HEAD
-
-=======
->>>>>>> 8c2934b0
     let mut sisko = users[0].clone();
     let mut kyra = users[1].clone();
 
