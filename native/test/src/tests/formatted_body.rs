use acter::api::TimelineItem;
use anyhow::{bail, Result};
use tokio_retry::{
    strategy::{jitter, FibonacciBackoff},
    Retry,
};
use tracing::info;

use crate::utils::random_users_with_random_convo;

#[tokio::test]
async fn sisko_sends_rich_text_to_kyra() -> Result<()> {
    let _ = env_logger::try_init();

<<<<<<< HEAD
    let (mut sisko, mut kyra, _, room_id) = random_users_with_random_convo("markdown").await?;
    let sisko_sync = sisko.start_sync().await?;
=======
    let (users, room_id) = random_users_with_random_convo("markdown", 1).await?;
    let mut sisko = users[0].clone();
    let mut kyra = users[1].clone();

    let sisko_sync = sisko.start_sync();
>>>>>>> 23046b79
    sisko_sync.await_has_synced_history().await?;

    // wait for sync to catch up
    let retry_strategy = FibonacciBackoff::from_millis(100).map(jitter).take(10);
    Retry::spawn(retry_strategy.clone(), || async {
        sisko.convo(room_id.to_string()).await
    })
    .await?;

    let sisko_convo = sisko.convo(room_id.to_string()).await?;
    let sisko_timeline = sisko_convo.timeline_stream().await?;

    let kyra_sync = kyra.start_sync().await?;
    kyra_sync.await_has_synced_history().await?;

    for invited in kyra.invited_rooms().iter() {
        info!(" - accepting {:?}", invited.room_id());
        invited.join().await?;
    }

    // wait for sync to catch up
    Retry::spawn(retry_strategy.clone(), || async {
        kyra.convo(room_id.to_string()).await
    })
    .await?;

    let kyra_convo = kyra.convo(room_id.to_string()).await?;

    // sisko sends the formatted text message to kyra
    let draft = sisko.text_markdown_draft("**Hello**".to_owned());
    sisko_timeline.send_message(Box::new(draft)).await?;

    // wait for sync to catch up
<<<<<<< HEAD
    let room_tl = kyra_convo.clone();
    Retry::spawn(retry_strategy.clone(), move || {
        let timeline = room_tl.clone();
        async move {
            for v in timeline.items().await? {
                let Some(event_id) = match_room_msg(&v, "<strong>Hello</strong>") else {
                    continue;
                };
=======
    let event_id = Retry::spawn(retry_strategy, || async {
        for v in kyra_convo.items().await {
            if let Some(event_id) = match_html_msg(&v, "<strong>Hello</strong>") {
>>>>>>> 23046b79
                return Ok(event_id);
            };
        }
        bail!("Event not found");
    })
    .await?;

    info!("kyra received rich text msg: {}", event_id);

    Ok(())
}

fn match_html_msg(msg: &TimelineItem, body: &str) -> Option<String> {
    info!("match room msg - {:?}", msg.clone());
    if msg.is_virtual() {
        return None;
    }
    let event_item = msg.event_item()?;
    let msg_content = event_item.msg_content()?;
    let _fresh_body = msg_content.body();
    let formatted = msg_content.formatted_body()?;

    if formatted == body {
        // exclude the pending msg
        if let Some(event_id) = event_item.event_id() {
            return Some(event_id);
        }
    }
    None
}<|MERGE_RESOLUTION|>--- conflicted
+++ resolved
@@ -12,16 +12,11 @@
 async fn sisko_sends_rich_text_to_kyra() -> Result<()> {
     let _ = env_logger::try_init();
 
-<<<<<<< HEAD
-    let (mut sisko, mut kyra, _, room_id) = random_users_with_random_convo("markdown").await?;
-    let sisko_sync = sisko.start_sync().await?;
-=======
     let (users, room_id) = random_users_with_random_convo("markdown", 1).await?;
     let mut sisko = users[0].clone();
     let mut kyra = users[1].clone();
 
     let sisko_sync = sisko.start_sync();
->>>>>>> 23046b79
     sisko_sync.await_has_synced_history().await?;
 
     // wait for sync to catch up
@@ -34,7 +29,7 @@
     let sisko_convo = sisko.convo(room_id.to_string()).await?;
     let sisko_timeline = sisko_convo.timeline_stream().await?;
 
-    let kyra_sync = kyra.start_sync().await?;
+    let kyra_sync = kyra.start_sync();
     kyra_sync.await_has_synced_history().await?;
 
     for invited in kyra.invited_rooms().iter() {
@@ -55,20 +50,9 @@
     sisko_timeline.send_message(Box::new(draft)).await?;
 
     // wait for sync to catch up
-<<<<<<< HEAD
-    let room_tl = kyra_convo.clone();
-    Retry::spawn(retry_strategy.clone(), move || {
-        let timeline = room_tl.clone();
-        async move {
-            for v in timeline.items().await? {
-                let Some(event_id) = match_room_msg(&v, "<strong>Hello</strong>") else {
-                    continue;
-                };
-=======
     let event_id = Retry::spawn(retry_strategy, || async {
-        for v in kyra_convo.items().await {
+        for v in kyra_convo.items().await? {
             if let Some(event_id) = match_html_msg(&v, "<strong>Hello</strong>") {
->>>>>>> 23046b79
                 return Ok(event_id);
             };
         }
