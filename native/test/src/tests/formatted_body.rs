--- conflicted
+++ resolved
@@ -42,11 +42,7 @@
         let invited = invited_room_id.clone();
         async move {
             if client.convo(invited.to_string()).await.is_err() {
-<<<<<<< HEAD
-                bail!("invited room not found");
-=======
                 bail!("kyra couldn't find invited room");
->>>>>>> da7f4bbf
             } else {
                 Ok(())
             }
