use acter::{api::RoomMessage, ruma_common::OwnedEventId};
use anyhow::{bail, Result};
use core::time::Duration;
use futures::{pin_mut, stream::StreamExt, FutureExt};
use std::io::Write;
use tempfile::NamedTempFile;
use tokio::time::sleep;
use tokio_retry::{
    strategy::{jitter, FibonacciBackoff},
    Retry,
};
use tracing::info;

use crate::utils::{random_user_with_random_space, random_user_with_template};

const TMPL: &str = r#"
version = "0.1"
name = "News Smoketest Template"

[inputs]
main = { type = "user", is-default = true, required = true, description = "The starting user" }

[objects]
main_space = { type = "space", is-default = true, name = "{{ main.display_name }}'s news test space"}

[objects.example-news-one-image]
type = "news-entry"
slides = [
  { body = "This is the news section. Swipe down for more.", info = { size = 3264047, mimetype = "image/jpeg", thumbnail_info = { w = 400, h = 600, mimetype = "image/jpeg", size = 130511 }, w = 3840, h = 5760, "xyz.amorgan.blurhash" = "TQF=,g?uIo},={X5$c#+V@t2sRjF", thumbnail_url = "mxc://acter.global/aJhqfXrJRWXsFgWFRNlBlpnD" }, msgtype = "m.image", url = "mxc://acter.global/tVLtaQaErMyoXmcCroPZdfNG" }
]

[objects.example-news-two-images]
type = "news-entry"

[[objects.example-news-two-images.slides]]
body = "This is the news section. Swipe down for more."
info = { size = 3264047, mimetype = "image/jpeg", thumbnail_info = { w = 400, h = 600, mimetype = "image/jpeg", size = 130511 }, w = 3840, h = 5760, "xyz.amorgan.blurhash" = "TQF=,g?uIo},={X5$c#+V@t2sRjF", thumbnail_url = "mxc://acter.global/aJhqfXrJRWXsFgWFRNlBlpnD" }
msgtype = "m.image"
url = "mxc://acter.global/tVLtaQaErMyoXmcCroPZdfNG"

[[objects.example-news-two-images.slides]]
body = "This is the news section. Swipe down for more."
info = { size = 3264047, mimetype = "image/jpeg", thumbnail_info = { w = 400, h = 600, mimetype = "image/jpeg", size = 130511 }, w = 3840, h = 5760, "xyz.amorgan.blurhash" = "TQF=,g?uIo},={X5$c#+V@t2sRjF", thumbnail_url = "mxc://acter.global/aJhqfXrJRWXsFgWFRNlBlpnD" }
msgtype = "m.image"
url = "mxc://acter.global/tVLtaQaErMyoXmcCroPZdfNG"

[objects.example-news-three-images]
type = "news-entry"

[[objects.example-news-three-images.slides]]
body = "This is the news section. Swipe down for more."
info = { size = 3264047, mimetype = "image/jpeg", thumbnail_info = { w = 400, h = 600, mimetype = "image/jpeg", size = 130511 }, w = 3840, h = 5760, "xyz.amorgan.blurhash" = "TQF=,g?uIo},={X5$c#+V@t2sRjF", thumbnail_url = "mxc://acter.global/aJhqfXrJRWXsFgWFRNlBlpnD" }
msgtype = "m.image"
url = "mxc://acter.global/tVLtaQaErMyoXmcCroPZdfNG"

[[objects.example-news-three-images.slides]]
body = "This is the news section. Swipe down for more."
info = { size = 3264047, mimetype = "image/jpeg", thumbnail_info = { w = 400, h = 600, mimetype = "image/jpeg", size = 130511 }, w = 3840, h = 5760, "xyz.amorgan.blurhash" = "TQF=,g?uIo},={X5$c#+V@t2sRjF", thumbnail_url = "mxc://acter.global/aJhqfXrJRWXsFgWFRNlBlpnD" }
msgtype = "m.image"
url = "mxc://acter.global/tVLtaQaErMyoXmcCroPZdfNG"

[[objects.example-news-three-images.slides]]
body = "This is the news section. Swipe down for more."
info = { size = 3264047, mimetype = "image/jpeg", thumbnail_info = { w = 400, h = 600, mimetype = "image/jpeg", size = 130511 }, w = 3840, h = 5760, "xyz.amorgan.blurhash" = "TQF=,g?uIo},={X5$c#+V@t2sRjF", thumbnail_url = "mxc://acter.global/aJhqfXrJRWXsFgWFRNlBlpnD" }
msgtype = "m.image"
url = "mxc://acter.global/tVLtaQaErMyoXmcCroPZdfNG"
"#;

#[tokio::test]
async fn news_smoketest() -> Result<()> {
    let _ = env_logger::try_init();
    let (user, _sync_state, _engine) = random_user_with_template("news_smoke", TMPL).await?;

    // wait for sync to catch up
    let retry_strategy = FibonacciBackoff::from_millis(100).map(jitter).take(10);
    let fetcher_client = user.clone();
    Retry::spawn(retry_strategy, move || {
        let client = fetcher_client.clone();
        async move {
            if client.latest_news_entries(10).await?.len() != 3 {
                bail!("not all news found");
            } else {
                Ok(())
            }
        }
    })
    .await?;

    assert_eq!(user.latest_news_entries(10).await?.len(), 3);

    let spaces = user.spaces().await?;
    assert_eq!(spaces.len(), 1);

    let main_space = spaces.first().unwrap();
    assert_eq!(main_space.latest_news_entries(10).await?.len(), 3);

    let mut draft = main_space.news_draft()?;
    let text_draft = user.text_plain_draft("This is text slide".to_string());
    draft.add_slide(Box::new(text_draft)).await?;
    let event_id = draft.send().await?;
    print!("draft sent event id: {}", event_id);

    Ok(())
}

#[tokio::test]
async fn news_plain_text_test() -> Result<()> {
    let _ = env_logger::try_init();
    let (mut user, space_id) = random_user_with_random_space("news_plain").await?;
    let state_sync = user.start_sync();
    state_sync.await_has_synced_history().await?;

    // wait for sync to catch up
    let retry_strategy = FibonacciBackoff::from_millis(100).map(jitter).take(10);
    let fetcher_client = user.clone();
    let space_id_str = space_id.to_string();
    Retry::spawn(retry_strategy, move || {
        let client = fetcher_client.clone();
        let space_id = space_id_str.clone();
        async move { client.space(space_id).await }
    })
    .await?;

    let space = user.space(space_id.to_string()).await?;
    let mut draft = space.news_draft()?;
    let text_draft = user.text_plain_draft("This is a simple text".to_owned());
    draft.add_slide(Box::new(text_draft)).await?;
    draft.send().await?;

    let retry_strategy = FibonacciBackoff::from_millis(100).map(jitter).take(10);
    let space_cl = space.clone();
    Retry::spawn(retry_strategy, move || {
        let inner_space = space_cl.clone();
        async move {
            if inner_space.latest_news_entries(1).await?.len() != 1 {
                bail!("news not found");
            } else {
                Ok(())
            }
        }
    })
    .await?;

    let slides = space.latest_news_entries(1).await?;
    let final_entry = slides.first().expect("Item is there");
    let text_slide = final_entry.get_slide(0).expect("we have a slide");
    assert_eq!(text_slide.type_str(), "text");
    assert!(!text_slide.has_formatted_text());
    assert_eq!(text_slide.text(), "This is a simple text".to_owned());

    Ok(())
}

#[tokio::test]
async fn news_markdown_text_test() -> Result<()> {
    let _ = env_logger::try_init();
    let (mut user, space_id) = random_user_with_random_space("news_mkd").await?;
    let state_sync = user.start_sync();
    state_sync.await_has_synced_history().await?;

    // wait for sync to catch up
    let retry_strategy = FibonacciBackoff::from_millis(100).map(jitter).take(10);
    let fetcher_client = user.clone();
    let space_id_str = space_id.to_string();
    Retry::spawn(retry_strategy, move || {
        let client = fetcher_client.clone();
        let space_id = space_id_str.clone();
        async move { client.space(space_id).await }
    })
    .await?;

    let space = user.space(space_id.to_string()).await?;
    let mut draft = space.news_draft()?;
    let text_draft = user.text_markdown_draft("## This is a simple text".to_owned());
    draft.add_slide(Box::new(text_draft)).await?;
    draft.send().await?;

    let retry_strategy = FibonacciBackoff::from_millis(100).map(jitter).take(10);
    let space_cl = space.clone();
    Retry::spawn(retry_strategy, move || {
        let inner_space = space_cl.clone();
        async move {
            if inner_space.latest_news_entries(1).await?.len() != 1 {
                bail!("news not found");
            } else {
                Ok(())
            }
        }
    })
    .await?;

    let slides = space.latest_news_entries(1).await?;
    let final_entry = slides.first().expect("Item is there");
    let text_slide = final_entry.get_slide(0).expect("we have a slide");
    assert_eq!(text_slide.type_str(), "text");
    assert!(text_slide.has_formatted_text());
    assert_eq!(
        text_slide.text(),
        "<h2>This is a simple text</h2>\n".to_owned()
    );

    Ok(())
}

#[tokio::test]
async fn news_jpg_image_with_text_test() -> Result<()> {
    let _ = env_logger::try_init();
    let (mut user, space_id) = random_user_with_random_space("news_jpg").await?;
    let state_sync = user.start_sync();
    state_sync.await_has_synced_history().await?;

    // wait for sync to catch up
    let retry_strategy = FibonacciBackoff::from_millis(100).map(jitter).take(10);
    let fetcher_client = user.clone();
    let space_id_str = space_id.to_string();
    Retry::spawn(retry_strategy, move || {
        let client = fetcher_client.clone();
        let space_id = space_id_str.clone();
        async move { client.space(space_id).await }
    })
    .await?;

    let bytes = include_bytes!("./fixtures/kingfisher.jpg");
    let mut tmp_file = NamedTempFile::new()?;
    tmp_file.as_file_mut().write_all(bytes)?;

    let space = user.space(space_id.to_string()).await?;
    let mut draft = space.news_draft()?;
    let image_draft = user.image_draft(
        tmp_file.path().to_string_lossy().to_string(),
        "image/jpg".to_string(),
    );
    draft.add_slide(Box::new(image_draft)).await?;
    draft.send().await?;

    let retry_strategy = FibonacciBackoff::from_millis(100).map(jitter).take(10);
    let space_cl = space.clone();
    Retry::spawn(retry_strategy, move || {
        let inner_space = space_cl.clone();
        async move {
            if inner_space.latest_news_entries(1).await?.len() != 1 {
                bail!("news not found");
            } else {
                Ok(())
            }
        }
    })
    .await?;

    let slides = space.latest_news_entries(1).await?;
    let final_entry = slides.first().expect("Item is there");
    let image_slide = final_entry.get_slide(0).expect("we have a slide");
    assert_eq!(image_slide.type_str(), "image");

    Ok(())
}

#[tokio::test]
async fn news_png_image_with_text_test() -> Result<()> {
    let _ = env_logger::try_init();
    let (mut user, space_id) = random_user_with_random_space("news_png").await?;
    let state_sync = user.start_sync();
    state_sync.await_has_synced_history().await?;

    // wait for sync to catch up
    let retry_strategy = FibonacciBackoff::from_millis(100).map(jitter).take(10);
    let fetcher_client = user.clone();
    let space_id_str = space_id.to_string();
    Retry::spawn(retry_strategy, move || {
        let client = fetcher_client.clone();
        let space_id = space_id_str.clone();
        async move { client.space(space_id).await }
    })
    .await?;

    let bytes = include_bytes!("./fixtures/PNG_transparency_demonstration_1.png");
    let mut tmp_file = NamedTempFile::new()?;
    tmp_file.as_file_mut().write_all(bytes)?;

    let space = user.space(space_id.to_string()).await?;
    let mut draft = space.news_draft()?;
    let image_draft = user.image_draft(
        tmp_file.path().to_string_lossy().to_string(),
        "image/png".to_string(),
    );
    draft.add_slide(Box::new(image_draft)).await?;
    draft.send().await?;

    let retry_strategy = FibonacciBackoff::from_millis(100).map(jitter).take(10);
    let space_cl = space.clone();
    Retry::spawn(retry_strategy, move || {
        let inner_space = space_cl.clone();
        async move {
            if inner_space.latest_news_entries(1).await?.len() != 1 {
                bail!("news not found");
            } else {
                Ok(())
            }
        }
    })
    .await?;

    let slides = space.latest_news_entries(1).await?;
    let final_entry = slides.first().expect("Item is there");
    let image_slide = final_entry.get_slide(0).expect("we have a slide");
    assert_eq!(image_slide.type_str(), "image");

    Ok(())
}

#[tokio::test]
<<<<<<< HEAD
async fn news_like_reaction_test() -> Result<()> {
    let _ = env_logger::try_init();
    let (mut user, space_id) = random_user_with_random_space("news_like").await?;
=======
async fn news_multiple_slide_test() -> Result<()> {
    let _ = env_logger::try_init();
    let (mut user, space_id) = random_user_with_random_space("news_png").await?;
>>>>>>> b1727daf
    let state_sync = user.start_sync();
    state_sync.await_has_synced_history().await?;

    // wait for sync to catch up
    let retry_strategy = FibonacciBackoff::from_millis(100).map(jitter).take(10);
    let fetcher_client = user.clone();
    let space_id_str = space_id.to_string();
    Retry::spawn(retry_strategy, move || {
        let client = fetcher_client.clone();
        let space_id = space_id_str.clone();
        async move { client.space(space_id).await }
    })
    .await?;

<<<<<<< HEAD
    let bytes = include_bytes!("./fixtures/PNG_transparency_demonstration_1.png");
    let mut tmp_file = NamedTempFile::new()?;
    tmp_file.as_file_mut().write_all(bytes)?;
=======
    let mut tmp_file = NamedTempFile::new()?;
    tmp_file.as_file_mut().write_all(include_bytes!(
        "./fixtures/PNG_transparency_demonstration_1.png"
    ))?;
>>>>>>> b1727daf

    let space = user.space(space_id.to_string()).await?;
    let mut draft = space.news_draft()?;
    let image_draft = user.image_draft(
        tmp_file.path().to_string_lossy().to_string(),
        "image/png".to_string(),
    );
<<<<<<< HEAD
    draft.add_slide(Box::new(image_draft)).await?;
    draft.send().await?;

    let retry_strategy = FibonacciBackoff::from_millis(100).map(jitter).take(10);
    let space_cl = space.clone();
    Retry::spawn(retry_strategy, move || {
        let inner_space = space_cl.clone();
        async move {
            if inner_space.latest_news_entries(1).await?.len() != 1 {
                bail!("news not found");
            } else {
                Ok(())
            }
        }
    })
    .await?;

    let timeline = space.timeline_stream().await;
    let stream = timeline.messages_stream();
    pin_mut!(stream);

    let slides = space.latest_news_entries(1).await?;
    let final_entry = slides.first().expect("Item is there");
    let reaction_manager = final_entry.reactions().await?;
    info!("send like reaction ------------------------------------");
    let entry_evt_id = final_entry.event_id().to_string();
    reaction_manager
        .send_reaction(entry_evt_id, "❤️".to_string())
        .await?;

    // text msg may reach via reset action or set action
    let mut i = 10;
    let mut received = None;
    while i > 0 {
        info!("stream loop - {i}");
        if let Some(diff) = stream.next().now_or_never().flatten() {
            info!("stream diff - {}", diff.action());
            match diff.action().as_str() {
                "PushBack" => {
                    let value = diff
                        .value()
                        .expect("diff pushback action should have valid value");
                    info!("diff pushback - {:?}", value);
                    if let Some(event_id) = match_text_msg(&value, "Hi, everyone") {
                        received = Some(event_id);
                    }
                }
                "Reset" => {
                    let values = diff
                        .values()
                        .expect("diff reset action should have valid values");
                    info!("diff reset - {:?}", values);
                    for value in values.iter() {
                        if let Some(event_id) = match_text_msg(value, "Hi, everyone") {
                            received = Some(event_id);
                            break;
                        }
                    }
                }
                _ => {}
            }
            // yay
            if received.is_some() {
                break;
            }
        }
        info!("continue loop");
        i -= 1;
        sleep(Duration::from_secs(1)).await;
    }
    info!("loop finished");

    let my_status = reaction_manager.my_status().await?;

    // indicates news is reacted with like
    assert!(my_status);

    Ok(())
}

#[tokio::test]
async fn news_unlike_reaction_test() -> Result<()> {
    let _ = env_logger::try_init();
    let (mut user, space_id) = random_user_with_random_space("news_unlike").await?;
    let state_sync = user.start_sync();
    state_sync.await_has_synced_history().await?;

    // wait for sync to catch up
    let retry_strategy = FibonacciBackoff::from_millis(100).map(jitter).take(10);
    let fetcher_client = user.clone();
    let space_id_str = space_id.to_string();
    Retry::spawn(retry_strategy, move || {
        let client = fetcher_client.clone();
        let space_id = space_id_str.clone();
        async move { client.space(space_id).await }
    })
    .await?;

    let bytes = include_bytes!("./fixtures/PNG_transparency_demonstration_1.png");
    let mut tmp_file = NamedTempFile::new()?;
    tmp_file.as_file_mut().write_all(bytes)?;

    let space = user.space(space_id.to_string()).await?;
    let mut draft = space.news_draft()?;
    let image_draft = user.image_draft(
        tmp_file.path().to_string_lossy().to_string(),
        "image/png".to_string(),
    );
    draft.add_slide(Box::new(image_draft)).await?;
=======
    let markdown_draft =
        user.text_markdown_draft("This update is ***reallly important***".to_owned());

    let plain_draft = user.text_plain_draft("Hello Updates!".to_owned());
    // we add three slides
    draft.add_slide(Box::new(image_draft)).await?;
    draft.add_slide(Box::new(markdown_draft)).await?;
    draft.add_slide(Box::new(plain_draft)).await?;
>>>>>>> b1727daf
    draft.send().await?;

    let retry_strategy = FibonacciBackoff::from_millis(100).map(jitter).take(10);
    let space_cl = space.clone();
    Retry::spawn(retry_strategy, move || {
        let inner_space = space_cl.clone();
        async move {
            if inner_space.latest_news_entries(1).await?.len() != 1 {
                bail!("news not found");
            } else {
                Ok(())
            }
        }
    })
    .await?;

<<<<<<< HEAD
    let timeline = space.timeline_stream().await;
    let stream = timeline.messages_stream();
    pin_mut!(stream);

    let slides = space.latest_news_entries(1).await?;
    let final_entry = slides.first().expect("Item is there");
    let reaction_manager = final_entry.reactions().await?;
    let entry_evt_id = final_entry.event_id();
    let reaction_evt_id = reaction_manager
        .send_reaction(entry_evt_id.to_string(), "❤️".to_string())
        .await?;

    // text msg may reach via reset action or set action
    let mut i = 10;
    let mut received = None;
    while i > 0 {
        info!("stream loop - {i}");
        if let Some(diff) = stream.next().now_or_never().flatten() {
            info!("stream diff - {}", diff.action());
            match diff.action().as_str() {
                "PushBack" => {
                    let value = diff
                        .value()
                        .expect("diff pushback action should have valid value");
                    info!("diff pushback - {:?}", value);
                    if let Some(event_id) = match_text_msg(&value, "Hi, everyone") {
                        received = Some(event_id);
                    }
                }
                "Reset" => {
                    let values = diff
                        .values()
                        .expect("diff reset action should have valid values");
                    info!("diff reset - {:?}", values);
                    for value in values.iter() {
                        if let Some(event_id) = match_text_msg(value, "Hi, everyone") {
                            received = Some(event_id);
                            break;
                        }
                    }
                }
                _ => {}
            }
            // yay
            if received.is_some() {
                break;
            }
        }
        info!("continue loop");
        i -= 1;
        sleep(Duration::from_secs(1)).await;
    }
    info!("loop finished");

    let my_status = reaction_manager.my_status().await?;

    // indicates news is reacted with like
    assert_eq!(my_status, true);

    reaction_manager
        .redact_reaction(reaction_evt_id.to_string(), None, None)
        .await?;

    // text msg may reach via reset action or set action
    i = 10;
    received = None;
    while i > 0 {
        info!("stream loop - {i}");
        if let Some(diff) = stream.next().now_or_never().flatten() {
            info!("stream diff - {}", diff.action());
            match diff.action().as_str() {
                "PushBack" => {
                    let value = diff
                        .value()
                        .expect("diff pushback action should have valid value");
                    info!("diff pushback - {:?}", value);
                    if let Some(event_id) = match_text_msg(&value, "Hi, everyone") {
                        received = Some(event_id);
                    }
                }
                "Reset" => {
                    let values = diff
                        .values()
                        .expect("diff reset action should have valid values");
                    info!("diff reset - {:?}", values);
                    for value in values.iter() {
                        if let Some(event_id) = match_text_msg(value, "Hi, everyone") {
                            received = Some(event_id);
                            break;
                        }
                    }
                }
                _ => {}
            }
            // yay
            if received.is_some() {
                break;
            }
        }
        info!("continue loop");
        i -= 1;
        sleep(Duration::from_secs(1)).await;
    }
    info!("loop finished");

    let my_status = reaction_manager.my_status().await?;

    // indicates news is reacted with like
    assert_eq!(my_status, false);

    Ok(())
}

fn match_text_msg(msg: &RoomMessage, body: &str) -> Option<OwnedEventId> {
    info!("match room msg - {:?}", msg.clone());
    if msg.item_type() == "event" {
        let event_item = msg.event_item().expect("room msg should have event item");
        if let Some(msg_content) = event_item.msg_content() {
            if msg_content.body() == body {
                // exclude the pending msg
                if let Some(event_id) = event_item.evt_id() {
                    return Some(event_id);
                }
            }
        }
    }
    None
=======
    let slides = space.latest_news_entries(1).await?;
    let final_entry = slides.first().expect("Item is there");
    // We have exactly three slides
    assert_eq!(3, final_entry.slides().len());
    let first_slide = final_entry.get_slide(0).expect("We have image slide");
    assert_eq!(first_slide.type_str(), "image");
    let second_slide = final_entry
        .get_slide(1)
        .expect("We have markdown text slide");
    assert_eq!(second_slide.type_str(), "text");
    assert!(second_slide.has_formatted_text());
    assert_eq!(
        second_slide.text(),
        "<p>This update is <em><strong>reallly important</strong></em></p>\n".to_owned()
    );
    let third_slide = final_entry.get_slide(2).expect("We have plain text slide");
    assert_eq!(third_slide.type_str(), "text");
    assert!(!third_slide.has_formatted_text());
    assert_eq!(third_slide.text(), "Hello Updates!".to_owned());
    Ok(())
>>>>>>> b1727daf
}<|MERGE_RESOLUTION|>--- conflicted
+++ resolved
@@ -309,15 +309,9 @@
 }
 
 #[tokio::test]
-<<<<<<< HEAD
-async fn news_like_reaction_test() -> Result<()> {
-    let _ = env_logger::try_init();
-    let (mut user, space_id) = random_user_with_random_space("news_like").await?;
-=======
 async fn news_multiple_slide_test() -> Result<()> {
     let _ = env_logger::try_init();
     let (mut user, space_id) = random_user_with_random_space("news_png").await?;
->>>>>>> b1727daf
     let state_sync = user.start_sync();
     state_sync.await_has_synced_history().await?;
 
@@ -332,16 +326,10 @@
     })
     .await?;
 
-<<<<<<< HEAD
-    let bytes = include_bytes!("./fixtures/PNG_transparency_demonstration_1.png");
-    let mut tmp_file = NamedTempFile::new()?;
-    tmp_file.as_file_mut().write_all(bytes)?;
-=======
     let mut tmp_file = NamedTempFile::new()?;
     tmp_file.as_file_mut().write_all(include_bytes!(
         "./fixtures/PNG_transparency_demonstration_1.png"
     ))?;
->>>>>>> b1727daf
 
     let space = user.space(space_id.to_string()).await?;
     let mut draft = space.news_draft()?;
@@ -349,7 +337,80 @@
         tmp_file.path().to_string_lossy().to_string(),
         "image/png".to_string(),
     );
-<<<<<<< HEAD
+    let markdown_draft =
+        user.text_markdown_draft("This update is ***reallly important***".to_owned());
+
+    let plain_draft = user.text_plain_draft("Hello Updates!".to_owned());
+    // we add three slides
+    draft.add_slide(Box::new(image_draft)).await?;
+    draft.add_slide(Box::new(markdown_draft)).await?;
+    draft.add_slide(Box::new(plain_draft)).await?;
+    draft.send().await?;
+
+    let retry_strategy = FibonacciBackoff::from_millis(100).map(jitter).take(10);
+    let space_cl = space.clone();
+    Retry::spawn(retry_strategy, move || {
+        let inner_space = space_cl.clone();
+        async move {
+            if inner_space.latest_news_entries(1).await?.len() != 1 {
+                bail!("news not found");
+            } else {
+                Ok(())
+            }
+        }
+    })
+    .await?;
+
+    let slides = space.latest_news_entries(1).await?;
+    let final_entry = slides.first().expect("Item is there");
+    // We have exactly three slides
+    assert_eq!(3, final_entry.slides().len());
+    let first_slide = final_entry.get_slide(0).expect("We have image slide");
+    assert_eq!(first_slide.type_str(), "image");
+    let second_slide = final_entry
+        .get_slide(1)
+        .expect("We have markdown text slide");
+    assert_eq!(second_slide.type_str(), "text");
+    assert!(second_slide.has_formatted_text());
+    assert_eq!(
+        second_slide.text(),
+        "<p>This update is <em><strong>reallly important</strong></em></p>\n".to_owned()
+    );
+    let third_slide = final_entry.get_slide(2).expect("We have plain text slide");
+    assert_eq!(third_slide.type_str(), "text");
+    assert!(!third_slide.has_formatted_text());
+    assert_eq!(third_slide.text(), "Hello Updates!".to_owned());
+    Ok(())
+}
+
+#[tokio::test]
+async fn news_like_reaction_test() -> Result<()> {
+    let _ = env_logger::try_init();
+    let (mut user, space_id) = random_user_with_random_space("news_like").await?;
+    let state_sync = user.start_sync();
+    state_sync.await_has_synced_history().await?;
+
+    // wait for sync to catch up
+    let retry_strategy = FibonacciBackoff::from_millis(100).map(jitter).take(10);
+    let fetcher_client = user.clone();
+    let space_id_str = space_id.to_string();
+    Retry::spawn(retry_strategy, move || {
+        let client = fetcher_client.clone();
+        let space_id = space_id_str.clone();
+        async move { client.space(space_id).await }
+    })
+    .await?;
+
+    let bytes = include_bytes!("./fixtures/PNG_transparency_demonstration_1.png");
+    let mut tmp_file = NamedTempFile::new()?;
+    tmp_file.as_file_mut().write_all(bytes)?;
+
+    let space = user.space(space_id.to_string()).await?;
+    let mut draft = space.news_draft()?;
+    let image_draft = user.image_draft(
+        tmp_file.path().to_string_lossy().to_string(),
+        "image/png".to_string(),
+    );
     draft.add_slide(Box::new(image_draft)).await?;
     draft.send().await?;
 
@@ -459,16 +520,6 @@
         "image/png".to_string(),
     );
     draft.add_slide(Box::new(image_draft)).await?;
-=======
-    let markdown_draft =
-        user.text_markdown_draft("This update is ***reallly important***".to_owned());
-
-    let plain_draft = user.text_plain_draft("Hello Updates!".to_owned());
-    // we add three slides
-    draft.add_slide(Box::new(image_draft)).await?;
-    draft.add_slide(Box::new(markdown_draft)).await?;
-    draft.add_slide(Box::new(plain_draft)).await?;
->>>>>>> b1727daf
     draft.send().await?;
 
     let retry_strategy = FibonacciBackoff::from_millis(100).map(jitter).take(10);
@@ -485,7 +536,6 @@
     })
     .await?;
 
-<<<<<<< HEAD
     let timeline = space.timeline_stream().await;
     let stream = timeline.messages_stream();
     pin_mut!(stream);
@@ -613,26 +663,4 @@
         }
     }
     None
-=======
-    let slides = space.latest_news_entries(1).await?;
-    let final_entry = slides.first().expect("Item is there");
-    // We have exactly three slides
-    assert_eq!(3, final_entry.slides().len());
-    let first_slide = final_entry.get_slide(0).expect("We have image slide");
-    assert_eq!(first_slide.type_str(), "image");
-    let second_slide = final_entry
-        .get_slide(1)
-        .expect("We have markdown text slide");
-    assert_eq!(second_slide.type_str(), "text");
-    assert!(second_slide.has_formatted_text());
-    assert_eq!(
-        second_slide.text(),
-        "<p>This update is <em><strong>reallly important</strong></em></p>\n".to_owned()
-    );
-    let third_slide = final_entry.get_slide(2).expect("We have plain text slide");
-    assert_eq!(third_slide.type_str(), "text");
-    assert!(!third_slide.has_formatted_text());
-    assert_eq!(third_slide.text(), "Hello Updates!".to_owned());
-    Ok(())
->>>>>>> b1727daf
 }