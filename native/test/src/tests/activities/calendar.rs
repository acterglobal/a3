use anyhow::{bail, Result};
use chrono::{Duration, Utc};
use tokio_retry::{
    strategy::{jitter, FibonacciBackoff},
    Retry,
};

use super::get_latest_activity;
use crate::{tests::activities::assert_latest_activity, utils::random_user_with_template};

const TMPL: &str = r#"
version = "0.1"
name = "Smoketest Template"

[inputs]
main = { type = "user", is-default = true, required = true, description = "The starting user" }

[objects]
main_space = { type = "space", is-default = true, name = "{{ main.display_name }}’s calendar event test space" }

[objects.acter-event-1]
type = "calendar-event"
title = "Onboarding on Acter"
utc_start = "{{ future(add_mins=1).as_rfc3339 }}"
utc_end = "{{ future(add_mins=60).as_rfc3339 }}"
"#;

#[tokio::test]
async fn calendar_creation_activity() -> Result<()> {
    let _ = env_logger::try_init();
    let (user, sync_state, _engine) = random_user_with_template("cal_event_creation", TMPL).await?;
    sync_state.await_has_synced_history().await?;

    // wait for sync to catch up
    let retry_strategy = FibonacciBackoff::from_millis(100).map(jitter).take(30);
    let fetcher_client = user.clone();
    Retry::spawn(retry_strategy, move || {
        let client = fetcher_client.clone();
        async move {
            if client.calendar_events().await?.len() != 1 {
                bail!("not all calendar_events found");
            }
            Ok(())
        }
    })
    .await?;

    assert_eq!(user.calendar_events().await?.len(), 1);
    let activities = user.all_activities()?;

    let spaces = user.spaces().await?;
    assert_eq!(spaces.len(), 1);

    let main_space = spaces.first().expect("main space should be available");
    assert_eq!(main_space.calendar_events().await?.len(), 1);

    let activity = get_latest_activity(&user, main_space.room_id().to_string(), "creation").await?;
    assert_eq!(activity.type_str(), "creation");
    let object = activity.object().expect("we have an object");
    assert_eq!(object.type_str(), "event");
    assert_eq!(object.title().as_deref(), Some("Onboarding on Acter"));

<<<<<<< HEAD
    Ok(())
}

#[tokio::test]
async fn calendar_update_start_activity() -> Result<()> {
    let _ = env_logger::try_init();
    let (user, sync_state, _engine) =
        random_user_with_template("cal_event_update_start", TMPL).await?;
    sync_state.await_has_synced_history().await?;

    // wait for sync to catch up
    let retry_strategy = FibonacciBackoff::from_millis(100).map(jitter).take(30);
    let fetcher_client = user.clone();
    let cal_events = Retry::spawn(retry_strategy, move || {
        let client = fetcher_client.clone();
        async move {
            let cal_events = client.calendar_events().await?;
            if cal_events.len() != 1 {
                bail!("not all calendar_events found");
            }
            Ok(cal_events)
        }
    })
    .await?;

    assert_eq!(cal_events.len(), 1);

    let cal_event = cal_events.first().unwrap();
    let cal_updater = cal_event.subscribe();

    let now = Utc::now();
    let utc_start = now + Duration::minutes(10);
    let mut builder = cal_event.update_builder()?;
    builder.utc_start_from_rfc3339(utc_start.to_rfc3339())?;
    let event_id = builder.send().await?;

    let retry_strategy = FibonacciBackoff::from_millis(500).map(jitter).take(10);
    Retry::spawn(retry_strategy, || async {
        if cal_updater.is_empty() {
            bail!("all still empty");
        }
        Ok(())
    })
    .await?;

    let activity = user.activity(event_id.to_string()).await?;
    assert_eq!(activity.type_str(), "eventDateChange");
    assert_eq!(
        activity
            .date_time_range_content()
            .and_then(|c| c.start_change())
            .as_deref(),
        Some("Changed")
    );
    assert_eq!(
        activity
            .date_time_range_content()
            .and_then(|c| c.end_change()),
        None
    );
    assert_eq!(
        activity
            .date_time_range_content()
            .and_then(|c| c.start_new_val()),
        Some(utc_start.clone())
    );
    assert_eq!(
        activity
            .date_time_range_content()
            .and_then(|c| c.end_new_val()),
        None
    );

    let object = activity.object().expect("we have an object");
    assert_eq!(object.type_str(), "event");
    assert_eq!(object.utc_start(), Some(utc_start));

    Ok(())
}

#[tokio::test]
async fn calendar_update_end_activity() -> Result<()> {
    let _ = env_logger::try_init();
    let (user, sync_state, _engine) =
        random_user_with_template("cal_event_update_end", TMPL).await?;
    sync_state.await_has_synced_history().await?;

    // wait for sync to catch up
    let retry_strategy = FibonacciBackoff::from_millis(100).map(jitter).take(30);
    let fetcher_client = user.clone();
    let cal_events = Retry::spawn(retry_strategy, move || {
        let client = fetcher_client.clone();
        async move {
            let cal_events = client.calendar_events().await?;
            if cal_events.len() != 1 {
                bail!("not all calendar_events found");
            }
            Ok(cal_events)
        }
    })
    .await?;

    assert_eq!(cal_events.len(), 1);

    let cal_event = cal_events.first().unwrap();
    let cal_updater = cal_event.subscribe();

    let now = Utc::now();
    let utc_end = now + Duration::days(1);
    let mut builder = cal_event.update_builder()?;
    builder.utc_end_from_rfc3339(utc_end.to_rfc3339())?;
    let event_id = builder.send().await?;

    let retry_strategy = FibonacciBackoff::from_millis(500).map(jitter).take(10);
    Retry::spawn(retry_strategy, || async {
        if cal_updater.is_empty() {
            bail!("all still empty");
        }
        Ok(())
    })
    .await?;

    let activity = user.activity(event_id.to_string()).await?;
    assert_eq!(activity.type_str(), "eventDateChange");
    assert_eq!(
        activity
            .date_time_range_content()
            .and_then(|c| c.start_change()),
        None
    );
    assert_eq!(
        activity
            .date_time_range_content()
            .and_then(|c| c.end_change())
            .as_deref(),
        Some("Changed")
    );
    assert_eq!(
        activity
            .date_time_range_content()
            .and_then(|c| c.start_new_val()),
        None
    );
    assert_eq!(
        activity
            .date_time_range_content()
            .and_then(|c| c.end_new_val()),
        Some(utc_end.clone())
    );

    let object = activity.object().expect("we have an object");
    assert_eq!(object.type_str(), "event");
    assert_eq!(object.utc_end(), Some(utc_end));

    Ok(())
}

#[tokio::test]
async fn calendar_update_start_end_activity() -> Result<()> {
    let _ = env_logger::try_init();
    let (user, sync_state, _engine) =
        random_user_with_template("cal_event_update_start_end", TMPL).await?;
    sync_state.await_has_synced_history().await?;

    // wait for sync to catch up
    let retry_strategy = FibonacciBackoff::from_millis(100).map(jitter).take(30);
    let fetcher_client = user.clone();
    let cal_events = Retry::spawn(retry_strategy, move || {
        let client = fetcher_client.clone();
        async move {
            let cal_events = client.calendar_events().await?;
            if cal_events.len() != 1 {
                bail!("not all calendar_events found");
            }
            Ok(cal_events)
        }
    })
    .await?;

    assert_eq!(cal_events.len(), 1);

    let cal_event = cal_events.first().unwrap();
    let cal_updater = cal_event.subscribe();

    let now = Utc::now();
    let utc_start = now + Duration::days(1);
    let utc_end = now + Duration::days(2);
    let mut builder = cal_event.update_builder()?;
    builder.utc_start_from_rfc3339(utc_start.to_rfc3339())?;
    builder.utc_end_from_rfc3339(utc_end.to_rfc3339())?;
    let event_id = builder.send().await?;

    let retry_strategy = FibonacciBackoff::from_millis(500).map(jitter).take(10);
    Retry::spawn(retry_strategy, || async {
        if cal_updater.is_empty() {
            bail!("all still empty");
        }
        Ok(())
    })
    .await?;

    let activity = user.activity(event_id.to_string()).await?;
    assert_eq!(activity.type_str(), "eventDateChange");
    assert_eq!(
        activity
            .date_time_range_content()
            .and_then(|c| c.start_change())
            .as_deref(),
        Some("Changed")
    );
    assert_eq!(
        activity
            .date_time_range_content()
            .and_then(|c| c.end_change())
            .as_deref(),
        Some("Changed")
    );
    assert_eq!(
        activity
            .date_time_range_content()
            .and_then(|c| c.start_new_val()),
        Some(utc_start.clone())
    );
    assert_eq!(
        activity
            .date_time_range_content()
            .and_then(|c| c.end_new_val()),
        Some(utc_end.clone())
    );

    let object = activity.object().expect("we have an object");
    assert_eq!(object.type_str(), "event");
    assert!(object.description().is_none());
    assert_eq!(object.utc_start(), Some(utc_start));
    assert_eq!(object.utc_end(), Some(utc_end));
    assert!(object.due_date().is_none());

    Ok(())
}

#[tokio::test]
async fn calendar_update_description() -> Result<()> {
    let _ = env_logger::try_init();
    let (user, sync_state, _engine) =
        random_user_with_template("cal_event_update_description", TMPL).await?;
    sync_state.await_has_synced_history().await?;

    // wait for sync to catch up
    let retry_strategy = FibonacciBackoff::from_millis(100).map(jitter).take(30);
    let fetcher_client = user.clone();
    let cal_events = Retry::spawn(retry_strategy, move || {
        let client = fetcher_client.clone();
        async move {
            let cal_events = client.calendar_events().await?;
            if cal_events.len() != 1 {
                bail!("not all calendar_events found");
            }
            Ok(cal_events)
        }
    })
    .await?;

    assert_eq!(cal_events.len(), 1);

    let cal_event = cal_events.first().unwrap();
    let cal_updater = cal_event.subscribe();

    // set up the description
    let desc_text = "This is test calendar event";
    let event_id = cal_event
        .update_builder()?
        .description_text(desc_text.to_owned())
        .send()
        .await?;

    let retry_strategy = FibonacciBackoff::from_millis(500).map(jitter).take(10);
    Retry::spawn(retry_strategy.clone(), || async {
        if cal_updater.is_empty() {
            bail!("all still empty");
        }
        Ok(())
    })
    .await?;

    let activity = user.activity(event_id.to_string()).await?;
    assert_eq!(activity.type_str(), "descriptionChange");
    assert_eq!(
        activity
            .description_content()
            .map(|c| c.change())
            .as_deref(),
        Some("Changed")
    );

    let object = activity.object().expect("we have an object");
    assert_eq!(object.type_str(), "event");
    assert_eq!(
        object.description().map(|c| c.body).as_deref(),
        Some(desc_text)
    );

    // delete the description
    let event_id = cal_event
        .update_builder()?
        .unset_description()
        .send()
        .await?;

    Retry::spawn(retry_strategy, || async {
        if cal_updater.is_empty() {
            bail!("all still empty");
        }
        Ok(())
    })
    .await?;

    let activity = user.activity(event_id.to_string()).await?;
    assert_eq!(activity.type_str(), "descriptionChange");
    assert_eq!(
        activity
            .description_content()
            .map(|c| c.change())
            .as_deref(),
        Some("Unset")
    );

    let object = activity.object().expect("we have an object");
    assert_eq!(object.type_str(), "event");
    assert_eq!(object.description().map(|c| c.body).as_deref(), None);
=======
    assert_latest_activity(&activities, activity.event_id_str()).await?;
>>>>>>> b418a739

    Ok(())
}<|MERGE_RESOLUTION|>--- conflicted
+++ resolved
@@ -60,7 +60,8 @@
     assert_eq!(object.type_str(), "event");
     assert_eq!(object.title().as_deref(), Some("Onboarding on Acter"));
 
-<<<<<<< HEAD
+    assert_latest_activity(&activities, activity.event_id_str()).await?;
+
     Ok(())
 }
 
@@ -87,6 +88,7 @@
     .await?;
 
     assert_eq!(cal_events.len(), 1);
+    let activities = user.all_activities()?;
 
     let cal_event = cal_events.first().unwrap();
     let cal_updater = cal_event.subscribe();
@@ -137,6 +139,8 @@
     let object = activity.object().expect("we have an object");
     assert_eq!(object.type_str(), "event");
     assert_eq!(object.utc_start(), Some(utc_start));
+
+    assert_latest_activity(&activities, activity.event_id_str()).await?;
 
     Ok(())
 }
@@ -164,6 +168,7 @@
     .await?;
 
     assert_eq!(cal_events.len(), 1);
+    let activities = user.all_activities()?;
 
     let cal_event = cal_events.first().unwrap();
     let cal_updater = cal_event.subscribe();
@@ -214,6 +219,8 @@
     let object = activity.object().expect("we have an object");
     assert_eq!(object.type_str(), "event");
     assert_eq!(object.utc_end(), Some(utc_end));
+
+    assert_latest_activity(&activities, activity.event_id_str()).await?;
 
     Ok(())
 }
@@ -241,6 +248,7 @@
     .await?;
 
     assert_eq!(cal_events.len(), 1);
+    let activities = user.all_activities()?;
 
     let cal_event = cal_events.first().unwrap();
     let cal_updater = cal_event.subscribe();
@@ -297,6 +305,8 @@
     assert_eq!(object.utc_start(), Some(utc_start));
     assert_eq!(object.utc_end(), Some(utc_end));
     assert!(object.due_date().is_none());
+
+    assert_latest_activity(&activities, activity.event_id_str()).await?;
 
     Ok(())
 }
@@ -324,6 +334,7 @@
     .await?;
 
     assert_eq!(cal_events.len(), 1);
+    let activities = user.all_activities()?;
 
     let cal_event = cal_events.first().unwrap();
     let cal_updater = cal_event.subscribe();
@@ -390,9 +401,8 @@
     let object = activity.object().expect("we have an object");
     assert_eq!(object.type_str(), "event");
     assert_eq!(object.description().map(|c| c.body).as_deref(), None);
-=======
+
     assert_latest_activity(&activities, activity.event_id_str()).await?;
->>>>>>> b418a739
 
     Ok(())
 }