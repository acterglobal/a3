use anyhow::{bail, Result};
use std::io::Write;
use tempfile::Builder;
use tokio_retry::{
    strategy::{jitter, FibonacciBackoff},
    Retry,
};

<<<<<<< HEAD
use acter::{Client, SyncState};

use super::get_latest_activity;
use crate::utils::{random_user, random_users_with_random_space};

async fn _setup_accounts(
    prefix: &str,
) -> Result<((Client, SyncState), (Client, SyncState), OwnedRoomId)> {
    let (users, room_id) = random_users_with_random_space(prefix, 2).await?;
    let mut admin = users[0].clone();
    let mut observer = users[1].clone();

    observer.install_default_acter_push_rules().await?;

    let sync_state1 = admin.start_sync().await?;
    sync_state1.await_has_synced_history().await?;

    let sync_state2 = observer.start_sync().await?;
    sync_state2.await_has_synced_history().await?;

    Ok(((admin, sync_state1), (observer, sync_state2), room_id))
}
=======
use super::{get_latest_activity, setup_accounts};
use crate::{
    tests::activities::{all_activities_observer, assert_triggered_with_latest_activity},
    utils::random_user,
};
>>>>>>> 23046b79

#[tokio::test]
async fn initial_events() -> Result<()> {
    let _ = env_logger::try_init();
    let ((admin, _handle1), (observer, _handle2), room_id) =
        setup_accounts("initial-events").await?;
    // ensure the roomName works on both
    let activity = get_latest_activity(&admin, room_id.to_string(), "roomName").await?;
    assert_eq!(activity.type_str(), "roomName");

    let activity = get_latest_activity(&observer, room_id.to_string(), "roomName").await?;
    assert_eq!(activity.type_str(), "roomName");
    // // check the create event
    // let room_activities = observer_room_activities.clone();
    // let created = Retry::spawn(retry_strategy, move || {
    //     let room_activities = room_activities.clone();
    //     async move {
    //         let Some(a) = room_activities
    //             .iter()
    //             .await?
    //             .find(|f| f.type_str() == "roomCreated")
    //         else {
    //             bail!("no create activity found")
    //         };
    //         Ok(a)
    //     }
    // })
    // .await?;
    // assert_eq!(created.type_str(), "created");

    // let Some(r) = activity.membership_content() else {
    //     bail!("not a membership event");
    // };
    // assert!(matches!(r.change, MembershipChangeType::Invited));
    // assert_eq!(r.as_str(), "invited");
    // assert_eq!(r.user_id, to_invite_user_name);

    Ok(())
}

#[tokio::test]
async fn invite_and_join() -> Result<()> {
    let _ = env_logger::try_init();
    let retry_strategy = FibonacciBackoff::from_millis(100).map(jitter).take(10);
    let ((admin, _handle1), (observer, _handle2), room_id) =
        setup_accounts("invite-and-join").await?;
    let mut third = random_user("mickey").await?;
    let to_invite_user_name = third.user_id()?;
<<<<<<< HEAD
    let _third_state = third.start_sync().await?;

=======
    let _third_state = third.start_sync();
    let mut act_obs = all_activities_observer(&observer).await?;
>>>>>>> 23046b79
    let admin_room = admin.room(room_id.to_string()).await?;
    let observer_room_activities = observer.activities_for_room(room_id.to_string())?;
    let mut obs_observer = observer_room_activities.subscribe();

    // ensure it was sent
    assert!(
        admin_room
            .invite_user(to_invite_user_name.to_string())
            .await?
    );

    obs_observer.recv().await?; // await for it have been coming in

    // wait for the event to come in
    let activity = Retry::spawn(retry_strategy.clone(), || async {
        let m = observer_room_activities.get_ids(0, 1).await?;
        let Some(id) = m.first().cloned() else {
            bail!("no latest room activity found");
        };
        observer.activity(id).await
    })
    .await?;

    let Some(r) = activity.membership_content() else {
        bail!("not a membership event");
    };

    assert_eq!(r.change(), "invited");
    assert_eq!(r.user_id(), to_invite_user_name);
    assert_triggered_with_latest_activity(&mut act_obs, activity.event_id_str()).await?;
    // let the third accept the invite

    let invited_room = Retry::spawn(retry_strategy.clone(), || async {
        let Some(room) = third.invited_rooms().first().cloned() else {
            bail!("No invite found");
        };
        Ok(room)
    })
    .await?;

    invited_room.join().await?;

    obs_observer.recv().await?; // await for it have been coming in

    // wait for the event to come in
    let activity = Retry::spawn(retry_strategy, || async {
        let m = observer_room_activities.get_ids(0, 1).await?;
        let Some(id) = m.first().cloned() else {
            bail!("no latest room activity found");
        };
        observer.activity(id).await
    })
    .await?;

    let Some(r) = activity.membership_content() else {
        bail!("not a membership event");
    };
    let meta = activity.event_meta();

    assert_eq!(r.change(), "invitationAccepted");
    assert_eq!(r.user_id(), to_invite_user_name);
    assert_eq!(meta.sender, r.user_id());
    assert_triggered_with_latest_activity(&mut act_obs, activity.event_id_str()).await?;
    Ok(())
}

#[tokio::test]
async fn kicked() -> Result<()> {
    let _ = env_logger::try_init();
    let retry_strategy = FibonacciBackoff::from_millis(100).map(jitter).take(10);
    let ((admin, _handle1), (observer, _handle2), room_id) = setup_accounts("kicked").await?;
    let mut act_obs = all_activities_observer(&admin).await?;
    let admin_room = admin.room(room_id.to_string()).await?;
    let room_activities = admin.activities_for_room(room_id.to_string())?;
    let mut activities_listenerd = room_activities.subscribe();

    // ensure it was sent
    admin_room.kick_user(&observer.user_id()?, None).await?;

    activities_listenerd.recv().await?; // await for it have been coming in

    // wait for the event to come in
    let activity = Retry::spawn(retry_strategy, || async {
        let m = room_activities.get_ids(0, 1).await?;
        let Some(id) = m.first().cloned() else {
            bail!("no latest room activity found");
        };
        admin.activity(id).await
    })
    .await?;

    let Some(r) = activity.membership_content() else {
        bail!("not a membership event");
    };
    let meta = activity.event_meta();

    assert_eq!(r.change(), "kicked");
    assert_eq!(r.user_id(), observer.user_id()?);
    assert_eq!(meta.sender, admin.user_id()?);
    assert_triggered_with_latest_activity(&mut act_obs, activity.event_id_str()).await?;
    Ok(())
}

#[tokio::test]
async fn invite_and_rejected() -> Result<()> {
    let _ = env_logger::try_init();
    let retry_strategy = FibonacciBackoff::from_millis(100).map(jitter).take(10);
    let ((admin, _handle1), (observer, _handle2), room_id) =
        setup_accounts("invite-and-rejected").await?;
    let mut third = random_user("mickey").await?;
    let to_invite_user_name = third.user_id()?;
<<<<<<< HEAD
    let _third_state = third.start_sync().await?;

=======
    let _third_state = third.start_sync();
    let mut act_obs = all_activities_observer(&observer).await?;
>>>>>>> 23046b79
    let admin_room = admin.room(room_id.to_string()).await?;
    let observer_room_activities = observer.activities_for_room(room_id.to_string())?;
    let mut obs_observer = observer_room_activities.subscribe();

    // ensure it was sent
    assert!(
        admin_room
            .invite_user(to_invite_user_name.to_string())
            .await?
    );

    obs_observer.recv().await?; // await for it have been coming in

    // wait for the event to come in
    let activity = Retry::spawn(retry_strategy.clone(), || async {
        let m = observer_room_activities.get_ids(0, 1).await?;
        let Some(id) = m.first().cloned() else {
            bail!("no latest room activity found");
        };
        observer.activity(id).await
    })
    .await?;

    let Some(r) = activity.membership_content() else {
        bail!("not a membership event");
    };
    let meta = activity.event_meta();

    assert_eq!(r.change(), "invited");
    assert_eq!(r.user_id(), to_invite_user_name);
    assert_eq!(meta.sender, admin.user_id()?);
    assert_triggered_with_latest_activity(&mut act_obs, activity.event_id_str()).await?;
    // let the third accept the invite

    let invited_room = Retry::spawn(retry_strategy.clone(), || async {
        let Some(room) = third.invited_rooms().first().cloned() else {
            bail!("No invite found");
        };
        Ok(room)
    })
    .await?;

    invited_room.leave().await?;

    obs_observer.recv().await?; // await for it have been coming in

    // wait for the event to come in
    let activity = Retry::spawn(retry_strategy, || async {
        let m = observer_room_activities.get_ids(0, 1).await?;
        let Some(id) = m.first().cloned() else {
            bail!("no latest room activity found");
        };
        observer.activity(id).await
    })
    .await?;

    let Some(r) = activity.membership_content() else {
        bail!("not a membership event");
    };
    let meta = activity.event_meta();

    assert_eq!(r.change(), "invitationRejected");
    assert_eq!(r.user_id(), to_invite_user_name);
    assert_eq!(meta.sender, r.user_id());
    assert_triggered_with_latest_activity(&mut act_obs, activity.event_id_str()).await?;
    Ok(())
}

#[tokio::test]
async fn kickban_and_unban() -> Result<()> {
    let _ = env_logger::try_init();
    let retry_strategy = FibonacciBackoff::from_millis(100).map(jitter).take(10);
    let ((admin, _handle1), (observer, _handle2), room_id) =
        setup_accounts("kickban-and-unban").await?;

    let admin_room = admin.room(room_id.to_string()).await?;
    let main_room_activities = admin.activities_for_room(room_id.to_string())?;
    let mut activities_listenerd = main_room_activities.subscribe();
    let mut act_obs = all_activities_observer(&admin).await?;
    // ensure it was sent
    admin_room.ban_user(&observer.user_id()?, None).await?;

    activities_listenerd.recv().await?; // await for it have been coming in

    // wait for the event to come in
    let activity = Retry::spawn(retry_strategy.clone(), || async {
        let m = main_room_activities.get_ids(0, 1).await?;
        let Some(id) = m.first().cloned() else {
            bail!("no latest room activity found");
        };
        admin.activity(id).await
    })
    .await?;

    let Some(r) = activity.membership_content() else {
        bail!("not a membership event");
    };
    let meta = activity.event_meta();

    assert_eq!(r.change(), "kickedAndBanned");
    assert_eq!(r.user_id(), observer.user_id()?);
    assert_eq!(meta.sender, admin.user_id()?);
    assert_triggered_with_latest_activity(&mut act_obs, activity.event_id_str()).await?;
    // ensure it was sent
    admin_room.unban_user(&observer.user_id()?, None).await?;

    activities_listenerd.recv().await?; // await for it have been coming in

    // wait for the event to come in
    let activity = Retry::spawn(retry_strategy, || async {
        let m = main_room_activities.get_ids(0, 1).await?;
        let Some(id) = m.first().cloned() else {
            bail!("no latest room activity found");
        };
        admin.activity(id).await
    })
    .await?;

    let Some(r) = activity.membership_content() else {
        bail!("not a membership event");
    };
    let meta = activity.event_meta();

    assert_eq!(r.change(), "unbanned");
    assert_eq!(r.user_id(), observer.user_id()?);
    assert_eq!(meta.sender, admin.user_id()?);
    assert_triggered_with_latest_activity(&mut act_obs, activity.event_id_str()).await?;
    Ok(())
}

#[tokio::test]
async fn left() -> Result<()> {
    let _ = env_logger::try_init();
    let retry_strategy = FibonacciBackoff::from_millis(100).map(jitter).take(10);
    let ((admin, _handle1), (observer, _handle2), room_id) = setup_accounts("left").await?;

    let room = observer.room(room_id.to_string()).await?;
    let room_activities = admin.activities_for_room(room_id.to_string())?;
    let mut activities_listenerd = room_activities.subscribe();
    let mut act_obs = all_activities_observer(&admin).await?;
    // ensure it was sent
    room.leave().await?;

    activities_listenerd.recv().await?; // await for it have been coming in

    // wait for the event to come in
    let activity = Retry::spawn(retry_strategy, || async {
        let m = room_activities.get_ids(0, 1).await?;
        let Some(id) = m.first().cloned() else {
            bail!("no latest room activity found");
        };
        admin.activity(id).await
    })
    .await?;

    let Some(r) = activity.membership_content() else {
        bail!("not a membership event");
    };
    let meta = activity.event_meta();

    assert_eq!(r.change(), "left");
    assert_eq!(r.user_id(), observer.user_id()?);
    assert_eq!(meta.sender, observer.user_id()?);

    // external API check
    assert_eq!(activity.sender_id_str(), observer.user_id()?);
    assert_eq!(activity.event_id_str(), meta.event_id);
    assert_eq!(activity.room_id_str(), room.room_id_str());
    assert_eq!(activity.type_str(), "left");
    assert_eq!(
        activity.origin_server_ts(),
        Into::<u64>::into(meta.origin_server_ts.get())
    );
    assert_triggered_with_latest_activity(&mut act_obs, activity.event_id_str()).await?;
    Ok(())
}

#[tokio::test]
async fn display_name() -> Result<()> {
    let _ = env_logger::try_init();
    let ((admin, _handle1), (observer, _handle2), room_id) = setup_accounts("display-name").await?;
    let mut act_obs = all_activities_observer(&observer).await?;
    // ensure it was sent
    let account = observer.account()?;
    let name = "Mickey Mouse";
    account.set_display_name(name.to_owned()).await?;

    // wait for the event to come in
    let activity = get_latest_activity(&admin, room_id.to_string(), "displayName").await?;

    assert_eq!(activity.type_str(), "displayName");
    let Some(r) = activity.profile_content() else {
        bail!("not a profile event");
    };
    let meta = activity.event_meta();

    assert_eq!(r.display_name_new_val().as_deref(), Some(name));
    assert_eq!(meta.sender, observer.user_id()?);

    // external API check
    assert_eq!(activity.sender_id_str(), observer.user_id()?);
    assert_eq!(activity.event_id_str(), meta.event_id);
    assert_eq!(activity.room_id_str(), room_id);
    assert_eq!(
        activity.origin_server_ts(),
        Into::<u64>::into(meta.origin_server_ts.get())
    );
    assert_triggered_with_latest_activity(&mut act_obs, activity.event_id_str()).await?;
    Ok(())
}

#[tokio::test]
async fn avatar_url() -> Result<()> {
    let _ = env_logger::try_init();
    let ((admin, _handle1), (observer, _handle2), room_id) = setup_accounts("avatar-url").await?;
    let mut act_obs = all_activities_observer(&observer).await?;
    let bytes = include_bytes!("../fixtures/kingfisher.jpg");
    let mut tmp_jpg = Builder::new().suffix(".jpg").tempfile()?;
    tmp_jpg.as_file_mut().write_all(bytes)?;
    let jpg_path = tmp_jpg // it is randomly generated by system and not kingfisher.jpg
        .path()
        .to_string_lossy()
        .to_string();

    // ensure it was sent
    let account = observer.account()?;
    let uri = account.upload_avatar(jpg_path).await?;

    // wait for the event to come in
    let activity = get_latest_activity(&admin, room_id.to_string(), "avatarUrl").await?;

    assert_eq!(activity.type_str(), "avatarUrl");
    let Some(r) = activity.profile_content() else {
        bail!("not a profile event");
    };
    let meta = activity.event_meta();

    assert_eq!(r.avatar_url_new_val(), Some(uri));
    assert_eq!(meta.sender, observer.user_id()?);

    // external API check
    assert_eq!(activity.sender_id_str(), observer.user_id()?);
    assert_eq!(activity.event_id_str(), meta.event_id);
    assert_eq!(activity.room_id_str(), room_id);
    assert_eq!(
        activity.origin_server_ts(),
        Into::<u64>::into(meta.origin_server_ts.get())
    );
    assert_triggered_with_latest_activity(&mut act_obs, activity.event_id_str()).await?;
    Ok(())
}<|MERGE_RESOLUTION|>--- conflicted
+++ resolved
@@ -6,36 +6,11 @@
     Retry,
 };
 
-<<<<<<< HEAD
-use acter::{Client, SyncState};
-
-use super::get_latest_activity;
-use crate::utils::{random_user, random_users_with_random_space};
-
-async fn _setup_accounts(
-    prefix: &str,
-) -> Result<((Client, SyncState), (Client, SyncState), OwnedRoomId)> {
-    let (users, room_id) = random_users_with_random_space(prefix, 2).await?;
-    let mut admin = users[0].clone();
-    let mut observer = users[1].clone();
-
-    observer.install_default_acter_push_rules().await?;
-
-    let sync_state1 = admin.start_sync().await?;
-    sync_state1.await_has_synced_history().await?;
-
-    let sync_state2 = observer.start_sync().await?;
-    sync_state2.await_has_synced_history().await?;
-
-    Ok(((admin, sync_state1), (observer, sync_state2), room_id))
-}
-=======
 use super::{get_latest_activity, setup_accounts};
 use crate::{
     tests::activities::{all_activities_observer, assert_triggered_with_latest_activity},
     utils::random_user,
 };
->>>>>>> 23046b79
 
 #[tokio::test]
 async fn initial_events() -> Result<()> {
@@ -84,13 +59,9 @@
         setup_accounts("invite-and-join").await?;
     let mut third = random_user("mickey").await?;
     let to_invite_user_name = third.user_id()?;
-<<<<<<< HEAD
-    let _third_state = third.start_sync().await?;
-
-=======
     let _third_state = third.start_sync();
+
     let mut act_obs = all_activities_observer(&observer).await?;
->>>>>>> 23046b79
     let admin_room = admin.room(room_id.to_string()).await?;
     let observer_room_activities = observer.activities_for_room(room_id.to_string())?;
     let mut obs_observer = observer_room_activities.subscribe();
@@ -202,13 +173,9 @@
         setup_accounts("invite-and-rejected").await?;
     let mut third = random_user("mickey").await?;
     let to_invite_user_name = third.user_id()?;
-<<<<<<< HEAD
-    let _third_state = third.start_sync().await?;
-
-=======
     let _third_state = third.start_sync();
+
     let mut act_obs = all_activities_observer(&observer).await?;
->>>>>>> 23046b79
     let admin_room = admin.room(room_id.to_string()).await?;
     let observer_room_activities = observer.activities_for_room(room_id.to_string())?;
     let mut obs_observer = observer_room_activities.subscribe();
