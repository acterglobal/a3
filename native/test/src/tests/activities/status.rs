--- conflicted
+++ resolved
@@ -106,27 +106,12 @@
     obs_observer.recv().await?; // await for it have been coming in
 
     // wait for the event to come in
-<<<<<<< HEAD
-    let obs = observer.clone();
-    let room_activities = observer_room_activities.clone();
-    let activity = Retry::spawn(retry_strategy, move || {
-        let room_activities = room_activities.clone();
-        let ob = obs.clone();
-        async move {
-            let m = room_activities.get_ids(0, 1).await?;
-            let Some(id) = m.first().cloned() else {
-                bail!("no latest room activity found");
-            };
-            ob.activity(id).await
-        }
-=======
     let activity = Retry::spawn(retry_strategy, || async {
         let m = observer_room_activities.get_ids(0, 1).await?;
         let Some(id) = m.first().cloned() else {
             bail!("no latest room activity found");
         };
         observer.activity(id).await
->>>>>>> 18ae5091
     })
     .await?;
 
@@ -158,27 +143,12 @@
     activities_listenerd.recv().await?; // await for it have been coming in
 
     // wait for the event to come in
-<<<<<<< HEAD
-    let cl = admin.clone();
-    let room_activities = room_activities.clone();
-    let activity = Retry::spawn(retry_strategy, move || {
-        let room_activities = room_activities.clone();
-        let cl = cl.clone();
-        async move {
-            let m = room_activities.get_ids(0, 1).await?;
-            let Some(id) = m.first().cloned() else {
-                bail!("no latest room activity found");
-            };
-            cl.activity(id).await
-        }
-=======
     let activity = Retry::spawn(retry_strategy, || async {
         let m = room_activities.get_ids(0, 1).await?;
         let Some(id) = m.first().cloned() else {
             bail!("no latest room activity found");
         };
         admin.activity(id).await
->>>>>>> 18ae5091
     })
     .await?;
 
@@ -251,27 +221,12 @@
     obs_observer.recv().await?; // await for it have been coming in
 
     // wait for the event to come in
-<<<<<<< HEAD
-    let obs = observer.clone();
-    let room_activities = observer_room_activities.clone();
-    let activity = Retry::spawn(retry_strategy, move || {
-        let room_activities = room_activities.clone();
-        let ob = obs.clone();
-        async move {
-            let m = room_activities.get_ids(0, 1).await?;
-            let Some(id) = m.first().cloned() else {
-                bail!("no latest room activity found");
-            };
-            ob.activity(id).await
-        }
-=======
     let activity = Retry::spawn(retry_strategy, || async {
         let m = observer_room_activities.get_ids(0, 1).await?;
         let Some(id) = m.first().cloned() else {
             bail!("no latest room activity found");
         };
         observer.activity(id).await
->>>>>>> 18ae5091
     })
     .await?;
 
@@ -328,27 +283,12 @@
     activities_listenerd.recv().await?; // await for it have been coming in
 
     // wait for the event to come in
-<<<<<<< HEAD
-    let cl = admin.clone();
-    let room_activities = main_room_activities.clone();
-    let activity = Retry::spawn(retry_strategy, move || {
-        let room_activities = room_activities.clone();
-        let cl = cl.clone();
-        async move {
-            let m = room_activities.get_ids(0, 1).await?;
-            let Some(id) = m.first().cloned() else {
-                bail!("no latest room activity found");
-            };
-            cl.activity(id).await
-        }
-=======
     let activity = Retry::spawn(retry_strategy, || async {
         let m = main_room_activities.get_ids(0, 1).await?;
         let Some(id) = m.first().cloned() else {
             bail!("no latest room activity found");
         };
         admin.activity(id).await
->>>>>>> 18ae5091
     })
     .await?;
 
@@ -380,27 +320,12 @@
     activities_listenerd.recv().await?; // await for it have been coming in
 
     // wait for the event to come in
-<<<<<<< HEAD
-    let cl = admin.clone();
-    let room_activities = room_activities.clone();
-    let activity = Retry::spawn(retry_strategy, move || {
-        let room_activities = room_activities.clone();
-        let cl = cl.clone();
-        async move {
-            let m = room_activities.get_ids(0, 1).await?;
-            let Some(id) = m.first().cloned() else {
-                bail!("no latest room activity found");
-            };
-            cl.activity(id).await
-        }
-=======
     let activity = Retry::spawn(retry_strategy, || async {
         let m = room_activities.get_ids(0, 1).await?;
         let Some(id) = m.first().cloned() else {
             bail!("no latest room activity found");
         };
         admin.activity(id).await
->>>>>>> 18ae5091
     })
     .await?;
 
