use anyhow::{bail, Result};
use tokio_retry::{
    strategy::{jitter, FibonacciBackoff},
    Retry,
};

use crate::{
    tests::activities::{all_activities_observer, assert_triggered_with_latest_activity},
    utils::random_user_with_template,
};

const TMPL: &str = r#"
version = "0.1"
name = "Smoketest Template"

[inputs]
main = { type = "user", is-default = true, required = true, description = "The starting user" }

[objects]
main_space = { type = "space", is-default = true, name = "{{ main.display_name }}’s comments test space" }

[objects.list]
type = "task-list"
name = "Onboarding on Acter"

[objects.task-1]
type = "task"
title = "Check the weather"
"m.relates_to" = { event_id = "{{ list.id }}" }

"#;

#[tokio::test]
async fn task_comment_activity() -> Result<()> {
    let _ = env_logger::try_init();
    let (user, sync_state, _engine) = random_user_with_template("tasks_activities", TMPL).await?;
    sync_state.await_has_synced_history().await?;
    let mut act_obs = all_activities_observer(&user).await?;

    // wait for sync to catch up
    let retry_strategy = FibonacciBackoff::from_millis(100).map(jitter).take(10);
    let task_lists = Retry::spawn(retry_strategy.clone(), || async {
        let task_lists = user.task_lists().await?;
        if task_lists.len() != 1 {
            bail!("not all task_lists found");
        }
        if task_lists
            .first()
            .expect("first tasklist should be available")
            .tasks()
            .await?
            .len()
            != 1
        {
            bail!("not all tasks found");
        }
        Ok(task_lists)
    })
    .await?;

    assert_eq!(task_lists.len(), 1);

    let task_list = task_lists
        .first()
        .expect("first tasklist should be available");

    let tasks = task_list.tasks().await?;
    assert_eq!(tasks.len(), 1);

    let task = tasks.first().expect("first task should be available");

    let comments_manager = task.comments().await?;
    let body = "Looking forward to it!";
    let comment_id = comments_manager
        .comment_draft()?
        .content_text(body.to_owned())
        .send()
        .await?;

    // ensure we have seen it
    Retry::spawn(retry_strategy, || async {
        let manager = comments_manager.reload().await?;
        let comments = manager.comments().await?;
        if comments.len() != 1 {
            bail!("not all comments found");
        }
        Ok(comments)
    })
    .await?;
<<<<<<< HEAD

    let activity = user.activity(comment_1_id.to_string()).await?;
    assert_eq!(activity.type_str(), "comment");
=======
    let activity = user.activity(comment_id.to_string()).await?;
>>>>>>> 669f7c91
    assert_eq!(
        activity.msg_content().map(|c| c.body()).as_deref(),
        Some(body)
    );
    assert_eq!(activity.title(), None);
    assert!(activity.title_content().is_none());
    assert!(activity.description_content().is_none());
    assert!(activity.date_time_range_content().is_none());
    assert!(activity.date_content().is_none());

    // on task add the "object" is our list this happened on
    let object = activity.object().expect("we have an object");
    assert_eq!(object.type_str(), "task");
    assert_eq!(object.title().as_deref(), Some("Check the weather"));
    assert_eq!(object.task_list_id_str(), Some(task_list.event_id_str()));

    assert_triggered_with_latest_activity(&mut act_obs, comment_id.to_string()).await?;

    Ok(())
}<|MERGE_RESOLUTION|>--- conflicted
+++ resolved
@@ -87,13 +87,9 @@
         Ok(comments)
     })
     .await?;
-<<<<<<< HEAD
 
-    let activity = user.activity(comment_1_id.to_string()).await?;
+    let activity = user.activity(comment_id.to_string()).await?;
     assert_eq!(activity.type_str(), "comment");
-=======
-    let activity = user.activity(comment_id.to_string()).await?;
->>>>>>> 669f7c91
     assert_eq!(
         activity.msg_content().map(|c| c.body()).as_deref(),
         Some(body)
