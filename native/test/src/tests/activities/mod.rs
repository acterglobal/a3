--- conflicted
+++ resolved
@@ -9,9 +9,10 @@
 
 mod attachments;
 mod calendar;
+mod comments;
 mod likes;
 mod status;
-<<<<<<< HEAD
+mod tasks;
 
 async fn get_latest_activity(
     cl: &Client,
@@ -39,8 +40,4 @@
         }
     })
     .await
-}
-=======
-mod tasks;
-mod comments;
->>>>>>> be417a76
+}