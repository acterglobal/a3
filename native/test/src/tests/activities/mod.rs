--- conflicted
+++ resolved
@@ -45,23 +45,6 @@
     let observer_room_activities = cl.activities_for_room(room_id)?;
 
     // check the create event
-<<<<<<< HEAD
-    let room_activities = observer_room_activities.clone();
-    Retry::spawn(retry_strategy, move || {
-        let room_activities = room_activities.clone();
-        async move {
-            let stream = room_activities.iter().await?;
-            pin_mut!(stream);
-            let Some(a) = stream
-                .filter(|f| future::ready(f.type_str() == activity_type))
-                .next()
-                .await
-            else {
-                bail!("activity not found")
-            };
-            cl.activity(a.event_meta().event_id.to_string()).await
-        }
-=======
     Retry::spawn(retry_strategy, || async {
         let stream = observer_room_activities.iter().await?;
         pin_mut!(stream);
@@ -73,7 +56,6 @@
             bail!("activity not found")
         };
         cl.activity(a.event_meta().event_id.to_string()).await
->>>>>>> 18ae5091
     })
     .await
 }
