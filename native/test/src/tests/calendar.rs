--- conflicted
+++ resolved
@@ -317,32 +317,13 @@
     let uri = "https://example.com/location";
     let address = "123 Test St, Philadelphia, PA 19103";
     let notes = "Please bring your laptop.";
-<<<<<<< HEAD
-=======
-    draft.add_physical_location(
-        Some(name.to_owned()),
-        Some(description.to_owned()),
-        Some(description_html.to_owned()),
-        Some(coordinates.to_owned()),
-        Some(uri.to_owned()),
-        Some(address.to_owned()),
-        Some(notes.to_owned()),
-    );
-    draft.add_virtual_location(
-        Some(name.to_owned()),
-        Some(description.to_owned()),
-        Some(description_html.to_owned()),
-        uri.to_owned(),
-        Some(notes.to_owned()),
-    );
->>>>>>> ff124d35
 
     let event_id = {
         let mut draft = space.calendar_event_draft()?;
         draft.title(title.to_owned());
         draft.utc_start_from_rfc3339(utc_start.to_rfc3339())?;
         draft.utc_end_from_rfc3339(utc_end.to_rfc3339())?;
-        draft.physical_location(
+        draft.add_physical_location(
             Some(name.to_owned()),
             Some(description.to_owned()),
             Some(description_html.to_owned()),
@@ -351,7 +332,7 @@
             Some(address.to_owned()),
             Some(notes.to_owned()),
         );
-        draft.virtual_location(
+        draft.add_virtual_location(
             Some(name.to_owned()),
             Some(description.to_owned()),
             Some(description_html.to_owned()),
