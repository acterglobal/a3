use acter::api::new_vec_string_builder;
use anyhow::{Context, Result};
use core::time::Duration;
use futures::{pin_mut, stream::StreamExt, FutureExt};
use matrix_sdk::RoomState;
use tokio::time::sleep;
use tokio_retry::{
    strategy::{jitter, FibonacciBackoff},
    Retry,
};
use tracing::info;

use crate::utils::{
    invite_user, match_text_msg, random_user, random_user_with_random_convo,
    random_user_with_random_space,
};

#[tokio::test]
async fn simple_message_doesnt_trigger_room_update() -> Result<()> {
    let _ = env_logger::try_init();

    let (mut user, room_id) = random_user_with_random_convo("room_update_test").await?;
    let state_sync = user.start_sync();
    state_sync.await_has_synced_history().await?;

    // wait for sync to catch up
    let retry_strategy = FibonacciBackoff::from_millis(100).map(jitter).take(10);
    let convo = Retry::spawn(retry_strategy.clone(), || async {
        user.convo(room_id.to_string()).await
    })
    .await?;

    let mut room_stream = user.subscribe_room_stream(room_id.to_string())?;
    // clear the stream
    while room_stream.next().now_or_never().flatten().is_some() {}

    let timeline = convo.timeline_stream();
    let stream = timeline.messages_stream();
    pin_mut!(stream);

    let draft = user.text_plain_draft("Hi, everyone".to_owned());
    timeline.send_message(Box::new(draft)).await?;

    // text msg may reach via reset action or set action
    let mut i = 30;
    let mut sent_event_id = None;
    while i > 0 {
        info!("stream loop - {i}");
        if let Some(diff) = stream.next().now_or_never().flatten() {
            info!("stream diff - {}", diff.action());
            match diff.action().as_str() {
                "Reset" => {
                    let values = diff
                        .values()
                        .expect("diff reset action should have valid values");
                    info!("diff reset - {:?}", values);
                    for value in values.iter() {
                        if let Some(event_id) = match_text_msg(value, "Hi, everyone", false) {
                            sent_event_id = Some(event_id);
                            break;
                        }
                    }
                }
                "Set" => {
                    let value = diff
                        .value()
                        .expect("diff set action should have valid value");
                    info!("diff set - {:?}", value);
                    if let Some(event_id) = match_text_msg(&value, "Hi, everyone", false) {
                        sent_event_id = Some(event_id);
                    }
                }
                _ => {}
            }
            // yay
            if sent_event_id.is_some() {
                info!("found sent");
                break;
            }
        }
        info!("continue loop");
        i -= 1;
        sleep(Duration::from_secs(1)).await;
    }
    info!("loop finished");
    let sent_event_id = sent_event_id.context("Even after 30 seconds, text msg not received")?;

    // get the message
    let _message = Retry::spawn(retry_strategy, || async {
        timeline.get_message(sent_event_id.clone()).await
    })
    .await?;

    // ensure we didin't see any update to the room itself
    assert_eq!(room_stream.next().now_or_never().flatten(), None);

    // let's make sure that a reaction does trigger an update either
    timeline
        .toggle_reaction(sent_event_id, "+1".to_owned())
        .await?;
    sleep(Duration::from_secs(2)).await; // make sure it came through the sync
    assert_eq!(room_stream.next().now_or_never().flatten(), None);

    Ok(())
}

#[tokio::test]
async fn state_update_triggers_room_update() -> Result<()> {
    let _ = env_logger::try_init();

    let (mut user, room_id) = random_user_with_random_convo("room_update_test").await?;
    let state_sync = user.start_sync();
    state_sync.await_has_synced_history().await?;

    // wait for sync to catch up
    let retry_strategy = FibonacciBackoff::from_millis(100).map(jitter).take(10);
    let convo = Retry::spawn(retry_strategy, || async {
        user.convo(room_id.to_string()).await
    })
    .await?;

    let mut room_stream = user.subscribe_room_stream(room_id.to_string())?;
    // clear the stream
    while room_stream.next().now_or_never().flatten().is_some() {}

    let notifi_mode = convo.notification_mode().await?;
    assert_eq!(notifi_mode, "none");
    convo.set_name("a fresh new name".to_owned()).await?;
    sleep(Duration::from_secs(2)).await; // make sure it came through the sync
    assert_eq!(room_stream.next().now_or_never().flatten(), Some(true));

    Ok(())
}

#[tokio::test]
async fn joining_room_triggers_room_update() -> Result<()> {
    let _ = env_logger::try_init();

    let (mut sisko, room_id) = random_user_with_random_space("spI").await?;
    let _sisko_syncer = sisko.start_sync();

    let mut kyra = random_user("spI").await?;
    let _kyra_syncer = kyra.start_sync();

    let retry_strategy = FibonacciBackoff::from_millis(100).map(jitter).take(10);

    let invites = kyra.invitations();
    let stream = invites.subscribe_stream();
    let mut stream = stream.fuse();

    invite_user(&sisko, &room_id, &kyra.user_id()?).await?;

    let invited = Retry::spawn(retry_strategy, || async {
<<<<<<< HEAD
        let invited = kyra.invitations().room_invitations().await?;
=======
        let invited = invites.room_invitations().await?;
>>>>>>> 18ae5091
        if invited.is_empty() {
            Err(anyhow::anyhow!("No pending invitations found"))
        } else {
            Ok(invited)
        }
    })
    .await?;

    // stream triggered
    assert_eq!(stream.next().await, Some(true));

    assert_eq!(invited.len(), 1);
    let room = invited
        .first()
        .expect("first invitation should be available");
    assert_eq!(room.room_id(), room_id);
    assert_eq!(room.state(), RoomState::Invited);
    assert!(room.is_space());
    assert_eq!(room.sender_id(), sisko.user_id()?);

    let mut server_names = new_vec_string_builder();
    server_names.add("localhost".to_owned());
    let preview = kyra
        .room_preview(room_id.to_string(), Box::new(server_names))
        .await?;
    assert_eq!(preview.state_str(), "invited");

    let mut room_stream = kyra.subscribe_room_stream(room_id.to_string())?;
    // clear the stream
    while room_stream.next().now_or_never().flatten().is_some() {}

    room.join().await?;
    sleep(Duration::from_secs(2)).await; // make sure it came through the sync
    assert_eq!(room_stream.next().now_or_never().flatten(), Some(true));

    Ok(())
}<|MERGE_RESOLUTION|>--- conflicted
+++ resolved
@@ -151,11 +151,7 @@
     invite_user(&sisko, &room_id, &kyra.user_id()?).await?;
 
     let invited = Retry::spawn(retry_strategy, || async {
-<<<<<<< HEAD
-        let invited = kyra.invitations().room_invitations().await?;
-=======
         let invited = invites.room_invitations().await?;
->>>>>>> 18ae5091
         if invited.is_empty() {
             Err(anyhow::anyhow!("No pending invitations found"))
         } else {
