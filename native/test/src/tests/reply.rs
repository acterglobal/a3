--- conflicted
+++ resolved
@@ -14,10 +14,6 @@
 async fn sisko_reads_kyra_reply() -> Result<()> {
     let _ = env_logger::try_init();
     let (users, room_id) = random_users_with_random_convo("reply", 1).await?;
-<<<<<<< HEAD
-
-=======
->>>>>>> 8c2934b0
     let mut sisko = users[0].clone();
     let mut kyra = users[1].clone();
 
