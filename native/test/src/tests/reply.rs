--- conflicted
+++ resolved
@@ -106,25 +106,11 @@
     // wait for sync to catch up
     let retry_strategy = FibonacciBackoff::from_millis(100).map(jitter).take(10);
     let fetcher_timeline = kyra_timeline.clone();
-<<<<<<< HEAD
-    let received_event_id = received.clone();
-    Retry::spawn(retry_strategy, move || {
-        let timeline_stream = fetcher_timeline.clone();
-        let received = received_event_id.clone();
-        async move {
-            if timeline_stream.get_message(received.to_string()).await.is_err() {
-                bail!("kyra couldn't find received msg by event id");
-            } else {
-                Ok(())
-            }
-        }
-=======
     let target_id = received.clone();
     Retry::spawn(retry_strategy, move || {
         let timeline = fetcher_timeline.clone();
         let received = target_id.clone();
         async move { timeline.get_message(received.to_string()).await }
->>>>>>> 6940846b
     })
     .await?;
 
