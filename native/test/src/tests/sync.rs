use tokio_retry::{
    strategy::{jitter, FibonacciBackoff},
    Retry,
};

use crate::utils::random_user_with_random_space;
use anyhow::{bail, Result};

#[tokio::test]
async fn history_sync_restart() -> Result<()> {
    let _ = env_logger::try_init();
    let (mut user, room_id) = random_user_with_random_space("history_sync__restart").await?;
    let state_sync = user.start_sync();
    state_sync.await_has_synced_history().await?;

    // wait for sync to catch up
    let retry_strategy = FibonacciBackoff::from_millis(100).map(jitter).take(10);
    Retry::spawn(retry_strategy.clone(), || async {
        user.space(room_id.to_string()).await
    })
    .await?;

    let space = user.space(room_id.to_string()).await?;
    let mut draft = space.news_draft()?;
    let text_draft = user.text_markdown_draft("## This is a simple text".to_owned());
    draft.add_slide(Box::new(text_draft.into())).await?;
    draft.send().await?;

<<<<<<< HEAD
    let space_cl = space.clone();
    Retry::spawn(retry_strategy, move || {
        let inner_space = space_cl.clone();
        async move {
            if inner_space.latest_news_entries(1).await?.len() != 1 {
                bail!("news not found");
            }
            Ok(())
=======
    Retry::spawn(retry_strategy, || async {
        if space.latest_news_entries(1).await?.len() != 1 {
            bail!("news not found");
>>>>>>> 18ae5091
        }
        Ok(())
    })
    .await?;

    // stop syncing
    state_sync.cancel();

    let slides = space.latest_news_entries(1).await?;
    let final_entry = slides.first().expect("first slide should be available");
    let news_sub = final_entry.subscribe();

    // restarting sync. We do _not_ expect to see the subscribe issue anything
    let state_sync = user.start_sync();
    state_sync.await_has_synced_history().await?;

    assert!(news_sub.is_empty(), "We received updates about the entry");

    Ok(())
}<|MERGE_RESOLUTION|>--- conflicted
+++ resolved
@@ -26,20 +26,9 @@
     draft.add_slide(Box::new(text_draft.into())).await?;
     draft.send().await?;
 
-<<<<<<< HEAD
-    let space_cl = space.clone();
-    Retry::spawn(retry_strategy, move || {
-        let inner_space = space_cl.clone();
-        async move {
-            if inner_space.latest_news_entries(1).await?.len() != 1 {
-                bail!("news not found");
-            }
-            Ok(())
-=======
     Retry::spawn(retry_strategy, || async {
         if space.latest_news_entries(1).await?.len() != 1 {
             bail!("news not found");
->>>>>>> 18ae5091
         }
         Ok(())
     })
