--- conflicted
+++ resolved
@@ -115,17 +115,10 @@
 
     let task_1_updater = task_1.subscribe();
 
-<<<<<<< HEAD
-    let new_title = "Replacement Name";
-    task_1
-        .update_builder()?
-        .title(new_title.to_owned())
-=======
     let title = "Replacement Name";
     task_1
         .update_builder()?
         .title(title.to_owned())
->>>>>>> e1985a59
         .mark_done()
         .send()
         .await?;
@@ -140,30 +133,17 @@
 
     let task_1 = task_1.refresh().await?;
     // Update has been applied properly
-<<<<<<< HEAD
-    assert_eq!(task_1.title(), new_title);
-=======
     assert_eq!(task_1.title(), title);
->>>>>>> e1985a59
     assert!(task_1.is_done());
 
     let task_list_listener = task_list.subscribe();
 
-<<<<<<< HEAD
-    let new_name = "Setup";
-    let new_body = "All done now";
-    task_list
-        .update_builder()?
-        .name(new_name.to_owned())
-        .description_text(new_body.to_owned())
-=======
     let name = "Setup";
     let body = "All done now";
     task_list
         .update_builder()?
         .name(name.to_owned())
         .description_text(body.to_owned())
->>>>>>> e1985a59
         .send()
         .await?;
 
@@ -177,17 +157,10 @@
 
     let task_list = task_list.refresh().await?;
 
-<<<<<<< HEAD
-    assert_eq!(task_list.name(), new_name);
-    assert_eq!(
-        task_list.description().map(|desc| desc.body()).as_deref(),
-        Some(new_body)
-=======
     assert_eq!(task_list.name(), name);
     assert_eq!(
         task_list.description().map(|c| c.body()).as_deref(),
         Some(body)
->>>>>>> e1985a59
     );
 
     Ok(())
