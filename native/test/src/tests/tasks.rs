mod invitations;

use acter::testing::wait_for;
use acter_matrix::models::ActerModel;
use anyhow::{bail, Context, Result};
use chrono::{Datelike, Duration, Utc};
use matrix_sdk_base::ruma::{
    events::room::redaction::RoomRedactionEvent, MilliSecondsSinceUnixEpoch,
};
use tokio_retry::{
    strategy::{jitter, FibonacciBackoff},
    Retry,
};

use crate::utils::random_user_with_random_space;

#[tokio::test]
async fn task_smoketests() -> Result<()> {
    let _ = env_logger::try_init();
    let (mut user, room_id) = random_user_with_random_space("tasks_smoketest").await?;

<<<<<<< HEAD
    let state_sync = user.start_sync().await?;
=======
    let user_id = user.user_id()?;
    let state_sync = user.start_sync();
>>>>>>> 23046b79
    state_sync.await_has_synced_history().await?;

    // wait for sync to catch up
    let retry_strategy = FibonacciBackoff::from_millis(100).map(jitter).take(10);
    Retry::spawn(retry_strategy, || async {
        user.space(room_id.to_string()).await
    })
    .await?;

    let space = user.space(room_id.to_string()).await?;

    assert_eq!(
        space.task_lists().await?.len(),
        0,
        "Why are there tasks in our fresh space!?!"
    );

    let name = "Starting up";
    let task_list_id = space
        .task_list_draft()?
        .name(name.to_owned())
        .send()
        .await?;

    let task_list_key = task_list_id.clone();

    let wait_for_space = space.clone();
    let task_list = wait_for(move || {
        let space = wait_for_space.clone();
        let task_list_key = task_list_key.clone();
        async move {
            let result = space.task_list(task_list_key).await.ok();
            Ok(result)
        }
    })
    .await?
    .expect("freshly created Task List couldn’t be found");

    assert_eq!(task_list.name(), name);
    assert_eq!(task_list.tasks().await?.len(), 0);

    let task_list_listener = task_list.subscribe();

    let title = "Testing 1";
    let body = "This is testing task";
    let today = Utc::now().date_naive();
    let tomorrow = today + Duration::days(1);
    let task_1_id = task_list
        .task_builder()?
        .title(title.to_owned())
        .description_text(body.to_owned())
        .due_date(today.year(), today.month0() + 1, today.day0() + 1)
        .unset_due_date()
        .due_date(tomorrow.year(), tomorrow.month0() + 1, tomorrow.day0() + 1)
        .utc_due_time_of_day(9 * 3600) // 9 AM UTC
        .unset_utc_due_time_of_day()
        .utc_due_time_of_day(11 * 3600) // 11 AM UTC
        .send()
        .await?;

    let retry_strategy = FibonacciBackoff::from_millis(500).map(jitter).take(10);
    Retry::spawn(retry_strategy.clone(), || async {
        if task_list_listener.is_empty() {
            bail!("all still empty");
        }
        Ok(())
    })
    .await?;

    let task_list = task_list.refresh().await?;
    let tasks = task_list.tasks().await?;
    assert_eq!(tasks.len(), 1);
    assert_eq!(tasks[0].event_id(), task_1_id);

    let task_1 = tasks[0].clone();
    assert_eq!(task_1.title(), title);
    assert_eq!(
        task_1.description().map(|msg| msg.body()).as_deref(),
        Some(body)
    );
    assert_ne!(
        task_1.due_date(),
        Some(today.format("%Y-%m-%d").to_string())
    );
    assert_eq!(
        task_1.due_date(),
        Some(tomorrow.format("%Y-%m-%d").to_string())
    );
    assert_eq!(task_1.utc_due_time_of_day(), Some(11 * 3600)); // not 9 AM UTC
    assert!(!task_1.is_done());

    let task_list_listener = task_list.subscribe();

    let title = "Testing 2";
    let today = Utc::now();
    let tomorrow = today + Duration::days(1);
    let fmt = "%Y-%m-%dT%H:%M:%S%:z"; // ISO 8601 format with timezone
    let task_2_id = task_list
        .task_builder()?
        .title(title.to_owned())
        .sort_order(1)
        .utc_start_from_rfc2822(today.to_rfc2822())?
        .unset_utc_start()
        .utc_start_from_rfc3339(today.to_rfc3339())?
        .unset_utc_start()
        .utc_start_from_format(tomorrow.format(fmt).to_string(), fmt.to_owned())?
        .send()
        .await?;

    Retry::spawn(retry_strategy.clone(), || async {
        if task_list_listener.is_empty() {
            bail!("all still empty");
        }
        Ok(())
    })
    .await?;

    let task_list = task_list.refresh().await?;
    let tasks = task_list.tasks().await?;
    assert_eq!(tasks.len(), 2);
    assert_eq!(tasks[1].event_id(), task_2_id);
    assert_eq!(tasks[0].sort_order(), 0);
    assert_eq!(tasks[1].sort_order(), 1);

    let task_2 = tasks[1].clone();
    assert_eq!(task_2.title(), title);
    assert!(!task_2.is_done());
    assert_ne!(
        task_2.utc_start().map(|d| d.to_rfc2822()),
        Some(today.to_rfc2822())
    );
    assert_ne!(
        task_2.utc_start().map(|d| d.to_rfc3339()),
        Some(today.to_rfc3339())
    );
    assert_eq!(
        task_2.utc_start().map(|d| d.format(fmt).to_string()),
        Some(tomorrow.format(fmt).to_string())
    );

    let task_1_updater = task_1.subscribe();

    let title = "Replacement Name";
    let someday = today + Duration::days(10);
    let otherday = today + Duration::days(15);
    task_1
        .update_builder()?
        .title(title.to_owned())
        .utc_start_from_rfc2822(someday.to_rfc2822())?
        .unset_utc_start()
        .utc_start_from_rfc3339(someday.to_rfc3339())?
        .unset_utc_start()
        .utc_start_from_format(otherday.format(fmt).to_string(), fmt.to_owned())?
        .mark_done()
        .send()
        .await?;

    let _assigned_event_id = task_1.assign_self().await?;

    let retry_strategy = FibonacciBackoff::from_millis(500).map(jitter).take(10);
    Retry::spawn(retry_strategy.clone(), || async {
        if task_1_updater.is_empty() {
            bail!("all still empty");
        }
        Ok(())
    })
    .await?;

    let task_1 = task_1.refresh().await?;
    // Update has been applied properly
    assert_eq!(task_1.title(), title);
    let assignees = task_1.assignees();
    assert_eq!(assignees, vec![user_id]);
    assert!(task_1.is_done());
    assert_ne!(
        task_1.utc_start().map(|d| d.to_rfc2822()),
        Some(someday.to_rfc2822())
    );
    assert_ne!(
        task_1.utc_start().map(|d| d.to_rfc3339()),
        Some(someday.to_rfc3339())
    );
    assert_eq!(
        task_1.utc_start().map(|d| d.format(fmt).to_string()),
        Some(otherday.format(fmt).to_string())
    );

    let task_list_listener = task_list.subscribe();

    let name = "Setup";
    let body = "All done now";
    task_list
        .update_builder()?
        .name(name.to_owned())
        .description_text(body.to_owned())
        .send()
        .await?;

    Retry::spawn(retry_strategy, || async {
        if task_list_listener.is_empty() {
            bail!("all still empty");
        }
        Ok(())
    })
    .await?;

    let task_list = task_list.refresh().await?;

    assert_eq!(task_list.name(), name);
    assert_eq!(
        task_list.description().map(|c| c.body()).as_deref(),
        Some(body)
    );

    Ok(())
}

#[tokio::test]
async fn task_lists_comments_smoketests() -> Result<()> {
    let _ = env_logger::try_init();
    let (mut user, room_id) = random_user_with_random_space("tasklist_comments_smoketest").await?;

    let state_sync = user.start_sync().await?;
    state_sync.await_has_synced_history().await?;

    // wait for sync to catch up
    let retry_strategy = FibonacciBackoff::from_millis(100).map(jitter).take(10);
    Retry::spawn(retry_strategy, || async {
        user.space(room_id.to_string()).await
    })
    .await?;

    let space = user.space(room_id.to_string()).await?;

    assert_eq!(
        space.task_lists().await?.len(),
        0,
        "Why are there tasks in our fresh space!?!"
    );

    let name = "Comments test";
    let task_list_id = space
        .task_list_draft()?
        .name(name.to_owned())
        .send()
        .await?;

    let task_list_key = task_list_id.clone();

    let wait_for_space = space.clone();
    let task_list = wait_for(move || {
        let space = wait_for_space.clone();
        let task_list_key = task_list_key.clone();
        async move { Ok(space.task_list(task_list_key).await.ok()) }
    })
    .await?
    .expect("freshly created Task List couldn’t be found");

    let comments_manager = task_list.comments().await?;

    assert_eq!(task_list.name(), name);
    assert_eq!(task_list.tasks().await?.len(), 0);
    assert!(!comments_manager.stats().has_comments());

    // ---- let’s make a comment

    let comments_listener = comments_manager.subscribe();
    let initial_body = "I think this is very important";
    let comment_id = comments_manager
        .comment_draft()?
        .content_text(initial_body.to_owned())
        .send()
        .await?;

    let retry_strategy = FibonacciBackoff::from_millis(500).map(jitter).take(10);
    Retry::spawn(retry_strategy.clone(), || async {
        if comments_listener.is_empty() {
            bail!("all still empty");
        }
        Ok(())
    })
    .await?;

    let comments = comments_manager.comments().await?;
    assert_eq!(comments.len(), 1);
    let comment = &comments[0];
    assert_eq!(comment.event_id(), comment_id);
    assert_eq!(comment.content().body, initial_body);

    let updated_body = "Sorry, this is not important";
    comment
        .update_builder()?
        .content_text(updated_body.to_owned())
        .send()
        .await?;

    Retry::spawn(retry_strategy.clone(), || async {
        if comments_listener.is_empty() {
            bail!("all still empty");
        }
        Ok(())
    })
    .await?;

    let comments = comments_manager.comments().await?;
    assert_eq!(comments.len(), 1);
    let comment = &comments[0];

    Retry::spawn(retry_strategy.clone(), || async {
        let edited_comment = comment.refresh().await?;
        if edited_comment.content().body != updated_body {
            bail!("Update not yet received");
        }
        Ok(())
    })
    .await?;

    let reply_body = "Okay, I will do it";
    let replied_id = comment
        .reply_draft()?
        .content_text(reply_body.to_owned())
        .send()
        .await?;

    let reply_comment = Retry::spawn(retry_strategy, || async {
        let comments = comments_manager.comments().await?;
        if comments.len() < 2 {
            bail!("Expected 2 comments, got {}", comments.len());
        }
        match comments.iter().find(|c| c.event_id() == replied_id) {
            Some(comment) => Ok(comment.clone()),
            None => bail!("Expected comment with id {replied_id} not found"),
        }
    })
    .await?;

    assert_eq!(reply_comment.content().body, reply_body);

    Ok(())
}

#[tokio::test]
async fn task_comment_smoketests() -> Result<()> {
    let _ = env_logger::try_init();
    let (mut user, room_id) = random_user_with_random_space("tasks_smoketest").await?;

    let state_sync = user.start_sync().await?;
    state_sync.await_has_synced_history().await?;

    // wait for sync to catch up
    let retry_strategy = FibonacciBackoff::from_millis(100).map(jitter).take(10);
    Retry::spawn(retry_strategy, || async {
        user.space(room_id.to_string()).await
    })
    .await?;

    let space = user.space(room_id.to_string()).await?;

    assert_eq!(
        space.task_lists().await?.len(),
        0,
        "Why are there tasks in our fresh space!?!"
    );

    let name = "Starting up";
    let task_list_id = space
        .task_list_draft()?
        .name(name.to_owned())
        .send()
        .await?;

    let task_list_key = task_list_id.clone();

    let wait_for_space = space.clone();
    let task_list = wait_for(move || {
        let space = wait_for_space.clone();
        let task_list_key = task_list_key.clone();
        async move { Ok(space.task_list(task_list_key).await.ok()) }
    })
    .await?
    .expect("freshly created Task List couldn’t be found");

    assert_eq!(task_list.name(), name);
    assert_eq!(task_list.tasks().await?.len(), 0);

    let task_list_listener = task_list.subscribe();

    let title = "Testing 1";
    let task_1_id = task_list
        .task_builder()?
        .title(title.to_owned())
        .send()
        .await?;

    let retry_strategy = FibonacciBackoff::from_millis(500).map(jitter).take(10);
    Retry::spawn(retry_strategy.clone(), || async {
        if task_list_listener.is_empty() {
            bail!("all still empty");
        }
        Ok(())
    })
    .await?;

    let task_list = task_list.refresh().await?;
    let mut tasks = task_list.tasks().await?;
    assert_eq!(tasks.len(), 1);
    assert_eq!(tasks[0].event_id(), task_1_id);

    let task = tasks.pop().expect("first task should be available");
    assert_eq!(task.room_id_str(), space.room_id_str());

    // START actual comment on task

    let comments_manager = task.comments().await?;
    assert!(!comments_manager.stats().has_comments());
    let initial_ts: u64 = MilliSecondsSinceUnixEpoch::now().get().into();

    // ---- let’s make a comment

    let comments_listener = comments_manager.subscribe();
    let body = "I think this is very important";
    let comment_id = comments_manager
        .comment_draft()?
        .content_text(body.to_owned())
        .send()
        .await?;

    Retry::spawn(retry_strategy.clone(), || async {
        if comments_listener.is_empty() {
            bail!("all still empty");
        }
        Ok(())
    })
    .await?;

    let comments = comments_manager.comments().await?;
    assert_eq!(comments.len(), 1);

    let comment = &comments[0];
    assert_eq!(comment.event_id(), comment_id);
    assert_eq!(comment.content().body, body);
    assert_eq!(comment.msg_content().body(), body);
    assert!(initial_ts < comment.origin_server_ts());

    let updated_body = "Sorry, this is not important";
    let updated_html = "**Sorry, this is not important**";
    comment
        .update_builder()?
        .content_formatted(updated_body.to_owned(), updated_html.to_owned())
        .send()
        .await?;

    Retry::spawn(retry_strategy.clone(), || async {
        if comments_listener.is_empty() {
            bail!("all still empty");
        }
        Ok(())
    })
    .await?;

    let comments = comments_manager.comments().await?;
    assert_eq!(comments.len(), 1);
    let comment = &comments[0];

    Retry::spawn(retry_strategy.clone(), || async {
        let edited_comment = comment.refresh().await?;
        if edited_comment.content().body != updated_body {
            bail!("Update not yet received");
        }
        Ok(())
    })
    .await?;

    let deletable = comment.can_redact().await?;
    assert!(deletable, "my comment should be deletable");
    let reason = "This is test redaction";
    let redact_id = space
        .redact_content(comment_id.to_string(), Some(reason.to_owned()))
        .await?;

    Retry::spawn(retry_strategy, || async {
        if comments_listener.is_empty() {
            bail!("all still empty");
        }
        Ok(())
    })
    .await?;

    let ev = space.event(&redact_id, None).await?;
    let event_content = ev.kind.raw().deserialize_as::<RoomRedactionEvent>()?;
    let original = event_content
        .as_original()
        .context("Redaction event should get original event")?;
    assert_eq!(original.redacts, Some(comment_id));
    assert_eq!(original.content.reason.as_deref(), Some(reason));

    Ok(())
}

#[tokio::test]
async fn task_list_external_link() -> Result<()> {
    let _ = env_logger::try_init();
    let (mut user, room_id) = random_user_with_random_space("tasks_smoketest").await?;

    let state_sync = user.start_sync().await?;
    state_sync.await_has_synced_history().await?;

    // wait for sync to catch up
    let retry_strategy = FibonacciBackoff::from_millis(100).map(jitter).take(10);
    Retry::spawn(retry_strategy, || async {
        user.space(room_id.to_string()).await
    })
    .await?;

    let space = user.space(room_id.to_string()).await?;

    assert_eq!(
        space.task_lists().await?.len(),
        0,
        "Why are there tasks in our fresh space!?!"
    );

    let task_list_id = space
        .task_list_draft()?
        .name("Starting up".to_owned())
        .send()
        .await?;

    let task_list_key = task_list_id.clone();

    let wait_for_space = space.clone();
    let task_list = wait_for(move || {
        let space = wait_for_space.clone();
        let task_list_key = task_list_key.clone();
        async move { Ok(space.task_list(task_list_key).await.ok()) }
    })
    .await?
    .expect("freshly created Task List couldn’t be found");

    // generate the external and internal links

    let ref_details = task_list.ref_details().await?;

    let internal_link = ref_details.generate_internal_link(false)?;
    let external_link = ref_details.generate_external_link().await?;

    let room_id = &task_list.room_id().to_string()[1..];
    let task_list_id = &task_list.event_id().to_string()[1..];

    let path = format!("o/{room_id}/taskList/{task_list_id}");

    assert_eq!(internal_link, format!("acter:{path}?via=localhost"));

    let ext_url = url::Url::parse(&external_link)?;
    assert_eq!(ext_url.fragment().expect("must have fragment"), &path);
    Ok(())
}<|MERGE_RESOLUTION|>--- conflicted
+++ resolved
@@ -19,12 +19,8 @@
     let _ = env_logger::try_init();
     let (mut user, room_id) = random_user_with_random_space("tasks_smoketest").await?;
 
-<<<<<<< HEAD
-    let state_sync = user.start_sync().await?;
-=======
     let user_id = user.user_id()?;
     let state_sync = user.start_sync();
->>>>>>> 23046b79
     state_sync.await_has_synced_history().await?;
 
     // wait for sync to catch up
@@ -247,7 +243,7 @@
     let _ = env_logger::try_init();
     let (mut user, room_id) = random_user_with_random_space("tasklist_comments_smoketest").await?;
 
-    let state_sync = user.start_sync().await?;
+    let state_sync = user.start_sync();
     state_sync.await_has_synced_history().await?;
 
     // wait for sync to catch up
@@ -371,7 +367,7 @@
     let _ = env_logger::try_init();
     let (mut user, room_id) = random_user_with_random_space("tasks_smoketest").await?;
 
-    let state_sync = user.start_sync().await?;
+    let state_sync = user.start_sync();
     state_sync.await_has_synced_history().await?;
 
     // wait for sync to catch up
@@ -529,7 +525,7 @@
     let _ = env_logger::try_init();
     let (mut user, room_id) = random_user_with_random_space("tasks_smoketest").await?;
 
-    let state_sync = user.start_sync().await?;
+    let state_sync = user.start_sync();
     state_sync.await_has_synced_history().await?;
 
     // wait for sync to catch up
