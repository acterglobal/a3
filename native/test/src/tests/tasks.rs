--- conflicted
+++ resolved
@@ -96,12 +96,7 @@
         .send()
         .await?;
 
-<<<<<<< HEAD
-    let retry_strategy = FibonacciBackoff::from_millis(500).map(jitter).take(10);
-    Retry::spawn(retry_strategy, || async {
-=======
-    Retry::spawn(retry_strategy.clone(), || async {
->>>>>>> 18ae5091
+    Retry::spawn(retry_strategy.clone(), || async {
         if task_list_listener.is_empty() {
             bail!("all still empty");
         }
@@ -128,12 +123,7 @@
         .send()
         .await?;
 
-<<<<<<< HEAD
-    let retry_strategy = FibonacciBackoff::from_millis(500).map(jitter).take(10);
-    Retry::spawn(retry_strategy, || async {
-=======
-    Retry::spawn(retry_strategy.clone(), || async {
->>>>>>> 18ae5091
+    Retry::spawn(retry_strategy.clone(), || async {
         if task_1_updater.is_empty() {
             bail!("all still empty");
         }
@@ -157,10 +147,6 @@
         .send()
         .await?;
 
-<<<<<<< HEAD
-    let retry_strategy = FibonacciBackoff::from_millis(500).map(jitter).take(10);
-=======
->>>>>>> 18ae5091
     Retry::spawn(retry_strategy, || async {
         if task_list_listener.is_empty() {
             bail!("all still empty");
@@ -426,21 +412,10 @@
     assert_eq!(comments.len(), 1);
     let comment = &comments[0];
 
-<<<<<<< HEAD
-    Retry::spawn(retry_strategy, move || {
-        let comment = comment.clone();
-        async move {
-            let edited_comment = comment.refresh().await?;
-            if edited_comment.content().body != updated_body {
-                bail!("Update not yet received");
-            }
-            Ok(())
-=======
     Retry::spawn(retry_strategy.clone(), || async {
         let edited_comment = comment.refresh().await?;
         if edited_comment.content().body != updated_body {
             bail!("Update not yet received");
->>>>>>> 18ae5091
         }
         Ok(())
     })
@@ -453,10 +428,6 @@
         .redact_content(comment_id.to_string(), Some(reason.to_owned()))
         .await?;
 
-<<<<<<< HEAD
-    let retry_strategy = FibonacciBackoff::from_millis(500).map(jitter).take(10);
-=======
->>>>>>> 18ae5091
     Retry::spawn(retry_strategy, || async {
         if comments_listener.is_empty() {
             bail!("all still empty");
