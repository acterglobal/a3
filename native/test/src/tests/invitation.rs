use acter::matrix_sdk_ui::timeline::{MsgLikeContent, MsgLikeKind, RoomExt, TimelineItemContent};
use anyhow::{bail, Result};
use futures::{FutureExt, StreamExt};
use matrix_sdk::{ruma::events::room::message::RoomMessageEventContent, RoomState};
use tokio_retry::{
    strategy::{jitter, FibonacciBackoff},
    Retry,
};

use crate::utils::{
    invite_user, random_user, random_user_with_random_convo, random_user_with_random_space,
};

#[tokio::test]
async fn chat_invitation_shows_up() -> Result<()> {
    let _ = env_logger::try_init();

    let (mut sisko, room_id) = random_user_with_random_convo("cI").await?;
    let _sisko_syncer = sisko.start_sync();

    let mut kyra = random_user("cI").await?;
    let _kyra_syncer = kyra.start_sync();

    let retry_strategy = FibonacciBackoff::from_millis(100).map(jitter).take(10);

    let convo = Retry::spawn(retry_strategy.clone(), || async {
        sisko.convo(room_id.to_string()).await
    })
    .await?;

    let invites = kyra.invitations();
    let stream = invites.subscribe_stream();
    let mut stream = stream.fuse();

    convo.invite_user_by_id(&kyra.user_id()?).await?;

    let invited = Retry::spawn(retry_strategy.clone(), || async {
        let invited = kyra.invitations().room_invitations().await?;
        if invited.is_empty() {
            Err(anyhow::anyhow!("No pending invitations found"))
        } else {
            Ok(invited)
        }
    })
    .await?;

    // stream triggered
    assert_eq!(stream.next().await, Some(true));

    assert_eq!(invited.len(), 1);
    let room = invited
        .first()
        .expect("first invitation should be available");
    assert_eq!(room.room_id(), room_id);
    assert_eq!(room.state(), RoomState::Invited);
    assert!(!room.is_space());
    assert_eq!(room.sender_id(), sisko.user_id()?);

    Ok(())
}

<<<<<<< HEAD
async fn invite_user(
    client: &Client,
    room_id: &OwnedRoomId,
    other_user_id: &UserId,
) -> Result<Room> {
    let retry_strategy = FibonacciBackoff::from_millis(100).map(jitter).take(10);

    let room = Retry::spawn(retry_strategy.clone(), || async {
        client.room(room_id.to_string()).await
    })
    .await?;

    room.invite_user_by_id(other_user_id).await?;

    Ok(room)
}

=======
>>>>>>> 27be336f
#[tokio::test]
async fn space_invitation_shows_up() -> Result<()> {
    let _ = env_logger::try_init();

    let (mut sisko, room_id) = random_user_with_random_space("spI").await?;
    let _sisko_syncer = sisko.start_sync();

    let mut kyra = random_user("spI").await?;
    let _kyra_syncer = kyra.start_sync();

    let retry_strategy = FibonacciBackoff::from_millis(100).map(jitter).take(10);

    let invites = kyra.invitations();
    let stream = invites.subscribe_stream();
    let mut stream = stream.fuse();

    invite_user(&sisko, &room_id, &kyra.user_id()?).await?;

    let invited = Retry::spawn(retry_strategy.clone(), || async {
        let invited = kyra.invitations().room_invitations().await?;
        if invited.is_empty() {
            Err(anyhow::anyhow!("No pending invitations found"))
        } else {
            Ok(invited)
        }
    })
    .await?;

    // stream triggered
    assert_eq!(stream.next().await, Some(true));

    assert_eq!(invited.len(), 1);
    let room = invited
        .first()
        .expect("first invitation should be available");
    assert_eq!(room.room_id(), room_id);
    assert_eq!(room.state(), RoomState::Invited);
    assert!(room.is_space());
    assert_eq!(room.sender_id(), sisko.user_id()?);

    Ok(())
}

#[tokio::test]
async fn space_invitation_disappears_when_joined() -> Result<()> {
    let _ = env_logger::try_init();

    let (mut sisko, room_id) = random_user_with_random_space("spI").await?;
    let _sisko_syncer = sisko.start_sync();

    let mut kyra = random_user("spI").await?;
    let _kyra_syncer = kyra.start_sync();

    let retry_strategy = FibonacciBackoff::from_millis(100).map(jitter).take(10);

    let invites = kyra.invitations();
    let stream = invites.subscribe_stream();
    let mut stream = stream.fuse();

    invite_user(&sisko, &room_id, &kyra.user_id()?).await?;

    let manager = invites.clone();

    let invited = Retry::spawn(retry_strategy.clone(), || async {
        let invited = manager.room_invitations().await?;
        if invited.is_empty() {
            Err(anyhow::anyhow!("No pending invitations found"))
        } else {
            Ok(invited)
        }
    })
    .await?;

    // stream triggered
    assert_eq!(stream.next().await, Some(true));

    assert_eq!(invited.len(), 1);
    let room = invited
        .first()
        .expect("first invitation should be available");
    assert_eq!(room.room_id(), room_id);
    assert_eq!(room.state(), RoomState::Invited);
    assert!(room.is_space());
    assert_eq!(room.sender_id(), sisko.user_id()?);

    // second stream

    room.join().await?;
    let manager = invites.clone();

    Retry::spawn(retry_strategy.clone(), || async {
        let invited = manager.room_invitations().await?;
        if !invited.is_empty() {
            Err(anyhow::anyhow!("still pending invitations found"))
        } else {
            Ok(true)
        }
    })
    .await?;

    // we have seen an update on the stream as well
    assert_eq!(stream.next().await, Some(true));

    Ok(())
}

#[tokio::test]
async fn invitations_update_count_when_joined() -> Result<()> {
    let _ = env_logger::try_init();

    let (mut sisko, sisko_room_id) = random_user_with_random_space("spI").await?;
    let (mut worf, worf_room_id) = random_user_with_random_space("sp2").await?;
    let (mut gundom, gundom_room_id) = random_user_with_random_space("sp3").await?;
    let _sisko_syncer = sisko.start_sync();
    let _worf_syncer = worf.start_sync();
    let _gundom_syncer = gundom.start_sync();

    let mut kyra = random_user("spI").await?;
    let _kyra_syncer = kyra.start_sync();

    let retry_strategy = FibonacciBackoff::from_millis(100).map(jitter).take(10);
    let invites = kyra.invitations();
    let stream = invites.subscribe_stream();
    let mut stream = stream.fuse();

    invite_user(&sisko, &sisko_room_id, &kyra.user_id()?).await?;

    // sisko's invite

    let manager = invites.clone();

    let invited = Retry::spawn(retry_strategy.clone(), || async {
        let invited = manager.room_invitations().await?;
        if invited.is_empty() {
            Err(anyhow::anyhow!("No pending invitations found"))
        } else {
            Ok(invited)
        }
    })
    .await?;

    // stream triggered
    assert_eq!(stream.next().await, Some(true));

    assert_eq!(invited.len(), 1);
    let room = invited
        .first()
        .expect("first invitation should be available");
    assert_eq!(room.room_id(), sisko_room_id);
    assert_eq!(room.state(), RoomState::Invited);
    assert!(room.is_space());
    assert_eq!(room.sender_id(), sisko.user_id()?);

    invite_user(&worf, &worf_room_id, &kyra.user_id()?).await?;
    // and has been seen
    assert_eq!(stream.next().await, Some(true));

    invite_user(&gundom, &gundom_room_id, &kyra.user_id()?).await?;
    // and has been seen
    assert_eq!(stream.next().await, Some(true));

    room.join().await?;
    let manager = invites.clone();

    Retry::spawn(retry_strategy.clone(), || async {
        let invited = manager.room_invitations().await?;
        if invited.len() != 2 {
            Err(anyhow::anyhow!("not yet updated"))
        } else {
            Ok(true)
        }
    })
    .await?;

    // we have seen an update on the stream as well
    assert_eq!(stream.next().await, Some(true));
    // and no further updates
    assert_eq!(stream.next().now_or_never(), None);

    Ok(())
}

#[tokio::test]
async fn no_invite_count_update_on_message() -> Result<()> {
    let _ = env_logger::try_init();

    let (mut sisko, sisko_room_id) = random_user_with_random_space("spI").await?;
    let (mut worf, worf_room_id) = random_user_with_random_space("sp2").await?;
    let (mut gundom, gundom_room_id) = random_user_with_random_space("sp3").await?;
    let _sisko_syncer = sisko.start_sync();
    let _worf_syncer = worf.start_sync();
    let _gundom_syncer = gundom.start_sync();

    let mut kyra = random_user("spI").await?;
    let _kyra_syncer = kyra.start_sync();

    let retry_strategy = FibonacciBackoff::from_millis(100).map(jitter).take(10);
    let invites = kyra.invitations();
    let stream = invites.subscribe_stream();
    let mut stream = stream.fuse();

    let sisko_room = invite_user(&sisko, &sisko_room_id, &kyra.user_id()?).await?;

    // sisko's invite

    let manager = invites.clone();

    let invited = Retry::spawn(retry_strategy.clone(), || async {
        let invited = manager.room_invitations().await?;
        if invited.is_empty() {
            Err(anyhow::anyhow!("No pending invitations found"))
        } else {
            Ok(invited)
        }
    })
    .await?;

    // stream triggered
    assert_eq!(stream.next().await, Some(true));

    assert_eq!(invited.len(), 1);
    let room = invited
        .first()
        .expect("first invitation should be available");
    assert_eq!(room.room_id(), sisko_room_id);
    assert_eq!(room.state(), RoomState::Invited);
    assert!(room.is_space());
    assert_eq!(room.sender_id(), sisko.user_id()?);

    invite_user(&worf, &worf_room_id, &kyra.user_id()?).await?;
    // and has been seen
    assert_eq!(stream.next().await, Some(true));

    invite_user(&gundom, &gundom_room_id, &kyra.user_id()?).await?;
    // and has been seen
    assert_eq!(stream.next().await, Some(true));

    room.join().await?;
    let manager = invites.clone();

    Retry::spawn(retry_strategy.clone(), || async {
        let invited = manager.room_invitations().await?;
        if invited.len() != 2 {
            Err(anyhow::anyhow!("not yet updated"))
        } else {
            Ok(true)
        }
    })
    .await?;

    // we have seen an update on the stream as well
    assert_eq!(stream.next().await, Some(true));
    // and no further updates
    assert_eq!(stream.next().now_or_never(), None);

    // now let there be something happening in the room
    let room = kyra.room(sisko_room_id.to_string()).await?;
    let timeline = room.timeline().await?;

    sisko_room
        .send(RoomMessageEventContent::text_plain("hello"))
        .await?;

    // ensure we received the message
    Retry::spawn(retry_strategy.clone(), || async {
        let Some(event) = timeline.latest_event().await else {
            bail!("no event");
        };
        let TimelineItemContent::MsgLike(MsgLikeContent {
            kind: MsgLikeKind::Message(msg),
            ..
        }) = event.content()
        else {
            bail!("not a text message");
        };
        if msg.body() == "hello" {
            Ok(true)
        } else {
            Err(anyhow::anyhow!("wrong message"))
        }
    })
    .await?;

    // without that triggereing an update

    assert_eq!(stream.next().now_or_never(), None);

    Ok(())
}

#[tokio::test]
async fn invitations_update_count_when_rejected() -> Result<()> {
    let _ = env_logger::try_init();

    let (mut sisko, sisko_room_id) = random_user_with_random_space("spI").await?;
    let (mut worf, worf_room_id) = random_user_with_random_space("sp2").await?;
    let (mut gundom, gundom_room_id) = random_user_with_random_space("sp3").await?;
    let _sisko_syncer = sisko.start_sync();
    let _worf_syncer = worf.start_sync();
    let _gundom_syncer = gundom.start_sync();

    let mut kyra = random_user("spI").await?;
    let _kyra_syncer = kyra.start_sync();

    let retry_strategy = FibonacciBackoff::from_millis(100).map(jitter).take(10);
    let invites = kyra.invitations();
    let stream = invites.subscribe_stream();
    let mut stream = stream.fuse();

    invite_user(&sisko, &sisko_room_id, &kyra.user_id()?).await?;

    // sisko's invite

    let manager = invites.clone();

    let invited = Retry::spawn(retry_strategy.clone(), || async {
        let invited = manager.room_invitations().await?;
        if invited.is_empty() {
            Err(anyhow::anyhow!("No pending invitations found"))
        } else {
            Ok(invited)
        }
    })
    .await?;

    // stream triggered
    assert_eq!(stream.next().await, Some(true));

    assert_eq!(invited.len(), 1);
    let room = invited
        .first()
        .expect("first invitation should be available");
    assert_eq!(room.room_id(), sisko_room_id);
    assert_eq!(room.state(), RoomState::Invited);
    assert!(room.is_space());
    assert_eq!(room.sender_id(), sisko.user_id()?);

    // second stream

    invite_user(&worf, &worf_room_id, &kyra.user_id()?).await?;
    // and has been seen
    assert_eq!(stream.next().await, Some(true));

    invite_user(&gundom, &gundom_room_id, &kyra.user_id()?).await?;
    // and has been seen
    assert_eq!(stream.next().await, Some(true));

    room.reject().await?;
    let manager = invites.clone();

    Retry::spawn(retry_strategy.clone(), || async {
        let invited = manager.room_invitations().await?;
        if invited.len() != 2 {
            Err(anyhow::anyhow!("not yet updated"))
        } else {
            Ok(true)
        }
    })
    .await?;

    // we have seen an update on the stream as well
    assert_eq!(stream.next().await, Some(true));

    Ok(())
}<|MERGE_RESOLUTION|>--- conflicted
+++ resolved
@@ -59,26 +59,6 @@
     Ok(())
 }
 
-<<<<<<< HEAD
-async fn invite_user(
-    client: &Client,
-    room_id: &OwnedRoomId,
-    other_user_id: &UserId,
-) -> Result<Room> {
-    let retry_strategy = FibonacciBackoff::from_millis(100).map(jitter).take(10);
-
-    let room = Retry::spawn(retry_strategy.clone(), || async {
-        client.room(room_id.to_string()).await
-    })
-    .await?;
-
-    room.invite_user_by_id(other_user_id).await?;
-
-    Ok(room)
-}
-
-=======
->>>>>>> 27be336f
 #[tokio::test]
 async fn space_invitation_shows_up() -> Result<()> {
     let _ = env_logger::try_init();
