use acter::matrix_sdk_ui::timeline::{MsgLikeContent, MsgLikeKind, RoomExt, TimelineItemContent};
use anyhow::{bail, Result};
use futures::{FutureExt, StreamExt};
use matrix_sdk::{ruma::events::room::message::RoomMessageEventContent, RoomState};
use tokio_retry::{
    strategy::{jitter, FibonacciBackoff},
    Retry,
};

use crate::utils::{
    invite_user, random_user, random_user_with_random_convo, random_user_with_random_space,
};

#[tokio::test]
async fn chat_invitation_shows_up() -> Result<()> {
    let _ = env_logger::try_init();

    let (mut sisko, room_id) = random_user_with_random_convo("cI").await?;
    let _sisko_syncer = sisko.start_sync();

    let mut kyra = random_user("cI").await?;
    let _kyra_syncer = kyra.start_sync();

    let retry_strategy = FibonacciBackoff::from_millis(100).map(jitter).take(10);

    let convo = Retry::spawn(retry_strategy.clone(), || async {
        sisko.convo(room_id.to_string()).await
    })
    .await?;

    let invites = kyra.invitations();
    let stream = invites.subscribe_stream();
    let mut stream = stream.fuse();

    convo.invite_user_by_id(&kyra.user_id()?).await?;

    let invited = Retry::spawn(retry_strategy, || async {
<<<<<<< HEAD
        let invited = kyra.invitations().room_invitations().await?;
=======
        let invited = invites.room_invitations().await?;
>>>>>>> 18ae5091
        if invited.is_empty() {
            Err(anyhow::anyhow!("No pending invitations found"))
        } else {
            Ok(invited)
        }
    })
    .await?;

    // stream triggered
    assert_eq!(stream.next().await, Some(true));

    assert_eq!(invited.len(), 1);
    let room = invited
        .first()
        .expect("first invitation should be available");
    assert_eq!(room.room_id(), room_id);
    assert_eq!(room.state(), RoomState::Invited);
    assert!(!room.is_space());
    assert_eq!(room.sender_id(), sisko.user_id()?);

    Ok(())
}

#[tokio::test]
async fn space_invitation_shows_up() -> Result<()> {
    let _ = env_logger::try_init();

    let (mut sisko, room_id) = random_user_with_random_space("spI").await?;
    let _sisko_syncer = sisko.start_sync();

    let mut kyra = random_user("spI").await?;
    let _kyra_syncer = kyra.start_sync();

    let retry_strategy = FibonacciBackoff::from_millis(100).map(jitter).take(10);

    let invites = kyra.invitations();
    let stream = invites.subscribe_stream();
    let mut stream = stream.fuse();

    invite_user(&sisko, &room_id, &kyra.user_id()?).await?;

    let invited = Retry::spawn(retry_strategy, || async {
<<<<<<< HEAD
        let invited = kyra.invitations().room_invitations().await?;
=======
        let invited = invites.room_invitations().await?;
>>>>>>> 18ae5091
        if invited.is_empty() {
            Err(anyhow::anyhow!("No pending invitations found"))
        } else {
            Ok(invited)
        }
    })
    .await?;

    // stream triggered
    assert_eq!(stream.next().await, Some(true));

    assert_eq!(invited.len(), 1);
    let room = invited
        .first()
        .expect("first invitation should be available");
    assert_eq!(room.room_id(), room_id);
    assert_eq!(room.state(), RoomState::Invited);
    assert!(room.is_space());
    assert_eq!(room.sender_id(), sisko.user_id()?);

    Ok(())
}

#[tokio::test]
async fn space_invitation_disappears_when_joined() -> Result<()> {
    let _ = env_logger::try_init();

    let (mut sisko, room_id) = random_user_with_random_space("spI").await?;
    let _sisko_syncer = sisko.start_sync();

    let mut kyra = random_user("spI").await?;
    let _kyra_syncer = kyra.start_sync();

    let retry_strategy = FibonacciBackoff::from_millis(100).map(jitter).take(10);

    let invites = kyra.invitations();
    let stream = invites.subscribe_stream();
    let mut stream = stream.fuse();

    invite_user(&sisko, &room_id, &kyra.user_id()?).await?;

    let invited = Retry::spawn(retry_strategy.clone(), || async {
        let invited = invites.room_invitations().await?;
        if invited.is_empty() {
            Err(anyhow::anyhow!("No pending invitations found"))
        } else {
            Ok(invited)
        }
    })
    .await?;

    // stream triggered
    assert_eq!(stream.next().await, Some(true));

    assert_eq!(invited.len(), 1);
    let room = invited
        .first()
        .expect("first invitation should be available");
    assert_eq!(room.room_id(), room_id);
    assert_eq!(room.state(), RoomState::Invited);
    assert!(room.is_space());
    assert_eq!(room.sender_id(), sisko.user_id()?);

    // second stream

    room.join().await?;

    Retry::spawn(retry_strategy, || async {
<<<<<<< HEAD
        let invited = manager.room_invitations().await?;
=======
        let invited = invites.room_invitations().await?;
>>>>>>> 18ae5091
        if !invited.is_empty() {
            Err(anyhow::anyhow!("still pending invitations found"))
        } else {
            Ok(true)
        }
    })
    .await?;

    // we have seen an update on the stream as well
    assert_eq!(stream.next().await, Some(true));

    Ok(())
}

#[tokio::test]
async fn invitations_update_count_when_joined() -> Result<()> {
    let _ = env_logger::try_init();

    let (mut sisko, sisko_room_id) = random_user_with_random_space("spI").await?;
    let (mut worf, worf_room_id) = random_user_with_random_space("sp2").await?;
    let (mut gundom, gundom_room_id) = random_user_with_random_space("sp3").await?;
    let _sisko_syncer = sisko.start_sync();
    let _worf_syncer = worf.start_sync();
    let _gundom_syncer = gundom.start_sync();

    let mut kyra = random_user("spI").await?;
    let _kyra_syncer = kyra.start_sync();

    let retry_strategy = FibonacciBackoff::from_millis(100).map(jitter).take(10);
    let invites = kyra.invitations();
    let stream = invites.subscribe_stream();
    let mut stream = stream.fuse();

    invite_user(&sisko, &sisko_room_id, &kyra.user_id()?).await?;

    // sisko's invite

    let invited = Retry::spawn(retry_strategy.clone(), || async {
        let invited = invites.room_invitations().await?;
        if invited.is_empty() {
            Err(anyhow::anyhow!("No pending invitations found"))
        } else {
            Ok(invited)
        }
    })
    .await?;

    // stream triggered
    assert_eq!(stream.next().await, Some(true));

    assert_eq!(invited.len(), 1);
    let room = invited
        .first()
        .expect("first invitation should be available");
    assert_eq!(room.room_id(), sisko_room_id);
    assert_eq!(room.state(), RoomState::Invited);
    assert!(room.is_space());
    assert_eq!(room.sender_id(), sisko.user_id()?);

    invite_user(&worf, &worf_room_id, &kyra.user_id()?).await?;
    // and has been seen
    assert_eq!(stream.next().await, Some(true));

    invite_user(&gundom, &gundom_room_id, &kyra.user_id()?).await?;
    // and has been seen
    assert_eq!(stream.next().await, Some(true));

    room.join().await?;

    Retry::spawn(retry_strategy, || async {
<<<<<<< HEAD
        let invited = manager.room_invitations().await?;
=======
        let invited = invites.room_invitations().await?;
>>>>>>> 18ae5091
        if invited.len() != 2 {
            Err(anyhow::anyhow!("not yet updated"))
        } else {
            Ok(true)
        }
    })
    .await?;

    // we have seen an update on the stream as well
    assert_eq!(stream.next().await, Some(true));
    // and no further updates
    assert_eq!(stream.next().now_or_never(), None);

    Ok(())
}

#[tokio::test]
async fn no_invite_count_update_on_message() -> Result<()> {
    let _ = env_logger::try_init();

    let (mut sisko, sisko_room_id) = random_user_with_random_space("spI").await?;
    let (mut worf, worf_room_id) = random_user_with_random_space("sp2").await?;
    let (mut gundom, gundom_room_id) = random_user_with_random_space("sp3").await?;
    let _sisko_syncer = sisko.start_sync();
    let _worf_syncer = worf.start_sync();
    let _gundom_syncer = gundom.start_sync();

    let mut kyra = random_user("spI").await?;
    let _kyra_syncer = kyra.start_sync();

    let retry_strategy = FibonacciBackoff::from_millis(100).map(jitter).take(10);
    let invites = kyra.invitations();
    let stream = invites.subscribe_stream();
    let mut stream = stream.fuse();

    let sisko_room = invite_user(&sisko, &sisko_room_id, &kyra.user_id()?).await?;

    // sisko's invite

    let invited = Retry::spawn(retry_strategy.clone(), || async {
        let invited = invites.room_invitations().await?;
        if invited.is_empty() {
            Err(anyhow::anyhow!("No pending invitations found"))
        } else {
            Ok(invited)
        }
    })
    .await?;

    // stream triggered
    assert_eq!(stream.next().await, Some(true));

    assert_eq!(invited.len(), 1);
    let room = invited
        .first()
        .expect("first invitation should be available");
    assert_eq!(room.room_id(), sisko_room_id);
    assert_eq!(room.state(), RoomState::Invited);
    assert!(room.is_space());
    assert_eq!(room.sender_id(), sisko.user_id()?);

    invite_user(&worf, &worf_room_id, &kyra.user_id()?).await?;
    // and has been seen
    assert_eq!(stream.next().await, Some(true));

    invite_user(&gundom, &gundom_room_id, &kyra.user_id()?).await?;
    // and has been seen
    assert_eq!(stream.next().await, Some(true));

    room.join().await?;

    Retry::spawn(retry_strategy.clone(), || async {
        let invited = invites.room_invitations().await?;
        if invited.len() != 2 {
            Err(anyhow::anyhow!("not yet updated"))
        } else {
            Ok(true)
        }
    })
    .await?;

    // we have seen an update on the stream as well
    assert_eq!(stream.next().await, Some(true));
    // and no further updates
    assert_eq!(stream.next().now_or_never(), None);

    // now let there be something happening in the room
    let room = kyra.room(sisko_room_id.to_string()).await?;
    let timeline = room.timeline().await?;

    sisko_room
        .send(RoomMessageEventContent::text_plain("hello"))
        .await?;

    // ensure we received the message
    Retry::spawn(retry_strategy, || async {
        let Some(event) = timeline.latest_event().await else {
            bail!("no event");
        };
        let TimelineItemContent::MsgLike(MsgLikeContent {
            kind: MsgLikeKind::Message(msg),
            ..
        }) = event.content()
        else {
            bail!("not a text message");
        };
        if msg.body() == "hello" {
            Ok(true)
        } else {
            Err(anyhow::anyhow!("wrong message"))
        }
    })
    .await?;

    // without that triggereing an update

    assert_eq!(stream.next().now_or_never(), None);

    Ok(())
}

#[tokio::test]
async fn invitations_update_count_when_rejected() -> Result<()> {
    let _ = env_logger::try_init();

    let (mut sisko, sisko_room_id) = random_user_with_random_space("spI").await?;
    let (mut worf, worf_room_id) = random_user_with_random_space("sp2").await?;
    let (mut gundom, gundom_room_id) = random_user_with_random_space("sp3").await?;
    let _sisko_syncer = sisko.start_sync();
    let _worf_syncer = worf.start_sync();
    let _gundom_syncer = gundom.start_sync();

    let mut kyra = random_user("spI").await?;
    let _kyra_syncer = kyra.start_sync();

    let retry_strategy = FibonacciBackoff::from_millis(100).map(jitter).take(10);
    let invites = kyra.invitations();
    let stream = invites.subscribe_stream();
    let mut stream = stream.fuse();

    invite_user(&sisko, &sisko_room_id, &kyra.user_id()?).await?;

    // sisko's invite

    let invited = Retry::spawn(retry_strategy.clone(), || async {
        let invited = invites.room_invitations().await?;
        if invited.is_empty() {
            Err(anyhow::anyhow!("No pending invitations found"))
        } else {
            Ok(invited)
        }
    })
    .await?;

    // stream triggered
    assert_eq!(stream.next().await, Some(true));

    assert_eq!(invited.len(), 1);
    let room = invited
        .first()
        .expect("first invitation should be available");
    assert_eq!(room.room_id(), sisko_room_id);
    assert_eq!(room.state(), RoomState::Invited);
    assert!(room.is_space());
    assert_eq!(room.sender_id(), sisko.user_id()?);

    // second stream

    invite_user(&worf, &worf_room_id, &kyra.user_id()?).await?;
    // and has been seen
    assert_eq!(stream.next().await, Some(true));

    invite_user(&gundom, &gundom_room_id, &kyra.user_id()?).await?;
    // and has been seen
    assert_eq!(stream.next().await, Some(true));

    room.reject().await?;

    Retry::spawn(retry_strategy, || async {
<<<<<<< HEAD
        let invited = manager.room_invitations().await?;
=======
        let invited = invites.room_invitations().await?;
>>>>>>> 18ae5091
        if invited.len() != 2 {
            Err(anyhow::anyhow!("not yet updated"))
        } else {
            Ok(true)
        }
    })
    .await?;

    // we have seen an update on the stream as well
    assert_eq!(stream.next().await, Some(true));

    Ok(())
}<|MERGE_RESOLUTION|>--- conflicted
+++ resolved
@@ -35,11 +35,7 @@
     convo.invite_user_by_id(&kyra.user_id()?).await?;
 
     let invited = Retry::spawn(retry_strategy, || async {
-<<<<<<< HEAD
-        let invited = kyra.invitations().room_invitations().await?;
-=======
-        let invited = invites.room_invitations().await?;
->>>>>>> 18ae5091
+        let invited = invites.room_invitations().await?;
         if invited.is_empty() {
             Err(anyhow::anyhow!("No pending invitations found"))
         } else {
@@ -82,11 +78,7 @@
     invite_user(&sisko, &room_id, &kyra.user_id()?).await?;
 
     let invited = Retry::spawn(retry_strategy, || async {
-<<<<<<< HEAD
-        let invited = kyra.invitations().room_invitations().await?;
-=======
-        let invited = invites.room_invitations().await?;
->>>>>>> 18ae5091
+        let invited = invites.room_invitations().await?;
         if invited.is_empty() {
             Err(anyhow::anyhow!("No pending invitations found"))
         } else {
@@ -155,11 +147,7 @@
     room.join().await?;
 
     Retry::spawn(retry_strategy, || async {
-<<<<<<< HEAD
-        let invited = manager.room_invitations().await?;
-=======
-        let invited = invites.room_invitations().await?;
->>>>>>> 18ae5091
+        let invited = invites.room_invitations().await?;
         if !invited.is_empty() {
             Err(anyhow::anyhow!("still pending invitations found"))
         } else {
@@ -230,11 +218,7 @@
     room.join().await?;
 
     Retry::spawn(retry_strategy, || async {
-<<<<<<< HEAD
-        let invited = manager.room_invitations().await?;
-=======
-        let invited = invites.room_invitations().await?;
->>>>>>> 18ae5091
+        let invited = invites.room_invitations().await?;
         if invited.len() != 2 {
             Err(anyhow::anyhow!("not yet updated"))
         } else {
@@ -414,11 +398,7 @@
     room.reject().await?;
 
     Retry::spawn(retry_strategy, || async {
-<<<<<<< HEAD
-        let invited = manager.room_invitations().await?;
-=======
-        let invited = invites.room_invitations().await?;
->>>>>>> 18ae5091
+        let invited = invites.room_invitations().await?;
         if invited.len() != 2 {
             Err(anyhow::anyhow!("not yet updated"))
         } else {
