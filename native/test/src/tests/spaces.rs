--- conflicted
+++ resolved
@@ -403,13 +403,8 @@
 #[tokio::test]
 async fn create_with_custom_space_settings() -> Result<()> {
     let _ = env_logger::try_init();
-<<<<<<< HEAD
-    let mut user = random_user("settigs").await?;
-    let sync_state = user.start_sync().await?;
-=======
     let mut user = random_user("space_custom_settings").await?;
     let sync_state = user.start_sync();
->>>>>>> 23046b79
     sync_state.await_has_synced_history().await?;
 
     let mut permissions_builder = new_app_permissions_builder(); // all on by default
