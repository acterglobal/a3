--- conflicted
+++ resolved
@@ -227,15 +227,11 @@
     let settings = {
         let mut builder = new_space_settings_builder();
         builder.set_name("subspace".to_owned());
-<<<<<<< HEAD
         builder.set_visibility("Public".to_owned());
         builder.set_alias("wombat".to_owned()); // this means #wombat:example.com
         builder.set_topic("Here is test space".to_owned());
         builder.set_avatar_uri("mxc://acter.global/aJhqfXrJRWXsFgWFRNlBlpnD".to_owned());
         builder.set_parent(first.room_id().to_string())?;
-=======
-        builder.set_parent(first.room_id().to_string());
->>>>>>> e1985a59
         builder.build()?
     };
     let subspace_id = user.create_acter_space(Box::new(settings)).await?;
@@ -364,18 +360,11 @@
     permissions_builder.rsvp_permissions(9);
     permissions_builder.users_default(10);
     permissions_builder.events_default(11);
-<<<<<<< HEAD
     permissions_builder.ban(12);
     permissions_builder.kick(13);
     permissions_builder.invite(14);
     permissions_builder.redact(15);
     permissions_builder.state_default(16);
-=======
-    permissions_builder.kick(12);
-    permissions_builder.invite(13);
-    permissions_builder.redact(14);
-    permissions_builder.state_default(15);
->>>>>>> e1985a59
 
     let settings = {
         let mut builder = new_space_settings_builder();
@@ -469,11 +458,7 @@
     let settings = {
         let mut builder = new_space_settings_builder();
         builder.set_name("subspace".to_owned());
-<<<<<<< HEAD
         builder.set_parent(first.room_id().to_string())?;
-=======
-        builder.set_parent(first.room_id().to_string());
->>>>>>> e1985a59
         builder.join_rule(join_rule.to_owned());
         builder.build()?
     };
@@ -535,20 +520,12 @@
 
     let first = spaces.pop().expect("first space should be available");
 
-<<<<<<< HEAD
-    let settings = {
-        let mut builder = new_space_settings_builder();
-        builder.set_name("subspace".to_owned());
-        builder.set_parent(first.room_id().to_string())?;
-        builder.join_rule("PUBLIC".to_owned());
-=======
     let join_rule = "PUBLIC"; // uppercase
     let settings = {
         let mut builder = new_space_settings_builder();
         builder.set_name("subspace".to_owned());
         builder.set_parent(first.room_id().to_string());
         builder.join_rule(join_rule.to_owned());
->>>>>>> e1985a59
         builder.build()?
     };
     let subspace_id = user.create_acter_space(Box::new(settings)).await?;
@@ -612,11 +589,7 @@
     let settings = {
         let mut builder = new_space_settings_builder();
         builder.set_name("subspace".to_owned());
-<<<<<<< HEAD
         builder.set_parent(first.room_id().to_string())?;
-=======
-        builder.set_parent(first.room_id().to_string());
->>>>>>> e1985a59
         builder.build()?
     };
     let subspace_id = user.create_acter_space(Box::new(settings)).await?;
@@ -641,15 +614,9 @@
     assert_eq!(space_parent.room_id(), first.room_id());
     assert_eq!(space.join_rule_str(), "restricted"); // default with a parent means restricted
 
-<<<<<<< HEAD
     let mut rule_builder = new_join_rule_builder();
     let join_rule = "invite";
     rule_builder.join_rule(join_rule.to_owned());
-=======
-    let join_rule = "invite";
-    let mut update = new_join_rule_builder();
-    update.join_rule(join_rule.to_owned());
->>>>>>> e1985a59
 
     space.set_join_rule(Box::new(rule_builder)).await?;
 
@@ -670,27 +637,16 @@
 
     assert!(matches!(join_rule, JoinRule::Invite));
 
-<<<<<<< HEAD
     let mut rule_builder = new_join_rule_builder();
     let join_rule = "restricted";
     rule_builder.join_rule(join_rule.to_owned());
     rule_builder.add_room(space_parent.room_id().to_string());
-=======
-    let new_rule = "restricted";
-    let mut update = new_join_rule_builder();
-    update.join_rule(new_rule.to_owned());
-    update.add_room(space_parent.room_id().to_string());
->>>>>>> e1985a59
 
     space.set_join_rule(Box::new(rule_builder)).await?;
 
     Retry::spawn(retry_strategy, || async {
         let space = user.space(subspace_id.to_string()).await?;
-<<<<<<< HEAD
         if space.join_rule_str() != join_rule {
-=======
-        if space.join_rule_str() != new_rule {
->>>>>>> e1985a59
             bail!("update did not occur");
         }
         Ok(())
