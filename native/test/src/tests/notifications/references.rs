use anyhow::{bail, Result};
use tokio_retry::{
    strategy::{jitter, FibonacciBackoff},
    Retry,
};

use acter::{api::SubscriptionStatus, ActerModel};
use urlencoding::encode;

use crate::utils::random_users_with_random_space_under_template;

const TMPL: &str = r#"
version = "0.1"
name = "References Notifications Setup Template"

[inputs]
main = { type = "user", is-default = true, required = true, description = "The starting user" }
space = { type = "space", is-default = true, required = true, description = "The main user" }

[objects.acter-event-1]
type = "calendar-event"
title = "First meeting"
utc_start = "{{ future(add_mins=1).as_rfc3339 }}"
utc_end = "{{ future(add_mins=60).as_rfc3339 }}"

[objects.acter-website-pin]
type = "pin"
title = "Acter Website"
url = "https://acter.global"

[objects.tasklist]
type = "task-list"
name = "Onboarding list" 

[objects.task_1]
type = "task"
title = "Scroll news"
assignees = ["{{ main.user_id }}"]
"m.relates_to" = { event_id = "{{ tasklist.id }}" }
utc_due = "{{ now().as_rfc3339 }}"

"#;

#[tokio::test]
async fn ref_event_on_pin() -> Result<()> {
    let (users, _sync_states, space_id, _engine) =
        random_users_with_random_space_under_template("aOnpin", 1, TMPL).await?;

    let first = users.first().expect("exists");
    let second_user = &users[1];

    // wait for sync to catch up
    let retry_strategy = FibonacciBackoff::from_millis(100).map(jitter).take(30);
    let obj_entry = Retry::spawn(retry_strategy.clone(), || async {
        let entries = second_user.pins().await?;
        if entries.is_empty() {
            bail!("entries not found");
        }
        Ok(entries[0].clone())
    })
    .await?;

    let ref_entry = Retry::spawn(retry_strategy.clone(), || async {
        let entries = second_user.calendar_events().await?;
        if entries.is_empty() {
            bail!("entries not found");
        }
        Ok(entries[0].clone())
    })
    .await?;
    let ref_details = ref_entry.ref_details().await?;

    // ensure we are expected to see these notifications
    let notif_settings = first.notification_settings().await?;
    let obj_id = obj_entry.event_id().to_string();

    notif_settings
        .subscribe_object_push(obj_id.clone(), None)
        .await
        .expect("setting notifications subscription works");
    // ensure this has been locally synced
<<<<<<< HEAD
    let fetcher_client = notif_settings.clone();
    Retry::spawn(retry_strategy, move || {
        let client = fetcher_client.clone();
        let obj_id = obj_id.clone();
        async move {
            if client.object_push_subscription_status(obj_id, None).await?
                != SubscriptionStatus::Subscribed
            {
                bail!("not yet subscribed");
            }
            Ok(())
=======
    Retry::spawn(retry_strategy, || async {
        let status = notif_settings
            .object_push_subscription_status(obj_id.clone(), None)
            .await?;
        if status != SubscriptionStatus::Subscribed {
            bail!("not yet subscribed");
>>>>>>> 18ae5091
        }
        Ok(())
    })
    .await?;

    let manager = obj_entry.attachments().await?;
    let notification_id = manager
        .reference_draft(Box::new(ref_details))
        .await?
        .send()
        .await?;

    let notification_item = first
        .get_notification_item(space_id.to_string(), notification_id.to_string())
        .await?;
    assert_eq!(notification_item.push_style(), "references");
    assert_eq!(
        notification_item
            .parent_id_str()
            .expect("parent is in references"),
        *obj_entry.event_id()
    );

    assert_eq!(notification_item.title(), "🗓️ First meeting");
    let parent = notification_item.parent().expect("parent was found");
    assert_eq!(
        notification_item.target_url(),
        format!(
            "/pins/{}?section=references&referenceId={}",
            obj_entry.event_id(),
            encode(notification_id.as_str())
        )
    );
    assert_eq!(parent.type_str(), "pin");
    assert_eq!(parent.title().as_deref(), Some("Acter Website"));
    assert_eq!(parent.emoji(), "📌"); // pin
    assert_eq!(parent.object_id_str(), *obj_entry.event_id());

    Ok(())
}

#[tokio::test]
async fn reference_pin_on_event() -> Result<()> {
    let (users, _sync_states, space_id, _engine) =
        random_users_with_random_space_under_template("aOevent", 1, TMPL).await?;

    let first = users.first().expect("exists");
    let second_user = &users[1];

    // wait for sync to catch up
    let retry_strategy = FibonacciBackoff::from_millis(100).map(jitter).take(30);
    let obj_entry = Retry::spawn(retry_strategy.clone(), || async {
        let entries = second_user.calendar_events().await?;
        if entries.is_empty() {
            bail!("entries not found");
        }
        Ok(entries[0].clone())
    })
    .await?;

    let ref_entry = Retry::spawn(retry_strategy.clone(), || async {
        let entries = second_user.pins().await?;
        if entries.is_empty() {
            bail!("entries not found");
        }
        Ok(entries[0].clone())
    })
    .await?;
    let ref_details = ref_entry.ref_details().await?;

    // ensure we are expected to see these notifications
    let notif_settings = first.notification_settings().await?;
    let obj_id = obj_entry.event_id();

    notif_settings
        .subscribe_object_push(obj_id.to_string(), None)
        .await
        .expect("setting notifications subscription works");
    // ensure this has been locally synced
<<<<<<< HEAD
    let fetcher_client = notif_settings.clone();
    Retry::spawn(retry_strategy, move || {
        let client = fetcher_client.clone();
        let obj_id = obj_id.to_string();
        async move {
            if client.object_push_subscription_status(obj_id, None).await?
                != SubscriptionStatus::Subscribed
            {
                bail!("not yet subscribed");
            }
            Ok(())
=======
    Retry::spawn(retry_strategy, || async {
        let status = notif_settings
            .object_push_subscription_status(obj_id.to_string(), None)
            .await?;
        if status != SubscriptionStatus::Subscribed {
            bail!("not yet subscribed");
>>>>>>> 18ae5091
        }
        Ok(())
    })
    .await?;

    let manager = obj_entry.attachments().await?;
    let notification_id = manager
        .reference_draft(Box::new(ref_details))
        .await?
        .send()
        .await?;

    let notification_item = first
        .get_notification_item(space_id.to_string(), notification_id.to_string())
        .await?;
    assert_eq!(notification_item.push_style(), "references");
    assert_eq!(
        notification_item
            .parent_id_str()
            .expect("parent is in references"),
        obj_entry.event_id()
    );

    assert_eq!(notification_item.title(), "📌 Acter Website");
    let parent = notification_item.parent().expect("parent was found");
    assert_eq!(
        notification_item.target_url(),
        format!(
            "/events/{}?section=references&referenceId={}",
            obj_entry.event_id(),
            encode(notification_id.as_str())
        )
    );
    assert_eq!(parent.type_str(), "event");
    assert_eq!(parent.title().as_deref(), Some("First meeting"));
    assert_eq!(parent.emoji(), "🗓️");
    assert_eq!(parent.object_id_str(), *obj_entry.event_id());

    Ok(())
}

#[tokio::test]
async fn reference_pin_on_tasklist() -> Result<()> {
    let (users, _sync_states, space_id, _engine) =
        random_users_with_random_space_under_template("aOevent", 1, TMPL).await?;

    let first = users.first().expect("exists");
    let second_user = &users[1];

    // wait for sync to catch up
    let retry_strategy = FibonacciBackoff::from_millis(100).map(jitter).take(30);
    let obj_entry = Retry::spawn(retry_strategy.clone(), || async {
        let entries = second_user.task_lists().await?;
        if entries.is_empty() {
            bail!("entries not found");
        }
        Ok(entries[0].clone())
    })
    .await?;

    let ref_entry = Retry::spawn(retry_strategy.clone(), || async {
        let entries = second_user.pins().await?;
        if entries.is_empty() {
            bail!("entries not found");
        }
        Ok(entries[0].clone())
    })
    .await?;
    let ref_details = ref_entry.ref_details().await?;

    // ensure we are expected to see these notifications
    let notif_settings = first.notification_settings().await?;
    let obj_id = obj_entry.event_id();

    notif_settings
        .subscribe_object_push(obj_id.to_string(), None)
        .await
        .expect("setting notifications subscription works");
    // ensure this has been locally synced
<<<<<<< HEAD
    let fetcher_client = notif_settings.clone();
    Retry::spawn(retry_strategy, move || {
        let client = fetcher_client.clone();
        let obj_id = obj_id.to_string();
        async move {
            if client.object_push_subscription_status(obj_id, None).await?
                != SubscriptionStatus::Subscribed
            {
                bail!("not yet subscribed");
            }
            Ok(())
=======
    Retry::spawn(retry_strategy, || async {
        let status = notif_settings
            .object_push_subscription_status(obj_id.to_string(), None)
            .await?;
        if status != SubscriptionStatus::Subscribed {
            bail!("not yet subscribed");
>>>>>>> 18ae5091
        }
        Ok(())
    })
    .await?;

    let manager = obj_entry.attachments().await?;
    let notification_id = manager
        .reference_draft(Box::new(ref_details))
        .await?
        .send()
        .await?;

    let notification_item = first
        .get_notification_item(space_id.to_string(), notification_id.to_string())
        .await?;
    assert_eq!(notification_item.push_style(), "references");
    assert_eq!(
        notification_item
            .parent_id_str()
            .expect("parent is in references"),
        *obj_entry.event_id()
    );

    assert_eq!(notification_item.title(), "📌 Acter Website");
    let parent = notification_item.parent().expect("parent was found");
    assert_eq!(
        notification_item.target_url(),
        format!(
            "/tasks/{}?section=references&referenceId={}",
            obj_entry.event_id(),
            encode(notification_id.as_str())
        )
    );
    assert_eq!(parent.type_str(), "task-list");
    assert_eq!(parent.title().as_deref(), Some("Onboarding list"));
    assert_eq!(parent.emoji(), "📋"); // task list
    assert_eq!(parent.object_id_str(), *obj_entry.event_id());

    Ok(())
}

#[tokio::test]
async fn link_attachment_on_task() -> Result<()> {
    let (users, _sync_states, space_id, _engine) =
        random_users_with_random_space_under_template("aOevent", 1, TMPL).await?;

    let first = users.first().expect("exists");
    let second_user = &users[1];

    // wait for sync to catch up
    let retry_strategy = FibonacciBackoff::from_millis(100).map(jitter).take(30);
    let obj_entry = Retry::spawn(retry_strategy.clone(), || async {
        let entries = second_user.task_lists().await?;
        if entries.is_empty() {
            bail!("entries not found");
        }
        let tl = entries[0].clone();
        let tasks = tl.tasks().await?;
        if tasks.is_empty() {
            bail!("task not found");
        }
        let task = tasks.first().expect("first task should be available");
        Ok(task.clone())
    })
    .await?;

    let ref_entry = Retry::spawn(retry_strategy.clone(), || async {
        let entries = second_user.pins().await?;
        if entries.is_empty() {
            bail!("entries not found");
        }
        Ok(entries[0].clone())
    })
    .await?;
    let ref_details = ref_entry.ref_details().await?;

    // ensure we are expected to see these notifications
    let notif_settings = first.notification_settings().await?;
    let obj_id = obj_entry.event_id();

    notif_settings
        .subscribe_object_push(obj_id.to_string(), None)
        .await
        .expect("setting notifications subscription works");
    // ensure this has been locally synced
<<<<<<< HEAD
    let fetcher_client = notif_settings.clone();
    Retry::spawn(retry_strategy, move || {
        let client = fetcher_client.clone();
        let obj_id = obj_id.to_string();
        async move {
            if client.object_push_subscription_status(obj_id, None).await?
                != SubscriptionStatus::Subscribed
            {
                bail!("not yet subscribed");
            }
            Ok(())
=======
    Retry::spawn(retry_strategy, || async {
        let status = notif_settings
            .object_push_subscription_status(obj_id.to_string(), None)
            .await?;
        if status != SubscriptionStatus::Subscribed {
            bail!("not yet subscribed");
>>>>>>> 18ae5091
        }
        Ok(())
    })
    .await?;

    let manager = obj_entry.attachments().await?;
    let notification_id = manager
        .reference_draft(Box::new(ref_details))
        .await?
        .send()
        .await?;

    let notification_item = first
        .get_notification_item(space_id.to_string(), notification_id.to_string())
        .await?;
    assert_eq!(notification_item.push_style(), "references");
    assert_eq!(
        notification_item
            .parent_id_str()
            .expect("parent is in references"),
        *obj_entry.event_id()
    );

    assert_eq!(notification_item.title(), "📌 Acter Website");
    let parent = notification_item.parent().expect("parent was found");
    assert_eq!(
        notification_item.target_url(),
        format!(
            "/tasks/{}/{}?section=references&referenceId={}",
            obj_entry.task_list_id_str(),
            obj_entry.event_id(),
            encode(notification_id.as_str())
        )
    );
    assert_eq!(parent.type_str(), "task");
    assert_eq!(parent.title().as_deref(), Some("Scroll news"));
    assert_eq!(parent.emoji(), "☑️"); // task

    Ok(())
}<|MERGE_RESOLUTION|>--- conflicted
+++ resolved
@@ -79,26 +79,12 @@
         .await
         .expect("setting notifications subscription works");
     // ensure this has been locally synced
-<<<<<<< HEAD
-    let fetcher_client = notif_settings.clone();
-    Retry::spawn(retry_strategy, move || {
-        let client = fetcher_client.clone();
-        let obj_id = obj_id.clone();
-        async move {
-            if client.object_push_subscription_status(obj_id, None).await?
-                != SubscriptionStatus::Subscribed
-            {
-                bail!("not yet subscribed");
-            }
-            Ok(())
-=======
     Retry::spawn(retry_strategy, || async {
         let status = notif_settings
             .object_push_subscription_status(obj_id.clone(), None)
             .await?;
         if status != SubscriptionStatus::Subscribed {
             bail!("not yet subscribed");
->>>>>>> 18ae5091
         }
         Ok(())
     })
@@ -178,26 +164,12 @@
         .await
         .expect("setting notifications subscription works");
     // ensure this has been locally synced
-<<<<<<< HEAD
-    let fetcher_client = notif_settings.clone();
-    Retry::spawn(retry_strategy, move || {
-        let client = fetcher_client.clone();
-        let obj_id = obj_id.to_string();
-        async move {
-            if client.object_push_subscription_status(obj_id, None).await?
-                != SubscriptionStatus::Subscribed
-            {
-                bail!("not yet subscribed");
-            }
-            Ok(())
-=======
     Retry::spawn(retry_strategy, || async {
         let status = notif_settings
             .object_push_subscription_status(obj_id.to_string(), None)
             .await?;
         if status != SubscriptionStatus::Subscribed {
             bail!("not yet subscribed");
->>>>>>> 18ae5091
         }
         Ok(())
     })
@@ -277,26 +249,12 @@
         .await
         .expect("setting notifications subscription works");
     // ensure this has been locally synced
-<<<<<<< HEAD
-    let fetcher_client = notif_settings.clone();
-    Retry::spawn(retry_strategy, move || {
-        let client = fetcher_client.clone();
-        let obj_id = obj_id.to_string();
-        async move {
-            if client.object_push_subscription_status(obj_id, None).await?
-                != SubscriptionStatus::Subscribed
-            {
-                bail!("not yet subscribed");
-            }
-            Ok(())
-=======
     Retry::spawn(retry_strategy, || async {
         let status = notif_settings
             .object_push_subscription_status(obj_id.to_string(), None)
             .await?;
         if status != SubscriptionStatus::Subscribed {
             bail!("not yet subscribed");
->>>>>>> 18ae5091
         }
         Ok(())
     })
@@ -382,26 +340,12 @@
         .await
         .expect("setting notifications subscription works");
     // ensure this has been locally synced
-<<<<<<< HEAD
-    let fetcher_client = notif_settings.clone();
-    Retry::spawn(retry_strategy, move || {
-        let client = fetcher_client.clone();
-        let obj_id = obj_id.to_string();
-        async move {
-            if client.object_push_subscription_status(obj_id, None).await?
-                != SubscriptionStatus::Subscribed
-            {
-                bail!("not yet subscribed");
-            }
-            Ok(())
-=======
     Retry::spawn(retry_strategy, || async {
         let status = notif_settings
             .object_push_subscription_status(obj_id.to_string(), None)
             .await?;
         if status != SubscriptionStatus::Subscribed {
             bail!("not yet subscribed");
->>>>>>> 18ae5091
         }
         Ok(())
     })
