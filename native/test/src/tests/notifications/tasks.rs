use acter::ActerModel;
use anyhow::{bail, Result};
use tokio_retry::{
    strategy::{jitter, FibonacciBackoff},
    Retry,
};

use crate::utils::{random_users_with_random_space, random_users_with_random_space_under_template};

const TMPL: &str = r#"
version = "0.1"
name = "Task Notifications Setup Template"

[inputs]
main = { type = "user", is-default = true, required = true, description = "The starting user" }
space = { type = "space", is-default = true, required = true, description = "The main user" }

[objects.start_list]
type = "task-list"
name = "Onboarding list"

[objects.task_1]
type = "task"
title = "Scroll through the updates"
"m.relates_to" = { event_id = "{{ start_list.id }}" }
utc_due = "{{ now().as_rfc3339 }}"
"#;

#[tokio::test]
async fn tasklist_creation_notification() -> Result<()> {
    let _ = env_logger::try_init();
    let (users, room_id) = random_users_with_random_space("tl_creation_notifications", 1).await?;

    let mut user = users[0].clone();
    let mut second = users[1].clone();

    second.install_default_acter_push_rules().await?;

    let sync_state1 = user.start_sync();
    sync_state1.await_has_synced_history().await?;

    let sync_state2 = second.start_sync();
    sync_state2.await_has_synced_history().await?;

    // wait for sync to catch up
    let retry_strategy = FibonacciBackoff::from_millis(100).map(jitter).take(10);
    let main_space = Retry::spawn(retry_strategy, || async {
        let spaces = user.spaces().await?;
        if spaces.len() != 1 {
            bail!("space not found");
        }
        Ok(spaces.first().cloned().expect("space found"))
    })
    .await?;

    let space_on_second = second.room(main_space.room_id_str()).await?;
    space_on_second
        .set_notification_mode(Some("all".to_owned()))
        .await?; // we want to see push for everything;

    let title = "Babies first task list";
    let event_id = main_space
        .task_list_draft()?
        .name(title.to_owned())
        .send()
        .await?;
    tracing::trace!("draft sent event id: {}", event_id);

    let notifications = second
        .get_notification_item(room_id.to_string(), event_id.to_string())
        .await?;

    assert_eq!(notifications.push_style(), "creation");
    assert_eq!(notifications.target_url(), format!("/tasks/{event_id}"));
    let parent = notifications.parent().expect("parent should be available");
    assert_eq!(parent.type_str(), "task-list");
    assert_eq!(parent.title().as_deref(), Some(title));
    assert_eq!(parent.emoji(), "📋"); // task list icon
    assert_eq!(parent.object_id_str(), event_id);

    Ok(())
}

#[tokio::test]
async fn tasklist_title_update() -> Result<()> {
    let (users, _sync_states, space_id, _engine) =
        random_users_with_random_space_under_template("eventTitleUpdate", 1, TMPL).await?;

    let first = users.first().expect("exists");
    let second_user = &users[1];

    // wait for sync to catch up
    let retry_strategy = FibonacciBackoff::from_millis(100).map(jitter).take(30);
    let obj_entry = Retry::spawn(retry_strategy, || async {
        let entries = second_user.task_lists().await?;
        if entries.is_empty() {
            bail!("entries not found");
        }
        Ok(entries[0].clone())
    })
    .await?;

    // we want to see push for everything;
    first
        .room(obj_entry.room_id().to_string())
        .await?
        .set_notification_mode(Some("all".to_owned()))
        .await?;

<<<<<<< HEAD
    let mut update = obj_entry.update_builder()?;
    let title = "Renamed Tasklist";
    update.name(title.to_owned());
    let notification_ev = update.send().await?;
=======
    let title = "Renamed Tasklist";
    let notification_ev = obj_entry
        .update_builder()?
        .name(title.to_owned())
        .send()
        .await?;
>>>>>>> 669f7c91

    let notification_item = first
        .get_notification_item(space_id.to_string(), notification_ev.to_string())
        .await?;
    assert_eq!(notification_item.push_style(), "titleChange");
    assert_eq!(
        notification_item
            .parent_id_str()
            .expect("parent is in change"),
        *obj_entry.event_id(),
    );

<<<<<<< HEAD
    assert_eq!(notification_item.title(), title); // old title
    let parent = notification_item.parent().expect("parent was found");
    assert_eq!(
        notification_item.target_url(),
        format!("/tasks/{}", obj_entry.event_id())
    );
=======
    let obj_id = obj_entry.event_id_str();

    assert_eq!(notification_item.title(), title); // old title
    let parent = notification_item.parent().expect("parent was found");
    assert_eq!(notification_item.target_url(), format!("/tasks/{}", obj_id));
>>>>>>> 669f7c91
    assert_eq!(parent.type_str(), "task-list");
    // assert_eq!(parent.title().as_deref(), Some(title));
    assert_eq!(parent.emoji(), "📋"); // task list icon
    assert_eq!(parent.object_id_str(), *obj_entry.event_id());

    Ok(())
}

#[tokio::test]
async fn tasklist_desc_update() -> Result<()> {
    let (users, _sync_states, space_id, _engine) =
        random_users_with_random_space_under_template("tasklistDescUpdate", 1, TMPL).await?;

    let first = users.first().expect("exists");
    let second_user = &users[1];

    // wait for sync to catch up
    let retry_strategy = FibonacciBackoff::from_millis(100).map(jitter).take(30);
    let obj_entry = Retry::spawn(retry_strategy, || async {
        let entries = second_user.task_lists().await?;
        if entries.is_empty() {
            bail!("entries not found");
        }
        Ok(entries[0].clone())
    })
    .await?;

    // we want to see push for everything;
    first
        .room(obj_entry.room_id().to_string())
        .await?
        .set_notification_mode(Some("all".to_owned()))
        .await?;

<<<<<<< HEAD
    let mut update = obj_entry.update_builder()?;
    let desc = "Added description";
    update.description_text(desc.to_owned());
    let notification_ev = update.send().await?;
=======
    let body = "Added description";
    let notification_ev = obj_entry
        .update_builder()?
        .description_text(body.to_owned())
        .send()
        .await?;
>>>>>>> 669f7c91

    let notification_item = first
        .get_notification_item(space_id.to_string(), notification_ev.to_string())
        .await?;
    assert_eq!(notification_item.push_style(), "descriptionChange");
    assert_eq!(
        notification_item
            .parent_id_str()
            .expect("parent is in event"),
        *obj_entry.event_id(),
    );

    let content = notification_item.body().expect("found content");
<<<<<<< HEAD
    assert_eq!(content.body(), desc); // new description
    let parent = notification_item.parent().expect("parent was found");
    assert_eq!(
        notification_item.target_url(),
        format!("/tasks/{}", obj_entry.event_id())
    );
=======
    assert_eq!(content.body(), body); // new description
    let parent = notification_item.parent().expect("parent was found");
    assert_eq!(notification_item.target_url(), format!("/tasks/{}", obj_id));
>>>>>>> 669f7c91
    assert_eq!(parent.type_str(), "task-list");
    assert_eq!(parent.title().as_deref(), Some("Onboarding list"));
    assert_eq!(parent.emoji(), "📋"); // task list icon
    assert_eq!(parent.object_id_str(), *obj_entry.event_id());

    Ok(())
}

#[ignore]
#[tokio::test]
async fn tasklist_redaction() -> Result<()> {
    let (users, _sync_states, space_id, _engine) =
        random_users_with_random_space_under_template("tasklistRedaction", 1, TMPL).await?;

    let first = users.first().expect("exists");
    let second_user = &users[1];

    // wait for sync to catch up
    let retry_strategy = FibonacciBackoff::from_millis(100).map(jitter).take(30);
    let event = Retry::spawn(retry_strategy, || async {
        let entries = first.task_lists().await?;
        if entries.is_empty() {
            bail!("entries not found");
        }
        Ok(entries[0].clone())
    })
    .await?;

    // we want to see push for everything;
    second_user
        .room(event.room_id().to_string())
        .await?
        .set_notification_mode(Some("all".to_owned()))
        .await?;

    let space = first.space(event.room_id().to_string()).await?;
    let notification_ev = space.redact(event.event_id(), None, None).await?.event_id;

    let notification_item = second_user
        .get_notification_item(space_id.to_string(), notification_ev.to_string())
        .await?;
    assert_eq!(notification_item.push_style(), "redaction");
    assert_eq!(
        notification_item
            .parent_id_str()
            .expect("parent is in redaction"),
        *event.event_id()
    );

    let parent = notification_item.parent().expect("parent was found");
    assert_eq!(notification_item.target_url(), "/tasks/");
    assert_eq!(parent.type_str(), "task-list");
    assert_eq!(parent.title().as_deref(), Some("Onboarding list"));
    assert_eq!(parent.emoji(), "📋"); // task list icon
    assert_eq!(parent.object_id_str(), *event.event_id());

    Ok(())
}

#[tokio::test]
async fn task_created() -> Result<()> {
    let (users, _sync_states, space_id, _engine) =
        random_users_with_random_space_under_template("taskCreated", 1, TMPL).await?;

    let first = users.first().expect("exists");
    let second_user = &users[1];

    // wait for sync to catch up
    let retry_strategy = FibonacciBackoff::from_millis(100).map(jitter).take(30);
    let obj_entry = Retry::spawn(retry_strategy, || async {
        let entries = second_user.task_lists().await?;
        if entries.is_empty() {
            bail!("entries not found");
        }
        Ok(entries[0].clone())
    })
    .await?;

    // we want to see push for everything;
    first
        .room(obj_entry.room_id().to_string())
        .await?
        .set_notification_mode(Some("all".to_owned()))
        .await?;

<<<<<<< HEAD
    let mut task = obj_entry.task_builder()?;
    task.due_date(2025, 11, 13);
    let title = "Baby’s first task";
    task.title(title.to_owned());

    let notification_ev = task.send().await?;
=======
    let title = "Baby's first task";
    let notification_ev = obj_entry
        .task_builder()?
        .due_date(2025, 11, 13)
        .title(title.to_owned())
        .send()
        .await?;
>>>>>>> 669f7c91

    let notification_item = first
        .get_notification_item(space_id.to_string(), notification_ev.to_string())
        .await?;
    assert_eq!(notification_item.push_style(), "taskAdd");
    assert_eq!(
        notification_item
            .parent_id_str()
            .expect("parent is in change"),
        obj_entry.event_id_str(),
    );

<<<<<<< HEAD
=======
    let obj_id = obj_entry.event_id_str();

>>>>>>> 669f7c91
    assert_eq!(notification_item.title(), title); // old title
    let parent = notification_item.parent().expect("parent was found");
    assert_eq!(
        notification_item.target_url(),
        format!("/tasks/{}/{}", obj_entry.event_id(), notification_ev)
    );
    assert_eq!(parent.type_str(), "task-list");
    assert_eq!(parent.title().as_deref(), Some("Onboarding list"));
    assert_eq!(parent.emoji(), "📋"); // task list icon
    assert_eq!(parent.object_id_str(), *obj_entry.event_id());

    Ok(())
}

#[tokio::test]
async fn task_title_update() -> Result<()> {
    let (users, _sync_states, space_id, _engine) =
        random_users_with_random_space_under_template("taskTitleUpdate", 1, TMPL).await?;

    let first = users.first().expect("exists");
    let second_user = &users[1];

    // wait for sync to catch up
    let retry_strategy = FibonacciBackoff::from_millis(100).map(jitter).take(30);
    let (tl_id, obj_entry) = Retry::spawn(retry_strategy, || async {
        let entries = second_user.task_lists().await?;
        if entries.is_empty() {
            bail!("entries not found");
        }
        let tasks = entries[0].tasks().await?;
        let Some(task) = tasks.first() else {
            bail!("task not found");
        };
        Ok((entries[0].event_id_str(), task.clone()))
    })
    .await?;

    // we want to see push for everything;
    first
        .room(obj_entry.room_id().to_string())
        .await?
        .set_notification_mode(Some("all".to_owned()))
        .await?;

<<<<<<< HEAD
    let mut update = obj_entry.update_builder()?;
    let title = "Renamed Task";
    update.title(title.to_owned());
    let notification_ev = update.send().await?;
=======
    let title = "Renamed Task";
    let notification_ev = obj_entry
        .update_builder()?
        .title(title.to_owned())
        .send()
        .await?;
>>>>>>> 669f7c91

    let notification_item = first
        .get_notification_item(space_id.to_string(), notification_ev.to_string())
        .await?;
    assert_eq!(notification_item.push_style(), "titleChange");
    assert_eq!(
        notification_item
            .parent_id_str()
            .expect("parent is in change"),
        *obj_entry.event_id(),
    );

<<<<<<< HEAD
=======
    let obj_id = obj_entry.event_id_str();

>>>>>>> 669f7c91
    assert_eq!(notification_item.title(), title); // old title
    let parent = notification_item.parent().expect("parent was found");
    assert_eq!(
        notification_item.target_url(),
        format!("/tasks/{}/{}", tl_id, obj_entry.event_id())
    );
    assert_eq!(parent.type_str(), "task");
    // assert_eq!(parent.title().as_deref(), Some("Onboarding List"));
    assert_eq!(parent.emoji(), "☑️"); // task icon
    assert_eq!(parent.object_id_str(), *obj_entry.event_id());

    Ok(())
}

#[tokio::test]
async fn task_desc_update() -> Result<()> {
    let (users, _sync_states, space_id, _engine) =
        random_users_with_random_space_under_template("taskDescUpdate", 1, TMPL).await?;

    let first = users.first().expect("exists");
    let second_user = &users[1];

    // wait for sync to catch up
    let retry_strategy = FibonacciBackoff::from_millis(100).map(jitter).take(30);
    let (tl_id, obj_entry) = Retry::spawn(retry_strategy, || async {
        let entries = second_user.task_lists().await?;
        if entries.is_empty() {
            bail!("entries not found");
        }
        let tasks = entries[0].tasks().await?;
        let Some(task) = tasks.first() else {
            bail!("task not found");
        };
        Ok((entries[0].event_id_str(), task.clone()))
    })
    .await?;

    // we want to see push for everything;
    first
        .room(obj_entry.room_id().to_string())
        .await?
        .set_notification_mode(Some("all".to_owned()))
        .await?;

<<<<<<< HEAD
    let mut update = obj_entry.update_builder()?;
    let desc = "Task is complicated";
    update.description_text(desc.to_owned());
    let notification_ev = update.send().await?;
=======
    let body = "Task is complicated";
    let notification_ev = obj_entry
        .update_builder()?
        .description_text(body.to_owned())
        .send()
        .await?;
>>>>>>> 669f7c91

    let notification_item = first
        .get_notification_item(space_id.to_string(), notification_ev.to_string())
        .await?;
    assert_eq!(notification_item.push_style(), "descriptionChange");
    assert_eq!(
        notification_item
            .parent_id_str()
            .expect("parent is in change"),
<<<<<<< HEAD
        *obj_entry.event_id()
=======
        obj_entry.event_id_str()
>>>>>>> 669f7c91
    );

    let content = notification_item.body().expect("found content");
<<<<<<< HEAD
    assert_eq!(content.body(), desc); // new description
=======
    assert_eq!(content.body(), body); // new description
>>>>>>> 669f7c91
    let parent = notification_item.parent().expect("parent was found");
    assert_eq!(
        notification_item.target_url(),
        format!("/tasks/{}/{}", tl_id, obj_entry.event_id())
    );
    assert_eq!(parent.type_str(), "task");
    assert_eq!(
        parent.title().as_deref(),
        Some("Scroll through the updates")
    );
    assert_eq!(parent.emoji(), "☑️"); // task icon
    assert_eq!(parent.object_id_str(), *obj_entry.event_id());

    Ok(())
}

#[tokio::test]
async fn task_due_update() -> Result<()> {
    let (users, _sync_states, space_id, _engine) =
        random_users_with_random_space_under_template("tasDueUpdate", 1, TMPL).await?;

    let first = users.first().expect("exists");
    let second_user = &users[1];

    // wait for sync to catch up
    let retry_strategy = FibonacciBackoff::from_millis(100).map(jitter).take(30);
    let (tl_id, obj_entry) = Retry::spawn(retry_strategy, || async {
        let entries = second_user.task_lists().await?;
        if entries.is_empty() {
            bail!("entries not found");
        }
        let tasks = entries[0].tasks().await?;
        let Some(task) = tasks.first() else {
            bail!("task not found");
        };
        Ok((entries[0].event_id_str(), task.clone()))
    })
    .await?;

    // we want to see push for everything;
    first
        .room(obj_entry.room_id().to_string())
        .await?
        .set_notification_mode(Some("all".to_owned()))
        .await?;

    let notification_ev = obj_entry
        .update_builder()?
        .due_date(2026, 1, 1)
        .send()
        .await?;

    let notification_item = first
        .get_notification_item(space_id.to_string(), notification_ev.to_string())
        .await?;
    assert_eq!(notification_item.push_style(), "taskDueDateChange");
    assert_eq!(
        notification_item
            .parent_id_str()
            .expect("parent is in change"),
        *obj_entry.event_id()
    );

    assert_eq!(notification_item.due_date().as_deref(), Some("2026-01-01"));
    assert_eq!(notification_item.title(), "2026-01-01");
    let parent = notification_item.parent().expect("parent was found");
    assert_eq!(
        notification_item.target_url(),
        format!("/tasks/{}/{}", tl_id, obj_entry.event_id())
    );
    assert_eq!(parent.type_str(), "task");
    assert_eq!(
        parent.title().as_deref(),
        Some("Scroll through the updates")
    );
    assert_eq!(parent.emoji(), "☑️"); // task icon
    assert_eq!(parent.object_id_str(), *obj_entry.event_id());

    Ok(())
}

#[tokio::test]
async fn task_done_and_undone() -> Result<()> {
    let (users, _sync_states, space_id, _engine) =
        random_users_with_random_space_under_template("taskDoneUpdate", 1, TMPL).await?;

    let first = users.first().expect("exists");
    let second_user = &users[1];

    // wait for sync to catch up
    let retry_strategy = FibonacciBackoff::from_millis(100).map(jitter).take(30);
    let (tl_id, obj_entry) = Retry::spawn(retry_strategy, || async {
        let entries = second_user.task_lists().await?;
        if entries.is_empty() {
            bail!("entries not found");
        }
        let tasks = entries[0].tasks().await?;
        let Some(task) = tasks.first() else {
            bail!("task not found");
        };
        Ok((entries[0].event_id_str(), task.clone()))
    })
    .await?;

    // we want to see push for everything;
    first
        .room(obj_entry.room_id().to_string())
        .await?
        .set_notification_mode(Some("all".to_owned()))
        .await?;

    let notification_ev = obj_entry.update_builder()?.mark_done().send().await?;

    let notification_item = first
        .get_notification_item(space_id.to_string(), notification_ev.to_string())
        .await?;
    assert_eq!(notification_item.push_style(), "taskComplete");
    assert_eq!(
        notification_item
            .parent_id_str()
            .expect("parent is in change"),
        *obj_entry.event_id(),
    );

    let parent = notification_item.parent().expect("parent was found");
    assert_eq!(
        notification_item.target_url(),
        format!("/tasks/{}/{}", tl_id, obj_entry.event_id())
    );
    assert_eq!(parent.type_str(), "task");
    assert_eq!(
        parent.title().as_deref(),
        Some("Scroll through the updates")
    );
    assert_eq!(parent.emoji(), "☑️"); // task icon
    assert_eq!(parent.object_id_str(), *obj_entry.event_id());

    // and undone

    let notification_ev = obj_entry.update_builder()?.mark_undone().send().await?;

    let notification_item = first
        .get_notification_item(space_id.to_string(), notification_ev.to_string())
        .await?;
    assert_eq!(notification_item.push_style(), "taskReOpen");
    assert_eq!(
        notification_item
            .parent_id_str()
            .expect("parent is in change"),
        *obj_entry.event_id()
    );

    let parent = notification_item.parent().expect("parent was found");
    assert_eq!(
        notification_item.target_url(),
        format!("/tasks/{}/{}", tl_id, obj_entry.event_id())
    );
    assert_eq!(parent.type_str(), "task");
    assert_eq!(
        parent.title().as_deref(),
        Some("Scroll through the updates")
    );
    assert_eq!(parent.emoji(), "☑️"); // task icon
    assert_eq!(parent.object_id_str(), *obj_entry.event_id());

    Ok(())
}

#[tokio::test]
async fn task_self_assign_and_unassign() -> Result<()> {
    let (users, _sync_states, space_id, _engine) =
        random_users_with_random_space_under_template("taskDoneUpdate", 1, TMPL).await?;

    let first = users.first().expect("exists");
    let second_user = &users[1];

    // wait for sync to catch up
    let retry_strategy = FibonacciBackoff::from_millis(100).map(jitter).take(30);
    let (tl_id, obj_entry) = Retry::spawn(retry_strategy, || async {
        let entries = second_user.task_lists().await?;
        if entries.is_empty() {
            bail!("entries not found");
        }
        let tasks = entries[0].tasks().await?;
        let Some(task) = tasks.first() else {
            bail!("task not found");
        };
        Ok((entries[0].event_id_str(), task.clone()))
    })
    .await?;

    // we want to see push for everything;
    first
        .room(obj_entry.room_id().to_string())
        .await?
        .set_notification_mode(Some("all".to_owned()))
        .await?;

    let notification_ev = obj_entry.assign_self().await?;

    let notification_item = first
        .get_notification_item(space_id.to_string(), notification_ev.to_string())
        .await?;
    assert_eq!(notification_item.push_style(), "taskAccept");
    assert_eq!(
        notification_item
            .parent_id_str()
            .expect("parent is in change"),
        *obj_entry.event_id()
    );

    let parent = notification_item.parent().expect("parent was found");
    assert_eq!(
        notification_item.target_url(),
        format!("/tasks/{}/{}", tl_id, obj_entry.event_id())
    );
    assert_eq!(parent.type_str(), "task");
    assert_eq!(
        parent.title().as_deref(),
        Some("Scroll through the updates")
    );
    assert_eq!(parent.emoji(), "☑️"); // task icon
    assert_eq!(parent.object_id_str(), *obj_entry.event_id());

    // and unassign
    let notification_ev = obj_entry.unassign_self().await?;

    let notification_item = first
        .get_notification_item(space_id.to_string(), notification_ev.to_string())
        .await?;
    assert_eq!(notification_item.push_style(), "taskDecline");
    assert_eq!(
        notification_item
            .parent_id_str()
            .expect("parent is in change"),
        *obj_entry.event_id()
    );

    let parent = notification_item.parent().expect("parent was found");
    assert_eq!(
        notification_item.target_url(),
        format!("/tasks/{}/{}", tl_id, obj_entry.event_id())
    );
    assert_eq!(parent.type_str(), "task");
    assert_eq!(
        parent.title().as_deref(),
        Some("Scroll through the updates")
    );
    assert_eq!(parent.emoji(), "☑️"); // task icon
    assert_eq!(parent.object_id_str(), *obj_entry.event_id());

    Ok(())
}<|MERGE_RESOLUTION|>--- conflicted
+++ resolved
@@ -107,19 +107,12 @@
         .set_notification_mode(Some("all".to_owned()))
         .await?;
 
-<<<<<<< HEAD
-    let mut update = obj_entry.update_builder()?;
-    let title = "Renamed Tasklist";
-    update.name(title.to_owned());
-    let notification_ev = update.send().await?;
-=======
     let title = "Renamed Tasklist";
     let notification_ev = obj_entry
         .update_builder()?
         .name(title.to_owned())
         .send()
         .await?;
->>>>>>> 669f7c91
 
     let notification_item = first
         .get_notification_item(space_id.to_string(), notification_ev.to_string())
@@ -132,20 +125,12 @@
         *obj_entry.event_id(),
     );
 
-<<<<<<< HEAD
     assert_eq!(notification_item.title(), title); // old title
     let parent = notification_item.parent().expect("parent was found");
     assert_eq!(
         notification_item.target_url(),
         format!("/tasks/{}", obj_entry.event_id())
     );
-=======
-    let obj_id = obj_entry.event_id_str();
-
-    assert_eq!(notification_item.title(), title); // old title
-    let parent = notification_item.parent().expect("parent was found");
-    assert_eq!(notification_item.target_url(), format!("/tasks/{}", obj_id));
->>>>>>> 669f7c91
     assert_eq!(parent.type_str(), "task-list");
     // assert_eq!(parent.title().as_deref(), Some(title));
     assert_eq!(parent.emoji(), "📋"); // task list icon
@@ -180,19 +165,12 @@
         .set_notification_mode(Some("all".to_owned()))
         .await?;
 
-<<<<<<< HEAD
-    let mut update = obj_entry.update_builder()?;
-    let desc = "Added description";
-    update.description_text(desc.to_owned());
-    let notification_ev = update.send().await?;
-=======
     let body = "Added description";
     let notification_ev = obj_entry
         .update_builder()?
         .description_text(body.to_owned())
         .send()
         .await?;
->>>>>>> 669f7c91
 
     let notification_item = first
         .get_notification_item(space_id.to_string(), notification_ev.to_string())
@@ -206,18 +184,12 @@
     );
 
     let content = notification_item.body().expect("found content");
-<<<<<<< HEAD
-    assert_eq!(content.body(), desc); // new description
+    assert_eq!(content.body(), body); // new description
     let parent = notification_item.parent().expect("parent was found");
     assert_eq!(
         notification_item.target_url(),
         format!("/tasks/{}", obj_entry.event_id())
     );
-=======
-    assert_eq!(content.body(), body); // new description
-    let parent = notification_item.parent().expect("parent was found");
-    assert_eq!(notification_item.target_url(), format!("/tasks/{}", obj_id));
->>>>>>> 669f7c91
     assert_eq!(parent.type_str(), "task-list");
     assert_eq!(parent.title().as_deref(), Some("Onboarding list"));
     assert_eq!(parent.emoji(), "📋"); // task list icon
@@ -303,22 +275,13 @@
         .set_notification_mode(Some("all".to_owned()))
         .await?;
 
-<<<<<<< HEAD
-    let mut task = obj_entry.task_builder()?;
-    task.due_date(2025, 11, 13);
     let title = "Baby’s first task";
-    task.title(title.to_owned());
-
-    let notification_ev = task.send().await?;
-=======
-    let title = "Baby's first task";
     let notification_ev = obj_entry
         .task_builder()?
         .due_date(2025, 11, 13)
         .title(title.to_owned())
         .send()
         .await?;
->>>>>>> 669f7c91
 
     let notification_item = first
         .get_notification_item(space_id.to_string(), notification_ev.to_string())
@@ -331,11 +294,6 @@
         obj_entry.event_id_str(),
     );
 
-<<<<<<< HEAD
-=======
-    let obj_id = obj_entry.event_id_str();
-
->>>>>>> 669f7c91
     assert_eq!(notification_item.title(), title); // old title
     let parent = notification_item.parent().expect("parent was found");
     assert_eq!(
@@ -380,19 +338,12 @@
         .set_notification_mode(Some("all".to_owned()))
         .await?;
 
-<<<<<<< HEAD
-    let mut update = obj_entry.update_builder()?;
-    let title = "Renamed Task";
-    update.title(title.to_owned());
-    let notification_ev = update.send().await?;
-=======
     let title = "Renamed Task";
     let notification_ev = obj_entry
         .update_builder()?
         .title(title.to_owned())
         .send()
         .await?;
->>>>>>> 669f7c91
 
     let notification_item = first
         .get_notification_item(space_id.to_string(), notification_ev.to_string())
@@ -405,11 +356,6 @@
         *obj_entry.event_id(),
     );
 
-<<<<<<< HEAD
-=======
-    let obj_id = obj_entry.event_id_str();
-
->>>>>>> 669f7c91
     assert_eq!(notification_item.title(), title); // old title
     let parent = notification_item.parent().expect("parent was found");
     assert_eq!(
@@ -454,19 +400,12 @@
         .set_notification_mode(Some("all".to_owned()))
         .await?;
 
-<<<<<<< HEAD
-    let mut update = obj_entry.update_builder()?;
-    let desc = "Task is complicated";
-    update.description_text(desc.to_owned());
-    let notification_ev = update.send().await?;
-=======
     let body = "Task is complicated";
     let notification_ev = obj_entry
         .update_builder()?
         .description_text(body.to_owned())
         .send()
         .await?;
->>>>>>> 669f7c91
 
     let notification_item = first
         .get_notification_item(space_id.to_string(), notification_ev.to_string())
@@ -476,19 +415,11 @@
         notification_item
             .parent_id_str()
             .expect("parent is in change"),
-<<<<<<< HEAD
         *obj_entry.event_id()
-=======
-        obj_entry.event_id_str()
->>>>>>> 669f7c91
     );
 
     let content = notification_item.body().expect("found content");
-<<<<<<< HEAD
-    assert_eq!(content.body(), desc); // new description
-=======
     assert_eq!(content.body(), body); // new description
->>>>>>> 669f7c91
     let parent = notification_item.parent().expect("parent was found");
     assert_eq!(
         notification_item.target_url(),
