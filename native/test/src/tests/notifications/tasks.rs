use acter::ActerModel;
use anyhow::{bail, Result};
<<<<<<< HEAD
=======
use chrono::{DateTime, NaiveDate, Utc};
>>>>>>> 1d386d5c
use tokio_retry::{
    strategy::{jitter, FibonacciBackoff},
    Retry,
};

use crate::utils::{random_users_with_random_space, random_users_with_random_space_under_template};

const TMPL: &str = r#"
version = "0.1"
name = "Task Notifications Setup Template"

[inputs]
main = { type = "user", is-default = true, required = true, description = "The starting user" }
space = { type = "space", is-default = true, required = true, description = "The main user" }

[objects.start_list]
type = "task-list"
name = "Onboarding list"

[objects.task_1]
type = "task"
title = "Scroll through the updates"
"m.relates_to" = { event_id = "{{ start_list.id }}" }
utc_due = "{{ now().as_rfc3339 }}"
"#;

#[tokio::test]
async fn tasklist_creation_notification() -> Result<()> {
    let _ = env_logger::try_init();
    let (users, room_id) = random_users_with_random_space("tl_creation_notifications", 2).await?;

    let mut user = users[0].clone();
    let mut second = users[1].clone();

    second.install_default_acter_push_rules().await?;

    let sync_state1 = user.start_sync();
    sync_state1.await_has_synced_history().await?;

    let sync_state2 = second.start_sync();
    sync_state2.await_has_synced_history().await?;

    // wait for sync to catch up
    let retry_strategy = FibonacciBackoff::from_millis(100).map(jitter).take(10);
    let fetcher_client = user.clone();
    let main_space = Retry::spawn(retry_strategy, move || {
        let client = fetcher_client.clone();
        async move {
            let spaces = client.spaces().await?;
            if spaces.len() != 1 {
                bail!("space not found");
            }
            Ok(spaces.first().cloned().expect("space found"))
        }
    })
    .await?;

    let space_on_second = second.room(main_space.room_id_str()).await?;
    space_on_second
        .set_notification_mode(Some("all".to_owned()))
        .await?; // we want to see push for everything;

    let mut draft = main_space.task_list_draft()?;
    draft.name("Babies first task list".to_owned());
    let event_id = draft.send().await?;
    tracing::trace!("draft sent event id: {}", event_id);

    let notifications = second
        .get_notification_item(room_id.to_string(), event_id.to_string())
        .await?;

    assert_eq!(notifications.push_style(), "creation");
    assert_eq!(notifications.target_url(), format!("/tasks/{event_id}"));
    let parent = notifications.parent().expect("parent should be available");
    assert_eq!(parent.type_str(), "task-list");
    assert_eq!(parent.title().as_deref(), Some("Babies first task list"));
    assert_eq!(parent.emoji(), "📋"); // task list icon
    assert_eq!(parent.object_id_str(), event_id);

    Ok(())
}

#[tokio::test]
async fn tasklist_title_update() -> Result<()> {
    let (users, _sync_states, space_id, _engine) =
        random_users_with_random_space_under_template("eventTitleUpdate", 2, TMPL).await?;

    let first = users.first().expect("exists");
    let second_user = &users[1];

    // wait for sync to catch up
    let retry_strategy = FibonacciBackoff::from_millis(100).map(jitter).take(30);
    let fetcher_client = second_user.clone();
    let obj_entry = Retry::spawn(retry_strategy.clone(), move || {
        let client = fetcher_client.clone();
        async move {
            let entries = client.task_lists().await?;
            if entries.is_empty() {
                bail!("entries not found");
            }
            Ok(entries[0].clone())
        }
    })
    .await?;

    // we want to see push for everything;
    first
        .room(obj_entry.room_id().to_string())
        .await?
        .set_notification_mode(Some("all".to_owned()))
        .await?;

    let mut update = obj_entry.update_builder()?;
    update.name("Renamed Tasklist".to_owned());
    let notification_ev = update.send().await?;

    let notification_item = first
        .get_notification_item(space_id.to_string(), notification_ev.to_string())
        .await?;
    assert_eq!(notification_item.push_style(), "titleChange");
    assert_eq!(
        notification_item
            .parent_id_str()
            .expect("parent is in change"),
        obj_entry.event_id_str(),
    );

    let obj_id = obj_entry.event_id_str();

    assert_eq!(notification_item.title(), "Renamed Tasklist"); // old title
    let parent = notification_item.parent().expect("parent was found");
    assert_eq!(
        notification_item.target_url(),
        format!("/tasks/{}", obj_id,)
    );
    assert_eq!(parent.type_str(), "task-list");
    // assert_eq!(parent.title().as_deref(), Some("Renamed Tasklist"));
    assert_eq!(parent.emoji(), "📋"); // task list icon
    assert_eq!(parent.object_id_str(), obj_id);

    Ok(())
}

#[tokio::test]
async fn tasklist_desc_update() -> Result<()> {
    let (users, _sync_states, space_id, _engine) =
        random_users_with_random_space_under_template("tasklistDescUpdate", 2, TMPL).await?;

    let first = users.first().expect("exists");
    let second_user = &users[1];

    // wait for sync to catch up
    let retry_strategy = FibonacciBackoff::from_millis(100).map(jitter).take(30);
    let fetcher_client = second_user.clone();
    let obj_entry = Retry::spawn(retry_strategy.clone(), move || {
        let client = fetcher_client.clone();
        async move {
            let entries = client.task_lists().await?;
            if entries.is_empty() {
                bail!("entries not found");
            }
            Ok(entries[0].clone())
        }
    })
    .await?;

    // we want to see push for everything;
    first
        .room(obj_entry.room_id().to_string())
        .await?
        .set_notification_mode(Some("all".to_owned()))
        .await?;

    let mut update = obj_entry.update_builder()?;
    update.description_text("Added description".to_owned());
    let notification_ev = update.send().await?;

    let notification_item = first
        .get_notification_item(space_id.to_string(), notification_ev.to_string())
        .await?;
    assert_eq!(notification_item.push_style(), "descriptionChange");
    assert_eq!(
        notification_item
            .parent_id_str()
            .expect("parent is in event"),
        obj_entry.event_id_str(),
    );

    let obj_id = obj_entry.event_id_str();

    let content = notification_item.body().expect("found content");
    assert_eq!(content.body(), "Added description"); // new description
    let parent = notification_item.parent().expect("parent was found");
    assert_eq!(
        notification_item.target_url(),
        format!("/tasks/{}", obj_id,)
    );
    assert_eq!(parent.type_str(), "task-list");
    assert_eq!(parent.title().as_deref(), Some("Onboarding list"));
    assert_eq!(parent.emoji(), "📋"); // task list icon
    assert_eq!(parent.object_id_str(), obj_id);

    Ok(())
}

#[ignore]
#[tokio::test]
async fn tasklist_redaction() -> Result<()> {
    let (users, _sync_states, space_id, _engine) =
        random_users_with_random_space_under_template("tasklistRedaction", 2, TMPL).await?;

    let first = users.first().expect("exists");
    let second_user = &users[1];

    // wait for sync to catch up
    let retry_strategy = FibonacciBackoff::from_millis(100).map(jitter).take(30);
    let fetcher_client = first.clone();
    let event = Retry::spawn(retry_strategy.clone(), move || {
        let client = fetcher_client.clone();
        async move {
            let entries = client.task_lists().await?;
            if entries.is_empty() {
                bail!("entries not found");
            }
            Ok(entries[0].clone())
        }
    })
    .await?;

    // we want to see push for everything;
    second_user
        .room(event.room_id().to_string())
        .await?
        .set_notification_mode(Some("all".to_owned()))
        .await?;

    let obj_id = event.event_id_str();
    let space = first.space(event.room_id().to_string()).await?;
    let notification_ev = space.redact(event.event_id(), None, None).await?.event_id;

    let notification_item = second_user
        .get_notification_item(space_id.to_string(), notification_ev.to_string())
        .await?;
    assert_eq!(notification_item.push_style(), "redaction");
    assert_eq!(
        notification_item
            .parent_id_str()
            .expect("parent is in redaction"),
        obj_id,
    );

    let parent = notification_item.parent().expect("parent was found");
    assert_eq!(notification_item.target_url(), format!("/tasks/"));
    assert_eq!(parent.type_str(), "task-list");
    assert_eq!(parent.title().as_deref(), Some("Onboarding list"));
    assert_eq!(parent.emoji(), "📋"); // task list icon
    assert_eq!(parent.object_id_str(), obj_id);

    Ok(())
}

#[tokio::test]
async fn task_created() -> Result<()> {
    let (users, _sync_states, space_id, _engine) =
        random_users_with_random_space_under_template("taskCreated", 2, TMPL).await?;

    let first = users.first().expect("exists");
    let second_user = &users[1];

    // wait for sync to catch up
    let retry_strategy = FibonacciBackoff::from_millis(100).map(jitter).take(30);
    let fetcher_client = second_user.clone();
    let obj_entry = Retry::spawn(retry_strategy.clone(), move || {
        let client = fetcher_client.clone();
        async move {
            let entries = client.task_lists().await?;
            if entries.is_empty() {
                bail!("entries not found");
            }
            Ok(entries[0].clone())
        }
    })
    .await?;

    // we want to see push for everything;
    first
        .room(obj_entry.room_id().to_string())
        .await?
        .set_notification_mode(Some("all".to_owned()))
        .await?;

    let mut task = obj_entry.task_builder()?;
    task.due_date(2025, 11, 13);
    task.title("Baby's first task".to_owned());

    let notification_ev = task.send().await?;

    let notification_item = first
        .get_notification_item(space_id.to_string(), notification_ev.to_string())
        .await?;
    assert_eq!(notification_item.push_style(), "taskAdd");
    assert_eq!(
        notification_item
            .parent_id_str()
            .expect("parent is in change"),
        obj_entry.event_id_str(),
    );

    let obj_id = obj_entry.event_id_str();

    assert_eq!(notification_item.title(), "Baby's first task"); // old title
    let parent = notification_item.parent().expect("parent was found");
    assert_eq!(
        notification_item.target_url(),
        format!("/tasks/{}/{}", obj_id, notification_ev)
    );
    assert_eq!(parent.type_str(), "task-list");
    assert_eq!(parent.title().as_deref(), Some("Onboarding list"));
    assert_eq!(parent.emoji(), "📋"); // task list icon
    assert_eq!(parent.object_id_str(), obj_id);

    Ok(())
}

#[tokio::test]
async fn task_title_update() -> Result<()> {
    let (users, _sync_states, space_id, _engine) =
        random_users_with_random_space_under_template("taskTitleUpdate", 2, TMPL).await?;

    let first = users.first().expect("exists");
    let second_user = &users[1];

    // wait for sync to catch up
    let retry_strategy = FibonacciBackoff::from_millis(100).map(jitter).take(30);
    let fetcher_client = second_user.clone();
    let (tl_id, obj_entry) = Retry::spawn(retry_strategy.clone(), move || {
        let client = fetcher_client.clone();
        async move {
            let entries = client.task_lists().await?;
            if entries.is_empty() {
                bail!("entries not found");
            }
            let tasks = entries[0].tasks().await?;
            let Some(task) = tasks.first() else {
                bail!("task not found");
            };
            Ok((entries[0].event_id_str(), task.clone()))
        }
    })
    .await?;

    // we want to see push for everything;
    first
        .room(obj_entry.room_id().to_string())
        .await?
        .set_notification_mode(Some("all".to_owned()))
        .await?;

    let mut update = obj_entry.update_builder()?;
    update.title("Renamed Task".to_owned());
    let notification_ev = update.send().await?;

    let notification_item = first
        .get_notification_item(space_id.to_string(), notification_ev.to_string())
        .await?;
    assert_eq!(notification_item.push_style(), "titleChange");
    assert_eq!(
        notification_item
            .parent_id_str()
            .expect("parent is in change"),
        obj_entry.event_id_str(),
    );

    let obj_id = obj_entry.event_id_str();

    assert_eq!(notification_item.title(), "Renamed Task"); // old title
    let parent = notification_item.parent().expect("parent was found");
    assert_eq!(
        notification_item.target_url(),
        format!("/tasks/{tl_id}/{obj_id}")
    );
    assert_eq!(parent.type_str(), "task");
    // assert_eq!(parent.title().as_deref(), Some("Onboarding List"));
    assert_eq!(parent.emoji(), "☑️"); // task icon
    assert_eq!(parent.object_id_str(), obj_id);

    Ok(())
}

#[tokio::test]
async fn task_desc_update() -> Result<()> {
    let (users, _sync_states, space_id, _engine) =
        random_users_with_random_space_under_template("taskDescUpdate", 2, TMPL).await?;

    let first = users.first().expect("exists");
    let second_user = &users[1];

    // wait for sync to catch up
    let retry_strategy = FibonacciBackoff::from_millis(100).map(jitter).take(30);
    let fetcher_client = second_user.clone();
    let (tl_id, obj_entry) = Retry::spawn(retry_strategy.clone(), move || {
        let client = fetcher_client.clone();
        async move {
            let entries = client.task_lists().await?;
            if entries.is_empty() {
                bail!("entries not found");
            }
            let tasks = entries[0].tasks().await?;
            let Some(task) = tasks.first() else {
                bail!("task not found");
            };
            Ok((entries[0].event_id_str(), task.clone()))
        }
    })
    .await?;

    // we want to see push for everything;
    first
        .room(obj_entry.room_id().to_string())
        .await?
        .set_notification_mode(Some("all".to_owned()))
        .await?;

    let mut update = obj_entry.update_builder()?;
    update.description_text("Task is complicated".to_owned());
    let notification_ev = update.send().await?;

    let notification_item = first
        .get_notification_item(space_id.to_string(), notification_ev.to_string())
        .await?;
    assert_eq!(notification_item.push_style(), "descriptionChange");
    assert_eq!(
        notification_item
            .parent_id_str()
            .expect("parent is in change"),
        obj_entry.event_id_str(),
    );

    let obj_id = obj_entry.event_id_str();

    let content = notification_item.body().expect("found content");
    assert_eq!(content.body(), "Task is complicated"); // new description
    let parent = notification_item.parent().expect("parent was found");
    assert_eq!(
        notification_item.target_url(),
        format!("/tasks/{tl_id}/{obj_id}")
    );
    assert_eq!(parent.type_str(), "task");
    assert_eq!(
        parent.title().as_deref(),
        Some("Scroll through the updates")
    );
    assert_eq!(parent.emoji(), "☑️"); // task icon
    assert_eq!(parent.object_id_str(), obj_id);

    Ok(())
}

#[tokio::test]
async fn task_due_update() -> Result<()> {
    let (users, _sync_states, space_id, _engine) =
        random_users_with_random_space_under_template("tasDueUpdate", 2, TMPL).await?;

    let first = users.first().expect("exists");
    let second_user = &users[1];

    // wait for sync to catch up
    let retry_strategy = FibonacciBackoff::from_millis(100).map(jitter).take(30);
    let fetcher_client = second_user.clone();
    let (tl_id, obj_entry) = Retry::spawn(retry_strategy.clone(), move || {
        let client = fetcher_client.clone();
        async move {
            let entries = client.task_lists().await?;
            if entries.is_empty() {
                bail!("entries not found");
            }
            let tasks = entries[0].tasks().await?;
            let Some(task) = tasks.first() else {
                bail!("task not found");
            };
            Ok((entries[0].event_id_str(), task.clone()))
        }
    })
    .await?;

    // we want to see push for everything;
    first
        .room(obj_entry.room_id().to_string())
        .await?
        .set_notification_mode(Some("all".to_owned()))
        .await?;

    let notification_ev = obj_entry
        .update_builder()?
        .due_date(2026, 1, 1)
        .send()
        .await?;

    let notification_item = first
        .get_notification_item(space_id.to_string(), notification_ev.to_string())
        .await?;
    assert_eq!(notification_item.push_style(), "taskDueDateChange");
    assert_eq!(
        notification_item
            .parent_id_str()
            .expect("parent is in change"),
        obj_entry.event_id_str(),
    );

    let obj_id = obj_entry.event_id_str();

<<<<<<< HEAD
    assert_eq!(notification_item.due_date(), Some("2026-01-01".to_owned()));
=======
    let naive_date = NaiveDate::from_ymd_opt(2026, 1, 1)
        .and_then(|d| d.and_hms_opt(0, 0, 0))
        .expect("naive date should be available");
    let utc_date = DateTime::<Utc>::from_naive_utc_and_offset(naive_date, Utc);
    assert_eq!(notification_item.new_date(), Some(utc_date));
>>>>>>> 1d386d5c
    assert_eq!(notification_item.title(), "2026-01-01");
    let parent = notification_item.parent().expect("parent was found");
    assert_eq!(
        notification_item.target_url(),
        format!("/tasks/{tl_id}/{obj_id}")
    );
    assert_eq!(parent.type_str(), "task");
    assert_eq!(
        parent.title().as_deref(),
        Some("Scroll through the updates")
    );
    assert_eq!(parent.emoji(), "☑️"); // task icon
    assert_eq!(parent.object_id_str(), obj_id);

    Ok(())
}

#[tokio::test]
async fn task_done_and_undone() -> Result<()> {
    let (users, _sync_states, space_id, _engine) =
        random_users_with_random_space_under_template("taskDoneUpdate", 2, TMPL).await?;

    let first = users.first().expect("exists");
    let second_user = &users[1];

    // wait for sync to catch up
    let retry_strategy = FibonacciBackoff::from_millis(100).map(jitter).take(30);
    let fetcher_client = second_user.clone();
    let (tl_id, obj_entry) = Retry::spawn(retry_strategy.clone(), move || {
        let client = fetcher_client.clone();
        async move {
            let entries = client.task_lists().await?;
            if entries.is_empty() {
                bail!("entries not found");
            }
            let tasks = entries[0].tasks().await?;
            let Some(task) = tasks.first() else {
                bail!("task not found");
            };
            Ok((entries[0].event_id_str(), task.clone()))
        }
    })
    .await?;

    // we want to see push for everything;
    first
        .room(obj_entry.room_id().to_string())
        .await?
        .set_notification_mode(Some("all".to_owned()))
        .await?;

    let mut update = obj_entry.update_builder()?;
    update.mark_done();
    let notification_ev = update.send().await?;

    let notification_item = first
        .get_notification_item(space_id.to_string(), notification_ev.to_string())
        .await?;
    assert_eq!(notification_item.push_style(), "taskComplete");
    assert_eq!(
        notification_item
            .parent_id_str()
            .expect("parent is in change"),
        obj_entry.event_id_str(),
    );

    let obj_id = obj_entry.event_id_str();

    let parent = notification_item.parent().expect("parent was found");
    assert_eq!(
        notification_item.target_url(),
        format!("/tasks/{tl_id}/{obj_id}")
    );
    assert_eq!(parent.type_str(), "task");
    assert_eq!(
        parent.title().as_deref(),
        Some("Scroll through the updates")
    );
    assert_eq!(parent.emoji(), "☑️"); // task icon
    assert_eq!(parent.object_id_str(), obj_id);

    // and undone

    let mut update = obj_entry.update_builder()?;
    update.mark_undone();
    let notification_ev = update.send().await?;

    let notification_item = first
        .get_notification_item(space_id.to_string(), notification_ev.to_string())
        .await?;
    assert_eq!(notification_item.push_style(), "taskReOpen");
    assert_eq!(
        notification_item
            .parent_id_str()
            .expect("parent is in change"),
        obj_entry.event_id_str(),
    );

    let obj_id = obj_entry.event_id_str();

    let parent = notification_item.parent().expect("parent was found");
    assert_eq!(
        notification_item.target_url(),
        format!("/tasks/{tl_id}/{obj_id}")
    );
    assert_eq!(parent.type_str(), "task");
    assert_eq!(
        parent.title().as_deref(),
        Some("Scroll through the updates")
    );
    assert_eq!(parent.emoji(), "☑️"); // task icon
    assert_eq!(parent.object_id_str(), obj_id);

    Ok(())
}

#[tokio::test]
async fn task_self_assign_and_unassign() -> Result<()> {
    let (users, _sync_states, space_id, _engine) =
        random_users_with_random_space_under_template("taskDoneUpdate", 2, TMPL).await?;

    let first = users.first().expect("exists");
    let second_user = &users[1];

    // wait for sync to catch up
    let retry_strategy = FibonacciBackoff::from_millis(100).map(jitter).take(30);
    let fetcher_client = second_user.clone();
    let (tl_id, obj_entry) = Retry::spawn(retry_strategy.clone(), move || {
        let client = fetcher_client.clone();
        async move {
            let entries = client.task_lists().await?;
            if entries.is_empty() {
                bail!("entries not found");
            }
            let tasks = entries[0].tasks().await?;
            let Some(task) = tasks.first() else {
                bail!("task not found");
            };
            Ok((entries[0].event_id_str(), task.clone()))
        }
    })
    .await?;

    // we want to see push for everything;
    first
        .room(obj_entry.room_id().to_string())
        .await?
        .set_notification_mode(Some("all".to_owned()))
        .await?;

    let notification_ev = obj_entry.assign_self().await?;

    let notification_item = first
        .get_notification_item(space_id.to_string(), notification_ev.to_string())
        .await?;
    assert_eq!(notification_item.push_style(), "taskAccept");
    assert_eq!(
        notification_item
            .parent_id_str()
            .expect("parent is in change"),
        obj_entry.event_id_str(),
    );

    let obj_id = obj_entry.event_id_str();

    let parent = notification_item.parent().expect("parent was found");
    assert_eq!(
        notification_item.target_url(),
        format!("/tasks/{tl_id}/{obj_id}")
    );
    assert_eq!(parent.type_str(), "task");
    assert_eq!(
        parent.title().as_deref(),
        Some("Scroll through the updates")
    );
    assert_eq!(parent.emoji(), "☑️"); // task icon
    assert_eq!(parent.object_id_str(), obj_id);

    // and unassign
    let notification_ev = obj_entry.unassign_self().await?;

    let notification_item = first
        .get_notification_item(space_id.to_string(), notification_ev.to_string())
        .await?;
    assert_eq!(notification_item.push_style(), "taskDecline");
    assert_eq!(
        notification_item
            .parent_id_str()
            .expect("parent is in change"),
        obj_entry.event_id_str(),
    );

    let obj_id = obj_entry.event_id_str();

    let parent = notification_item.parent().expect("parent was found");
    assert_eq!(
        notification_item.target_url(),
        format!("/tasks/{tl_id}/{obj_id}")
    );
    assert_eq!(parent.type_str(), "task");
    assert_eq!(
        parent.title().as_deref(),
        Some("Scroll through the updates")
    );
    assert_eq!(parent.emoji(), "☑️"); // task icon
    assert_eq!(parent.object_id_str(), obj_id);

    Ok(())
}<|MERGE_RESOLUTION|>--- conflicted
+++ resolved
@@ -1,9 +1,5 @@
 use acter::ActerModel;
 use anyhow::{bail, Result};
-<<<<<<< HEAD
-=======
-use chrono::{DateTime, NaiveDate, Utc};
->>>>>>> 1d386d5c
 use tokio_retry::{
     strategy::{jitter, FibonacciBackoff},
     Retry,
@@ -117,7 +113,8 @@
         .await?;
 
     let mut update = obj_entry.update_builder()?;
-    update.name("Renamed Tasklist".to_owned());
+    let title = "Renamed Tasklist";
+    update.name(title.to_owned());
     let notification_ev = update.send().await?;
 
     let notification_item = first
@@ -128,21 +125,19 @@
         notification_item
             .parent_id_str()
             .expect("parent is in change"),
-        obj_entry.event_id_str(),
-    );
-
-    let obj_id = obj_entry.event_id_str();
-
-    assert_eq!(notification_item.title(), "Renamed Tasklist"); // old title
-    let parent = notification_item.parent().expect("parent was found");
-    assert_eq!(
-        notification_item.target_url(),
-        format!("/tasks/{}", obj_id,)
+        *obj_entry.event_id(),
+    );
+
+    assert_eq!(notification_item.title(), title); // old title
+    let parent = notification_item.parent().expect("parent was found");
+    assert_eq!(
+        notification_item.target_url(),
+        format!("/tasks/{}", obj_entry.event_id())
     );
     assert_eq!(parent.type_str(), "task-list");
-    // assert_eq!(parent.title().as_deref(), Some("Renamed Tasklist"));
+    // assert_eq!(parent.title().as_deref(), Some(title));
     assert_eq!(parent.emoji(), "📋"); // task list icon
-    assert_eq!(parent.object_id_str(), obj_id);
+    assert_eq!(parent.object_id_str(), *obj_entry.event_id());
 
     Ok(())
 }
@@ -178,7 +173,8 @@
         .await?;
 
     let mut update = obj_entry.update_builder()?;
-    update.description_text("Added description".to_owned());
+    let desc = "Added description";
+    update.description_text(desc.to_owned());
     let notification_ev = update.send().await?;
 
     let notification_item = first
@@ -189,22 +185,20 @@
         notification_item
             .parent_id_str()
             .expect("parent is in event"),
-        obj_entry.event_id_str(),
-    );
-
-    let obj_id = obj_entry.event_id_str();
+        *obj_entry.event_id(),
+    );
 
     let content = notification_item.body().expect("found content");
-    assert_eq!(content.body(), "Added description"); // new description
-    let parent = notification_item.parent().expect("parent was found");
-    assert_eq!(
-        notification_item.target_url(),
-        format!("/tasks/{}", obj_id,)
+    assert_eq!(content.body(), desc); // new description
+    let parent = notification_item.parent().expect("parent was found");
+    assert_eq!(
+        notification_item.target_url(),
+        format!("/tasks/{}", obj_entry.event_id())
     );
     assert_eq!(parent.type_str(), "task-list");
     assert_eq!(parent.title().as_deref(), Some("Onboarding list"));
     assert_eq!(parent.emoji(), "📋"); // task list icon
-    assert_eq!(parent.object_id_str(), obj_id);
+    assert_eq!(parent.object_id_str(), *obj_entry.event_id());
 
     Ok(())
 }
@@ -240,7 +234,6 @@
         .set_notification_mode(Some("all".to_owned()))
         .await?;
 
-    let obj_id = event.event_id_str();
     let space = first.space(event.room_id().to_string()).await?;
     let notification_ev = space.redact(event.event_id(), None, None).await?.event_id;
 
@@ -252,15 +245,15 @@
         notification_item
             .parent_id_str()
             .expect("parent is in redaction"),
-        obj_id,
-    );
-
-    let parent = notification_item.parent().expect("parent was found");
-    assert_eq!(notification_item.target_url(), format!("/tasks/"));
+        *event.event_id()
+    );
+
+    let parent = notification_item.parent().expect("parent was found");
+    assert_eq!(notification_item.target_url(), "/tasks/");
     assert_eq!(parent.type_str(), "task-list");
     assert_eq!(parent.title().as_deref(), Some("Onboarding list"));
     assert_eq!(parent.emoji(), "📋"); // task list icon
-    assert_eq!(parent.object_id_str(), obj_id);
+    assert_eq!(parent.object_id_str(), *event.event_id());
 
     Ok(())
 }
@@ -297,7 +290,8 @@
 
     let mut task = obj_entry.task_builder()?;
     task.due_date(2025, 11, 13);
-    task.title("Baby's first task".to_owned());
+    let title = "Baby's first task";
+    task.title(title.to_owned());
 
     let notification_ev = task.send().await?;
 
@@ -312,18 +306,16 @@
         obj_entry.event_id_str(),
     );
 
-    let obj_id = obj_entry.event_id_str();
-
-    assert_eq!(notification_item.title(), "Baby's first task"); // old title
-    let parent = notification_item.parent().expect("parent was found");
-    assert_eq!(
-        notification_item.target_url(),
-        format!("/tasks/{}/{}", obj_id, notification_ev)
+    assert_eq!(notification_item.title(), title); // old title
+    let parent = notification_item.parent().expect("parent was found");
+    assert_eq!(
+        notification_item.target_url(),
+        format!("/tasks/{}/{}", obj_entry.event_id(), notification_ev)
     );
     assert_eq!(parent.type_str(), "task-list");
     assert_eq!(parent.title().as_deref(), Some("Onboarding list"));
     assert_eq!(parent.emoji(), "📋"); // task list icon
-    assert_eq!(parent.object_id_str(), obj_id);
+    assert_eq!(parent.object_id_str(), *obj_entry.event_id());
 
     Ok(())
 }
@@ -363,7 +355,8 @@
         .await?;
 
     let mut update = obj_entry.update_builder()?;
-    update.title("Renamed Task".to_owned());
+    let title = "Renamed Task";
+    update.title(title.to_owned());
     let notification_ev = update.send().await?;
 
     let notification_item = first
@@ -374,21 +367,19 @@
         notification_item
             .parent_id_str()
             .expect("parent is in change"),
-        obj_entry.event_id_str(),
-    );
-
-    let obj_id = obj_entry.event_id_str();
-
-    assert_eq!(notification_item.title(), "Renamed Task"); // old title
-    let parent = notification_item.parent().expect("parent was found");
-    assert_eq!(
-        notification_item.target_url(),
-        format!("/tasks/{tl_id}/{obj_id}")
+        *obj_entry.event_id(),
+    );
+
+    assert_eq!(notification_item.title(), title); // old title
+    let parent = notification_item.parent().expect("parent was found");
+    assert_eq!(
+        notification_item.target_url(),
+        format!("/tasks/{}/{}", tl_id, obj_entry.event_id())
     );
     assert_eq!(parent.type_str(), "task");
     // assert_eq!(parent.title().as_deref(), Some("Onboarding List"));
     assert_eq!(parent.emoji(), "☑️"); // task icon
-    assert_eq!(parent.object_id_str(), obj_id);
+    assert_eq!(parent.object_id_str(), *obj_entry.event_id());
 
     Ok(())
 }
@@ -428,7 +419,8 @@
         .await?;
 
     let mut update = obj_entry.update_builder()?;
-    update.description_text("Task is complicated".to_owned());
+    let desc = "Task is complicated";
+    update.description_text(desc.to_owned());
     let notification_ev = update.send().await?;
 
     let notification_item = first
@@ -439,17 +431,15 @@
         notification_item
             .parent_id_str()
             .expect("parent is in change"),
-        obj_entry.event_id_str(),
-    );
-
-    let obj_id = obj_entry.event_id_str();
+        *obj_entry.event_id()
+    );
 
     let content = notification_item.body().expect("found content");
-    assert_eq!(content.body(), "Task is complicated"); // new description
-    let parent = notification_item.parent().expect("parent was found");
-    assert_eq!(
-        notification_item.target_url(),
-        format!("/tasks/{tl_id}/{obj_id}")
+    assert_eq!(content.body(), desc); // new description
+    let parent = notification_item.parent().expect("parent was found");
+    assert_eq!(
+        notification_item.target_url(),
+        format!("/tasks/{}/{}", tl_id, obj_entry.event_id())
     );
     assert_eq!(parent.type_str(), "task");
     assert_eq!(
@@ -457,7 +447,7 @@
         Some("Scroll through the updates")
     );
     assert_eq!(parent.emoji(), "☑️"); // task icon
-    assert_eq!(parent.object_id_str(), obj_id);
+    assert_eq!(parent.object_id_str(), *obj_entry.event_id());
 
     Ok(())
 }
@@ -510,25 +500,15 @@
         notification_item
             .parent_id_str()
             .expect("parent is in change"),
-        obj_entry.event_id_str(),
-    );
-
-    let obj_id = obj_entry.event_id_str();
-
-<<<<<<< HEAD
-    assert_eq!(notification_item.due_date(), Some("2026-01-01".to_owned()));
-=======
-    let naive_date = NaiveDate::from_ymd_opt(2026, 1, 1)
-        .and_then(|d| d.and_hms_opt(0, 0, 0))
-        .expect("naive date should be available");
-    let utc_date = DateTime::<Utc>::from_naive_utc_and_offset(naive_date, Utc);
-    assert_eq!(notification_item.new_date(), Some(utc_date));
->>>>>>> 1d386d5c
+        *obj_entry.event_id()
+    );
+
+    assert_eq!(notification_item.due_date().as_deref(), Some("2026-01-01"));
     assert_eq!(notification_item.title(), "2026-01-01");
     let parent = notification_item.parent().expect("parent was found");
     assert_eq!(
         notification_item.target_url(),
-        format!("/tasks/{tl_id}/{obj_id}")
+        format!("/tasks/{}/{}", tl_id, obj_entry.event_id())
     );
     assert_eq!(parent.type_str(), "task");
     assert_eq!(
@@ -536,7 +516,7 @@
         Some("Scroll through the updates")
     );
     assert_eq!(parent.emoji(), "☑️"); // task icon
-    assert_eq!(parent.object_id_str(), obj_id);
+    assert_eq!(parent.object_id_str(), *obj_entry.event_id());
 
     Ok(())
 }
@@ -587,15 +567,13 @@
         notification_item
             .parent_id_str()
             .expect("parent is in change"),
-        obj_entry.event_id_str(),
-    );
-
-    let obj_id = obj_entry.event_id_str();
-
-    let parent = notification_item.parent().expect("parent was found");
-    assert_eq!(
-        notification_item.target_url(),
-        format!("/tasks/{tl_id}/{obj_id}")
+        *obj_entry.event_id(),
+    );
+
+    let parent = notification_item.parent().expect("parent was found");
+    assert_eq!(
+        notification_item.target_url(),
+        format!("/tasks/{}/{}", tl_id, obj_entry.event_id())
     );
     assert_eq!(parent.type_str(), "task");
     assert_eq!(
@@ -603,7 +581,7 @@
         Some("Scroll through the updates")
     );
     assert_eq!(parent.emoji(), "☑️"); // task icon
-    assert_eq!(parent.object_id_str(), obj_id);
+    assert_eq!(parent.object_id_str(), *obj_entry.event_id());
 
     // and undone
 
@@ -619,15 +597,13 @@
         notification_item
             .parent_id_str()
             .expect("parent is in change"),
-        obj_entry.event_id_str(),
-    );
-
-    let obj_id = obj_entry.event_id_str();
-
-    let parent = notification_item.parent().expect("parent was found");
-    assert_eq!(
-        notification_item.target_url(),
-        format!("/tasks/{tl_id}/{obj_id}")
+        *obj_entry.event_id()
+    );
+
+    let parent = notification_item.parent().expect("parent was found");
+    assert_eq!(
+        notification_item.target_url(),
+        format!("/tasks/{}/{}", tl_id, obj_entry.event_id())
     );
     assert_eq!(parent.type_str(), "task");
     assert_eq!(
@@ -635,7 +611,7 @@
         Some("Scroll through the updates")
     );
     assert_eq!(parent.emoji(), "☑️"); // task icon
-    assert_eq!(parent.object_id_str(), obj_id);
+    assert_eq!(parent.object_id_str(), *obj_entry.event_id());
 
     Ok(())
 }
@@ -684,15 +660,13 @@
         notification_item
             .parent_id_str()
             .expect("parent is in change"),
-        obj_entry.event_id_str(),
-    );
-
-    let obj_id = obj_entry.event_id_str();
-
-    let parent = notification_item.parent().expect("parent was found");
-    assert_eq!(
-        notification_item.target_url(),
-        format!("/tasks/{tl_id}/{obj_id}")
+        *obj_entry.event_id()
+    );
+
+    let parent = notification_item.parent().expect("parent was found");
+    assert_eq!(
+        notification_item.target_url(),
+        format!("/tasks/{}/{}", tl_id, obj_entry.event_id())
     );
     assert_eq!(parent.type_str(), "task");
     assert_eq!(
@@ -700,7 +674,7 @@
         Some("Scroll through the updates")
     );
     assert_eq!(parent.emoji(), "☑️"); // task icon
-    assert_eq!(parent.object_id_str(), obj_id);
+    assert_eq!(parent.object_id_str(), *obj_entry.event_id());
 
     // and unassign
     let notification_ev = obj_entry.unassign_self().await?;
@@ -713,15 +687,13 @@
         notification_item
             .parent_id_str()
             .expect("parent is in change"),
-        obj_entry.event_id_str(),
-    );
-
-    let obj_id = obj_entry.event_id_str();
-
-    let parent = notification_item.parent().expect("parent was found");
-    assert_eq!(
-        notification_item.target_url(),
-        format!("/tasks/{tl_id}/{obj_id}")
+        *obj_entry.event_id()
+    );
+
+    let parent = notification_item.parent().expect("parent was found");
+    assert_eq!(
+        notification_item.target_url(),
+        format!("/tasks/{}/{}", tl_id, obj_entry.event_id())
     );
     assert_eq!(parent.type_str(), "task");
     assert_eq!(
@@ -729,7 +701,7 @@
         Some("Scroll through the updates")
     );
     assert_eq!(parent.emoji(), "☑️"); // task icon
-    assert_eq!(parent.object_id_str(), obj_id);
+    assert_eq!(parent.object_id_str(), *obj_entry.event_id());
 
     Ok(())
 }