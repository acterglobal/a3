use anyhow::{bail, Result};
use chrono::{Duration, Utc};
use tokio_retry::{
    strategy::{jitter, FibonacciBackoff},
    Retry,
};

use crate::utils::{random_users_with_random_space, random_users_with_random_space_under_template};

const TMPL: &str = r#"
version = "0.1"
name = "Event Notifications Setup Template"

[inputs]
main = { type = "user", is-default = true, required = true, description = "The starting user" }
space = { type = "space", is-default = true, required = true, description = "The main user" }

[objects.acter-event-1]
type = "calendar-event"
title = "First meeting"
utc_start = "{{ future(add_mins=1).as_rfc3339 }}"
utc_end = "{{ future(add_mins=60).as_rfc3339 }}"

"#;

#[tokio::test]
async fn event_creation_notification() -> Result<()> {
    let _ = env_logger::try_init();
    let (users, room_id) =
        random_users_with_random_space("event_creation_notifications", 1).await?;

    let mut user = users[0].clone();
    let mut second = users[1].clone();

    second.install_default_acter_push_rules().await?;

    let sync_state1 = user.start_sync();
    sync_state1.await_has_synced_history().await?;

    let sync_state2 = second.start_sync();
    sync_state2.await_has_synced_history().await?;

    // wait for sync to catch up
    let retry_strategy = FibonacciBackoff::from_millis(100).map(jitter).take(10);
    let main_space = Retry::spawn(retry_strategy, || async {
        let spaces = user.spaces().await?;
        if spaces.len() != 1 {
            bail!("space not found");
        }
        Ok(spaces.first().cloned().expect("space found"))
    })
    .await?;

    let space_on_second = second.room(main_space.room_id_str()).await?;
    space_on_second
        .set_notification_mode(Some("all".to_owned()))
        .await?; // we want to see push for everything;

    let title = "First meeting";
<<<<<<< HEAD
    let mut draft = main_space.calendar_event_draft()?;
    draft.title(title.to_owned());
=======
>>>>>>> 669f7c91
    let now = Utc::now();
    let utc_start = now + Duration::days(1);
    let utc_end = now + Duration::days(2);
    let event_id = {
        let mut draft = main_space.calendar_event_draft()?;
        draft.title(title.to_owned());
        draft.utc_start_from_rfc3339(utc_start.to_rfc3339())?;
        draft.utc_end_from_rfc3339(utc_end.to_rfc3339())?;
        draft.send().await?
    };
    tracing::trace!("draft sent event id: {}", event_id);

    let notifications = second
        .get_notification_item(room_id.to_string(), event_id.to_string())
        .await?;

    assert_eq!(notifications.push_style(), "creation");
    assert_eq!(notifications.target_url(), format!("/events/{event_id}"));
    let parent = notifications.parent().expect("parent should be available");
    assert_eq!(parent.type_str(), "event");
    assert_eq!(parent.title().as_deref(), Some(title));
    assert_eq!(parent.emoji(), "🗓️"); // calendar icon
    assert_eq!(parent.object_id_str(), event_id);

    Ok(())
}

#[tokio::test]
async fn event_title_update() -> Result<()> {
    let (users, _sync_states, space_id, _engine) =
        random_users_with_random_space_under_template("eventTitleUpdate", 1, TMPL).await?;

    let first = users.first().expect("exists");
    let second_user = &users[1];

    // wait for sync to catch up
    let retry_strategy = FibonacciBackoff::from_millis(100).map(jitter).take(30);
    let obj_entry = Retry::spawn(retry_strategy, || async {
        let entries = second_user.calendar_events().await?;
        if entries.is_empty() {
            bail!("entries not found");
        }
        Ok(entries[0].clone())
    })
    .await?;

    // we want to see push for everything;
    first
        .room(obj_entry.room_id_str())
        .await?
        .set_notification_mode(Some("all".to_owned()))
        .await?;

    let title = "Renamed Event";
<<<<<<< HEAD
    let mut update = obj_entry.update_builder()?;
    update.title(title.to_owned());
    let notification_ev = update.send().await?;
=======
    let notification_ev = obj_entry
        .update_builder()?
        .title(title.to_owned())
        .send()
        .await?;
>>>>>>> 669f7c91

    let notification_item = first
        .get_notification_item(space_id.to_string(), notification_ev.to_string())
        .await?;
    assert_eq!(notification_item.push_style(), "titleChange");
    assert_eq!(
        notification_item
            .parent_id_str()
            .expect("parent is in change"),
        obj_entry.event_id()
    );

    assert_eq!(notification_item.title(), title); // new title
    let parent = notification_item.parent().expect("parent was found");
    assert_eq!(
        notification_item.target_url(),
        format!("/events/{}", obj_entry.event_id())
    );
    assert_eq!(parent.type_str(), "event");
    // assert_eq!(parent.title().as_deref(), Some("First Meeting")); // old name
    assert_eq!(parent.emoji(), "🗓️"); // calendar icon
    assert_eq!(parent.object_id_str(), obj_entry.event_id());

    Ok(())
}

#[tokio::test]
async fn event_desc_update() -> Result<()> {
    let (users, _sync_states, space_id, _engine) =
        random_users_with_random_space_under_template("eventDescUpdate", 1, TMPL).await?;

    let first = users.first().expect("exists");
    let second_user = &users[1];

    // wait for sync to catch up
    let retry_strategy = FibonacciBackoff::from_millis(100).map(jitter).take(30);
    let obj_entry = Retry::spawn(retry_strategy, || async {
        let entries = second_user.calendar_events().await?;
        if entries.is_empty() {
            bail!("entries not found");
        }
        Ok(entries[0].clone())
    })
    .await?;

    // we want to see push for everything;
    first
        .room(obj_entry.room_id_str())
        .await?
        .set_notification_mode(Some("all".to_owned()))
        .await?;

<<<<<<< HEAD
    let desc = "Added content";
    let mut update = obj_entry.update_builder()?;
    update.description_text(desc.to_owned());
    let notification_ev = update.send().await?;
=======
    let body = "Added content";
    let notification_ev = obj_entry
        .update_builder()?
        .description_text(body.to_owned())
        .send()
        .await?;
>>>>>>> 669f7c91

    let notification_item = first
        .get_notification_item(space_id.to_string(), notification_ev.to_string())
        .await?;
    assert_eq!(notification_item.push_style(), "descriptionChange");
    assert_eq!(
        notification_item
            .parent_id_str()
            .expect("parent is in event"),
        obj_entry.event_id()
    );

    let content = notification_item.body().expect("found content");
<<<<<<< HEAD
    assert_eq!(content.body(), desc); // new description
=======
    assert_eq!(content.body(), body); // new description
>>>>>>> 669f7c91
    let parent = notification_item.parent().expect("parent was found");
    assert_eq!(
        notification_item.target_url(),
        format!("/events/{}", obj_entry.event_id())
    );
    assert_eq!(parent.type_str(), "event");
    assert_eq!(parent.title().as_deref(), Some("First meeting"));
    assert_eq!(parent.emoji(), "🗓️"); // calendar icon
    assert_eq!(parent.object_id_str(), obj_entry.event_id());

    Ok(())
}

#[tokio::test]
async fn event_rescheduled() -> Result<()> {
    let (users, _sync_states, space_id, _engine) =
        random_users_with_random_space_under_template("eventDescUpdate", 1, TMPL).await?;

    let first = users.first().expect("exists");
    let second_user = &users[1];

    // wait for sync to catch up
    let retry_strategy = FibonacciBackoff::from_millis(100).map(jitter).take(30);
    let obj_entry = Retry::spawn(retry_strategy, || async {
        let entries = second_user.calendar_events().await?;
        if entries.is_empty() {
            bail!("entries not found");
        }
        Ok(entries[0].clone())
    })
    .await?;

    // we want to see push for everything;
    first
        .room(obj_entry.room_id_str())
        .await?
        .set_notification_mode(Some("all".to_owned()))
        .await?;

    let now = Utc::now();
    let utc_start = now + Duration::days(1);
    let utc_end = now + Duration::days(2);
    let notification_ev = {
        let mut update = obj_entry.update_builder()?;
        update.utc_start_from_rfc3339(utc_start.to_rfc3339())?;
        update.utc_end_from_rfc3339(utc_end.to_rfc3339())?;
        update.send().await?
    };

    let notification_item = first
        .get_notification_item(space_id.to_string(), notification_ev.to_string())
        .await?;
    assert_eq!(notification_item.push_style(), "eventDateChange");
    assert_eq!(
        notification_item
            .parent_id_str()
            .expect("parent is in event"),
        obj_entry.event_id()
    );

    assert_eq!(notification_item.utc_start(), Some(utc_start.clone()));
    assert_eq!(notification_item.utc_end(), Some(utc_end.clone()));
    let title = format!(
        "From: {}, To: {}",
        utc_start.to_rfc3339(),
        utc_end.to_rfc3339()
    );
    assert_eq!(notification_item.title(), title);
    let parent = notification_item.parent().expect("parent was found");
    assert_eq!(
        notification_item.target_url(),
        format!("/events/{}", obj_entry.event_id())
    );
    assert_eq!(parent.type_str(), "event");
    assert_eq!(parent.title().as_deref(), Some("First meeting"));
    assert_eq!(parent.emoji(), "🗓️"); // calendar icon
    assert_eq!(parent.object_id_str(), obj_entry.event_id());

    Ok(())
}

#[tokio::test]
async fn event_rsvp() -> Result<()> {
    let (users, _sync_states, space_id, _engine) =
        random_users_with_random_space_under_template("eventDescUpdate", 1, TMPL).await?;

    let first = users.first().expect("exists");
    let second_user = &users[1];

    // wait for sync to catch up
    let retry_strategy = FibonacciBackoff::from_millis(100).map(jitter).take(30);
    let obj_entry = Retry::spawn(retry_strategy, || async {
        let entries = second_user.calendar_events().await?;
        if entries.is_empty() {
            bail!("entries not found");
        }
        Ok(entries[0].clone())
    })
    .await?;

    // we want to see push for everything;
    first
        .room(obj_entry.room_id_str())
        .await?
        .set_notification_mode(Some("all".to_owned()))
        .await?;

    let rsvp_manager = obj_entry.rsvps().await?;
    // test yes
    {
        let notification_ev = rsvp_manager
            .rsvp_draft()?
            .status("yes".to_owned())
            .send()
            .await?;

        let notification_item = first
            .get_notification_item(space_id.to_string(), notification_ev.to_string())
            .await?;
        assert_eq!(notification_item.push_style(), "rsvpYes");
        assert_eq!(
            notification_item
                .parent_id_str()
                .expect("parent is in event"),
            obj_entry.event_id()
        );

        let parent = notification_item.parent().expect("parent was found");
        assert_eq!(
            notification_item.target_url(),
            format!("/events/{}", obj_entry.event_id())
        );
        assert_eq!(parent.type_str(), "event");
        assert_eq!(parent.title().as_deref(), Some("First meeting"));
        assert_eq!(parent.emoji(), "🗓️"); // calendar icon
        assert_eq!(parent.object_id_str(), obj_entry.event_id());
    }

    // test no
    {
        let notification_ev = rsvp_manager
            .rsvp_draft()?
            .status("no".to_owned())
            .send()
            .await?;

        let notification_item = first
            .get_notification_item(space_id.to_string(), notification_ev.to_string())
            .await?;
        assert_eq!(notification_item.push_style(), "rsvpNo");
        assert_eq!(
            notification_item
                .parent_id_str()
                .expect("parent is in event"),
            obj_entry.event_id()
        );

        let parent = notification_item.parent().expect("parent was found");
        assert_eq!(
            notification_item.target_url(),
            format!("/events/{}", obj_entry.event_id())
        );
        assert_eq!(parent.type_str(), "event");
        assert_eq!(parent.title().as_deref(), Some("First meeting"));
        assert_eq!(parent.emoji(), "🗓️"); // calendar icon
        assert_eq!(parent.object_id_str(), obj_entry.event_id());
    }

    // test no
    {
        let notification_ev = rsvp_manager
            .rsvp_draft()?
            .status("maybe".to_owned())
            .send()
            .await?;

        let notification_item = first
            .get_notification_item(space_id.to_string(), notification_ev.to_string())
            .await?;
        assert_eq!(notification_item.push_style(), "rsvpMaybe");
        assert_eq!(
            notification_item
                .parent_id_str()
                .expect("parent is in event"),
            obj_entry.event_id()
        );

        let parent = notification_item.parent().expect("parent was found");
        assert_eq!(
            notification_item.target_url(),
            format!("/events/{}", obj_entry.event_id())
        );
        assert_eq!(parent.type_str(), "event");
        assert_eq!(parent.title().as_deref(), Some("First meeting"));
        assert_eq!(parent.emoji(), "🗓️"); // calendar icon
        assert_eq!(parent.object_id_str(), obj_entry.event_id());
    }

    Ok(())
}

#[ignore]
#[tokio::test]
async fn event_redaction() -> Result<()> {
    let (users, _sync_states, space_id, _engine) =
        random_users_with_random_space_under_template("eventRedaction", 1, TMPL).await?;

    let first = users.first().expect("exists");
    let second_user = &users[1];

    // wait for sync to catch up
    let retry_strategy = FibonacciBackoff::from_millis(100).map(jitter).take(30);
    let event = Retry::spawn(retry_strategy, || async {
        let entries = first.calendar_events().await?;
        if entries.is_empty() {
            bail!("entries not found");
        }
        Ok(entries[0].clone())
    })
    .await?;

    // we want to see push for everything;
    second_user
        .room(event.room_id_str())
        .await?
        .set_notification_mode(Some("all".to_owned()))
        .await?;

    let space = first.space(event.room_id().to_string()).await?;
    let notification_ev = space.redact(&event.event_id(), None, None).await?.event_id;

    let notification_item = second_user
        .get_notification_item(space_id.to_string(), notification_ev.to_string())
        .await?;
    assert_eq!(notification_item.push_style(), "redaction");
    assert_eq!(
        notification_item
            .parent_id_str()
            .expect("parent is in redaction"),
        event.event_id()
    );

    let parent = notification_item.parent().expect("parent was found");
    assert_eq!(notification_item.target_url(), "/events/");
    assert_eq!(parent.type_str(), "event");
    assert_eq!(parent.title().as_deref(), Some("First Meeting"));
    assert_eq!(parent.emoji(), "🗓️"); // calendar icon
    assert_eq!(parent.object_id_str(), event.event_id());

    Ok(())
}<|MERGE_RESOLUTION|>--- conflicted
+++ resolved
@@ -57,11 +57,6 @@
         .await?; // we want to see push for everything;
 
     let title = "First meeting";
-<<<<<<< HEAD
-    let mut draft = main_space.calendar_event_draft()?;
-    draft.title(title.to_owned());
-=======
->>>>>>> 669f7c91
     let now = Utc::now();
     let utc_start = now + Duration::days(1);
     let utc_end = now + Duration::days(2);
@@ -116,17 +111,11 @@
         .await?;
 
     let title = "Renamed Event";
-<<<<<<< HEAD
-    let mut update = obj_entry.update_builder()?;
-    update.title(title.to_owned());
-    let notification_ev = update.send().await?;
-=======
     let notification_ev = obj_entry
         .update_builder()?
         .title(title.to_owned())
         .send()
         .await?;
->>>>>>> 669f7c91
 
     let notification_item = first
         .get_notification_item(space_id.to_string(), notification_ev.to_string())
@@ -179,19 +168,12 @@
         .set_notification_mode(Some("all".to_owned()))
         .await?;
 
-<<<<<<< HEAD
-    let desc = "Added content";
-    let mut update = obj_entry.update_builder()?;
-    update.description_text(desc.to_owned());
-    let notification_ev = update.send().await?;
-=======
     let body = "Added content";
     let notification_ev = obj_entry
         .update_builder()?
         .description_text(body.to_owned())
         .send()
         .await?;
->>>>>>> 669f7c91
 
     let notification_item = first
         .get_notification_item(space_id.to_string(), notification_ev.to_string())
@@ -205,11 +187,7 @@
     );
 
     let content = notification_item.body().expect("found content");
-<<<<<<< HEAD
-    assert_eq!(content.body(), desc); // new description
-=======
     assert_eq!(content.body(), body); // new description
->>>>>>> 669f7c91
     let parent = notification_item.parent().expect("parent was found");
     assert_eq!(
         notification_item.target_url(),
