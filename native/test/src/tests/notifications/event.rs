use anyhow::{bail, Result};
use chrono::{Duration, Utc};
use tokio_retry::{
    strategy::{jitter, FibonacciBackoff},
    Retry,
};

use crate::utils::{random_users_with_random_space, random_users_with_random_space_under_template};

const TMPL: &str = r#"
version = "0.1"
name = "Event Notifications Setup Template"

[inputs]
main = { type = "user", is-default = true, required = true, description = "The starting user" }
space = { type = "space", is-default = true, required = true, description = "The main user" }

[objects.acter-event-1]
type = "calendar-event"
title = "First meeting"
utc_start = "{{ future(add_mins=1).as_rfc3339 }}"
utc_end = "{{ future(add_mins=60).as_rfc3339 }}"

"#;

#[tokio::test]
async fn event_creation_notification() -> Result<()> {
    let _ = env_logger::try_init();
    let (users, room_id) =
        random_users_with_random_space("event_creation_notifications", 1).await?;

    let mut user = users[0].clone();
    let mut second = users[1].clone();

    second.install_default_acter_push_rules().await?;

    let sync_state1 = user.start_sync();
    sync_state1.await_has_synced_history().await?;

    let sync_state2 = second.start_sync();
    sync_state2.await_has_synced_history().await?;

    // wait for sync to catch up
    let retry_strategy = FibonacciBackoff::from_millis(100).map(jitter).take(10);
    let main_space = Retry::spawn(retry_strategy, || async {
        let spaces = user.spaces().await?;
        if spaces.len() != 1 {
            bail!("space not found");
        }
        Ok(spaces.first().cloned().expect("space found"))
    })
    .await?;

    let space_on_second = second.room(main_space.room_id_str()).await?;
    space_on_second
        .set_notification_mode(Some("all".to_owned()))
        .await?; // we want to see push for everything;

    let title = "First meeting";
<<<<<<< HEAD
    let mut draft = main_space.calendar_event_draft()?;
    draft.title(title.to_owned());
=======
>>>>>>> e1985a59
    let now = Utc::now();
    let utc_start = now + Duration::days(1);
    let utc_end = now + Duration::days(2);
    let event_id = {
        let mut draft = main_space.calendar_event_draft()?;
        draft.title(title.to_owned());
        draft.utc_start_from_rfc3339(utc_start.to_rfc3339())?;
        draft.utc_end_from_rfc3339(utc_end.to_rfc3339())?;
        draft.send().await?
    };
    tracing::trace!("draft sent event id: {}", event_id);

    let notifications = second
        .get_notification_item(room_id.to_string(), event_id.to_string())
        .await?;

    assert_eq!(notifications.push_style(), "creation");
    assert_eq!(notifications.target_url(), format!("/events/{event_id}"));
    let parent = notifications.parent().expect("parent should be available");
    assert_eq!(parent.type_str(), "event");
    assert_eq!(parent.title().as_deref(), Some(title));
    assert_eq!(parent.emoji(), "🗓️"); // calendar icon
    assert_eq!(parent.object_id_str(), event_id);

    Ok(())
}

#[tokio::test]
async fn event_title_update() -> Result<()> {
    let (users, _sync_states, space_id, _engine) =
        random_users_with_random_space_under_template("eventTitleUpdate", 1, TMPL).await?;

    let first = users.first().expect("exists");
    let second_user = &users[1];

    // wait for sync to catch up
    let retry_strategy = FibonacciBackoff::from_millis(100).map(jitter).take(30);
    let obj_entry = Retry::spawn(retry_strategy, || async {
        let entries = second_user.calendar_events().await?;
        if entries.is_empty() {
            bail!("entries not found");
        }
        Ok(entries[0].clone())
    })
    .await?;

    // we want to see push for everything;
    first
        .room(obj_entry.room_id_str())
        .await?
        .set_notification_mode(Some("all".to_owned()))
        .await?;

    let title = "Renamed Event";
    let notification_ev = obj_entry
        .update_builder()?
        .title(title.to_owned())
        .send()
        .await?;

    let notification_item = first
        .get_notification_item(space_id.to_string(), notification_ev.to_string())
        .await?;
    assert_eq!(notification_item.push_style(), "titleChange");
    assert_eq!(
        notification_item
            .parent_id_str()
            .expect("parent is in change"),
        obj_entry.event_id()
    );

    assert_eq!(notification_item.title(), title); // new title
    let parent = notification_item.parent().expect("parent was found");
    assert_eq!(
        notification_item.target_url(),
        format!("/events/{}", obj_entry.event_id())
    );
    assert_eq!(parent.type_str(), "event");
    // assert_eq!(parent.title().as_deref(), Some("First Meeting")); // old name
    assert_eq!(parent.emoji(), "🗓️"); // calendar icon
    assert_eq!(parent.object_id_str(), obj_entry.event_id());

    Ok(())
}

#[tokio::test]
async fn event_desc_update() -> Result<()> {
    let (users, _sync_states, space_id, _engine) =
        random_users_with_random_space_under_template("eventDescUpdate", 1, TMPL).await?;

    let first = users.first().expect("exists");
    let second_user = &users[1];

    // wait for sync to catch up
    let retry_strategy = FibonacciBackoff::from_millis(100).map(jitter).take(30);
    let obj_entry = Retry::spawn(retry_strategy, || async {
        let entries = second_user.calendar_events().await?;
        if entries.is_empty() {
            bail!("entries not found");
        }
        Ok(entries[0].clone())
    })
    .await?;

    // we want to see push for everything;
    first
        .room(obj_entry.room_id_str())
        .await?
        .set_notification_mode(Some("all".to_owned()))
        .await?;

    let body = "Added content";
    let notification_ev = obj_entry
        .update_builder()?
        .description_text(body.to_owned())
        .send()
        .await?;

    let notification_item = first
        .get_notification_item(space_id.to_string(), notification_ev.to_string())
        .await?;
    assert_eq!(notification_item.push_style(), "descriptionChange");
    assert_eq!(
        notification_item
            .parent_id_str()
            .expect("parent is in event"),
        obj_entry.event_id()
    );

    let content = notification_item.body().expect("found content");
    assert_eq!(content.body(), body); // new description
    let parent = notification_item.parent().expect("parent was found");
    assert_eq!(
        notification_item.target_url(),
        format!("/events/{}", obj_entry.event_id())
    );
    assert_eq!(parent.type_str(), "event");
    assert_eq!(parent.title().as_deref(), Some("First meeting"));
    assert_eq!(parent.emoji(), "🗓️"); // calendar icon
    assert_eq!(parent.object_id_str(), obj_entry.event_id());

    Ok(())
}

#[tokio::test]
async fn event_rescheduled() -> Result<()> {
    let (users, _sync_states, space_id, _engine) =
        random_users_with_random_space_under_template("eventDescUpdate", 1, TMPL).await?;

    let first = users.first().expect("exists");
    let second_user = &users[1];

    // wait for sync to catch up
    let retry_strategy = FibonacciBackoff::from_millis(100).map(jitter).take(30);
    let obj_entry = Retry::spawn(retry_strategy, || async {
        let entries = second_user.calendar_events().await?;
        if entries.is_empty() {
            bail!("entries not found");
        }
        Ok(entries[0].clone())
    })
    .await?;

    // we want to see push for everything;
    first
        .room(obj_entry.room_id_str())
        .await?
        .set_notification_mode(Some("all".to_owned()))
        .await?;

    let now = Utc::now();
    let utc_start = now + Duration::days(1);
    let utc_end = now + Duration::days(2);
    let notification_ev = {
        let mut update = obj_entry.update_builder()?;
        update.utc_start_from_rfc3339(utc_start.to_rfc3339())?;
        update.utc_end_from_rfc3339(utc_end.to_rfc3339())?;
        update.send().await?
    };

    let notification_item = first
        .get_notification_item(space_id.to_string(), notification_ev.to_string())
        .await?;
    assert_eq!(notification_item.push_style(), "eventDateChange");
    assert_eq!(
        notification_item
            .parent_id_str()
            .expect("parent is in event"),
        obj_entry.event_id()
    );

    assert_eq!(notification_item.new_date(), Some(utc_start));
    assert_eq!(notification_item.title(), utc_start.to_rfc3339());
    let parent = notification_item.parent().expect("parent was found");
    assert_eq!(
        notification_item.target_url(),
        format!("/events/{}", obj_entry.event_id())
    );
    assert_eq!(parent.type_str(), "event");
    assert_eq!(parent.title().as_deref(), Some("First meeting"));
    assert_eq!(parent.emoji(), "🗓️"); // calendar icon
    assert_eq!(parent.object_id_str(), obj_entry.event_id());

    Ok(())
}

#[tokio::test]
async fn event_rsvp() -> Result<()> {
    let (users, _sync_states, space_id, _engine) =
        random_users_with_random_space_under_template("eventDescUpdate", 1, TMPL).await?;

    let first = users.first().expect("exists");
    let second_user = &users[1];

    // wait for sync to catch up
    let retry_strategy = FibonacciBackoff::from_millis(100).map(jitter).take(30);
    let obj_entry = Retry::spawn(retry_strategy, || async {
        let entries = second_user.calendar_events().await?;
        if entries.is_empty() {
            bail!("entries not found");
        }
        Ok(entries[0].clone())
    })
    .await?;

    // we want to see push for everything;
    first
        .room(obj_entry.room_id_str())
        .await?
        .set_notification_mode(Some("all".to_owned()))
        .await?;

    let rsvp_manager = obj_entry.rsvps().await?;
    // test yes
    {
        let notification_ev = rsvp_manager
            .rsvp_draft()?
            .status("yes".to_owned())
            .send()
            .await?;

        let notification_item = first
            .get_notification_item(space_id.to_string(), notification_ev.to_string())
            .await?;
        assert_eq!(notification_item.push_style(), "rsvpYes");
        assert_eq!(
            notification_item
                .parent_id_str()
                .expect("parent is in event"),
            obj_entry.event_id()
        );

        let parent = notification_item.parent().expect("parent was found");
        assert_eq!(
            notification_item.target_url(),
            format!("/events/{}", obj_entry.event_id())
        );
        assert_eq!(parent.type_str(), "event");
        assert_eq!(parent.title().as_deref(), Some("First meeting"));
        assert_eq!(parent.emoji(), "🗓️"); // calendar icon
        assert_eq!(parent.object_id_str(), obj_entry.event_id());
    }

    // test no
    {
        let notification_ev = rsvp_manager
            .rsvp_draft()?
            .status("no".to_owned())
            .send()
            .await?;

        let notification_item = first
            .get_notification_item(space_id.to_string(), notification_ev.to_string())
            .await?;
        assert_eq!(notification_item.push_style(), "rsvpNo");
        assert_eq!(
            notification_item
                .parent_id_str()
                .expect("parent is in event"),
            obj_entry.event_id()
        );

        let parent = notification_item.parent().expect("parent was found");
        assert_eq!(
            notification_item.target_url(),
            format!("/events/{}", obj_entry.event_id())
        );
        assert_eq!(parent.type_str(), "event");
        assert_eq!(parent.title().as_deref(), Some("First meeting"));
        assert_eq!(parent.emoji(), "🗓️"); // calendar icon
        assert_eq!(parent.object_id_str(), obj_entry.event_id());
    }

    // test no
    {
        let notification_ev = rsvp_manager
            .rsvp_draft()?
            .status("maybe".to_owned())
            .send()
            .await?;

        let notification_item = first
            .get_notification_item(space_id.to_string(), notification_ev.to_string())
            .await?;
        assert_eq!(notification_item.push_style(), "rsvpMaybe");
        assert_eq!(
            notification_item
                .parent_id_str()
                .expect("parent is in event"),
            obj_entry.event_id()
        );

        let parent = notification_item.parent().expect("parent was found");
        assert_eq!(
            notification_item.target_url(),
            format!("/events/{}", obj_entry.event_id())
        );
        assert_eq!(parent.type_str(), "event");
        assert_eq!(parent.title().as_deref(), Some("First meeting"));
        assert_eq!(parent.emoji(), "🗓️"); // calendar icon
        assert_eq!(parent.object_id_str(), obj_entry.event_id());
    }

    Ok(())
}

#[ignore]
#[tokio::test]
async fn event_redaction() -> Result<()> {
    let (users, _sync_states, space_id, _engine) =
        random_users_with_random_space_under_template("eventRedaction", 1, TMPL).await?;

    let first = users.first().expect("exists");
    let second_user = &users[1];

    // wait for sync to catch up
    let retry_strategy = FibonacciBackoff::from_millis(100).map(jitter).take(30);
    let event = Retry::spawn(retry_strategy, || async {
        let entries = first.calendar_events().await?;
        if entries.is_empty() {
            bail!("entries not found");
        }
        Ok(entries[0].clone())
    })
    .await?;

    // we want to see push for everything;
    second_user
        .room(event.room_id_str())
        .await?
        .set_notification_mode(Some("all".to_owned()))
        .await?;

    let space = first.space(event.room_id().to_string()).await?;
    let notification_ev = space.redact(&event.event_id(), None, None).await?.event_id;

    let notification_item = second_user
        .get_notification_item(space_id.to_string(), notification_ev.to_string())
        .await?;
    assert_eq!(notification_item.push_style(), "redaction");
    assert_eq!(
        notification_item
            .parent_id_str()
            .expect("parent is in redaction"),
        event.event_id()
    );

    let parent = notification_item.parent().expect("parent was found");
    assert_eq!(notification_item.target_url(), "/events/");
    assert_eq!(parent.type_str(), "event");
    assert_eq!(parent.title().as_deref(), Some("First Meeting"));
    assert_eq!(parent.emoji(), "🗓️"); // calendar icon
    assert_eq!(parent.object_id_str(), event.event_id());

    Ok(())
}<|MERGE_RESOLUTION|>--- conflicted
+++ resolved
@@ -57,11 +57,6 @@
         .await?; // we want to see push for everything;
 
     let title = "First meeting";
-<<<<<<< HEAD
-    let mut draft = main_space.calendar_event_draft()?;
-    draft.title(title.to_owned());
-=======
->>>>>>> e1985a59
     let now = Utc::now();
     let utc_start = now + Duration::days(1);
     let utc_end = now + Duration::days(2);
