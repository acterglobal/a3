--- conflicted
+++ resolved
@@ -60,8 +60,9 @@
         .set_notification_mode(Some("all".to_owned()))
         .await?; // we want to see push for everything;
 
+    let title = "First meeting";
     let mut draft = main_space.calendar_event_draft()?;
-    draft.title("First meeting".to_owned());
+    draft.title(title.to_owned());
     let now = Utc::now();
     let utc_start = now + Duration::days(1);
     let utc_end = now + Duration::days(2);
@@ -78,7 +79,7 @@
     assert_eq!(notifications.target_url(), format!("/events/{event_id}"));
     let parent = notifications.parent().expect("parent should be available");
     assert_eq!(parent.type_str(), "event");
-    assert_eq!(parent.title().as_deref(), Some("First meeting"));
+    assert_eq!(parent.title().as_deref(), Some(title));
     assert_eq!(parent.emoji(), "🗓️"); // calendar icon
     assert_eq!(parent.object_id_str(), event_id);
 
@@ -115,8 +116,9 @@
         .set_notification_mode(Some("all".to_owned()))
         .await?;
 
+    let title = "Renamed Event";
     let mut update = obj_entry.update_builder()?;
-    update.title("Renamed Event".to_owned());
+    update.title(title.to_owned());
     let notification_ev = update.send().await?;
 
     let notification_item = first
@@ -130,7 +132,7 @@
         obj_entry.event_id()
     );
 
-    assert_eq!(notification_item.title(), "Renamed Event"); // new title
+    assert_eq!(notification_item.title(), title); // new title
     let parent = notification_item.parent().expect("parent was found");
     assert_eq!(
         notification_item.target_url(),
@@ -174,8 +176,9 @@
         .set_notification_mode(Some("all".to_owned()))
         .await?;
 
+    let desc = "Added content";
     let mut update = obj_entry.update_builder()?;
-    update.description_text("Added content".to_owned());
+    update.description_text(desc.to_owned());
     let notification_ev = update.send().await?;
 
     let notification_item = first
@@ -190,7 +193,7 @@
     );
 
     let content = notification_item.body().expect("found content");
-    assert_eq!(content.body(), "Added content"); // new description
+    assert_eq!(content.body(), desc); // new description
     let parent = notification_item.parent().expect("parent was found");
     assert_eq!(
         notification_item.target_url(),
@@ -253,8 +256,6 @@
         obj_entry.event_id()
     );
 
-<<<<<<< HEAD
-    let obj_id = obj_entry.event_id().to_string();
     assert_eq!(notification_item.utc_start(), Some(utc_start.clone()));
     assert_eq!(notification_item.utc_end(), Some(utc_end.clone()));
     let title = format!(
@@ -263,10 +264,6 @@
         utc_end.to_rfc3339()
     );
     assert_eq!(notification_item.title(), title);
-=======
-    assert_eq!(notification_item.new_date(), Some(utc_start.clone()));
-    assert_eq!(notification_item.title(), utc_start.to_rfc3339());
->>>>>>> 1d386d5c
     let parent = notification_item.parent().expect("parent was found");
     assert_eq!(
         notification_item.target_url(),
@@ -313,10 +310,11 @@
     let rsvp_manager = obj_entry.rsvps().await?;
     // test yes
     {
-        let mut rsvp = rsvp_manager.rsvp_draft()?;
-        rsvp.status("yes".to_owned());
-
-        let notification_ev = rsvp.send().await?;
+        let notification_ev = rsvp_manager
+            .rsvp_draft()?
+            .status("yes".to_owned())
+            .send()
+            .await?;
 
         let notification_item = first
             .get_notification_item(space_id.to_string(), notification_ev.to_string())
@@ -342,10 +340,11 @@
 
     // test no
     {
-        let mut rsvp = rsvp_manager.rsvp_draft()?;
-        rsvp.status("no".to_owned());
-
-        let notification_ev = rsvp.send().await?;
+        let notification_ev = rsvp_manager
+            .rsvp_draft()?
+            .status("no".to_owned())
+            .send()
+            .await?;
 
         let notification_item = first
             .get_notification_item(space_id.to_string(), notification_ev.to_string())
@@ -371,10 +370,11 @@
 
     // test no
     {
-        let mut rsvp = rsvp_manager.rsvp_draft()?;
-        rsvp.status("maybe".to_owned());
-
-        let notification_ev = rsvp.send().await?;
+        let notification_ev = rsvp_manager
+            .rsvp_draft()?
+            .status("maybe".to_owned())
+            .send()
+            .await?;
 
         let notification_item = first
             .get_notification_item(space_id.to_string(), notification_ev.to_string())
