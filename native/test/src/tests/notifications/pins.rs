use acter::ActerModel;
use anyhow::{bail, Result};
use tokio_retry::{
    strategy::{jitter, FibonacciBackoff},
    Retry,
};

use crate::utils::{random_users_with_random_space, random_users_with_random_space_under_template};

const TMPL: &str = r#"
version = "0.1"
name = "Pin Notifications Setup Template"

[inputs]
main = { type = "user", is-default = true, required = true, description = "The starting user" }
space = { type = "space", is-default = true, required = true, description = "The main user" }

[objects.acter-website-pin]
type = "pin"
title = "Acter Website"
url = "https://acter.global"

"#;

#[tokio::test]
async fn pins_creation_notification() -> Result<()> {
    let _ = env_logger::try_init();
    let (users, room_id) = random_users_with_random_space("pins_creation_notifications", 1).await?;

    let mut user = users[0].clone();
    let mut second = users[1].clone();

    second.install_default_acter_push_rules().await?;

    let sync_state1 = user.start_sync();
    sync_state1.await_has_synced_history().await?;

    let sync_state2 = second.start_sync();
    sync_state2.await_has_synced_history().await?;

    // wait for sync to catch up
    let retry_strategy = FibonacciBackoff::from_millis(100).map(jitter).take(10);
    let main_space = Retry::spawn(retry_strategy, || async {
        let spaces = user.spaces().await?;
        if spaces.len() != 1 {
            bail!("space not found");
        }
        Ok(spaces.first().cloned().expect("space found"))
    })
    .await?;

    let space_on_second = second.room(main_space.room_id_str()).await?;
    space_on_second
        .set_notification_mode(Some("all".to_owned()))
        .await?; // we want to see push for everything;

    let title = "Acter Website";
    let event_id = main_space
        .pin_draft()?
        .title(title.to_owned())
        .send()
        .await?;
    tracing::trace!("draft sent event id: {}", event_id);

    let notifications = second
        .get_notification_item(room_id.to_string(), event_id.to_string())
        .await?;

    assert_eq!(notifications.push_style(), "creation");
    assert_eq!(notifications.target_url(), format!("/pins/{event_id}"));
    let parent = notifications.parent().expect("parent should be available");
    assert_eq!(parent.type_str(), "pin");
    assert_eq!(parent.title().as_deref(), Some(title));
    assert_eq!(parent.emoji(), "📌"); // pin icon
    assert_eq!(parent.object_id_str(), event_id);

    Ok(())
}

#[tokio::test]
async fn pin_title_update() -> Result<()> {
    let (users, _sync_states, space_id, _engine) =
        random_users_with_random_space_under_template("pinTitleUpdate", 1, TMPL).await?;

    let first = users.first().expect("exists");
    let second_user = &users[1];

    // wait for sync to catch up
    let retry_strategy = FibonacciBackoff::from_millis(100).map(jitter).take(30);
    let obj_entry = Retry::spawn(retry_strategy, || async {
        let entries = second_user.pins().await?;
        if entries.is_empty() {
            bail!("entries not found");
        }
        Ok(entries[0].clone())
    })
    .await?;

    // we want to see push for everything;
    first
        .room(obj_entry.room_id_str())
        .await?
        .set_notification_mode(Some("all".to_owned()))
        .await?;

    let title = "Renamed Pin";
    let notification_ev = obj_entry
        .update_builder()?
        .title(title.to_owned())
        .send()
        .await?;

    let notification_item = first
        .get_notification_item(space_id.to_string(), notification_ev.to_string())
        .await?;
    assert_eq!(notification_item.push_style(), "titleChange");
    assert_eq!(
        notification_item
            .parent_id_str()
            .expect("parent is in change"),
        obj_entry.event_id_str(),
    );

    let obj_id = obj_entry.event_id_str();

    assert_eq!(notification_item.title(), title); // old title
    let parent = notification_item.parent().expect("parent was found");
    assert_eq!(notification_item.target_url(), format!("/pins/{}", obj_id));
    assert_eq!(parent.type_str(), "pin");
    // assert_eq!(parent.title().as_deref(), Some("Acter Website"));
    assert_eq!(parent.emoji(), "📌"); // pin icon
    assert_eq!(parent.object_id_str(), obj_id);

    Ok(())
}

#[tokio::test]
async fn pin_desc_update() -> Result<()> {
    let (users, _sync_states, space_id, _engine) =
        random_users_with_random_space_under_template("pinDescUpdate", 1, TMPL).await?;

    let first = users.first().expect("exists");
    let second_user = &users[1];

    // wait for sync to catch up
    let retry_strategy = FibonacciBackoff::from_millis(100).map(jitter).take(30);
    let obj_entry = Retry::spawn(retry_strategy, || async {
        let entries = second_user.pins().await?;
        if entries.is_empty() {
            bail!("entries not found");
        }
        Ok(entries[0].clone())
    })
    .await?;

    // we want to see push for everything;
    first
        .room(obj_entry.room_id_str())
        .await?
        .set_notification_mode(Some("all".to_owned()))
        .await?;

<<<<<<< HEAD
    let body = "Added content";
=======
    let body = "Added description";
>>>>>>> e1985a59
    let notification_ev = obj_entry
        .update_builder()?
        .content_text(body.to_owned())
        .send()
        .await?;

    let notification_item = first
        .get_notification_item(space_id.to_string(), notification_ev.to_string())
        .await?;
    assert_eq!(notification_item.push_style(), "descriptionChange");
    assert_eq!(
        notification_item.parent_id_str().expect("parent is in pin"),
        obj_entry.event_id_str(),
    );

    let obj_id = obj_entry.event_id_str();

    let content = notification_item.body().expect("found content");
    assert_eq!(content.body(), body); // new description
    let parent = notification_item.parent().expect("parent was found");
    assert_eq!(notification_item.target_url(), format!("/pins/{}", obj_id));
    assert_eq!(parent.type_str(), "pin");
    assert_eq!(parent.title().as_deref(), Some("Acter Website"));
    assert_eq!(parent.emoji(), "📌"); // pin icon
    assert_eq!(parent.object_id_str(), obj_id);

    Ok(())
}

#[ignore]
#[tokio::test]
async fn pin_redaction() -> Result<()> {
    let (users, _sync_states, space_id, _engine) =
        random_users_with_random_space_under_template("pinRedaction", 1, TMPL).await?;

    let first = users.first().expect("exists");
    let second_user = &users[1];

    // wait for sync to catch up
    let retry_strategy = FibonacciBackoff::from_millis(100).map(jitter).take(30);
    let pin = Retry::spawn(retry_strategy, || async {
        let entries = first.pins().await?;
        if entries.is_empty() {
            bail!("entries not found");
        }
        Ok(entries[0].clone())
    })
    .await?;

    // we want to see push for everything;
    second_user
        .room(pin.room_id_str())
        .await?
        .set_notification_mode(Some("all".to_owned()))
        .await?;

    let space = first.space(pin.room_id().to_string()).await?;
    let notification_ev = space.redact(pin.event_id(), None, None).await?.event_id;

    let notification_item = second_user
        .get_notification_item(space_id.to_string(), notification_ev.to_string())
        .await?;
    assert_eq!(notification_item.push_style(), "redaction");
    assert_eq!(
        notification_item
            .parent_id_str()
            .expect("parent is in redaction"),
        *pin.event_id()
    );

    let parent = notification_item.parent().expect("parent was found");
    assert_eq!(notification_item.target_url(), "/pins/");
    assert_eq!(parent.type_str(), "pin");
    assert_eq!(parent.title().as_deref(), Some("Acter Website"));
    assert_eq!(parent.emoji(), "📌"); // pin icon
    assert_eq!(parent.object_id_str(), *pin.event_id());

    Ok(())
}<|MERGE_RESOLUTION|>--- conflicted
+++ resolved
@@ -160,11 +160,7 @@
         .set_notification_mode(Some("all".to_owned()))
         .await?;
 
-<<<<<<< HEAD
-    let body = "Added content";
-=======
     let body = "Added description";
->>>>>>> e1985a59
     let notification_ev = obj_entry
         .update_builder()?
         .content_text(body.to_owned())
