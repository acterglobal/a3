use acter::ActerModel;
use anyhow::{bail, Result};
use tokio_retry::{
    strategy::{jitter, FibonacciBackoff},
    Retry,
};

use crate::utils::{random_users_with_random_space, random_users_with_random_space_under_template};

const TMPL: &str = r#"
version = "0.1"
name = "Pin Notifications Setup Template"

[inputs]
main = { type = "user", is-default = true, required = true, description = "The starting user" }
space = { type = "space", is-default = true, required = true, description = "The main user" }

[objects.acter-website-pin]
type = "pin"
title = "Acter Website"
url = "https://acter.global"

"#;

#[tokio::test]
async fn pins_creation_notification() -> Result<()> {
    let _ = env_logger::try_init();
    let (users, room_id) = random_users_with_random_space("pins_creation_notifications", 1).await?;

    let mut user = users[0].clone();
    let mut second = users[1].clone();

    second.install_default_acter_push_rules().await?;

    let sync_state1 = user.start_sync();
    sync_state1.await_has_synced_history().await?;

    let sync_state2 = second.start_sync();
    sync_state2.await_has_synced_history().await?;

    // wait for sync to catch up
    let retry_strategy = FibonacciBackoff::from_millis(100).map(jitter).take(10);
    let main_space = Retry::spawn(retry_strategy, || async {
        let spaces = user.spaces().await?;
        if spaces.len() != 1 {
            bail!("space not found");
        }
        Ok(spaces.first().cloned().expect("space found"))
    })
    .await?;

    let space_on_second = second.room(main_space.room_id_str()).await?;
    space_on_second
        .set_notification_mode(Some("all".to_owned()))
        .await?; // we want to see push for everything;

    let title = "Acter Website";
    let event_id = main_space
        .pin_draft()?
        .title(title.to_owned())
        .send()
        .await?;
    tracing::trace!("draft sent event id: {}", event_id);

    let notifications = second
        .get_notification_item(room_id.to_string(), event_id.to_string())
        .await?;

    assert_eq!(notifications.push_style(), "creation");
    assert_eq!(notifications.target_url(), format!("/pins/{event_id}"));
    let parent = notifications.parent().expect("parent should be available");
    assert_eq!(parent.type_str(), "pin");
    assert_eq!(parent.title().as_deref(), Some(title));
    assert_eq!(parent.emoji(), "📌"); // pin icon
    assert_eq!(parent.object_id_str(), event_id);

    Ok(())
}

#[tokio::test]
async fn pin_title_update() -> Result<()> {
    let (users, _sync_states, space_id, _engine) =
        random_users_with_random_space_under_template("pinTitleUpdate", 1, TMPL).await?;

    let first = users.first().expect("exists");
    let second_user = &users[1];

    // wait for sync to catch up
    let retry_strategy = FibonacciBackoff::from_millis(100).map(jitter).take(30);
<<<<<<< HEAD
    let fetcher_client = second_user.clone();
    let obj_entry = Retry::spawn(retry_strategy, move || {
        let client = fetcher_client.clone();
        async move {
            let entries = client.pins().await?;
            if entries.is_empty() {
                bail!("entries not found");
            }
            Ok(entries[0].clone())
=======
    let obj_entry = Retry::spawn(retry_strategy, || async {
        let entries = second_user.pins().await?;
        if entries.is_empty() {
            bail!("entries not found");
>>>>>>> 18ae5091
        }
        Ok(entries[0].clone())
    })
    .await?;

    // we want to see push for everything;
    first
        .room(obj_entry.room_id_str())
        .await?
        .set_notification_mode(Some("all".to_owned()))
        .await?;

    let title = "Renamed Pin";
    let notification_ev = obj_entry
        .update_builder()?
        .title(title.to_owned())
        .send()
        .await?;

    let notification_item = first
        .get_notification_item(space_id.to_string(), notification_ev.to_string())
        .await?;
    assert_eq!(notification_item.push_style(), "titleChange");
    assert_eq!(
        notification_item
            .parent_id_str()
            .expect("parent is in change"),
        obj_entry.event_id_str(),
    );

    let obj_id = obj_entry.event_id_str();

    assert_eq!(notification_item.title(), title); // old title
    let parent = notification_item.parent().expect("parent was found");
    assert_eq!(notification_item.target_url(), format!("/pins/{}", obj_id,));
    assert_eq!(parent.type_str(), "pin");
    // assert_eq!(parent.title().as_deref(), Some("Acter Website"));
    assert_eq!(parent.emoji(), "📌"); // pin icon
    assert_eq!(parent.object_id_str(), obj_id);

    Ok(())
}

#[tokio::test]
async fn pin_desc_update() -> Result<()> {
    let (users, _sync_states, space_id, _engine) =
        random_users_with_random_space_under_template("pinDescUpdate", 1, TMPL).await?;

    let first = users.first().expect("exists");
    let second_user = &users[1];

    // wait for sync to catch up
    let retry_strategy = FibonacciBackoff::from_millis(100).map(jitter).take(30);
<<<<<<< HEAD
    let fetcher_client = second_user.clone();
    let obj_entry = Retry::spawn(retry_strategy, move || {
        let client = fetcher_client.clone();
        async move {
            let entries = client.pins().await?;
            if entries.is_empty() {
                bail!("entries not found");
            }
            Ok(entries[0].clone())
=======
    let obj_entry = Retry::spawn(retry_strategy, || async {
        let entries = second_user.pins().await?;
        if entries.is_empty() {
            bail!("entries not found");
>>>>>>> 18ae5091
        }
        Ok(entries[0].clone())
    })
    .await?;

    // we want to see push for everything;
    first
        .room(obj_entry.room_id_str())
        .await?
        .set_notification_mode(Some("all".to_owned()))
        .await?;

    let body = "Added content";
    let notification_ev = obj_entry
        .update_builder()?
        .content_text(body.to_owned())
        .send()
        .await?;

    let notification_item = first
        .get_notification_item(space_id.to_string(), notification_ev.to_string())
        .await?;
    assert_eq!(notification_item.push_style(), "descriptionChange");
    assert_eq!(
        notification_item.parent_id_str().expect("parent is in pin"),
        obj_entry.event_id_str(),
    );

    let obj_id = obj_entry.event_id_str();

    let content = notification_item.body().expect("found content");
    assert_eq!(content.body(), body); // new description
    let parent = notification_item.parent().expect("parent was found");
    assert_eq!(notification_item.target_url(), format!("/pins/{}", obj_id,));
    assert_eq!(parent.type_str(), "pin");
    assert_eq!(parent.title().as_deref(), Some("Acter Website"));
    assert_eq!(parent.emoji(), "📌"); // pin icon
    assert_eq!(parent.object_id_str(), obj_id);

    Ok(())
}

#[ignore]
#[tokio::test]
async fn pin_redaction() -> Result<()> {
    let (users, _sync_states, space_id, _engine) =
        random_users_with_random_space_under_template("pinRedaction", 1, TMPL).await?;

    let first = users.first().expect("exists");
    let second_user = &users[1];

    // wait for sync to catch up
    let retry_strategy = FibonacciBackoff::from_millis(100).map(jitter).take(30);
<<<<<<< HEAD
    let fetcher_client = first.clone();
    let pin = Retry::spawn(retry_strategy, move || {
        let client = fetcher_client.clone();
        async move {
            let entries = client.pins().await?;
            if entries.is_empty() {
                bail!("entries not found");
            }
            Ok(entries[0].clone())
=======
    let pin = Retry::spawn(retry_strategy, || async {
        let entries = first.pins().await?;
        if entries.is_empty() {
            bail!("entries not found");
>>>>>>> 18ae5091
        }
        Ok(entries[0].clone())
    })
    .await?;

    // we want to see push for everything;
    second_user
        .room(pin.room_id_str())
        .await?
        .set_notification_mode(Some("all".to_owned()))
        .await?;

    let space = first.space(pin.room_id().to_string()).await?;
    let notification_ev = space.redact(pin.event_id(), None, None).await?.event_id;

    let notification_item = second_user
        .get_notification_item(space_id.to_string(), notification_ev.to_string())
        .await?;
    assert_eq!(notification_item.push_style(), "redaction");
    assert_eq!(
        notification_item
            .parent_id_str()
            .expect("parent is in redaction"),
        *pin.event_id()
    );

    let parent = notification_item.parent().expect("parent was found");
    assert_eq!(notification_item.target_url(), "/pins/");
    assert_eq!(parent.type_str(), "pin");
    assert_eq!(parent.title().as_deref(), Some("Acter Website"));
    assert_eq!(parent.emoji(), "📌"); // pin icon
    assert_eq!(parent.object_id_str(), *pin.event_id());

    Ok(())
}<|MERGE_RESOLUTION|>--- conflicted
+++ resolved
@@ -87,22 +87,10 @@
 
     // wait for sync to catch up
     let retry_strategy = FibonacciBackoff::from_millis(100).map(jitter).take(30);
-<<<<<<< HEAD
-    let fetcher_client = second_user.clone();
-    let obj_entry = Retry::spawn(retry_strategy, move || {
-        let client = fetcher_client.clone();
-        async move {
-            let entries = client.pins().await?;
-            if entries.is_empty() {
-                bail!("entries not found");
-            }
-            Ok(entries[0].clone())
-=======
     let obj_entry = Retry::spawn(retry_strategy, || async {
         let entries = second_user.pins().await?;
         if entries.is_empty() {
             bail!("entries not found");
->>>>>>> 18ae5091
         }
         Ok(entries[0].clone())
     })
@@ -156,22 +144,10 @@
 
     // wait for sync to catch up
     let retry_strategy = FibonacciBackoff::from_millis(100).map(jitter).take(30);
-<<<<<<< HEAD
-    let fetcher_client = second_user.clone();
-    let obj_entry = Retry::spawn(retry_strategy, move || {
-        let client = fetcher_client.clone();
-        async move {
-            let entries = client.pins().await?;
-            if entries.is_empty() {
-                bail!("entries not found");
-            }
-            Ok(entries[0].clone())
-=======
     let obj_entry = Retry::spawn(retry_strategy, || async {
         let entries = second_user.pins().await?;
         if entries.is_empty() {
             bail!("entries not found");
->>>>>>> 18ae5091
         }
         Ok(entries[0].clone())
     })
@@ -225,22 +201,10 @@
 
     // wait for sync to catch up
     let retry_strategy = FibonacciBackoff::from_millis(100).map(jitter).take(30);
-<<<<<<< HEAD
-    let fetcher_client = first.clone();
-    let pin = Retry::spawn(retry_strategy, move || {
-        let client = fetcher_client.clone();
-        async move {
-            let entries = client.pins().await?;
-            if entries.is_empty() {
-                bail!("entries not found");
-            }
-            Ok(entries[0].clone())
-=======
     let pin = Retry::spawn(retry_strategy, || async {
         let entries = first.pins().await?;
         if entries.is_empty() {
             bail!("entries not found");
->>>>>>> 18ae5091
         }
         Ok(entries[0].clone())
     })
