# Matrix SDK Store Media Cache Wrapper

## Deprecated

<<<<<<< HEAD
Since [the merge of into `main`] splitting the media cache features off into its own trait, there is no need to wrap the matrix-sdk store anymore to do so. Thus this crate is no longer needed and won't be maintained.
=======
This is particularly useful for cases like mobile when using the sqlite store as this allows you to separate out the important sqlite store and encryption keys in the users document directory while allowing for any media downloaded to be stored separately in the cache directory that can be cleared safely. Thus allowing the end user to clear the cache and free up massive storage space without touching anything important or potentially dangerous.

**The minimum supported Rust version is 1.70.0.**

## Installation

```
cargo add matrix-sdk-store-media-cache-wrapper
```

## Usage

To use the store, just wrap your existing store with the `wrap_with_file_cache` function. This is a helper that will use the provided store to keep a consistent `StoreCipher` available for you. That also means it will only work for the same path when you keep using the same store.

**Example** (check the embedded tests for more details)

```rust
        // assuming this is all set up:
        let db_path = tempfile::tempdir()?;
        let cache_dir = tempfile::tempdir()?;
        let passphrase = Uuid::new_v4().to_string();
        let db = SqliteStateStore::open(db_path, Some(&passphrase)).await?;

        let outer = matrix_sdk_store_media_cache_wrapper::wrap_with_file_cache(db, cache_dir.path().to_path_buf(), &passphrase).await?;

        // implements matrix_sdk_store::StateStore
        // use as regular state store before.P
        outer
            .add_media_content(&fake_mr(my_item_id), some_content.into())
            .await?;
```

## Safety

Files as well as the file path to store the files under are encrypted by the provided default implementation of `FileCacheMediaStore`. You _must_ provide a properly setup store cipher for that to work. Using the `wrap_with_file_cache`-helper function that will all be taken care of for you.

Because the data is store specific, the files stored will also be specific to the stores used. If you have multiple stores, you can not reuse the same files. Theoretically the store file name creation should not clash but to avoid that problem altogether (as it will be hard to detect if that was the cause), we recommend keeping the data store in separate directories for each store.

## Compatibility

The test suite is run against using `matrix-sdk-sqlite` `SqliteStore`. Though there is no reason to believe it shouldn’t work with any store implementing the `StateStore`-interface, this is the only one it has been tested with successfully.

This is part of [Acter](https://acter.global), which we are providing regular releases of for iOS, Android and Linux, MacOS & Windows, supporting at least the latest stable release. This crate is included in that and thus constantly tested for these environments.

## Features

### `queued`

This now offers new default-on feature `queued` which exposes a new `QueuedMediaStore`, a wrapper that allows you to enforce the number of concurrent requests to made. This is particularly useful on devices where many concurrent open files might be an issue (looking at you, iOS).

To use it just switch your call of `wrap_with_file_cache` with the newly exposed `wrap_with_file_cache_and_limits`, which has an one additional `usize` parameter with which you can limit the number of concurrent requests done or pending at the same time.

## License

This crate is provided as is under either MIT OR Apache-2.0 . Copyright Benjamin Kampmann & Acter Contributors 2023.
>>>>>>> 75e6df67
<|MERGE_RESOLUTION|>--- conflicted
+++ resolved
@@ -2,62 +2,4 @@
 
 ## Deprecated
 
-<<<<<<< HEAD
-Since [the merge of into `main`] splitting the media cache features off into its own trait, there is no need to wrap the matrix-sdk store anymore to do so. Thus this crate is no longer needed and won't be maintained.
-=======
-This is particularly useful for cases like mobile when using the sqlite store as this allows you to separate out the important sqlite store and encryption keys in the users document directory while allowing for any media downloaded to be stored separately in the cache directory that can be cleared safely. Thus allowing the end user to clear the cache and free up massive storage space without touching anything important or potentially dangerous.
-
-**The minimum supported Rust version is 1.70.0.**
-
-## Installation
-
-```
-cargo add matrix-sdk-store-media-cache-wrapper
-```
-
-## Usage
-
-To use the store, just wrap your existing store with the `wrap_with_file_cache` function. This is a helper that will use the provided store to keep a consistent `StoreCipher` available for you. That also means it will only work for the same path when you keep using the same store.
-
-**Example** (check the embedded tests for more details)
-
-```rust
-        // assuming this is all set up:
-        let db_path = tempfile::tempdir()?;
-        let cache_dir = tempfile::tempdir()?;
-        let passphrase = Uuid::new_v4().to_string();
-        let db = SqliteStateStore::open(db_path, Some(&passphrase)).await?;
-
-        let outer = matrix_sdk_store_media_cache_wrapper::wrap_with_file_cache(db, cache_dir.path().to_path_buf(), &passphrase).await?;
-
-        // implements matrix_sdk_store::StateStore
-        // use as regular state store before.P
-        outer
-            .add_media_content(&fake_mr(my_item_id), some_content.into())
-            .await?;
-```
-
-## Safety
-
-Files as well as the file path to store the files under are encrypted by the provided default implementation of `FileCacheMediaStore`. You _must_ provide a properly setup store cipher for that to work. Using the `wrap_with_file_cache`-helper function that will all be taken care of for you.
-
-Because the data is store specific, the files stored will also be specific to the stores used. If you have multiple stores, you can not reuse the same files. Theoretically the store file name creation should not clash but to avoid that problem altogether (as it will be hard to detect if that was the cause), we recommend keeping the data store in separate directories for each store.
-
-## Compatibility
-
-The test suite is run against using `matrix-sdk-sqlite` `SqliteStore`. Though there is no reason to believe it shouldn’t work with any store implementing the `StateStore`-interface, this is the only one it has been tested with successfully.
-
-This is part of [Acter](https://acter.global), which we are providing regular releases of for iOS, Android and Linux, MacOS & Windows, supporting at least the latest stable release. This crate is included in that and thus constantly tested for these environments.
-
-## Features
-
-### `queued`
-
-This now offers new default-on feature `queued` which exposes a new `QueuedMediaStore`, a wrapper that allows you to enforce the number of concurrent requests to made. This is particularly useful on devices where many concurrent open files might be an issue (looking at you, iOS).
-
-To use it just switch your call of `wrap_with_file_cache` with the newly exposed `wrap_with_file_cache_and_limits`, which has an one additional `usize` parameter with which you can limit the number of concurrent requests done or pending at the same time.
-
-## License
-
-This crate is provided as is under either MIT OR Apache-2.0 . Copyright Benjamin Kampmann & Acter Contributors 2023.
->>>>>>> 75e6df67
+Since [the merge #3858 of into `main`](https://github.com/matrix-org/matrix-rust-sdk/pull/3858) splitting the media cache features off into its own trait, there is no need to wrap the matrix-sdk store anymore to do so. Thus this crate is no longer needed and won't be maintained.