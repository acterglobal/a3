--- conflicted
+++ resolved
@@ -1,10 +1,9 @@
 use anyhow::Result;
 use clap::{crate_version, Parser};
 
-<<<<<<< HEAD
+use effektio::{Client as EfkClient, CreateGroupSettingsBuilder};
 use effektio_core::{
     matrix_sdk::{Client, ClientBuilder},
-    statics::default_effektio_group_states,
     ruma::{
         api::client::{
             account::register::v3::Request as RegistrationRequest,
@@ -17,29 +16,11 @@
         assign,
         room::RoomType,
         serde::Raw,
-        RoomName, OwnedRoomName, OwnedUserId, RoomAliasId,
-    }
-=======
-use effektio_core::matrix_sdk::{Client, ClientBuilder};
+        OwnedRoomName, OwnedUserId, RoomAliasId, RoomName,
+    },
+    statics::default_effektio_group_states,
+};
 use matrix_sdk_base::store::{MemoryStore, StoreConfig};
-
-use effektio_core::ruma::{
-    api::client::{
-        account::register::v3::Request as RegistrationRequest,
-        room::{
-            create_room::v3::CreationContent, create_room::v3::Request as CreateRoomRequest,
-            Visibility,
-        },
-        uiaa,
-    },
-    assign,
-    room::RoomType,
-    serde::Raw,
->>>>>>> ff3e6d7e
-};
-use effektio::{Client as EfkClient, CreateGroupSettingsBuilder};
-use matrix_sdk_base::store::{MemoryStore, StoreConfig};
-
 
 fn default_client_config(homeserver: &str) -> Result<ClientBuilder> {
     let store_config = StoreConfig::new().state_store(MemoryStore::new());
@@ -76,13 +57,8 @@
             default_client_config(homeserver)?.build().await?
         }
     };
-<<<<<<< HEAD
     cl.login(username, password, None, None).await?;
     Ok(EfkClient::new(cl, Default::default()))
-=======
-    cl.login_username(username, password).send().await?;
-    Ok(cl)
->>>>>>> ff3e6d7e
 }
 
 /// Posting a news item to a given room
@@ -108,19 +84,6 @@
         let jadzia = ensure_user(homeserver, "jadzia", "jadzia").await?;
         let odo = ensure_user(homeserver, "odo", "odo").await?;
 
-<<<<<<< HEAD
-=======
-        let team = [
-            sisko.user_id().expect("siskos UserId is set").to_owned(),
-            kyra.user_id().expect("kyras UserId is set").to_owned(),
-            worf.user_id().expect("worfs' UserId is set").to_owned(),
-            bashir.user_id().expect("bashirs userId is set").to_owned(),
-            miles.user_id().expect("miles UserId is set").to_owned(),
-            jadzia.user_id().expect("jadzia UserId is set").to_owned(),
-            odo.user_id().expect("odos UserId is set").to_owned(),
-        ];
-
->>>>>>> ff3e6d7e
         let quark = ensure_user(homeserver, "quark", "quark").await?;
         let rom = ensure_user(homeserver, "rom", "rom").await?;
         let morn = ensure_user(homeserver, "morn", "morn").await?;
@@ -130,165 +93,116 @@
         let civilians = [&quark, &rom, &morn, &keiko];
         let quark_customers = [&quark, &rom, &morn, &jadzia, &kyra, &miles, &bashir];
 
-        let team_ids : Vec<OwnedUserId> = futures::future::join_all(team
-                .iter()
-                .map(|a| a.user_id())
-            )
-            .await
-            .into_iter()
-            .map(|a| a.expect("everyone here has an id"))
-            .collect();
-
-        let civilians_ids : Vec<OwnedUserId> = futures::future::join_all(civilians
-                .iter()
-                .map(|a| a.user_id())
-            )
-            .await
-            .into_iter()
-            .map(|a| a.expect("everyone here has an id"))
-            .collect();
-
-        let quark_customer_ids : Vec<OwnedUserId> = futures::future::join_all(quark_customers
-                .iter()
-                .map(|a| a.user_id())
-            )
-            .await
-            .into_iter()
-            .map(|a| a.expect("everyone here has an id"))
-            .collect();
-
+        let team_ids: Vec<OwnedUserId> =
+            futures::future::join_all(team.iter().map(|a| a.user_id()))
+                .await
+                .into_iter()
+                .map(|a| a.expect("everyone here has an id"))
+                .collect();
+
+        let civilians_ids: Vec<OwnedUserId> =
+            futures::future::join_all(civilians.iter().map(|a| a.user_id()))
+                .await
+                .into_iter()
+                .map(|a| a.expect("everyone here has an id"))
+                .collect();
+
+        let quark_customer_ids: Vec<OwnedUserId> =
+            futures::future::join_all(quark_customers.iter().map(|a| a.user_id()))
+                .await
+                .into_iter()
+                .map(|a| a.expect("everyone here has an id"))
+                .collect();
 
         let mut everyone = Vec::new();
         everyone.extend_from_slice(&team);
         everyone.extend_from_slice(&civilians);
 
-        let everyones_ids : Vec<OwnedUserId> = futures::future::join_all(everyone
-                .iter()
-                .map(|a| a.user_id())
+        let everyones_ids: Vec<OwnedUserId> =
+            futures::future::join_all(everyone.iter().map(|a| a.user_id()))
+                .await
+                .into_iter()
+                .map(|a| a.expect("everyone here has an id"))
+                .collect();
+
+        log::warn!("Done ensuring users");
+
+        let ops_settings = CreateGroupSettingsBuilder::default()
+            .name(
+                RoomName::parse("Ops")
+                    .expect("static won't fail")
+                    .to_owned(),
             )
-            .await
-            .into_iter()
-            .map(|a| a.expect("everyone here has an id"))
-            .collect();
-        
-        log::warn!("Done ensuring users");
-
-<<<<<<< HEAD
-        let ops_settings = CreateGroupSettingsBuilder::default()
-            .name(RoomName::parse("Ops").expect("static won't fail").to_owned())
             .alias("ops:ds9.effektio.org".to_owned())
             .invites(team_ids)
             .build()?;
 
-        match admin
-            .create_effektio_group(ops_settings)
-            .await
-        {
+        match admin.create_effektio_group(ops_settings).await {
             Ok(ops_id) => {
                 log::info!("Ops Room Id: {:?}", ops_id);
             }
             Err(x) if x.is::<matrix_sdk::HttpError>() => {
-                let inner = x.downcast::<matrix_sdk::HttpError>().expect("already checked");
+                let inner = x
+                    .downcast::<matrix_sdk::HttpError>()
+                    .expect("already checked");
                 log::warn!("Problem creating Ops Room: {:?}", inner);
             }
             Err(e) => {
                 log::error!("Creating Ops Room failed: {:?}", e);
             }
         }
-        
 
         let promenade_settings = CreateGroupSettingsBuilder::default()
-            .name(RoomName::parse("Promenade").expect("static won't fail").to_owned())
+            .name(
+                RoomName::parse("Promenade")
+                    .expect("static won't fail")
+                    .to_owned(),
+            )
             .alias("promenade:ds9.effektio.org".to_owned())
             .visibility(Visibility::Public)
             .invites(civilians_ids)
             .build()?;
-        
-        match admin
-            .create_effektio_group(promenade_settings)
-            .await
-        {
+
+        match admin.create_effektio_group(promenade_settings).await {
             Ok(promenade_room_id) => {
                 log::info!("Promenade Room Id: {:?}", promenade_room_id);
             }
             Err(x) if x.is::<matrix_sdk::HttpError>() => {
-                let inner = x.downcast::<matrix_sdk::HttpError>().expect("already checked");
+                let inner = x
+                    .downcast::<matrix_sdk::HttpError>()
+                    .expect("already checked");
                 log::warn!("Problem creating Promenade Room: {:?}", inner);
             }
             Err(e) => {
                 log::error!("Creating Promenade Room failed: {:?}", e);
             }
         }
-            
 
         let quarks_settings = CreateGroupSettingsBuilder::default()
-            .name(RoomName::parse("Quarks'").expect("static won't fail").to_owned())
+            .name(
+                RoomName::parse("Quarks'")
+                    .expect("static won't fail")
+                    .to_owned(),
+            )
             .alias("quarks:ds9.effektio.org".to_owned())
             .visibility(Visibility::Public)
             .invites(quark_customer_ids)
             .build()?;
 
-        match admin
-            .create_effektio_group(quarks_settings)
-            .await
-        
-        {
+        match admin.create_effektio_group(quarks_settings).await {
             Ok(quarks_id) => {
                 log::info!("Quarks Room Id: {:?}", quarks_id);
             }
             Err(x) if x.is::<matrix_sdk::HttpError>() => {
-                let inner = x.downcast::<matrix_sdk::HttpError>().expect("already checked");
+                let inner = x
+                    .downcast::<matrix_sdk::HttpError>()
+                    .expect("already checked");
                 log::warn!("Problem creating Quarks Room: {:?}", inner);
             }
             Err(e) => {
                 log::error!("Creating Quarks Room failed: {:?}", e);
             }
         }
-        
-=======
-        let prom_name = "Promenade".to_owned();
-
-        let _promenade = admin
-            .create_room(assign!(CreateRoomRequest::new(), {
-                creation_content: Some(Raw::new(&assign!(CreationContent::new(), {
-                    room_type: Some(RoomType::Space)
-                }))?),
-                is_direct: false,
-                invite: &team,
-                name: Some(&prom_name),
-                visibility: Visibility::Public,
-            }))
-            .await?;
-
-        let quark_customers = [
-            quark.user_id().expect("quarks UserId is set").to_owned(),
-            rom.user_id().expect("roms UserId is set").to_owned(),
-            morn.user_id().expect("morns UserId is set").to_owned(),
-            jadzia.user_id().expect("jadzias UserId is set").to_owned(),
-        ];
-
-        let quarks_name = "Quarks'".to_owned();
-        // let quarks_states = [
-        //     Raw::new(
-        //         assign!(SpaceParentEventContent::new(), {
-
-        //         }
-        //     )?
-        // ];
-
-        let _quarks = admin
-            .create_room(assign!(CreateRoomRequest::new(), {
-                creation_content: Some(Raw::new(&assign!(CreationContent::new(), {
-                    room_type: Some(RoomType::Space)
-                }))?),
-                // initial_state: &quarks_states
-                is_direct: false,
-                invite: &quark_customers,
-                name: Some(&quarks_name),
-                visibility: Visibility::Public,
-            }))
-            .await?;
->>>>>>> ff3e6d7e
 
         log::warn!("Done creating spaces");
 
