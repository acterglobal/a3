--- conflicted
+++ resolved
@@ -1,16 +1,8 @@
-<<<<<<< HEAD
 use acter::api::{login_new_client, Client};
 use anyhow::Result;
 use clap::{crate_version, Parser};
 use dialoguer::theme::ColorfulTheme;
 use dialoguer::Password;
-=======
-use acter_core::matrix_sdk::{ruma::OwnedUserId, Client, ClientBuilder};
-use anyhow::Result;
-use clap::{crate_version, Parser};
-use dialoguer::{theme::ColorfulTheme, Password};
-use tracing::warn;
->>>>>>> f709ea0d
 
 use crate::action::Action;
 
@@ -51,7 +43,7 @@
     pub async fn client(&self) -> Result<Client> {
         let theme = ColorfulTheme::default();
         let username = self.login_username.clone();
-        warn!("Logging in as {}", username);
+        tracing::warn!("Logging in as {}", username);
         let password = match self.login_password {
             Some(ref pw) => pw.clone(),
             _ => Password::with_theme(&theme)
