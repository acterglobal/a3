--- conflicted
+++ resolved
@@ -1037,7 +1037,6 @@
     /// covers m.policy.rule.server
     fn policy_rule_server_content() -> Option<PolicyRuleServerContent>;
 
-<<<<<<< HEAD
     /// covers m.policy.rule.user
     fn policy_rule_user_content() -> Option<PolicyRuleUserContent>;
 
@@ -1092,8 +1091,6 @@
     /// covers m.space.parent
     fn space_parent_content() -> Option<SpaceParentContent>;
 
-=======
->>>>>>> 543deb02
     /// original event id, if this msg is reply to another msg
     fn in_reply_to() -> Option<string>;
 
@@ -1294,7 +1291,6 @@
     fn recommendation_old_val() -> Option<string>;
 }
 
-<<<<<<< HEAD
 object PolicyRuleUserContent {
     fn entity_change() -> Option<string>;
     fn entity_new_val() -> string;
@@ -1479,8 +1475,6 @@
     fn canonical_old_val() -> Option<bool>;
 }
 
-=======
->>>>>>> 543deb02
 
 //  ########   #######   #######  ##     ##
 //  ##     ## ##     ## ##     ## ###   ###
@@ -1901,7 +1895,6 @@
     /// entity: *.example.org
     /// reason: undesirable engagement
     fn set_policy_rule_server(entity: string, reason: string) -> Future<Result<EventId>>;
-<<<<<<< HEAD
 
     /// set a moderation policy rule which affects users.
     /// entity: @alice*:example.org
@@ -1975,8 +1968,6 @@
 
     /// set room tombstone
     fn set_tombstone(body: string, replacement_room_id: string) -> Future<Result<EventId>>;
-=======
->>>>>>> 543deb02
 }
 
 
@@ -3029,7 +3020,6 @@
     /// entity: *.example.org
     /// reason: undesirable engagement
     fn set_policy_rule_server(entity: string, reason: string) -> Future<Result<EventId>>;
-<<<<<<< HEAD
 
     /// set a moderation policy rule which affects users.
     /// entity: @alice*:example.org
@@ -3103,8 +3093,6 @@
 
     /// set room tombstone
     fn set_tombstone(body: string, replacement_room_id: string) -> Future<Result<EventId>>;
-=======
->>>>>>> 543deb02
 }
 
 enum MembershipStatus {
