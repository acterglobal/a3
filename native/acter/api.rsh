--- conflicted
+++ resolved
@@ -1593,7 +1593,15 @@
     /// local file path
     fn upload_avatar(uri: string) -> Future<Result<MxcUri>>;
 
-<<<<<<< HEAD
+    /// list of users by blocked by this user
+    fn ignored_users() -> Future<Result<Vec<UserId>>>;
+
+    /// add user_id to ignore list
+    fn ignore_user(user_id: string) -> Future<Result<bool>>;
+
+    /// remove user_id from ignore list
+    fn unignore_user(user_id: string) -> Future<Result<bool>>;
+
     /// get email address from third party identifier
     fn email_address() -> Future<Result<OptionString>>;
 
@@ -1608,16 +1616,6 @@
 object EmailTokenResponse {
     fn session_id() -> string;
     fn submit_url() -> Option<string>;
-=======
-    /// list of users by blocked by this user
-    fn ignored_users() -> Future<Result<Vec<UserId>>>;
-
-    /// add user_id to ignore list
-    fn ignore_user(user_id: string) -> Future<Result<bool>>;
-
-    /// remove user_id from ignore list
-    fn unignore_user(user_id: string) -> Future<Result<bool>>;
->>>>>>> df494acb
 }
 
 object SyncState {
