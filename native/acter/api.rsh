
//   ######   ##        #######  ########     ###    ##          ######## ##    ##  ######  
//  ##    ##  ##       ##     ## ##     ##   ## ##   ##          ##       ###   ## ##    ## 
//  ##        ##       ##     ## ##     ##  ##   ##  ##          ##       ####  ## ##       
//  ##   #### ##       ##     ## ########  ##     ## ##          ######   ## ## ##  ######  
//  ##    ##  ##       ##     ## ##     ## ######### ##          ##       ##  ####       ## 
//  ##    ##  ##       ##     ## ##     ## ##     ## ##          ##       ##   ### ##    ## 
//   ######   ########  #######  ########  ##     ## ########    ##       ##    ##  ######  


/// Initialize logging
fn init_logging(log_dir: string, filter: string) -> Result<()>;

/// Set the global proxy to the given string. Will only apply to client initialized after calling this.
fn set_proxy(proxy: Option<string>);

/// Rotate the logging file
fn rotate_log_file() -> Result<string>;

// would this get logged?
fn would_log(target: string, level: string) -> bool;

/// Log the entry to the rust logging
fn write_log(target: string, level: string, message: string, file: Option<string>, line: Option<u32>, module_path: Option<string>);

/// Create a new client for homeserver at url with storage at data_path
fn login_new_client(base_path: string, media_cache_base_path: string, username: string, password: string, default_homeserver_name: string, default_homeserver_url: string, device_name: Option<string>) -> Future<Result<Client>>;

/// Create a new client from the restore token
fn login_with_token(base_path: string, media_cache_base_path: string, restore_token: string) -> Future<Result<Client>>;

/// Create an anonymous client connecting to the homeserver
fn guest_client(base_path: string, media_cache_base_path: string, default_homeserver_name: string, default_homeserver_url: string, device_name: Option<string>) -> Future<Result<Client>>;

/// Create a new client from the registration token
fn register_with_token(base_path: string, media_cache_base_path: string, username: string, password: string, registration_token: string, default_homeserver_name: string, default_homeserver_url: string, device_name: string) -> Future<Result<Client>>;

/// Request the registration token via email
fn request_registration_token_via_email(base_path: string, media_cache_base_path: string, username: string, default_homeserver_name: string, default_homeserver_url: string, email: string) -> Future<Result<RegistrationTokenViaEmailResponse>>;

/// Request the password change token via email
fn request_password_change_token_via_email(default_homeserver_url: string, email: string) -> Future<Result<PasswordChangeEmailTokenResponse>>;

/// Finish password reset without login
fn reset_password(default_homeserver_url: string, sid: string, client_secret: string, new_val: string) -> Future<Result<bool>>;

/// destroy the local data of a session
fn destroy_local_data(base_path: string, media_cache_base_path: Option<string>, username: string, default_homeserver_name: string) -> Future<Result<bool>>;

fn duration_from_secs(secs: u64) -> EfkDuration;

fn parse_markdown(text: string) -> Option<string>;

/// create size object to be used for thumbnail download
fn new_thumb_size(width: u64, height: u64) -> Result<ThumbnailSize>;

/// create a colorize builder
fn new_colorize_builder(color: Option<u32>, background: Option<u32>) -> Result<ColorizeBuilder>;

/// create a task ref builder
/// target_id: event id of target
/// task_list: event id of task list
/// action: link/embed/embed-subscribe/embed-accept-assignment/embed-mark-done
fn new_task_ref_builder(target_id: string, room_id: Option<string>, task_list: string, action: Option<string>) -> Result<RefDetailsBuilder>;

/// create a task list ref builder
/// target_id: event id of target
/// action: link/embed/embed-subscribe
fn new_task_list_ref_builder(target_id: string, room_id: Option<string>, action: Option<string>) -> Result<RefDetailsBuilder>;

/// create a calendar event ref builder
/// target_id: event id of target
/// action: link/embed/embed-rsvp
fn new_calendar_event_ref_builder(target_id: string, room_id: Option<string>, action: Option<string>) -> Result<RefDetailsBuilder>;

/// create a link ref builder
fn new_link_ref_builder(title: string, uri: string) -> Result<RefDetailsBuilder>;

/// create object reference
/// position: top-left/top-middle/top-right/center-left/center-middle/center-right/bottom-left/bottom-middle/bottom-right
fn new_obj_ref_builder(position: Option<string>, reference: RefDetails) -> Result<ObjRefBuilder>;


//  ########  ########  #### ##     ## #### ######## #### ##     ## ########  ######  
//  ##     ## ##     ##  ##  ###   ###  ##     ##     ##  ##     ## ##       ##    ## 
//  ##     ## ##     ##  ##  #### ####  ##     ##     ##  ##     ## ##       ##       
//  ########  ########   ##  ## ### ##  ##     ##     ##  ##     ## ######    ######  
//  ##        ##   ##    ##  ##     ##  ##     ##     ##   ##   ##  ##             ## 
//  ##        ##    ##   ##  ##     ##  ##     ##     ##    ## ##   ##       ##    ## 
//  ##        ##     ## #### ##     ## ####    ##    ####    ###    ########  ######  


/// Representing a time frame
object EfkDuration {}

object UtcDateTime {
    fn timestamp() -> i64;
    fn to_rfc2822() -> string;
    fn to_rfc3339() -> string;
    fn timestamp_millis() -> i64;
}

object RefDetails {
    /// the target id
    fn target_id_str() -> Option<string>;
    /// if that is in a different room, specified here
    fn room_id_str() -> Option<string>;
    /// gives either `link`, `task`, `task-list` or `calendar_client`
    fn type_str() -> string;
    /// what type of embed action is requested_inputs
    fn embed_action_str() -> string;
    /// if this is a `task` type, what `task-list-id` does it belong to
    fn task_list_id_str() -> Option<string>;
    /// if ref is `link`, its display title
    fn title() -> Option<string>;
    /// if ref is `link`, its uri
    fn uri() -> Option<string>;
}

/// An acter internal link to a different object
object ObjRef {
    /// where to position the element (if given)
    fn position_str() -> Option<string>;
    /// further details of the reference
    fn ref_details() -> RefDetails;
}

/// A builder for ObjRef
object ObjRefBuilder {
    /// set position of element
    /// position: top-left/top-middle/top-right/center-left/center-middle/center-right/bottom-left/bottom-middle/bottom-right
    fn position(position: string);
    /// empty position of element
    fn unset_position();

    /// change ref details
    fn reference(reference: RefDetails);

    fn build() -> ObjRef;
}

/// A foreground and background color setting
object Colorize {
    /// Foreground or text color
    fn color() -> Option<u32>;
    /// Background color
    fn background() -> Option<u32>;
}

/// A builder for Colorize. Allowing you to set (foreground) color and background
object ColorizeBuilder {
    /// RGBA color representation as int for the foreground color
    fn color(color: u32);
    /// unset the color
    fn unset_color();

    /// RGBA color representation as int for the background color
    fn background(color: u32);
    /// unset the background color
    fn unset_background();
}

/// A builder for RefDetails
object RefDetailsBuilder {
    /// it is valid for Task/TaskList/CalendarEvent ref
    /// target_id: event id of target
    fn target_id(target_id: string);

    /// it is valid for Task/TaskList/CalendarEvent ref
    fn room_id(room_id: string);
    /// unset the room id, it is optional field
    fn unset_room_id();

    /// it is valid for Task/TaskList/CalendarEvent ref
    /// task_list: event id of task list
    fn task_list(task_list: string);

    /// it is valid for Task/TaskList/CalendarEvent ref
    /// action is one of TaskAction/TaskListAction/CalendarEventAction
    fn action(action: string);
    /// unset the action, it is optional field
    fn unset_action();

    /// it is valid for Link ref
    fn title(title: string);

    /// it is valid for Link ref
    fn uri(uri: string);

    fn build() -> RefDetails;
}

// enum LocationType {
//    Physical,
//    Virtual
// }

// object Location {
//    /// "physical" or "virtual"
//    fn location_type() -> string;
//    fn name() -> Option<string>;
//    fn description() -> Option<TextMessageContent>;
//    fn coordinates() -> Option<string>;
//    fn uri() -> Option<string>;
// }



//  ########     ###     ######  ####  ######     ######## ##    ## ########  ########  ######  
//  ##     ##   ## ##   ##    ##  ##  ##    ##       ##     ##  ##  ##     ## ##       ##    ## 
//  ##     ##  ##   ##  ##        ##  ##             ##      ####   ##     ## ##       ##       
//  ########  ##     ##  ######   ##  ##             ##       ##    ########  ######    ######  
//  ##     ## #########       ##  ##  ##             ##       ##    ##        ##             ## 
//  ##     ## ##     ## ##    ##  ##  ##    ##       ##       ##    ##        ##       ##    ## 
//  ########  ##     ##  ######  ####  ######        ##       ##    ##        ########  ######  



object OptionString {
    /// get text
    fn text() -> Option<string>;
}

object OptionBuffer {
    /// get data
    fn data() -> Option<buffer<u8>>;
}

object OptionRsvpStatus {
    /// get status
    fn status() -> Option<RsvpStatus>;

    /// get status in string
    fn status_str() -> Option<string>;
}

object UserProfile {
    /// get user id
    fn user_id() -> UserId;

    /// whether to have avatar
    fn has_avatar() -> bool;

    /// get the binary data of avatar
    /// if thumb size is given, avatar thumbnail is returned
    /// if thumb size is not given, avatar file is returned
    fn get_avatar(thumb_size: Option<ThumbnailSize>) -> Future<Result<OptionBuffer>>;

    /// get the display name
    fn get_display_name() -> Option<string>;
}


/// Deliver receipt event from rust to flutter
object ReceiptEvent {
    /// Get transaction id or flow id
    fn room_id() -> RoomId;

    /// Get records
    fn receipt_records() -> Vec<ReceiptRecord>;
}

/// ReceiptThread wrapper
object ReceiptThread {
    /// whether receipt thread is Main
    fn is_main() -> bool;

    /// whether receipt thread is Unthreaded
    fn is_unthreaded() -> bool;

    /// Get event id for receipt thread that is neither Main nor Unthreaded
    fn thread_id() -> Option<EventId>;
}

/// Deliver receipt record from rust to flutter
object ReceiptRecord {
    /// Get id of event that this user read message from peer
    fn event_id() -> string;

    /// Get id of user that read this message
    fn seen_by() -> string;

    /// Get time that this user read message from peer in milliseconds
    fn timestamp() -> Option<u64>;

    /// Get the receipt type, one of m.read or m.read.private
    fn receipt_type() -> string;

    /// Get the receipt thread wrapper
    fn receipt_thread() -> ReceiptThread;
}

/// Deliver typing event from rust
object TypingEvent {
    /// Get list of user id
    fn user_ids() -> Vec<UserId>;
} 

object TextMessageContent {
    fn body() -> string;
    fn formatted() -> Option<string>;
}

object MediaSource {
    fn url() -> string;
}

object ThumbnailInfo {
    /// thumbnail mimetype
    fn mimetype() -> Option<string>;
    /// thumbnail size
    fn size() -> Option<u64>;
    /// thumbnail width
    fn width() -> Option<u64>;
    /// thumbnail height
    fn height() -> Option<u64>;
}

object ThumbnailSize {}

object DeviceId {
    fn to_string() -> string;
}

object EventId {
    fn to_string() -> string;
}

object MxcUri {
    fn to_string() -> string;
}

object RoomId {
    fn to_string() -> string;
}

object UserId {
    fn to_string() -> string;
}

object RegistrationTokenViaEmailResponse {
    fn sid() -> string;
    fn submit_url() -> Option<string>;
}

object PasswordChangeEmailTokenResponse {
    fn client_secret() -> string;
    fn sid() -> string;
    fn submit_url() -> Option<string>;
}



//  ##     ## ########  ########     ###    ######## ########  ######  
//  ##     ## ##     ## ##     ##   ## ##      ##    ##       ##    ## 
//  ##     ## ##     ## ##     ##  ##   ##     ##    ##       ##       
//  ##     ## ########  ##     ## ##     ##    ##    ######    ######  
//  ##     ## ##        ##     ## #########    ##    ##             ## 
//  ##     ## ##        ##     ## ##     ##    ##    ##       ##    ## 
//   #######  ##        ########  ##     ##    ##    ########  ######  



/// A single Slide of a NewsEntry
object NewsSlide {
    /// the content of this slide
    fn type_str() -> string;

    /// the unique, predictable ID for this slide
    fn unique_id() -> string;

    /// the references linked in this slide
    fn references() -> Vec<ObjRef>;

    /// The color setting
    fn colors() -> Option<Colorize>;

    /// if this is a media, hand over the description
    fn msg_content() -> MsgContent;
    /// if this is a media, hand over the data
    /// if thumb size is given, media thumbnail is returned
    /// if thumb size is not given, media file is returned
    fn source_binary(thumb_size: Option<ThumbnailSize>) -> Future<Result<buffer<u8>>>;
}

object NewsSlideDraft {
    /// add reference for this slide draft
    fn add_reference(reference: ObjRef);

    /// set the color according to the colorize builder
    fn color(color: ColorizeBuilder);

    /// unset references for this slide draft
    fn unset_references();
}

/// A news entry
object NewsEntry {
    /// the slides count in this news item
    fn slides_count() -> u8;
    /// The slides belonging to this news item
    fn get_slide(pos: u8) -> Option<NewsSlide>;
    /// get all slides of this news item
    fn slides() -> Vec<NewsSlide>;

    /// get room id
    fn room_id() -> RoomId;

    /// get sender id
    fn sender() -> UserId;

    /// get event id
    fn event_id() -> EventId;
    
    /// whether or not this user can redact this item
    fn can_redact() -> Future<Result<bool>>;

    /// get the reaction manager
    fn reactions() -> Future<Result<ReactionManager>>;

    /// get the comment manager
    fn comments() -> Future<Result<CommentsManager>>;
}

object NewsEntryDraft {
    /// create news slide draft
    fn add_slide(base_draft: NewsSlideDraft) -> Future<Result<bool>>;

    /// change position of slides draft of this news entry
    fn swap_slides(from: u8, to:u8);

    /// get a copy of the news slide set for this news entry draft
    fn slides() -> Vec<NewsSlideDraft>;

    /// clear slides
    fn unset_slides();

    /// create this news entry
    fn send() -> Future<Result<EventId>>;
}

object NewsEntryUpdateBuilder {
    /// set the slides for this news entry
    fn add_slide(draft: NewsSlideDraft) -> Future<Result<bool>>;

    /// reset slides for this news entry
    fn unset_slides();
    fn unset_slides_update();

    /// set position of slides for this news entry
    fn swap_slides(from: u8, to: u8);

    /// update this news entry
    fn send() -> Future<Result<EventId>>;
}


//  ########  #### ##    ##  ######  
//  ##     ##  ##  ###   ## ##    ## 
//  ##     ##  ##  ####  ## ##       
//  ########   ##  ## ## ##  ######  
//  ##         ##  ##  ####       ## 
//  ##         ##  ##   ### ##    ## 
//  ##        #### ##    ##  ######  



/// Draft a Pin
object PinDraft {
    /// set the title for this pin
    fn title(title: string);

    /// set the content for this pin
    fn content_text(text: string);
    /// set the content of the pin through markdown
    fn content_markdown(text: string);
    /// set the content of the pin through html
    fn content_html(text: string, html: string);
    fn unset_content();

    /// set the url for this pin
    fn url(text: string);
    fn unset_url();

    /// fire this pin over - the event_id is the confirmation from the server.
    fn send() -> Future<Result<EventId>>;
}

/// A pin object
object ActerPin {
    /// get the title of the pin
    fn title() -> string;
    /// get the content_text of the pin
    fn content() -> Option<MsgContent>;
    /// get the formatted content of the pin
    fn content_formatted() -> Option<string>;
    /// Whether the inner text is coming as formatted
    fn has_formatted_text() -> bool;
    /// whether this pin is a link
    fn is_link() -> bool;
    /// get the link content
    fn url() -> Option<string>;
    /// get the link color settings
    fn color() -> Option<u32>;
    /// The room this Pin belongs to
    //fn team() -> Room;

    /// the unique event ID
    //fn event_id() -> EventId;
    fn event_id_str() -> string;
    /// the room/space this item belongs to
    fn room_id_str() -> string;

    /// sender id
    fn sender() -> UserId;

    /// make a builder for updating the pin
    fn update_builder() -> Result<PinUpdateBuilder>;

    /// get informed about changes to this pin
    fn subscribe_stream() -> Stream<bool>;

    /// replace the current pin with one with the latest state
    fn refresh() -> Future<Result<ActerPin>>;

    /// whether or not this user can redact this item
    fn can_redact() -> Future<Result<bool>>;

    /// get the comments manager for this pin
    fn comments() -> Future<Result<CommentsManager>>;

    /// get the attachments manager for this pin
    fn attachments() -> Future<Result<AttachmentsManager>>;
}

object PinUpdateBuilder {
    /// set the title for this pin
    fn title(title: string);
    fn unset_title_update();

    /// set the content for this pin
    fn content_text(text: string);
    fn content_markdown(text: string);
    fn content_html(text: string, html: string);
    fn unset_content();
    fn unset_content_update();

    /// set the url for this pin
    fn url(text: string);
    fn unset_url();
    fn unset_url_update();

    /// fire this update over - the event_id is the confirmation from the server.
    fn send() -> Future<Result<EventId>>;
}

//   ######     ###    ##       ######## ##    ## ########     ###    ########  
//  ##    ##   ## ##   ##       ##       ###   ## ##     ##   ## ##   ##     ## 
//  ##        ##   ##  ##       ##       ####  ## ##     ##  ##   ##  ##     ## 
//  ##       ##     ## ##       ######   ## ## ## ##     ## ##     ## ########  
//  ##       ######### ##       ##       ##  #### ##     ## ######### ##   ##   
//  ##    ## ##     ## ##       ##       ##   ### ##     ## ##     ## ##    ##  
//   ######  ##     ## ######## ######## ##    ## ########  ##     ## ##     ## 



object CalendarEvent {
    /// the title of the event
    fn title() -> string;
    /// description text
    fn description() -> Option<TextMessageContent>;
    /// When the event starts
    fn utc_start() -> UtcDateTime;
    /// When the event ends
    fn utc_end() -> UtcDateTime;
    /// whether to show the time or just the dates
    fn show_without_time() -> bool;
    /// locations
    // fn locations() -> Vec<Location>;
    /// event id
    fn event_id() -> EventId;
    /// room id
    fn room_id_str() -> string;
    /// sender id
    fn sender() -> UserId;
    /// update builder
    fn update_builder() -> Result<CalendarEventUpdateBuilder>;
    /// get RSVP manager
    fn rsvps() -> Future<Result<RsvpManager>>;
    /// get the reaction manager
    fn reactions() -> Future<Result<ReactionManager>>;
    /// get my RSVP status, one of Yes/Maybe/No or None
    fn responded_by_me() -> Future<Result<OptionRsvpStatus>>;
    /// get the user id list who have responded with `Yes` on this event
    fn participants() -> Future<Result<Vec<string>>>;

    /// whether or not this user can redact this item
    fn can_redact() -> Future<Result<bool>>;

    /// get the comments manager
    fn comments() -> Future<Result<CommentsManager>>;

    /// get the attachments manager
    fn attachments() -> Future<Result<AttachmentsManager>>;

    /// Generate a iCal as a String for sharing with others
    fn ical_for_sharing(file_name: string) -> Result<bool>;

    /// get the physical location(s) details 
    fn physical_locations() -> Vec<EventLocationInfo>;

    /// get the virtual location(s) details
    fn virtual_locations() -> Vec<EventLocationInfo>;

    /// get all location details
    fn locations() -> Vec<EventLocationInfo>;
}

object CalendarEventUpdateBuilder {
    /// set title of the event>
    fn title(title: string);

    /// set description text
    fn description_text(body: string);

    /// set description html text
    fn description_html(body: string, html_body: string);

    /// set utc start in rfc3339 string
    fn utc_start_from_rfc3339(utc_start: string) -> Result<()>;
    /// set utc start in rfc2822 string
    fn utc_start_from_rfc2822(utc_start: string) -> Result<()>;
    /// set utc start in custom format
    fn utc_start_from_format(utc_start: string, format: string) -> Result<()>;

    /// set utc end in rfc3339 string
    fn utc_end_from_rfc3339(utc_end: string) -> Result<()>;
    /// set utc end in rfc2822 string
    fn utc_end_from_rfc2822(utc_end: string) -> Result<()>;
    /// set utc end in custom format
    fn utc_end_from_format(utc_end: string, format: string) -> Result<()>;
    fn unset_locations();

    /// send builder update
    fn send() -> Future<Result<EventId>>;
}

object CalendarEventDraft {
    /// set the title for this calendar event
    fn title(title: string);

    /// set the description for this calendar event
    fn description_text(text: string);

    /// set the description html for this calendar event
    fn description_html(text: string, html: string);
    
    fn unset_description();

    /// set the utc_start for this calendar event in rfc3339 format
    fn utc_start_from_rfc3339(utc_start: string) -> Result<()>;
    /// set the utc_start for this calendar event in rfc2822 format
    fn utc_start_from_rfc2822(utc_start: string) -> Result<()>;
    /// set the utc_start for this calendar event in custom format
    fn utc_start_from_format(utc_start: string, format: string) -> Result<()>;

    /// set the utc_end for this calendar event in rfc3339 format
    fn utc_end_from_rfc3339(utc_end: string) -> Result<()>;
    /// set the utc_end for this calendar event in rfc2822 format
    fn utc_end_from_rfc2822(utc_end: string) -> Result<()>;
    /// set the utc_end for this calendar event in custom format
    fn utc_end_from_format(utc_end: string, format: string) -> Result<()>;
    /// set the physical location details for this calendar event
    fn physical_location(name: Option<string>, description: Option<string>, description_html: Option<string>, coordinates: Option<string>, uri: Option<string>) -> Result<()>;
    /// set the virtual location details for this calendar event
    fn virtual_location(name: Option<string>, description: Option<string>, description_html: Option<string>, uri: string) -> Result<()>;


    /// create this calendar event
    fn send() -> Future<Result<EventId>>;
}

object EventLocationInfo {
    /// either of `Physical` or `Virtual`
    fn location_type() -> string;
    /// get the name of location
    fn name() -> Option<string>;
    /// get the location description
    fn description() -> Option<TextMessageContent>;
    /// geo uri for the location
    fn coordinates() -> Option<string>;
    /// an online link for the location
    fn uri() -> Option<string>;
}


//  ########   ######  ##     ## ########  
//  ##     ## ##    ## ##     ## ##     ## 
//  ##     ## ##       ##     ## ##     ## 
//  ########   ######  ##     ## ########  
//  ##   ##         ##  ##   ##  ##        
//  ##    ##  ##    ##   ## ##   ##        
//  ##     ##  ######     ###    ##        



enum RsvpStatus {
    Yes,
    Maybe,
    No
}

object RsvpManager {
    /// whether manager has rsvp entries
    fn has_rsvp_entries() -> bool;

    /// get total rsvp count
    fn total_rsvp_count() -> u32;

    /// get rsvp entries
    fn rsvp_entries() -> Future<Result<Vec<Rsvp>>>;

    /// get Yes/Maybe/No or None for the user's own status
    fn responded_by_me() -> Future<Result<OptionRsvpStatus>>;

    /// get the count of Yes/Maybe/No
    fn count_at_status(status: string) -> Future<Result<u32>>;

    /// get the user-ids that have responded for Yes/Maybe/No
    fn users_at_status(status: string) -> Future<Result<Vec<UserId>>>;

    /// create rsvp draft
    fn rsvp_draft() -> Result<RsvpDraft>;

    /// get informed about changes to this manager
    fn subscribe_stream() -> Stream<bool>;
}

object RsvpDraft {
    /// set status of this RSVP
    fn status(status: string);

    /// create this RSVP
    fn send() -> Future<Result<EventId>>;
}

object Rsvp {
    /// get sender of this rsvp
    fn sender() -> UserId;

    /// get timestamp of this rsvp
    fn origin_server_ts() -> u64;

    /// get status of this rsvp
    fn status() -> string;
}

//  ### ##   ### ###    ##      ## ##   #### ##    ####    ## ##   ###  ##   ## ##   
//  ##  ##   ##  ##     ##    ##   ##  # ## ##     ##    ##   ##    ## ##  ##   ##  
//  ##  ##   ##       ## ##   ##         ##        ##    ##   ##   # ## #  ####     
//  ## ##    ## ##    ##  ##  ##         ##        ##    ##   ##   ## ##    #####   
//  ## ##    ##       ## ###  ##         ##        ##    ##   ##   ##  ##      ###  
//  ##  ##   ##  ##   ##  ##  ##   ##    ##        ##    ##   ##   ##  ##  ##   ##  
// #### ##  ### ###  ###  ##   ## ##    ####      ####    ## ##   ###  ##   ## ## 


object ReactionManager {

    /// get count sent like by me and other people
    fn likes_count() -> u32;

    /// whether I sent like
    fn liked_by_me() -> bool;

    /// whether I reacted using symbol key
    fn reacted_by_me() -> bool;

    /// whether manager has reaction entries
    fn has_reaction_entries() -> bool;

    /// get total count of reactions
    fn total_reaction_count() -> u32;

    /// get reaction entries
    fn reaction_entries() -> Future<Result<Vec<Reaction>>>;

    /// send a like
    fn send_like() -> Future<Result<EventId>>;

    /// send the reaction using symbol key
    fn send_reaction(key: string) -> Future<Result<EventId>>;

    /// remove the like
    fn redact_like(reason: Option<string>, txn_id: Option<string>) -> Future<Result<EventId>>;

    /// remove the reaction using symbol key
    fn redact_reaction(sender_id: string, key: string, reason: Option<string>, txn_id: Option<string>) -> Future<Result<EventId>>;

    /// get informed about changes to this manager
    fn subscribe_stream() -> Stream<bool>;

    /// get informed about changes to this manager
    fn reload() -> Future<Result<ReactionManager>>;
}

object Reaction {

    /// event id of reaction event
    fn event_id_str() -> string;

    /// get sender of this reaction
    fn sender() -> UserId;

    /// get timestamp of this reaction
    fn origin_server_ts() -> u64;

    /// the event id to which it is reacted
    fn relates_to() -> string;
}


//  ########   #######   #######  ##     ##    ######## ##     ## ######## ##    ## ########  ######  
//  ##     ## ##     ## ##     ## ###   ###    ##       ##     ## ##       ###   ##    ##    ##    ## 
//  ##     ## ##     ## ##     ## #### ####    ##       ##     ## ##       ####  ##    ##    ##       
//  ########  ##     ## ##     ## ## ### ##    ######   ##     ## ######   ## ## ##    ##     ######  
//  ##   ##   ##     ## ##     ## ##     ##    ##        ##   ##  ##       ##  ####    ##          ## 
//  ##    ##  ##     ## ##     ## ##     ##    ##         ## ##   ##       ##   ###    ##    ##    ## 
//  ##     ##  #######   #######  ##     ##    ########    ###    ######## ##    ##    ##     ######  

/// Sending state of outgoing message.
object EventSendState {
    // one of NotSentYet/SendingFailed/Cancelled/Sent
    fn state() -> string;
    
    // gives error value for SendingFailed only
    fn error() -> Option<string>;

    // gives event id for Sent only
    fn event_id() -> Option<EventId>;
}

/// A room Message metadata and content
object RoomEventItem {
    /// Unique ID of this event
    fn unique_id() -> string;

    /// The User, who sent that event
    fn sender() -> string;

    /// Send state of the message to server
    /// valid only when initialized from timeline event item
    fn send_state() -> Option<EventSendState>;

    /// the server receiving timestamp in milliseconds
    fn origin_server_ts() -> u64;

    /// one of Message/Redaction/UnableToDecrypt/FailedToParseMessageLike/FailedToParseState
    fn event_type() -> string;

    /// the type of massage, like text, image, audio, video, file etc
    fn msg_type() -> Option<string>;

    /// covers text/image/audio/video/file/location/emote/sticker
    fn msg_content() -> Option<MsgContent>;

    /// original event id, if this msg is reply to another msg
    fn in_reply_to() -> Option<string>;

    /// the list of users that read this message
    fn read_users() -> Vec<string>;

    /// the details that users read this message
    fn receipt_ts(user_id: string) -> Option<u64>;

    /// the emote key list that users reacted about this message
    fn reaction_keys() -> Vec<string>;

    /// the details that users reacted using this emote key in this message
    fn reaction_records(key: string) -> Option<Vec<ReactionRecord>>;

    /// Whether current user wrote this message and can modify it
    fn is_editable() -> bool;

    /// Whether this message was modified by author
    fn was_edited() -> bool;
}

object RoomVirtualItem {
    /// DayDivider or ReadMarker
    fn event_type() -> string;

    /// contains description text
    fn desc() -> Option<string>;
}

/// A room Message metadata and content
object RoomMessage {
    /// one of event/virtual
    fn item_type() -> string;

    /// valid only if item_type is "event"
    fn event_item() -> Option<RoomEventItem>;

    /// valid only if item_type is "virtual"
    fn virtual_item() -> Option<RoomVirtualItem>;
}

object MsgContent {
    /// available always
    fn body() -> string;

    /// available for text msg
    fn formatted_body() -> Option<string>;

    /// available for image/audio/video/file msg
    fn source() -> Option<MediaSource>;

    /// available for image/audio/video/file msg
    fn mimetype() -> Option<string>;

    /// available for image/audio/video/file msg
    fn size() -> Option<u64>;

    /// available for image/video msg
    fn width() -> Option<u64>;

    /// available for image/video msg
    fn height() -> Option<u64>;

    /// available for image/video/file/location msg
    fn thumbnail_source() -> Option<MediaSource>;

    /// available for image/video/file/location msg
    fn thumbnail_info() -> Option<ThumbnailInfo>;

    /// available for audio/video msg
    fn duration() -> Option<u64>;

    /// available for image/video msg
    fn blurhash() -> Option<string>;

    /// available for file msg
    fn filename() -> Option<string>;

    /// available for location msg
    fn geo_uri() -> Option<string>;
}

object ReactionRecord {
    /// who sent reaction
    fn sender_id() -> UserId;

    /// when reaction was sent
    fn timestamp() -> u64;

    /// whether I am the sender of this reaction
    fn sent_by_me() -> bool;
}

object RoomMessageDiff {
    /// Append/Insert/Set/Remove/PushBack/PushFront/PopBack/PopFront/Clear/Reset
    fn action() -> string;

    /// for Append/Reset
    fn values() -> Option<Vec<RoomMessage>>;

    /// for Insert/Set/Remove
    fn index() -> Option<usize>;

    /// for Insert/Set/PushBack/PushFront
    fn value() -> Option<RoomMessage>;
}

// enum RoomNotificationMode {
//    all,
//    mentions,
//    mute
// }

/// Rotate the logging file
fn new_join_rule_builder() -> JoinRuleBuilder;

object JoinRuleBuilder {
    fn join_rule(input: string);
    fn add_room(room: string);
}

//  ########   #######   #######  ##     ## 
//  ##     ## ##     ## ##     ## ###   ### 
//  ##     ## ##     ## ##     ## #### #### 
//  ########  ##     ## ##     ## ## ### ## 
//  ##   ##   ##     ## ##     ## ##     ## 
//  ##    ##  ##     ## ##     ## ##     ## 
//  ##     ##  #######   #######  ##     ## 


/// Generic Room Properties
object Room {
    /// the RoomId as a String
    fn room_id_str() -> string;

    /// whether to have avatar
    fn has_avatar() -> bool;

    /// get the binary data of avatar
    /// if thumb size is given, avatar thumbnail is returned
    /// if thumb size is not given, avatar file is returned
    fn avatar(thumb_size: Option<ThumbnailSize>) -> Future<Result<OptionBuffer>>;

    /// get the display name
    fn display_name() -> Future<Result<OptionString>>;

    /// Whether new updates have been received for this room
    fn subscribe_to_updates() -> Stream<bool>;

    /// whether this is a Space
    fn is_space() -> bool;

    /// the JoinRule as a String
    fn join_rule_str() -> string;

    /// if set to restricted or restricted_knock the rooms this is restricted to
    fn restricted_room_ids_str() -> Vec<string>;

    /// set the join rule.
    fn set_join_rule(join_rule_builder: JoinRuleBuilder) -> Future<Result<bool>>;

    /// whether we are part of this room
    fn is_joined() -> bool;

    /// get the room profile that contains avatar and display name
    fn space_relations() -> Future<Result<SpaceRelations>>;

    /// Whether this is a direct message (in chat)
    fn is_direct() -> Future<Result<bool>>;

    /// add the following as a parent room and return event id of that event
    /// room can have multiple parents
    fn add_parent_room(room_id: string, canonical: bool) -> Future<Result<string>>;

    /// remove a parent room
    fn remove_parent_room(room_id: string, reason: Option<string>) -> Future<Result<bool>>;

    /// the Membership of myself
    fn get_my_membership() -> Future<Result<Member>>;

    /// the members currently in the room
    fn active_members_ids() -> Future<Result<Vec<string>>>;

    /// the members currently in the room
    fn active_members() -> Future<Result<Vec<Member>>>;

    /// the members invited to this room
    fn invited_members() -> Future<Result<Vec<Member>>>;

    /// get the room member by user id
    fn get_member(user_id: string) -> Future<Result<Member>>;

    /// invite the new user to this room
    fn invite_user(user_id: string) -> Future<Result<bool>>;

    /// RoomNotificationMode for this room
    fn notification_mode() -> Future<Result<string>>;

    /// default RoomNotificationMode for this type of room
    fn default_notification_mode() -> Future<string>;

    /// Unset the `mute` for this room.
    fn unmute() -> Future<Result<bool>>;
    
    /// set the RoomNotificationMode
    fn set_notification_mode(new_mode: Option<string>) -> Future<Result<bool>>; 

    /// update the power levels of specified member
    fn update_power_level(user_id: string, level: i32) -> Future<Result<EventId>>;

    /// Change the avatar of the room
    fn upload_avatar(uri: string) -> Future<Result<MxcUri>>;

    /// Remove the avatar of the room
    fn remove_avatar() -> Future<Result<EventId>>;

    /// what is the description / topic
    fn topic() -> Option<string>;

    /// set description / topic of the room
    fn set_topic(topic: string) -> Future<Result<EventId>>;

    /// set name of the room
    fn set_name(name: string) -> Future<Result<EventId>>;

    /// whether or not the user has already seen the suggested
    /// children
    fn user_has_seen_suggested() -> Future<Result<bool>>;

    /// Set the value of `user_has_seen_suggested` for this room
    fn set_user_has_seen_suggested(newValue: bool) -> Future<Result<bool>>;

    /// leave this room
    fn leave() -> Future<Result<bool>>;

}


object ConvoDiff {
    /// Append/Insert/Set/Remove/PushBack/PushFront/PopBack/PopFront/Clear/Reset
    fn action() -> string;

    /// for Append/Reset
    fn values() -> Option<Vec<Convo>>;

    /// for Insert/Set/Remove
    fn index() -> Option<usize>;

    /// for Insert/Set/PushBack/PushFront
    fn value() -> Option<Convo>;
}

object SpaceDiff {
    /// Append/Insert/Set/Remove/PushBack/PushFront/PopBack/PopFront/Clear/Reset
    fn action() -> string;

    /// for Append/Reset
    fn values() -> Option<Vec<Space>>;

    /// for Insert/Set/Remove
    fn index() -> Option<usize>;

    /// for Insert/Set/PushBack/PushFront
    fn value() -> Option<Space>;
}

object MsgDraft {

    /// add a user mention
    fn add_mention(user_id: string) -> Result<MsgDraft>;

    /// whether to mention the entire room
    fn add_room_mention(mention: bool) -> Result<MsgDraft>;
    
    /// available for only image/audio/video/file
    fn size(value: u64) -> MsgDraft;

    /// available for only image/video
    fn width(value: u64) -> MsgDraft;

    /// available for only image/video
    fn height(value: u64) -> MsgDraft;

    /// available for only audio/video
    fn duration(value: u64) -> MsgDraft;

    /// available for only image/video
    fn blurhash(value: string) -> MsgDraft;

    /// available for only file
    fn filename(value: string) -> MsgDraft;

    /// available for only location
    fn geo_uri(value: string) -> MsgDraft;

    // convert this into a NewsSlideDraft;
    fn into_news_slide_draft() -> NewsSlideDraft;
}

/// Timeline with Room Events
object TimelineStream {
    /// Fires whenever new diff found
    fn messages_stream() -> Stream<RoomMessageDiff>;

    /// get the specific message identified by the event_id
    fn get_message(event_id: string) -> Future<Result<RoomMessage>>;

    /// Get the next count messages backwards, and return whether it reached the end
    fn paginate_backwards(count: u16) -> Future<Result<bool>>;

    /// send message using draft
    fn send_message(draft: MsgDraft) -> Future<Result<bool>>;

    /// modify message using draft
    fn edit_message(event_id: string, draft: MsgDraft) -> Future<Result<bool>>;

    /// send reply to event
    fn reply_message(event_id: string, draft: MsgDraft) -> Future<Result<bool>>;

    /// send single receipt
    /// receipt_type: FullyRead | Read | ReadPrivate
    /// thread: Main | Unthreaded
    fn send_single_receipt(receipt_type: string, thread: string, event_id: string) -> Future<Result<bool>>;

    /// send 3 types of receipts at once
    /// full_read: optional event id
    /// public_read_receipt: optional event id
    /// private_read_receipt: optional event id
    fn send_multiple_receipts(full_read: Option<string>, public_read_receipt: Option<string>, private_read_receipt: Option<string>) -> Future<Result<bool>>;

    /// Mark this room as read.
    /// user_triggered indicate whether that was issued by the user actively
    /// (e.g. by pushing a button) or implicitly upon smart read tracking
    /// Returns a boolean indicating if we sent the request or not.
    fn mark_as_read(user_triggered: bool) -> Future<Result<bool>>;

    /// send reaction to event
    /// if sent twice, reaction is redacted
    fn toggle_reaction(event_id: string, key: string) -> Future<Result<bool>>;

}


//   ######   #######  ##    ## ##     ##  #######  
//  ##    ## ##     ## ###   ## ##     ## ##     ## 
//  ##       ##     ## ####  ## ##     ## ##     ## 
//  ##       ##     ## ## ## ## ##     ## ##     ## 
//  ##       ##     ## ##  ####  ##   ##  ##     ## 
//  ##    ## ##     ## ##   ###   ## ##   ##     ## 
//   ######   #######  ##    ##    ###     #######  



object Convo {

    /// get the room profile that contains avatar and display name
    fn space_relations() -> Future<Result<SpaceRelations>>;

    /// Change the avatar of the room
    fn upload_avatar(uri: string) -> Future<Result<MxcUri>>;

    /// Remove the avatar of the room
    fn remove_avatar() -> Future<Result<EventId>>;

    /// what is the description / topic
    fn topic() -> Option<string>;

    /// set the name of the chat
    fn set_name(name: string) -> Future<Result<EventId>>;

    /// set description / topic of the room
    fn set_topic(topic: string) -> Future<Result<EventId>>;

    /// the members currently in the convo
    fn active_members_ids() -> Future<Result<Vec<string>>>;

    /// the members currently in the room
    fn active_members() -> Future<Result<Vec<Member>>>;

    /// the members invited to this room
    fn invited_members() -> Future<Result<Vec<Member>>>;

    /// get the room member by user id
    fn get_member(user_id: string) -> Future<Result<Member>>;

    /// Get the timeline for the room
    fn timeline_stream() -> TimelineStream;

    /// how many unread notifications for this chat
    fn num_unread_notification_count() -> u64;

    /// how many unread messages for this chat
    fn num_unread_messages() -> u64;

    /// how many unread mentions for this chat
    fn num_unread_mentions() -> u64;

    /// The last message sent to the room
    fn latest_message() -> Option<RoomMessage>;

    /// Latest message timestamp or 0
    fn latest_message_ts() -> u64;

    /// the Membership of myself
    fn get_my_membership() -> Future<Result<Member>>;

    /// the room id
    fn get_room_id() -> RoomId;

    /// the room id as str
    fn get_room_id_str() -> string;

    /// Activate typing notice for this room
    /// The typing notice remains active for 4s. It can be deactivate at any
    /// point by setting typing to false. If this method is called while the
    /// typing notice is active nothing will happen. This method can be called
    /// on every key stroke, since it will do nothing while typing is active.
    fn typing_notice(typing: bool) -> Future<Result<bool>>;

    /// decrypted media file data
    /// if thumb size is given, media thumbnail is returned
    /// if thumb size is not given, media file is returned
    /// The reason that this function belongs to room object is because ChatScreen keeps it as member variable
    /// If this function belongs to message object, we may have to load too many message objects in ChatScreen
    fn media_binary(event_id: string, thumb_size: Option<ThumbnailSize>) -> Future<Result<buffer<u8>>>;

    /// get the user status on this room
    fn room_type() -> string;

    /// is this a direct message
    fn is_dm() -> bool;

    /// is this a bookmarked chat
    fn is_bookmarked() -> bool;

    /// set this a bookmarked chat
    fn set_bookmarked(is_bookmarked: bool) -> Future<Result<bool>>;

    /// is this a low priority chat
    fn is_low_priority() -> bool;

    /// the list of users ids if this is a direct message
    fn dm_users() -> Vec<string>;

    /// invite the new user to this room
    fn invite_user(user_id: string) -> Future<Result<bool>>;

    /// generate the room permalink
    fn permalink() -> Future<Result<string>>;
    /// join this room
    fn join() -> Future<Result<bool>>;

    /// leave this room
    fn leave() -> Future<Result<bool>>;

    /// get the users that were invited to this room
    fn get_invitees() -> Future<Result<Vec<Member>>>;

    /// download media (image/audio/video/file/location) to specified path
    /// if thumb size is given, media thumbnail is returned
    /// if thumb size is not given, media file is returned
    fn download_media(event_id: string, thumb_size: Option<ThumbnailSize>, dir_path: string) -> Future<Result<OptionString>>;

    /// get the path that media (image/audio/video/file) was saved
    /// return None when never downloaded
    fn media_path(event_id: string, is_thumb: bool) -> Future<Result<OptionString>>;

    /// initially called to get receipt status of room members
    fn user_receipts() -> Future<Result<Vec<ReceiptRecord>>>;

    /// whether this room is encrypted one
    fn is_encrypted() -> Future<Result<bool>>;

    /// redact any message (including text/image/file and reaction)
    /// sender_id refers to the user that sent original msg
    fn redact_message(event_id: string, sender_id: string, reason: Option<string>, txn_id: Option<string>) -> Future<Result<EventId>>;

    /// update the power levels of specified member
    fn update_power_level(user_id: string, level: i32) -> Future<Result<EventId>>;

    /// report an event from this room
    /// score - The score to rate this content as where -100 is most offensive and 0 is inoffensive (optional).
    /// reason - The reason for the event being reported (optional).
    fn report_content(event_id: string, score: Option<i32>, reason: Option<string>) -> Future<Result<bool>>;

    /// redact an event from this room
    /// reason - The reason for the event being reported (optional).
    /// it's the callers job to ensure the person has the privileges to
    /// redact that content.
    fn redact_content(event_id: string, reason: Option<string>) -> Future<Result<EventId>>;

    fn is_joined() -> bool;
}


//   ######   #######  ##     ## ##     ## ######## ##    ## ########  ######  
//  ##    ## ##     ## ###   ### ###   ### ##       ###   ##    ##    ##    ## 
//  ##       ##     ## #### #### #### #### ##       ####  ##    ##    ##       
//  ##       ##     ## ## ### ## ## ### ## ######   ## ## ##    ##     ######  
//  ##       ##     ## ##     ## ##     ## ##       ##  ####    ##          ## 
//  ##    ## ##     ## ##     ## ##     ## ##       ##   ###    ##    ##    ## 
//   ######   #######  ##     ## ##     ## ######## ##    ##    ##     ######  


object CommentDraft {
    /// set the content of the draft to body
    fn content_text(body: string);

    /// set the content to a formatted body of html_body, where body is the tag-stripped version
    fn content_formatted(body: string, html_body: string);

    /// fire this comment over - the event_id is the confirmation from the server.
    fn send() -> Future<Result<EventId>>;
}

object Comment {
    /// Who send this comment
    fn sender() -> UserId;
    /// When was this comment acknowledged by the server
    fn origin_server_ts() -> u64;
    /// what is the comment's content
    fn msg_content() -> MsgContent;
    /// create a draft builder to reply to this comment
    fn reply_builder() -> CommentDraft;

    /// whether or not this user can redact this item
    fn can_redact() -> Future<Result<bool>>;
}

/// Reference to the comments section of a particular item
object CommentsManager {
    /// Get the list of comments (in arrival order)
    fn comments() -> Future<Result<Vec<Comment>>>;

    /// String representation of the room id this comments manager is in
    fn room_id_str() -> string;

    /// Does this item have any comments?
    fn has_comments() -> bool;

    /// How many comments does this item have
    fn comments_count() -> u32;

    /// draft a new comment for this item
    fn comment_draft() -> CommentDraft;

    /// subscribe to the changes this manager
    fn subscribe_stream() -> Stream<bool>;

    /// reload the data from the database
    fn reload() -> Future<Result<CommentsManager>>;
}


//     ###    ######## ########    ###     ######  ##     ## ##     ## ######## ##    ## ########  ######  
//    ## ##      ##       ##      ## ##   ##    ## ##     ## ###   ### ##       ###   ##    ##    ##    ## 
//   ##   ##     ##       ##     ##   ##  ##       ##     ## #### #### ##       ####  ##    ##    ##       
//  ##     ##    ##       ##    ##     ## ##       ######### ## ### ## ######   ## ## ##    ##     ######  
//  #########    ##       ##    ######### ##       ##     ## ##     ## ##       ##  ####    ##          ## 
//  ##     ##    ##       ##    ##     ## ##    ## ##     ## ##     ## ##       ##   ###    ##    ##    ## 
//  ##     ##    ##       ##    ##     ##  ######  ##     ## ##     ## ######## ##    ##    ##     ######  



object AttachmentDraft {
    /// fire this attachment over - the event_id is the confirmation from the server.
    fn send() -> Future<Result<EventId>>;
}

object Attachment {
    /// Who send this attachment
    fn sender() -> string;
    /// When was this attachment acknowledged by the server
    fn origin_server_ts() -> u64;
    /// unique event id associated with this attachment
    fn attachment_id_str() -> string;
    /// the room this attachment lives in
    fn room_id_str() -> string;
    /// the type of attachment
    fn type_str() -> string;
    /// if this is a media, hand over the description
    fn msg_content() -> MsgContent;
    /// if this is a media, hand over the data
    /// if thumb size is given, media thumbnail is returned

    /// download media (image/audio/video/file/location) to specified path
    /// if thumb size is given, media thumbnail is returned
    /// if thumb size is not given, media file is returned
    fn download_media(thumb_size: Option<ThumbnailSize>, dir_path: string) -> Future<Result<OptionString>>;

    /// get the path that media (image/audio/video/file) was saved
    /// return None when never downloaded
    fn media_path(is_thumb: bool) -> Future<Result<OptionString>>;

    /// whether or not this user can redact this item
    fn can_redact() -> Future<Result<bool>>;
}

/// Reference to the attachments section of a particular item
object AttachmentsManager {
    /// the room this attachments manager lives in
    fn room_id_str() -> string;

    /// Whether or not the current user can post, edit and delete
    /// attachments in this manager
    fn can_edit_attachments() -> bool;

    /// Get the list of attachments (in arrival order)
    fn attachments() -> Future<Result<Vec<Attachment>>>;

    /// Does this item have any attachments?
    fn has_attachments() -> bool;

    /// How many attachments does this item have
    fn attachments_count() -> u32;

    /// create news slide for image msg
    fn content_draft(base_draft: MsgDraft) -> Future<Result<AttachmentDraft>>;

    // inform about the changes to this manager
    fn reload() -> Future<Result<AttachmentsManager>>;
    
    // redact attachment 
    fn redact(attachment_id: string, reason: Option<string>, txn_id: Option<string>) -> Future<Result<EventId>>;

    /// subscribe to the changes of this model key
    fn subscribe_stream() -> Stream<bool>;
}


//  ########    ###     ######  ##    ##  ######  
//     ##      ## ##   ##    ## ##   ##  ##    ## 
//     ##     ##   ##  ##       ##  ##   ##       
//     ##    ##     ##  ######  #####     ######  
//     ##    #########       ## ##  ##         ## 
//     ##    ##     ## ##    ## ##   ##  ##    ## 
//     ##    ##     ##  ######  ##    ##  ######  



object Task {
    /// the name of this task
    fn title() -> string;

    /// unique event id associated with this task
    fn event_id_str() -> string;
    /// the room this task lives in
    fn room_id_str() -> string;

    /// unique task list id associated with this task
    fn task_list_id_str() -> string;

    /// the description of this task
    fn description() -> Option<MsgContent>;

    /// initial author
    fn author_str() -> string;

    /// the users assigned
    fn assignees_str() -> Vec<string>;

    /// order in the list
    fn sort_order() -> u32;

    /// does this list have a special role?
    /// Highest = 1,
    /// SecondHighest = 2,
    /// Three = 3,
    /// Four = 4,
    /// Five = 5,
    /// Six = 6,
    /// Seven = 7,
    ///  --- No value
    /// SecondLowest = 8,
    /// Lowest = 9,
    fn priority() -> Option<u8>;

    /// Day When this is due
    fn due_date() -> Option<string>;

    /// Time of day when this is due compared to UTC00:00
    fn utc_due_time_of_day() -> Option<i32>;

    /// When this was started
    fn utc_start_rfc3339() -> Option<string>;

    /// Has this been colored in?
    fn color() -> Option<u32>;

    /// is this task already done?
    fn is_done() -> bool;

    /// if it has been started, haw far is it in percent 0->100
    /// None if not yet started
    fn progress_percent() -> Option<u8>;

    /// tags on this task
    fn keywords() -> Vec<string>;

    /// categories this task is in
    fn categories() -> Vec<string>;

    /// make a builder for updating the task
    fn update_builder() -> Result<TaskUpdateBuilder>;

    /// Is this assigned to the current user?
    fn is_assigned_to_me() -> bool;

    /// Assign this task to myself
    fn assign_self() -> Future<Result<EventId>>;

    /// UnAssign this task to myself
    fn unassign_self() -> Future<Result<EventId>>;

    /// get informed about changes to this task
    fn subscribe_stream() -> Stream<bool>;

    /// replace the current task with one with the latest state
    fn refresh() -> Future<Result<Task>>;
    
    /// whether or not this user can redact this item
    fn can_redact() -> Future<Result<bool>>;

    /// get the comments manager for this task
    fn comments() -> Future<Result<CommentsManager>>;

    /// get the attachments manager
    fn attachments() -> Future<Result<AttachmentsManager>>;
}

object TaskUpdateBuilder {
    /// set the title for this task
    fn title(title: string);
    fn unset_title_update();

    /// set the description for this task list
    fn description_text(text: string);
    /// set description html text
    fn description_html(body: string, html_body: string);

    fn unset_description();
    fn unset_description_update();

    /// set the sort order for this task list
    fn sort_order(sort_order: u32);
    fn unset_sort_order_update();

    /// set the color for this task list
    fn color(color: u32);
    fn unset_color();
    fn unset_color_update();

    /// set the due day for this task
    fn due_date(year: i32, month: u32, day: u32);
    fn unset_due_date();
    fn unset_due_date_update();

    /// set the due time of day in seconds since midnight UTC
    fn utc_due_time_of_day(seconds: i32);
    fn unset_utc_due_time_of_day();
    fn unset_utc_due_time_of_day_update();

    /// set the utc_start for this task list in rfc3339 format
    fn utc_start_from_rfc3339(utc_start: string) -> Result<()>;
    /// set the utc_start for this task list in rfc2822 format
    fn utc_start_from_rfc2822(utc_start: string) -> Result<()>;
    /// set the utc_start for this task list in custom format
    fn utc_start_from_format(utc_start: string, format: string) -> Result<()>;
    fn unset_utc_start();
    fn unset_utc_start_update();

    /// set the sort order for this task list
    fn progress_percent(progress_percent: u8);
    fn unset_progress_percent();
    fn unset_progress_percent_update();

    /// set the keywords for this task list
    fn keywords(keywords: Vec<string>);
    fn unset_keywords();
    fn unset_keywords_update();

    /// set the categories for this task list
    fn categories(categories: Vec<string>);
    fn unset_categories();
    fn unset_categories_update();

    /// send this task list draft
    /// mark it done
    fn mark_done();

    /// mark as not done
    fn mark_undone();

    /// update this task
    fn send() -> Future<Result<EventId>>;
}

object TaskDraft {
    /// set the title for this task
    fn title(title: string);

    /// set the description for this task
    fn description_text(text: string);
    /// set description html text
    fn description_html(body: string, html_body: string);

    fn unset_description();

    /// set the sort order for this task
    fn sort_order(sort_order: u32);

    /// set the color for this task
    fn color(color: u32);
    fn unset_color();

    /// set the due day for this task
    fn due_date(year: i32, month: u32, day: u32);
    fn unset_due_date();
    /// set the due time of day in seconds since midnight UTC
    fn utc_due_time_of_day(seconds: i32);
    fn unset_utc_due_time_of_day();

    /// set the utc_start for this task in rfc3339 format
    fn utc_start_from_rfc3339(utc_start: string) -> Result<()>;
    /// set the utc_start for this task in rfc2822 format
    fn utc_start_from_rfc2822(utc_start: string) -> Result<()>;
    /// set the utc_start for this task in custom format
    fn utc_start_from_format(utc_start: string, format: string) -> Result<()>;
    fn unset_utc_start();

    /// set the sort order for this task
    fn progress_percent(progress_percent: u8);
    fn unset_progress_percent();

    /// set the keywords for this task
    fn keywords(keywords: Vec<string>);
    fn unset_keywords();

    /// set the categories for this task
    fn categories(categories: Vec<string>);
    fn unset_categories();

    /// create this task
    fn send() -> Future<Result<EventId>>;
}

object TaskList {
    /// the name of this task list
    fn name() -> string;

    /// the event_id of this task list
    fn event_id_str() -> string;

    /// the description of this task list
    fn description() -> Option<MsgContent>;

    /// does this list have a special role?
    fn role() -> Option<string>;

    /// order in the list
    fn sort_order() -> u32;

    /// Has this been colored in?
    fn color() -> Option<u32>;

    /// Does this have any special time zone
    fn time_zone() -> Option<string>;

    /// tags on this task
    fn keywords() -> Vec<string>;

    /// categories this task is in
    fn categories() -> Vec<string>;

    /// The tasks belonging to this tasklist
    fn tasks() -> Future<Result<Vec<Task>>>;

    /// The specific task belonging to this task list
    fn task(task_id: string) -> Future<Result<Task>>;

    /// make a builder for creating the task draft
    fn task_builder() -> Result<TaskDraft>;

    /// make a builder for updating the task list
    fn update_builder() -> Result<TaskListUpdateBuilder>;

    /// get informed about changes to this task
    fn subscribe_stream() -> Stream<bool>;

    /// replace the current task with one with the latest state
    fn refresh() -> Future<Result<TaskList>>;

    /// whether or not this user can redact this item
    fn can_redact() -> Future<Result<bool>>;

    /// the space this TaskList belongs to
    fn space() -> Space;

    /// the id of the space this TaskList belongs to
    fn space_id_str() -> string;

    /// get the comments manager
    fn comments() -> Future<Result<CommentsManager>>;

    /// get the attachments manager
    fn attachments() -> Future<Result<AttachmentsManager>>;
}

object TaskListDraft {
    /// set the name for this task list
    fn name(name: string);

    /// set the description for this task list
    fn description_text(text: string);
    fn description_markdown(text: string);
    /// set description html text
    fn description_html(body: string, html_body: string);

    fn unset_description();

    /// set the sort order for this task list
    fn sort_order(sort_order: u32);

    /// set the color for this task list
    fn color(color: u32);
    fn unset_color();

    /// set the keywords for this task list
    fn keywords(keywords: Vec<string>);
    fn unset_keywords();

    /// set the categories for this task list
    fn categories(categories: Vec<string>);
    fn unset_categories();

    /// create this task list
    fn send() -> Future<Result<EventId>>;
}

object TaskListUpdateBuilder {
    /// set the name for this task list
    fn name(name: string);

    /// set the description for this task list
    fn description_text(text: string);
    /// set description html text
    fn description_html(body: string, html_body: string);

    fn unset_description();
    fn unset_description_update();

    /// set the sort order for this task list
    fn sort_order(sort_order: u32);

    /// set the color for this task list
    fn color(color: u32);
    fn unset_color();
    fn unset_color_update();

    /// set the keywords for this task list
    fn keywords(keywords: Vec<string>);
    fn unset_keywords();
    fn unset_keywords_update();

    /// set the categories for this task list
    fn categories(categories: Vec<string>);
    fn unset_categories();
    fn unset_categories_update();

    /// update this task
    fn send() -> Future<Result<EventId>>;
}


//   ######  ########     ###     ######  ########    ########  ######## ##       
//  ##    ## ##     ##   ## ##   ##    ## ##          ##     ## ##       ##       
//  ##       ##     ##  ##   ##  ##       ##          ##     ## ##       ##       
//   ######  ########  ##     ## ##       ######      ########  ######   ##       
//        ## ##        ######### ##       ##          ##   ##   ##       ##       
//  ##    ## ##        ##     ## ##    ## ##          ##    ##  ##       ##       
//   ######  ##        ##     ##  ######  ########    ##     ## ######## ######## 




enum RelationTargetType {
    Unknown,
    ChatRoom,
    Space,
    ActerSpace
}

/// remote info
object SpaceHierarchyRoomInfo {
    fn name() -> Option<string>;
    //fn room_id() -> OwnedRoomId;
    fn room_id_str() -> string;
    fn topic() -> Option<string>;
    fn num_joined_members() -> u64;
    fn world_readable() -> bool;
    fn guest_can_join() -> bool;
    fn is_space() -> bool;
    fn avatar_url_str() -> Option<string>;
    fn join_rule_str() -> string;
    /// whether to have avatar
    fn has_avatar() -> bool;
    
    /// is this a suggested room?
    fn suggested() -> bool;

    /// get the binary data of avatar
    /// if thumb size is given, avatar thumbnail is returned
    /// if thumb size is not given, avatar file is returned
    fn get_avatar(thumb_size: Option<ThumbnailSize>) -> Future<Result<OptionBuffer>>;
    // recommended server to try to join via
    fn via_server_name() -> Option<string>;
}

object SpaceRelation {
    /// the room ID this Relation links to
    fn room_id() -> RoomId;
    /// is this a suggested room?
    fn suggested() -> bool;
    /// how to find this room
    fn via() -> Vec<string>;
    /// of what type is the targeted room?
    fn target_type() -> string;
}

object SpaceRelations {
    //fn room_id() -> OwnedRoomId;
    fn room_id_str() -> string;
    /// do we have a canonical parent?!?
    fn main_parent() -> Option<SpaceRelation>;
    /// other parents we belong to
    fn other_parents() -> Vec<SpaceRelation>;
    /// children
    fn children() -> Vec<SpaceRelation>;
    /// query for children from the server
    fn query_hierarchy() -> Future<Result<Vec<SpaceHierarchyRoomInfo>>>;
}

object RoomPowerLevels {
    fn news() -> Option<i64>;
    fn news_key() -> string;
    fn events() -> Option<i64>;
    fn events_key() -> string;
    fn pins() -> Option<i64>;
    fn pins_key() -> string;
    fn events_default() -> i64;
    fn users_default() -> i64;
    fn max_power_level() -> i64;

    fn tasks() -> Option<i64>;
    fn tasks_key() -> string;

    fn task_lists() -> Option<i64>;
    fn task_lists_key() -> string;
}

object SimpleSettingWithTurnOff {

}

object SimpleSettingWithTurnOffBuilder {
    fn active(active: bool);
    fn build() -> Result<SimpleSettingWithTurnOff>;
}


object TasksSettingsBuilder {
    fn active(active: bool);
    fn build() -> Result<TasksSettings>;
}
object NewsSettings {
    fn active() -> bool;
    fn updater() -> SimpleSettingWithTurnOffBuilder;
}

object TasksSettings {
    fn active() -> bool;
    fn updater() -> TasksSettingsBuilder;
}

object EventsSettings {
    fn active() -> bool;
    fn updater() -> SimpleSettingWithTurnOffBuilder;
}

object PinsSettings {
    fn active() -> bool;
    fn updater() -> SimpleSettingWithTurnOffBuilder;
}

object ActerAppSettings {
    fn news() -> NewsSettings;
    fn pins() -> PinsSettings;
    fn events() -> EventsSettings;
    fn tasks() -> TasksSettings;
    fn update_builder() -> ActerAppSettingsBuilder;
}

object ActerAppSettingsBuilder {
    fn news(news: Option<SimpleSettingWithTurnOff>);
    fn pins(pins: Option<SimpleSettingWithTurnOff>);
    fn events(events: Option<SimpleSettingWithTurnOff>);
    fn tasks(tasks: Option<TasksSettings>);
}


//   ######     ###    ######## ########  ######    #######  ########  ##    ## 
//  ##    ##   ## ##      ##    ##       ##    ##  ##     ## ##     ##  ##  ##  
//  ##        ##   ##     ##    ##       ##        ##     ## ##     ##   ####   
//  ##       ##     ##    ##    ######   ##   #### ##     ## ########     ##    
//  ##       #########    ##    ##       ##    ##  ##     ## ##   ##      ##    
//  ##    ## ##     ##    ##    ##       ##    ##  ##     ## ##    ##     ##    
//   ######  ##     ##    ##    ########  ######    #######  ##     ##    ##    


object Category {
    fn id() -> string;
    fn title() -> string;
    fn entries() -> string;
    fn icon_type_str() -> Option<string>;
    fn icon_str() -> Option<string>;
    fn update_builder() -> CategoryBuilder;
}

object CategoryBuilder {
    fn title(title: string);
    fn clear_entries();
    fn add_entry(entry: string);
    fn unset_icon();
    fn icon(type: string, key: string);
    fn build() -> Result<Category>;
}


object Categories {
    fn categories() -> Vec<Category>;
    fn new_category_builder() -> CategoryBuilder;
    fn update_builder() -> CategoriesBuilder;
}

object CategoriesBuilder {
    fn add(cat: Category);
    fn clear();
}

//   ######  ########     ###     ######  ######## 
//  ##    ## ##     ##   ## ##   ##    ## ##       
//  ##       ##     ##  ##   ##  ##       ##       
//   ######  ########  ##     ## ##       ######   
//        ## ##        ######### ##       ##       
//  ##    ## ##        ##     ## ##    ## ##       
//   ######  ##        ##     ##  ######  ######## 


object Space {

    /// get the room profile that contains avatar and display name
    fn space_relations() -> Future<Result<SpaceRelations>>;

    /// Whether this space is a child of the given space
    fn is_child_space_of(room_id: string) -> Future<bool>;

    /// add the following as a child space and return event id of that event
    /// flag as suggested or not
    fn add_child_room(room_id: string, suggested: bool) -> Future<Result<string>>;

    /// remove a child space
    fn remove_child_room(room_id: string, reason: Option<string>) -> Future<Result<bool>>;

    /// Change the avatar of the room
    fn upload_avatar(uri: string) -> Future<Result<MxcUri>>;

    fn set_acter_space_states() -> Future<Result<bool>>;

    /// Remove the avatar of the room
    fn remove_avatar() -> Future<Result<EventId>>;

    /// what is the description / topic
    fn topic() -> Option<string>;

    fn is_joined() -> bool;

    /// set description / topic of the room
    fn set_topic(topic: string) -> Future<Result<EventId>>;

    /// set name of the room
    fn set_name(name: string) -> Future<Result<EventId>>;

    /// is this a bookmarked space
    fn is_bookmarked() -> bool;

    /// set this a bookmarked space
    fn set_bookmarked(is_bookmarked: bool) -> Future<Result<bool>>;

    /// the members currently in the space
    fn active_members_ids() -> Future<Result<Vec<string>>>;

    /// the members currently in the space
    fn active_members() -> Future<Result<Vec<Member>>>;

    /// the members invited to this room
    fn invited_members() -> Future<Result<Vec<Member>>>;

    /// the room id
    fn get_room_id() -> RoomId;

    /// invite the new user to this space
    fn invite_user(user_id: string) -> Future<Result<bool>>;

    /// the room id as str
    fn get_room_id_str() -> string;

    /// the members currently in the room
    fn get_member(user_id: string) -> Future<Result<Member>>;

    /// the Membership of myself
    fn get_my_membership() -> Future<Result<Member>>;

    /// whether this room is encrypted one
    fn is_encrypted() -> Future<Result<bool>>;

    /// whether or not this space is public
    fn is_public() -> bool;

    /// join rules for this space.
    fn join_rule_str() -> string;

    /// the ids of the rooms the restriction applies to
    fn restricted_room_ids_str() -> Vec<string>;

    /// whether or not this space has been marked as an 'acter' one
    fn is_acter_space() -> Future<Result<bool>>;

    /// the Tasks lists of this Space
    fn task_lists() -> Future<Result<Vec<TaskList>>>;

    /// the Tasks list of this Space
    fn task_list(key: string) -> Future<Result<TaskList>>;

    /// task list draft builder
    fn task_list_draft() -> Result<TaskListDraft>;

    /// get latest news
    fn latest_news_entries(count: u32) -> Future<Result<Vec<NewsEntry>>>;

    /// get all calendar events
    fn calendar_events() -> Future<Result<Vec<CalendarEvent>>>;

    /// create calendart event draft
    fn calendar_event_draft() -> Result<CalendarEventDraft>;

    /// create news draft
    fn news_draft() -> Result<NewsEntryDraft>;

    /// the pins of this Space
    fn pins() -> Future<Result<Vec<ActerPin>>>;

    /// the links pinned to this Space
    fn pinned_links() -> Future<Result<Vec<ActerPin>>>;

    /// pin draft builder
    fn pin_draft() -> Result<PinDraft>;

    /// join this room
    fn join() -> Future<Result<bool>>;

    /// leave this room
    fn leave() -> Future<Result<bool>>;

    /// the power levels currently set up
    fn power_levels() -> Future<Result<RoomPowerLevels>>;

    /// current App Settings
    fn app_settings() -> Future<Result<ActerAppSettings>>;

    /// Whenever this is submitted;
    fn update_app_settings(new_settings: ActerAppSettingsBuilder) -> Future<Result<string>>;

    /// update the power level for a feature
    fn update_feature_power_levels(feature: string, level: Option<i32>) -> Future<Result<bool>>;

    /// report an event from this room
    /// score - The score to rate this content as where -100 is most offensive and 0 is inoffensive (optional).
    /// reason - The reason for the event being reported (optional).
    fn report_content(event_id: string, score: Option<i32>, reason: Option<string>) -> Future<Result<bool>>;

    /// redact an event from this room
    /// reason - The reason for the event being reported (optional).
    /// it's the callers job to ensure the person has the privileges to
    /// redact that content.
    fn redact_content(event_id: string, reason: Option<string>) -> Future<Result<EventId>>;


    /// Get the categories for a specific key.
    /// currently supported: spaces, chats
    fn categories(key: string) -> Future<Result<Categories>>;

    /// Set the categories for a specific key
    fn set_categories(key: string, categories: CategoriesBuilder) -> Future<Result<bool>>;
}

enum MembershipStatus {
    Admin,
    Mod,
    Custom,
    Regular
}

enum MemberPermission {
    CanSendChatMessages,
    CanToggleReaction,
    CanSendSticker,
    CanPostNews,
    CanPostPin,
    CanPostEvent,
    CanPostTaskList,
    CanPostTask,
    CanBan,
    CanKick,
    CanInvite,
    CanRedactOwn,
    CanRedactOther,
    CanTriggerRoomNotification,
    CanUpgradeToActerSpace,
    CanSetName,
    CanUpdateAvatar,
    CanUpdateJoinRule,
    CanSetTopic,
    CanLinkSpaces,
    CanUpdatePowerLevels,
    CanSetParentSpace,
    CanChangeAppSettings
}

object Member {
    /// get the user profile that contains avatar and display name
    fn get_profile() -> UserProfile;

    /// Full user_id
    fn user_id() -> UserId;

    /// RoomId this member is attachd to
    fn room_id_str() -> string;

    /// The status of this member.
    fn membership_status_str() -> string;

    /// the power level this user has
    fn power_level() -> i64;

    /// Whether this user is allowed to perform the given action
    //fn can(permission: MemberPermission) -> bool;
    fn can_string(permission: string) -> bool;

    /// whether the user is being ignored
    fn is_ignored() -> bool;

    /// add this member to ignore list
    fn ignore() -> Future<Result<bool>>;

    /// remove this member from ignore list
    fn unignore() -> Future<Result<bool>>;

    /// kick this member from this room
    fn kick(msg: Option<string>) -> Future<Result<bool>>;

    /// ban this member from this room
    fn ban(msg: Option<string>) -> Future<Result<bool>>;

    /// remove the member ban from this room
    fn unban(msg: Option<string>) -> Future<Result<bool>>;
}


//     ###    ########  ########      ######  ######## ######## ######## #### ##    ##  ######    ######  
//    ## ##   ##     ## ##     ##    ##    ## ##          ##       ##     ##  ###   ## ##    ##  ##    ## 
//   ##   ##  ##     ## ##     ##    ##       ##          ##       ##     ##  ####  ## ##        ##       
//  ##     ## ########  ########      ######  ######      ##       ##     ##  ## ## ## ##   ####  ######  
//  ######### ##        ##                 ## ##          ##       ##     ##  ##  #### ##    ##        ## 
//  ##     ## ##        ##           ##    ## ##          ##       ##     ##  ##   ### ##    ##  ##    ## 
//  ##     ## ##        ##            ######  ########    ##       ##    #### ##    ##  ######    ######  




object ActerUserAppSettings {
    /// either of 'always', 'never' or 'wifiOnly'
    fn auto_download_chat() -> Option<string>;
    
    /// whether to allow sending typing notice of users
    fn typing_notice() -> Option<bool>;

    /// update the builder with the current settings

    /// if you intend to change anything
    fn update_builder() -> ActerUserAppSettingsBuilder;
}

object ActerUserAppSettingsBuilder {
    /// either of 'always', 'never' or 'wifiOnly'
    fn auto_download_chat(value: string);

    /// whether to allow sending typing notice of users
    fn typing_notice(value: bool);

    /// submit this updated version
    fn send() -> Future<Result<bool>>;
}



//     ###     ######   ######   #######  ##     ## ##    ## ######## 
//    ## ##   ##    ## ##    ## ##     ## ##     ## ###   ##    ##    
//   ##   ##  ##       ##       ##     ## ##     ## ####  ##    ##    
//  ##     ## ##       ##       ##     ## ##     ## ## ## ##    ##    
//  ######### ##       ##       ##     ## ##     ## ##  ####    ##    
//  ##     ## ##    ## ##    ## ##     ## ##     ## ##   ###    ##    
//  ##     ##  ######   ######   #######   #######  ##    ##    ##    



object Account {
    /// get user id of this account
    fn user_id() -> UserId;

    /// The display_name of the account
    fn display_name() -> Future<Result<OptionString>>;

    /// Change the display name of the account
    fn set_display_name(name: string) -> Future<Result<bool>>;

    /// The avatar of the client
    /// if thumb size is given, avatar thumbnail is returned
    /// if thumb size is not given, avatar file is returned
    fn avatar(thumb_size: Option<ThumbnailSize>) -> Future<Result<OptionBuffer>>;

    /// Change the avatar of the account with the provided
    /// local file path
    fn upload_avatar(uri: string) -> Future<Result<MxcUri>>;

    /// list of users by blocked by this user
    fn ignored_users() -> Future<Result<Vec<UserId>>>;

    /// add user_id to ignore list
    fn ignore_user(user_id: string) -> Future<Result<bool>>;

    /// remove user_id from ignore list
    fn unignore_user(user_id: string) -> Future<Result<bool>>;

    /// the current app settings
    fn acter_app_settings() -> Future<Result<ActerUserAppSettings>>;

    /// listen to updates to the app settings
    fn subscribe_app_settings_stream() -> Stream<bool>;

    // deactivate the account. This can not be reversed. The username will
    // be blocked from any future usage, all personal data will be removed.
    fn deactivate(password: string) -> Future<Result<bool>>;

    /// change password
    fn change_password(old_val: string, new_val: string) -> Future<Result<bool>>;

    /// get email addresses from third party identifier
    fn confirmed_email_addresses() -> Future<Result<Vec<string>>>;

    /// get email addresses that were registered
    fn requested_email_addresses() -> Future<Result<Vec<string>>>;

    /// Requests token via email and add email address to third party identifier.
    /// If password is not enough complex, homeserver may reject this request.
    fn request_3pid_management_token_via_email(email_address: string) -> Future<Result<ThreePidEmailTokenResponse>>;

    /// get the array of registered 3pid on the homeserver for this account
    fn external_ids() -> Future<Result<Vec<ExternalId>>>;

    /// find out session id that is related with email address and add email address to account using session id & password
    fn try_confirm_email_status(email_address: string, password: string) -> Future<Result<bool>>;

    /// Submit token to finish email register
    fn submit_token_from_email(email_address: string, token: string, password: string) -> Future<Result<bool>>;

    /// Remove email address from confirmed list or unconfirmed list
    fn remove_email_address(email_address: string) -> Future<Result<bool>>;

    /// Get the Bookmarks manager
    fn bookmarks() -> Future<Result<Bookmarks>>;
}

object ExternalId {
    /// get address of 3pid
    fn address() -> string;

    /// get medium of 3pid
    /// one of [email, msisdn]
    fn medium() -> string;

    /// get time when the homeserver associated the third party identifier with the user
    fn added_at() -> u64;

    /// get time when the identifier was validated by the identity server
    fn validated_at() -> u64;
}

object ThreePidEmailTokenResponse {
    /// get session id
    fn sid() -> string;

    /// get submit url
    fn submit_url() -> Option<string>;

    /// get client secret
    fn client_secret() -> string;
}


//  ########   #######   #######  ##    ## ##     ##    ###    ########  ##    ##  ######  
//  ##     ## ##     ## ##     ## ##   ##  ###   ###   ## ##   ##     ## ##   ##  ##    ## 
//  ##     ## ##     ## ##     ## ##  ##   #### ####  ##   ##  ##     ## ##  ##   ##       
//  ########  ##     ## ##     ## #####    ## ### ## ##     ## ########  #####     ######  
//  ##     ## ##     ## ##     ## ##  ##   ##     ## ######### ##   ##   ##  ##         ## 
//  ##     ## ##     ## ##     ## ##   ##  ##     ## ##     ## ##    ##  ##   ##  ##    ## 
//  ########   #######   #######  ##    ## ##     ## ##     ## ##     ## ##    ##  ######  


object Bookmarks {
    /// get the list of bookmarks for a specific key
    fn entries(key: string) -> Vec<string>;

    /// add the following entry to the bookmarks of key
    fn add(key: string, entry: string) -> Future<Result<bool>>;

    /// remove the following entry from the bookmarks of key
    fn remove(key: string, entry: string) -> Future<Result<bool>>;
}

object SyncState {
    /// Get event handler of first synchronization on every launch
    fn first_synced_rx() -> Stream<bool>;

    /// When the sync stopped with an error, this will trigger
    fn sync_error_rx() -> Stream<string>;

    /// stop the sync loop
    fn cancel();
}


//   ######  ########    ###    ########   ######  ##     ## 
//  ##    ## ##         ## ##   ##     ## ##    ## ##     ## 
//  ##       ##        ##   ##  ##     ## ##       ##     ## 
//   ######  ######   ##     ## ########  ##       ######### 
//        ## ##       ######### ##   ##   ##       ##     ## 
//  ##    ## ##       ##     ## ##    ##  ##    ## ##     ## 
//   ######  ######## ##     ## ##     ##  ######  ##     ## 



object PublicSearchResultItem {
    fn name() -> Option<string>;
    fn topic() -> Option<string>;
    fn world_readable() -> bool;
    fn guest_can_join() -> bool;
    // fn canonical_alias() -> Option<OwnedRoomAliasId>;
    fn canonical_alias_str() -> Option<string>;
    fn num_joined_members() -> u64;
    // fn room_id() -> OwnedRoomId;
    fn room_id_str() -> string;
    // fn avatar_url() -> Option<OwnedMxcUri>;
    fn avatar_url_str() -> Option<string>;
    // fn join_rule() -> PublicRoomJoinRule;
    fn join_rule_str() -> string;
    // fn room_type() -> Option<RoomType>;
    fn room_type_str() -> string;

    /// whether to have avatar
    fn has_avatar() -> bool;

    /// get the binary data of avatar
    /// if thumb size is given, avatar thumbnail is returned
    /// if thumb size is not given, avatar file is returned
    fn get_avatar(thumb_size: Option<ThumbnailSize>) -> Future<Result<OptionBuffer>>;
}

object PublicSearchResult {
    /// to be used for the next `since`
    fn next_batch() -> Option<string>;
    /// to get the previous page
    fn prev_batch() -> Option<string>;
    /// an estimated total of matches
    fn total_room_count_estimate() -> Option<u64>;
    /// get the chunk of items in this response
    fn chunks() -> Vec<PublicSearchResultItem>;
}



//  ##    ##  #######  ######## #### ######## ####  ######     ###    ######## ####  #######  ##    ##  ######  
//  ###   ## ##     ##    ##     ##  ##        ##  ##    ##   ## ##      ##     ##  ##     ## ###   ## ##    ## 
//  ####  ## ##     ##    ##     ##  ##        ##  ##        ##   ##     ##     ##  ##     ## ####  ## ##       
//  ## ## ## ##     ##    ##     ##  ######    ##  ##       ##     ##    ##     ##  ##     ## ## ## ##  ######  
//  ##  #### ##     ##    ##     ##  ##        ##  ##       #########    ##     ##  ##     ## ##  ####       ## 
//  ##   ### ##     ##    ##     ##  ##        ##  ##    ## ##     ##    ##     ##  ##     ## ##   ### ##    ## 
//  ##    ##  #######     ##    #### ##       ####  ######  ##     ##    ##    ####  #######  ##    ##  ######  


object NotificationSender {
    fn user_id() -> string;
    fn display_name() -> Option<string>;
    fn has_image() -> bool;
    fn image() -> Future<Result<buffer<u8>>>;
}

object NotificationRoom {
    fn room_id() -> string;
    fn display_name() -> string;
    fn has_image() -> bool;
    fn image() -> Future<Result<buffer<u8>>>;
}


// converting a room_id+event_id into the notification item to show
// from push context.
object NotificationItem {
    fn push_style() -> string;
    fn title() -> string;
    fn sender() -> NotificationSender;
    fn room() -> NotificationRoom;
    fn target_url() -> string;
    fn body() -> Option<MsgContent>;
    fn icon_url() -> Option<string>;
    fn thread_id() -> Option<string>;
    fn noisy() -> bool;
    fn has_image() -> bool;
    fn image() -> Future<Result<buffer<u8>>>;
    fn image_path(tmp_dir: string) -> Future<Result<string>>;

    // if this is an invite, this the room it invites to
    fn room_invite() -> Option<string>;
}

/// The pusher we sent notifications via to the user
object Pusher {
    fn is_email_pusher() -> bool;
    fn pushkey() -> string;
    fn app_id() -> string;
    fn app_display_name() -> string;
    fn device_display_name() -> string;
    fn lang() -> string;
    fn profile_tag() -> Option<string>;

    fn delete() -> Future<Result<bool>>;
}


//   ######  ########  ########    ###    ######## ######## 
//  ##    ## ##     ## ##         ## ##      ##    ##       
//  ##       ##     ## ##        ##   ##     ##    ##       
//  ##       ########  ######   ##     ##    ##    ######   
//  ##       ##   ##   ##       #########    ##    ##       
//  ##    ## ##    ##  ##       ##     ##    ##    ##       
//   ######  ##     ## ######## ##     ##    ##    ######## 



/// make convo settings builder
fn new_convo_settings_builder() -> CreateConvoSettingsBuilder;

object CreateConvoSettingsBuilder {
    /// set the name of convo
    fn set_name(value: string);

    /// set the alias of convo
    fn set_alias(value: string);

    /// append user id that will be invited to this space
    fn add_invitee(value: string) -> Result<()>;

    /// set the topic of convo
    fn set_topic(value: string);

    /// set the avatar uri of convo
    /// both remote and local are allowed
    fn set_avatar_uri(value: string);

    /// set the parent of convo
    fn set_parent(value: string);

    fn build() -> CreateConvoSettings;
}

object CreateConvoSettings {}

/// make space settings builder
fn new_space_settings_builder() -> CreateSpaceSettingsBuilder;

object CreateSpaceSettingsBuilder {
    /// set the name of convo
    fn set_name(value: string);

    /// set the space's visibility to either Public or Private
    fn set_visibility(value: string);

    /// append user id that will be invited to this space
    fn add_invitee(value: string) -> Result<()>;

    /// set the alias of space
    fn set_alias(value: string);

    /// set the topic of space
    fn set_topic(value: string);

    /// set the avatar uri of space
    /// both remote and local are allowed
    fn set_avatar_uri(value: string);

    /// set the parent of space
    fn set_parent(value: string);

    fn build() -> CreateSpaceSettings;
}

object CreateSpaceSettings {}


//   ######  ##       #### ######## ##    ## ######## 
//  ##    ## ##        ##  ##       ###   ##    ##    
//  ##       ##        ##  ##       ####  ##    ##    
//  ##       ##        ##  ######   ## ## ##    ##    
//  ##       ##        ##  ##       ##  ####    ##    
//  ##    ## ##        ##  ##       ##   ###    ##    
//   ######  ######## #### ######## ##    ##    ##    



/// Main entry point for `acter`.
object Client {
    /// start the sync
    fn start_sync() -> SyncState;

    /// Get the restore token for this session
    fn restore_token() -> Future<Result<string>>;

    /// Whether the client is registered as a guest account
    fn is_guest() -> bool;

    /// Whether the client has finished a first sync run
    fn has_first_synced() -> bool;

    /// Whether the client is syncing
    fn is_syncing() -> bool;

    /// Whether the client is logged in
    fn logged_in() -> bool;

    /// return the account of the logged in user, if given
    fn account() -> Result<Account>;

    /// The device_id of the client
    fn device_id() -> Result<DeviceId>;

    /// The user_id of the client
    /// deprecated, please use account() instead.
    fn user_id() -> Result<UserId>;

    /// Get the generic room that user belongs to
    fn room(room_id_or_alias: string) -> Future<Result<Room>>;

    /// get convo room
    fn convo(room_id_or_alias: string) -> Future<Result<Convo>>;

    /// has convo room
    fn has_convo(room_id: string) -> Future<bool>;

    /// get convo room of retry 250ms for retry times
    fn convo_with_retry(room_id_or_alias: string, retry: u8) -> Future<Result<Convo>>;

    /// get the room id of dm from user id
    fn dm_with_user(user_id: string) -> Result<OptionString>;

    /// upload file and return remote url
    fn upload_media(uri: string) -> Future<Result<MxcUri>>;

    /// Fires whenever the convo list changes (in order or number)
    /// fires immediately with the current state of convos
    fn convos_stream() -> Stream<ConvoDiff>;

    /// The spaces the user is part of
    fn spaces() -> Future<Result<Vec<Space>>>;

    /// Fires whenever the space list changes (in order or number)
    /// fires immediately with the current state of spaces
    fn spaces_stream() -> Stream<SpaceDiff>;

    /// attempt to join a space
    fn join_space(room_id_or_alias: string, server_name: Option<string>) -> Future<Result<Space>>;

    /// attempt to join a room
    fn join_convo(room_id_or_alias: string, server_name: Option<string>) -> Future<Result<Convo>>;

    /// Get the space that user belongs to
    fn space(room_id_or_alias: string) -> Future<Result<Space>>;

    /// Get the Pinned Links for the client
    fn pinned_links() -> Future<Result<Vec<ActerPin>>>;

    /// Get the invitation event stream
    fn invitations_rx() -> Stream<Vec<Invitation>>;

    /// the users out of room
    fn suggested_users_to_invite(room_name: string) -> Future<Result<Vec<UserProfile>>>;

    /// search the user directory
    fn search_users(search_term: string) -> Future<Result<Vec<UserProfile>>>;

    /// search the public directory for rooms
    fn search_public_room(search_term: Option<string>, server: Option<string>, room_filter: Option<string>, since: Option<string>) -> Future<Result<PublicSearchResult>>;

    /// Whether the user already verified the device
    fn verified_device(dev_id: string) -> Future<Result<bool>>;

    /// log out this client
    fn logout() -> Future<Result<bool>>;

    /// Get the verification event receiver
    fn verification_event_rx() -> Option<Stream<VerificationEvent>>;

    /// Get session manager that returns all/verified/unverified/inactive session list
    fn session_manager() -> SessionManager;

    /// Trigger verification of another device
    /// returns flow id of verification
    fn request_verification(dev_id: string) -> Future<Result<VerificationEvent>>;

    /// install verification request event handler
    fn install_request_event_handler(flow_id: string) -> Future<Result<bool>>;

    /// install sas verification event handler
    fn install_sas_event_handler(flow_id: string) -> Future<Result<bool>>;

    /// Return the event handler that new device was found or existing device was changed
    fn device_event_rx() -> Option<Stream<DeviceEvent>>;

    /// Return the typing event receiver
    fn subscribe_to_typing_event_stream(room_id: string) -> Stream<TypingEvent>;

    /// Return the receipt event receiver
    fn receipt_event_rx() -> Option<Stream<ReceiptEvent>>;

    /// create convo
    fn create_convo(settings: CreateConvoSettings) -> Future<Result<RoomId>>;

    /// create default space
    fn create_acter_space(settings: CreateSpaceSettings) -> Future<Result<RoomId>>;

    /// listen to updates to any model key
    fn subscribe_stream(key: string) -> Stream<bool>;

    /// Find the room or wait until it becomes available
    fn wait_for_room(key: string, timeout: Option<u8>) -> Future<Result<bool>>;

    /// Fetch the Comment or use its event_id to wait for it to come down the wire
    fn wait_for_comment(key: string, timeout: Option<u8>) -> Future<Result<Comment>>;

    /// Fetch the NewsEntry or use its event_id to wait for it to come down the wire
    fn wait_for_news(key: string, timeout: Option<u8>) -> Future<Result<NewsEntry>>;

    /// Get the latest News for the client
    fn latest_news_entries(count: u32) -> Future<Result<Vec<NewsEntry>>>;

    /// Fetch the ActerPin or use its event_id to wait for it to come down the wire
    fn wait_for_pin(key: string, timeout: Option<u8>) -> Future<Result<ActerPin>>;

    /// Get the Pins for the client
    fn pins() -> Future<Result<Vec<ActerPin>>>;

    /// Get a specific Pin for the client
    fn pin(pin_id: string) -> Future<Result<ActerPin>>;

    /// Fetch the Tasklist or use its event_id to wait for it to come down the wire
    fn task_list(key: string, timeout: Option<u8>) -> Future<Result<TaskList>>;

    /// the Tasks lists for the client
    fn task_lists() -> Future<Result<Vec<TaskList>>>;

    /// Fetch the Task or use its event_id to wait for it to come down the wire
    fn wait_for_task(key: string, timeout: Option<u8>) -> Future<Result<Task>>;

    /// the Tasks lists of this Space
    fn my_open_tasks() -> Future<Result<Vec<Task>>>;

    /// listen to updates of the my_open_tasks list
    fn subscribe_my_open_tasks_stream() -> Stream<bool>;

    /// get all calendar events
    fn calendar_events() -> Future<Result<Vec<CalendarEvent>>>;

    /// Get a specific Calendar Event for the client
    fn calendar_event(calendar_id: string) -> Future<Result<CalendarEvent>>;

    /// Fetch the calendar event or use its event_id to wait for it to come down the wire
    fn wait_for_calendar_event(key: string, timeout: Option<u8>) -> Future<Result<CalendarEvent>>;

    /// Fetch the reaction event or use its event_id to wait for it to come down the wire
    fn wait_for_reaction(key: string, timeout: Option<u8>) -> Future<Result<Reaction>>;

    /// Fetch the RSVP or use its event_id to wait for it to come down the wire
    fn wait_for_rsvp(key: string, timeout: Option<u8>) -> Future<Result<Rsvp>>;

    /// install the default acter push rules for fallback
    fn install_default_acter_push_rules() -> Future<Result<bool>>;

    /// list of pushers
    fn pushers() -> Future<Result<Vec<Pusher>>>;

    /// add another http pusher to the notification system
    fn add_pusher(app_id: string, token: string, device_name: string, app_name: string, server_url: string, with_ios_default: bool, lang: Option<string>) -> Future<Result<bool>>;

    /// add another http pusher to the notification system
    fn add_email_pusher(device_name: string, app_name: string, email: string, lang: Option<string>) -> Future<Result<bool>>;

    /// getting a notification item from the notification data;
    fn get_notification_item(room_id: string, event_id: string) -> Future<Result<NotificationItem>>;
    
    /// get all upcoming events, whether I responded or not
    fn all_upcoming_events(secs_from_now: Option<u32>) -> Future<Result<Vec<CalendarEvent>>>;

    /// get only upcoming events that I responded as rsvp
    fn my_upcoming_events(secs_from_now: Option<u32>) -> Future<Result<Vec<CalendarEvent>>>;

    /// get only past events that I responded as rsvp
    fn my_past_events(secs_from_now: Option<u32>) -> Future<Result<Vec<CalendarEvent>>>;

    /// super invites interface
    fn super_invites() -> SuperInvites;

    /// allow to configure notification settings
    fn notification_settings() -> Future<Result<NotificationSettings>>;

    /// the list of devices
    fn device_records(verified: bool) -> Future<Result<Vec<DeviceRecord>>>;

    /// make draft to send text plain msg
    fn text_plain_draft(body: string) -> MsgDraft;

    /// make draft to send text markdown msg
    fn text_markdown_draft(body: string) -> MsgDraft;

    /// make draft to send html marked up msg
    fn text_html_draft(html: string, plain: string) -> MsgDraft;

    /// make draft to send image msg
    fn image_draft(source: string, mimetype: string) -> MsgDraft;

    /// make draft to send audio msg
    fn audio_draft(source: string, mimetype: string) -> MsgDraft;

    /// make draft to send video msg
    fn video_draft(source: string, mimetype: string) -> MsgDraft;

    /// make draft to send file msg
    fn file_draft(source: string, mimetype: string) -> MsgDraft;

    /// make draft to send location msg
    fn location_draft(body: string, source: string) -> MsgDraft;

    /// get access to the backup manager
    fn backup_manager() -> BackupManager;
}

object NotificationSettings {
    /// get informed about changes to the notification settings
    fn changes_stream() -> Stream<bool>;

    /// default RoomNotificationMode for the selected features
    fn default_notification_mode(is_encrypted: bool, is_one_on_one: bool) -> Future<Result<string>>;

    /// set default RoomNotificationMode for this combination
    fn set_default_notification_mode(is_encrypted: bool, is_one_on_one: bool, mode: string) -> Future<Result<bool>>;
    
    /// app settings
    fn global_content_setting(app_key: string) -> Future<Result<bool>>;
    fn set_global_content_setting(app_key: string, enabled: bool) -> Future<Result<bool>>;
}


//  #### ##    ## ##     ## #### ########    ###    ######## ####  #######  ##    ##  ######  
//   ##  ###   ## ##     ##  ##     ##      ## ##      ##     ##  ##     ## ###   ## ##    ## 
//   ##  ####  ## ##     ##  ##     ##     ##   ##     ##     ##  ##     ## ####  ## ##       
//   ##  ## ## ## ##     ##  ##     ##    ##     ##    ##     ##  ##     ## ## ## ##  ######  
//   ##  ##  ####  ##   ##   ##     ##    #########    ##     ##  ##     ## ##  ####       ## 
//   ##  ##   ###   ## ##    ##     ##    ##     ##    ##     ##  ##     ## ##   ### ##    ## 
//  #### ##    ##    ###    ####    ##    ##     ##    ##    ####  #######  ##    ##  ######  



object Invitation {
    /// get the timestamp of this invitation in milliseconds
    fn origin_server_ts() -> Option<u64>;

    /// whether this is an invite to a DM
    fn is_dm() -> bool;

    /// the RoomId as a String
    fn room_id_str() -> string;

    /// get the room of this invitation
    fn room() -> Room;

    /// get the user id of this invitation sender as string
    fn sender_id_str() -> string;

    /// get the user profile that contains avatar and display name
    fn sender_profile() -> Option<UserProfile>;

    /// accept invitation about me to this room
    fn accept() -> Future<Result<bool>>;

    /// reject invitation about me to this room
    fn reject() -> Future<Result<bool>>;
}


//   ######  ##     ## ########  ######## ########     #### ##    ## ##     ## #### ########    ###    ######## ####  #######  ##    ##  ######  
//  ##    ## ##     ## ##     ## ##       ##     ##     ##  ###   ## ##     ##  ##     ##      ## ##      ##     ##  ##     ## ###   ## ##    ## 
//  ##       ##     ## ##     ## ##       ##     ##     ##  ####  ## ##     ##  ##     ##     ##   ##     ##     ##  ##     ## ####  ## ##       
//   ######  ##     ## ########  ######   ########      ##  ## ## ## ##     ##  ##     ##    ##     ##    ##     ##  ##     ## ## ## ##  ######  
//        ## ##     ## ##        ##       ##   ##       ##  ##  ####  ##   ##   ##     ##    #########    ##     ##  ##     ## ##  ####       ## 
//  ##    ## ##     ## ##        ##       ##    ##      ##  ##   ###   ## ##    ##     ##    ##     ##    ##     ##  ##     ## ##   ### ##    ## 
//   ######   #######  ##        ######## ##     ##    #### ##    ##    ###    ####    ##    ##     ##    ##    ####  #######  ##    ##  ######  


object SuperInvites {
    /// the current tokens
    fn tokens() -> Future<Result<Vec<SuperInviteToken>>>;

    /// create a token updater to create a fresh token
    fn new_token_updater() -> SuperInvitesTokenUpdateBuilder;

    /// Send or update
    fn create_or_update_token(builder: SuperInvitesTokenUpdateBuilder) -> Future<Result<SuperInviteToken>>;

    /// delete the given token
    fn delete(token: string) -> Future<Result<bool>>;

    /// try to redeem a token
    fn redeem(token: string) -> Future<Result<Vec<string>>>;

    /// get the token info
    fn info(token: string) -> Future<Result<SuperInviteInfo>>;
}

object SuperInviteInfo {
    /// whether or not this token will create a DM with the new user
    fn create_dm() -> bool;

    /// whether or not this token has been redeemed by the caller
    fn has_redeemed() -> bool;

    /// the number of rooms that will be added - includes DM if created
    fn rooms_count() -> u32;

    /// the UserId of the inviter
    fn inviter_user_id_str() -> string;

    /// the display_name of the inviter if known
    fn inviter_display_name_str() -> Option<string>;

    /// the Avatar URl of the inviter if known
    fn inviter_avatar_url_str() -> Option<string>;
}


object SuperInviteToken {
    /// the textual ID of the token
    fn token() -> string;

    /// whether or not this token will create a DM with the new user
    fn create_dm() -> bool;

    /// Which rooms the redeemer will be invited to
    fn rooms() -> Vec<string>;

    /// How often this token has been redeemed
    fn accepted_count() -> u32;

    /// Updater for this SuperInviteToken
    fn update_builder() -> SuperInvitesTokenUpdateBuilder;
}

/// Updater/Creator for an invite token
object SuperInvitesTokenUpdateBuilder {
    /// set the token name
    fn token(token: string);

    /// add a room to the updater
    fn add_room(room: string);

    /// remove a room from the updater
    fn remove_room(room: string);

    /// set the create_dm field
    fn create_dm(value: bool);
}


//  ##     ## ######## ########  #### ######## ####  ######     ###    ######## ####  #######  ##    ## 
//  ##     ## ##       ##     ##  ##  ##        ##  ##    ##   ## ##      ##     ##  ##     ## ###   ## 
//  ##     ## ##       ##     ##  ##  ##        ##  ##        ##   ##     ##     ##  ##     ## ####  ## 
//  ##     ## ######   ########   ##  ######    ##  ##       ##     ##    ##     ##  ##     ## ## ## ## 
//   ##   ##  ##       ##   ##    ##  ##        ##  ##       #########    ##     ##  ##     ## ##  #### 
//    ## ##   ##       ##    ##   ##  ##        ##  ##    ## ##     ##    ##     ##  ##     ## ##   ### 
//     ###    ######## ##     ## #### ##       ####  ######  ##     ##    ##    ####  #######  ##    ## 



object VerificationEvent {
    /// Get event type
    fn event_type() -> string;

    /// Get flow id (EventId or TransactionId)
    fn flow_id() -> string;

    /// Get user id of event sender
    fn sender() -> string;

    /// Get content by field
    fn get_content(key: string) -> Option<string>;

    /// Get emoji array
    fn emojis() -> Vec<VerificationEmoji>;

    /// Get emoji array
    fn get_emojis() -> Future<Result<Vec<VerificationEmoji>>>;

    /// Bob accepts the verification request from Alice
    fn accept_verification_request() -> Future<Result<bool>>;

    /// Bob cancels the verification request from Alice
    /// alternative of terminate_verification
    fn cancel_verification_request() -> Future<Result<bool>>;

<<<<<<< HEAD
    /// Bob accepts the verification request from Alice with specified methods
=======
    /// Bob accepts the verification request from Alice with specified method
>>>>>>> 525fd63e
    fn accept_verification_request_with_method(method: string) -> Future<Result<bool>>;

    /// Alice starts the SAS verification
    fn start_sas_verification() -> Future<Result<bool>>;

    /// Bob accepts the SAS verification
    fn accept_sas_verification() -> Future<Result<bool>>;

    /// Bob cancels the SAS verification
    fn cancel_sas_verification() -> Future<Result<bool>>;

    /// Alice says to Bob that SAS verification matches and vice versa
    fn confirm_sas_verification() -> Future<Result<bool>>;

    /// Alice says to Bob that SAS verification doesn't match and vice versa
    fn mismatch_sas_verification() -> Future<Result<bool>>;
}

object VerificationEmoji {
    /// binary representation of emoji unicode
    fn symbol() -> u32;

    /// text description of emoji unicode
    fn description() -> string;
}


//   ######  ########  ######   ######  ####  #######  ##    ##  ######  
//  ##    ## ##       ##    ## ##    ##  ##  ##     ## ###   ## ##    ## 
//  ##       ##       ##       ##        ##  ##     ## ####  ## ##       
//   ######  ######    ######   ######   ##  ##     ## ## ## ##  ######  
//        ## ##             ##       ##  ##  ##     ## ##  ####       ## 
//  ##    ## ##       ##    ## ##    ##  ##  ##     ## ##   ### ##    ## 
//   ######  ########  ######   ######  ####  #######  ##    ##  ######  



object SessionManager {
    fn all_sessions() -> Future<Result<Vec<DeviceRecord>>>;

    /// Force to logout another device
    /// Authentication is required to do so
    fn delete_device(dev_id: string, username: string, password: string) -> Future<Result<bool>>;

    /// Trigger verification of another device
    /// returns flow id of verification
    fn request_verification(dev_id: string) -> Future<Result<string>>;

    /// Terminate verification of another device
    /// alternative of cancel_verification_request
    /// this fn is used in case without verification event
    fn terminate_verification(flow_id: string) -> Future<Result<bool>>;
}

//  ########  ######## ##     ## ####  ######  ########  ######  
//  ##     ## ##       ##     ##  ##  ##    ## ##       ##    ## 
//  ##     ## ##       ##     ##  ##  ##       ##       ##       
//  ##     ## ######   ##     ##  ##  ##       ######    ######  
//  ##     ## ##        ##   ##   ##  ##       ##             ## 
//  ##     ## ##         ## ##    ##  ##    ## ##       ##    ## 
//  ########  ########    ###    ####  ######  ########  ######  



/// Deliver devices new event from rust to flutter
<<<<<<< HEAD
object DeviceEvent {
    /// get devices that was found newly
    fn new_devices() -> Vec<string>;
=======
object DeviceNewEvent {
    /// get device id
    fn device_id() -> DeviceId;

    /// Request verification to any devices of user
    /// returns flow id of verification
    fn request_verification_to_user() -> Future<Result<string>>;

    /// Request verification to specific device
    /// returns flow id of verification
    fn request_verification_to_device(dev_id: string) -> Future<Result<string>>;

    /// Request verification to any devices of user with specified method
    /// returns flow id of verification
    fn request_verification_to_user_with_method(method: string) -> Future<Result<string>>;

    /// Request verification to specific device with specified method
    /// returns flow id of verification
    fn request_verification_to_device_with_method(dev_id: string, method: string) -> Future<Result<string>>;
}

/// Deliver devices changed event from rust to flutter
object DeviceChangedEvent {
    /// get device id
    fn device_id() -> DeviceId;
>>>>>>> 525fd63e

    /// get devices that already existed and was just changed
    fn changed_devices() -> Vec<string>;
}

/// Provide various device infos
object DeviceRecord {
    /// get the id of this device
    fn device_id() -> DeviceId;

    /// get the display name of this device
    fn display_name() -> Option<string>;

    /// last seen ip of this device
    fn last_seen_ip() -> Option<string>;

    /// last seen timestamp of this device in milliseconds
    fn last_seen_ts() -> Option<u64>;

    /// whether it was verified
    fn is_verified() -> bool;

    /// whether it is active
    fn is_active() -> bool;
    /// whether it is this session
    fn is_me() -> bool;
}



//     ########     ###     ######  ##    ## ##     ## ########     ##     ##    ###    ##    ##    ###     ######   ######## ########  
//     ##     ##   ## ##   ##    ## ##   ##  ##     ## ##     ##    ###   ###   ## ##   ###   ##   ## ##   ##    ##  ##       ##     ## 
//     ##     ##  ##   ##  ##       ##  ##   ##     ## ##     ##    #### ####  ##   ##  ####  ##  ##   ##  ##        ##       ##     ## 
//     ########  ##     ## ##       #####    ##     ## ########     ## ### ## ##     ## ## ## ## ##     ## ##   #### ######   ########  
//     ##     ## ######### ##       ##  ##   ##     ## ##           ##     ## ######### ##  #### ######### ##    ##  ##       ##   ##   
//     ##     ## ##     ## ##    ## ##   ##  ##     ## ##           ##     ## ##     ## ##   ### ##     ## ##    ##  ##       ##    ##  
//     ########  ##     ##  ######  ##    ##  #######  ##           ##     ## ##     ## ##    ## ##     ##  ######   ######## ##     ## 


/// Manage Encryption Backups
object BackupManager {

    /// Create a new backup version, encrypted with a new backup recovery key.
    fn enable() -> Future<Result<string>>;

    /// Reset the existing backup version, encrypted with a new backup recovery key.
    fn reset() -> Future<Result<string>>;

    /// Disable and delete the currently active backup.
    fn disable() -> Future<Result<bool>>;

    /// Current state as a string
    fn state_str() -> string;

    /// state as a string via a stream. Issues the current state immediately
    fn state_stream() -> Stream<string>;

    /// Open the existing secret store using the given key and import the keys 
    fn recover(secret: string) -> Future<Result<bool>>;

}<|MERGE_RESOLUTION|>--- conflicted
+++ resolved
@@ -3009,11 +3009,7 @@
     /// alternative of terminate_verification
     fn cancel_verification_request() -> Future<Result<bool>>;
 
-<<<<<<< HEAD
-    /// Bob accepts the verification request from Alice with specified methods
-=======
     /// Bob accepts the verification request from Alice with specified method
->>>>>>> 525fd63e
     fn accept_verification_request_with_method(method: string) -> Future<Result<bool>>;
 
     /// Alice starts the SAS verification
@@ -3079,37 +3075,9 @@
 
 
 /// Deliver devices new event from rust to flutter
-<<<<<<< HEAD
 object DeviceEvent {
     /// get devices that was found newly
     fn new_devices() -> Vec<string>;
-=======
-object DeviceNewEvent {
-    /// get device id
-    fn device_id() -> DeviceId;
-
-    /// Request verification to any devices of user
-    /// returns flow id of verification
-    fn request_verification_to_user() -> Future<Result<string>>;
-
-    /// Request verification to specific device
-    /// returns flow id of verification
-    fn request_verification_to_device(dev_id: string) -> Future<Result<string>>;
-
-    /// Request verification to any devices of user with specified method
-    /// returns flow id of verification
-    fn request_verification_to_user_with_method(method: string) -> Future<Result<string>>;
-
-    /// Request verification to specific device with specified method
-    /// returns flow id of verification
-    fn request_verification_to_device_with_method(dev_id: string, method: string) -> Future<Result<string>>;
-}
-
-/// Deliver devices changed event from rust to flutter
-object DeviceChangedEvent {
-    /// get device id
-    fn device_id() -> DeviceId;
->>>>>>> 525fd63e
 
     /// get devices that already existed and was just changed
     fn changed_devices() -> Vec<string>;
