--- conflicted
+++ resolved
@@ -128,20 +128,16 @@
     fn add_text_slide(body: string);
 
     /// create news slide for image msg
-<<<<<<< HEAD
-    fn add_image_slide(body: string, url: string, mimetype: string, size: u32, width: Option<u32>, height: Option<u32>, blurhash: Option<string>);
-=======
-    fn add_image_slide(body: string, url: string, mimetype: string, size: Option<u32>, width: Option<u32>, height: Option<u32>, blurhash: Option<string>) -> Future<Result<bool>>;
->>>>>>> f8a33a25
+    fn add_image_slide(body: string, uri: string, size: Option<u32>, width: Option<u32>, height: Option<u32>, blurhash: Option<string>) -> Future<Result<bool>>;
 
     /// create news slide for audio msg
-    fn add_audio_slide(body: string, url: string, secs: Option<u32>, mimetype: string, size: u32);
+    fn add_audio_slide(body: string, uri: string, secs: Option<u32>, size: u32) -> Future<Result<bool>>;
 
     /// create news slide for video msg
-    fn add_video_slide(body: string, url: string, secs: Option<u32>, height: Option<u32>, width: Option<u32>, mimetype: Option<string>, size: Option<u32>, blurhash: Option<string>);
+    fn add_video_slide(body: string, uri: string, secs: Option<u32>, height: Option<u32>, width: Option<u32>, size: Option<u32>, blurhash: Option<string>) -> Future<Result<bool>>;
 
     /// create news slide for file msg
-    fn add_file_slide(body: string, url: string, mimetype: Option<string>, size: Option<u32>);
+    fn add_file_slide(body: string, uri: string, size: Option<u32>) -> Future<Result<bool>>;
 
     /// clear slides
     fn unset_slides();
@@ -585,7 +581,6 @@
     fn edit(new_msg: string, original_event_id: string, txn_id: Option<string>) -> Future<Result<bool>>;
 }
 
-<<<<<<< HEAD
 object SendImageResult {
     /// get event id
     fn event_id() -> EventId;
@@ -611,10 +606,7 @@
     fn duration() -> Option<EfkDuration>;
 }
 
-object Conversation {
-=======
 object Convo {
->>>>>>> f8a33a25
     /// get the room profile that contains avatar and display name
     fn get_profile() -> RoomProfile;
 
@@ -1372,12 +1364,8 @@
     /// The avatar of the client
     fn avatar() -> Future<Result<OptionBuffer>>;
 
-<<<<<<< HEAD
-    /// Change the avatar of the account
-=======
     /// Change the avatar of the account with the provided
     /// local file path
->>>>>>> f8a33a25
     fn upload_avatar(uri: string) -> Future<Result<MxcUri>>;
 }
 
