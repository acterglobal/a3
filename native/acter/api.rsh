/// Initialize logging
fn init_logging(log_dir: string, filter: string) -> Result<()>;

/// Rotate the logging file
fn rotate_log_file() -> Result<string>;

/// Allow flutter to call logging on rust side
fn write_log(text: string, level: string) -> Result<()>;

/// Create a new client for homeserver at url with storage at data_path
fn login_new_client(basepath: string, username: string, password: string, default_homeserver_name: string, default_homeserver_url: string, device_name: Option<string>) -> Future<Result<Client>>;

/// Create a new client from the restore token
fn login_with_token(basepath: string, restore_token: string) -> Future<Result<Client>>;

/// Create an anonymous client connecting to the homeserver
fn guest_client(basepath: string, default_homeserver_name: string, default_homeserver_url: string, device_name: Option<string>) -> Future<Result<Client>>;

/// Create a new client from the registration token
fn register_with_token(basepath: string, username: string, password: string, registration_token: string, default_homeserver_name: string, default_homeserver_url: string, device_name: Option<string>) -> Future<Result<Client>>;

/// generate news mock items
fn gen_mock_news() -> Vec<News>;

/// Representing a time frame
object EfkDuration {}

fn duration_from_secs(secs: u64) -> EfkDuration;


/// Representing a color
object EfkColor {
    /// as rgba in u8
    fn rgba_u8() -> (u8, u8, u8, u8);
}

object UtcDateTime {
    fn timestamp() -> i64;
    fn to_rfc2822() -> string;
    fn to_rfc3339() -> string;
}

/// A news object
object News {
    /// the id of this news
    fn id() -> string;
    /// get the text of the news item
    fn text() -> Option<string>;
    /// the tags on this item
    fn tags() -> Vec<Tag>;
    /// the number of likes on this item
    fn likes_count() -> u32;
    /// the number of comments on this item
    fn comments_count() -> u32;
    /// if given, the specific foreground color
    fn fg_color() -> Option<EfkColor>; 
    /// if given, the specific background color
    fn bg_color() -> Option<EfkColor>; 
    /// if given, the image
    fn image() -> Option<Vec<u8>>;
}

object Tag {
    /// the title of the tag
    fn title() -> string;
    /// dash-cased-ascii-version for usage in hashtags (no `#` at the front)
    fn hash_tag() -> string;
    /// if given, the specific color for this tag
    fn color() -> Option<EfkColor>; 
}

/// Draft a Pin
object PinDraft {
    /// set the title for this pin
    fn title(title: string);

    /// set the content for this pin
    fn content_text(text: string);
    fn unset_content();

    /// set the url for this pin
    fn url(text: string);
    fn unset_url();

    // fire this pin over - the event_id is the confirmation
    // from the server.
    fn send() -> Future<Result<EventId>>;
}

/// A pin object
object ActerPin {
    /// get the title of the pin
    fn title() -> string;
    /// get the content_text of the pin
    fn content_text() -> Option<string>;
    /// whether this pin is a link
    fn is_link() -> bool;
    /// get the link content
    fn url() -> Option<string>;
    /// get the link color settings
    fn color() -> Option<EfkColor>;
    // The room this Pin belongs to
    //fn team() -> Room;

    /// make a builder for updating the pin
    fn update_builder() -> Result<PinUpdateBuilder>;

    // get informed about changes to this pin
    fn subscribe() -> Stream<()>;

    /// replace the current pin with one with the latest state
    fn refresh() -> Future<Result<ActerPin>>;

    // get the comments manager for this pin
    // fn comments() -> Future<Result<CommentsManager>>;
}

object PinUpdateBuilder {
    /// set the title for this pin
    fn title(title: string);
    fn unset_title_update();

    /// set the content for this pin
    fn content_text(text: string);
    fn unset_content();
    fn unset_content_update();

    /// set the url for this pin
    fn url(text: string);
    fn unset_url();
    fn unset_url_update();

    // fire this update over - the event_id is the confirmation
    // from the server.
    fn send() -> Future<Result<EventId>>;

}

object MediaSource {}

object DeviceId {
    fn to_string() -> string;
}

object EventId {
    fn to_string() -> string;
}

object RoomId {
    fn to_string() -> string;
}

object UserId {
    // full name as string
    //fn as_str() -> string;

    fn to_string() -> string;

    // only the user name itself
    //fn localpart() -> string;
}

/// A room Message metadata and content
object RoomEventItem {
    /// Unique ID of this event
    fn event_id() -> string;

    /// The User, who sent that event
    fn sender() -> string;

    /// the server receiving timestamp in milliseconds
    fn origin_server_ts() -> u64;

    /// one of Message/Redaction/UnableToDecrypt/FailedToParseMessageLike/FailedToParseState
    fn event_type() -> string;

    /// the type of massage, like audio, text, image, file, etc
    fn msgtype() -> Option<string>;

    /// contains text fallback and formatted text
    fn text_desc() -> Option<TextDesc>;

    /// contains source data, name, mimetype, size, width and height
    fn image_desc() -> Option<ImageDesc>;

    /// contains source data, name, mimetype, size, width and height
    fn video_desc() -> Option<VideoDesc>;

    /// contains source data, name, mimetype and size
    fn file_desc() -> Option<FileDesc>;

    /// original event id, if this msg is reply to another msg
    fn in_reply_to() -> Option<string>;

    /// the emote key list that users reacted about this message
    fn reaction_keys() -> Vec<string>;

    /// the details that users reacted using this emote key in this message
    fn reaction_desc(key: string) -> Option<ReactionDesc>;

    /// Whether this message is editable
    fn is_editable() -> bool;
}

object RoomVirtualItem {
    /// one of DayDivider/LoadingIndicator/ReadMarker/TimelineStart
    fn event_type() -> string;

    /// contains description text
    fn desc() -> Option<string>;
}

/// A room Message metadata and content
object RoomMessage {
    /// one of event/virtual
    fn item_type() -> string;

    /// room ID of this event
    fn room_id() -> string;

    /// valid only if item_type is "event"
    fn event_item() -> Option<RoomEventItem>;

    /// valid only if item_type is "virtual"
    fn virtual_item() -> Option<RoomVirtualItem>;
}

object TextDesc {
    /// fallback text
    fn body() -> string;

    /// formatted text
    fn formatted_body() -> Option<string>;
}

object ImageDesc {
    /// file name
    fn name() -> string;

    /// MIME
    fn mimetype() -> Option<string>;

    /// file size in bytes
    fn size() -> Option<u64>;

    /// image width
    fn width() -> Option<u64>;

    /// image height
    fn height() -> Option<u64>;

    /// thumbnail mimetype
    fn thumbnail_mimetype() -> Option<string>;

    /// thumbnail file size
    fn thumbnail_size() -> Option<u64>;

    /// thumbnail image width
    fn thumbnail_width() -> Option<u64>;

    /// thumbnail image height
    fn thumbnail_height() -> Option<u64>;

    /// thumbnail source
    fn thumbnail_source() -> Option<MediaSource>;
}

object VideoDesc {
    /// file name
    fn name() -> string;

    /// MIME
    fn mimetype() -> Option<string>;

    /// file size in bytes
    fn size() -> Option<u64>;

    /// image width
    fn width() -> Option<u64>;

    /// image height
    fn height() -> Option<u64>;

    /// blurhash
    fn blurhash() -> Option<string>;

    /// duration in seconds
    fn duration() -> Option<u64>;

    /// thumbnail mimetype
    fn thumbnail_mimetype() -> Option<string>;

    /// thumbnail file size
    fn thumbnail_size() -> Option<u64>;

    /// thumbnail image width
    fn thumbnail_width() -> Option<u64>;

    /// thumbnail image height
    fn thumbnail_height() -> Option<u64>;

    /// thumbnail source
    fn thumbnail_source() -> Option<MediaSource>;
}

object FileDesc {
    /// file name
    fn name() -> string;

    /// MIME
    fn mimetype() -> Option<string>;

    /// file size in bytes
    fn size() -> Option<u64>;

    /// thumbnail mimetype
    fn thumbnail_mimetype() -> Option<string>;

    /// thumbnail file size
    fn thumbnail_size() -> Option<u64>;

    /// thumbnail image width
    fn thumbnail_width() -> Option<u64>;

    /// thumbnail image height
    fn thumbnail_height() -> Option<u64>;

    /// thumbnail source
    fn thumbnail_source() -> Option<MediaSource>;
}

object ReactionDesc {
    /// how many times this key was clicked
    fn count() -> u64;

    /// which users selected this key
    fn senders() -> Vec<string>;
}

object TimelineDiff {
    /// Append/Insert/Set/Remove/PushBack/PushFront/PopBack/PopFront/Clear/Reset
    fn action() -> string;

    /// for Append/Reset
    fn values() -> Option<Vec<RoomMessage>>;

    /// for Insert/Set/Remove
    fn index() -> Option<usize>;

    /// for Insert/Set/PushBack/PushFront
    fn value() -> Option<RoomMessage>;
}

/// Timeline with Room Events
object TimelineStream {
    /// Fires whenever new diff found
    fn diff_rx() -> Stream<TimelineDiff>;

    /// Fires whenever new event arrived
    fn next() -> Future<Result<RoomMessage>>;

    /// Get the next count messages backwards,
    fn paginate_backwards(count: u16) -> Future<Result<bool>>;

    /// modify the room message
    fn edit(new_msg: string, original_event_id: string, txn_id: Option<string>) -> Future<Result<bool>>;
}

object Conversation {
    /// get the room profile that contains avatar and display name
    fn get_profile() -> Future<Result<RoomProfile>>;

    /// the members currently in the room
    fn active_members() -> Future<Result<Vec<Member>>>;

    /// get the room member by user id
    fn get_member(user_id: string) -> Future<Result<Member>>;

    /// Get the timeline for the room
    fn timeline_stream() -> Future<Result<TimelineStream>>;

    /// The last message sent to the room
    fn latest_message() -> Option<RoomMessage>;

    /// the room id
    fn get_room_id() -> string;

    /// Activate typing notice for this room
    /// The typing notice remains active for 4s. It can be deactivate at any
    /// point by setting typing to false. If this method is called while the
    /// typing notice is active nothing will happen. This method can be called
    /// on every key stroke, since it will do nothing while typing is active.
    fn typing_notice(typing: bool) -> Future<Result<bool>>;

    /// Send a request to notify this room that the user has read specific event.
    fn read_receipt(event_id: string) -> Future<Result<bool>>;

    /// Send a simple plain text message to the room
    /// returns the event_id as given by the server of the event soon after
    /// received over timeline().next()
    fn send_plain_message(text_message: string) -> Future<Result<EventId>>;

    /// Send a text message in MarkDown format to the room
    fn send_formatted_message(markdown_message: string) -> Future<Result<EventId>>;

    /// Send reaction about existing event
    fn send_reaction(event_id: string, key: string) -> Future<Result<EventId>>;

    /// send the image message to this room
    fn send_image_message(uri: string, name: string, mimetype: string, size: Option<u32>, width: Option<u32>, height: Option<u32>) -> Future<Result<EventId>>;

    /// get the user status on this room
    fn room_type() -> string;

    /// invite the new user to this room
    fn invite_user(user_id: string) -> Future<Result<bool>>;

    /// join this room
    fn join() -> Future<Result<bool>>;

    /// leave this room
    fn leave() -> Future<Result<bool>>;

    /// get the users that were invited to this room
    fn get_invitees() -> Future<Result<Vec<Account>>>;

    /// decrypted image file data
    /// The reason that this function belongs to room object is because ChatScreen keeps it as member variable
    /// If this function belongs to message object, we may have to load too many message objects in ChatScreen
    fn image_binary(event_id: string) -> Future<Result<buffer<u8>>>;

    /// send the file message to this room
    fn send_file_message(uri: string, name: string, mimetype: string, size: u32) -> Future<Result<EventId>>;

    /// save file in specified path
    fn save_file(event_id: string, dir_path: string) -> Future<Result<string>>;

    /// get the path that file was saved
    fn file_path(event_id: string) -> Future<Result<string>>;

    /// initially called to get receipt status of room members
    fn user_receipts() -> Future<Result<Vec<ReceiptRecord>>>;

    /// whether this room is encrypted one
    fn is_encrypted() -> Future<Result<bool>>;

    /// get original of reply msg
    fn get_message(event_id: string) -> Future<Result<RoomMessage>>;

    /// send reply as text
    fn send_text_reply(msg: string, event_id: string, txn_id: Option<string>) -> Future<Result<EventId>>;

    /// send reply as image
    fn send_image_reply(uri: string, name: string, mimetype: string, size: Option<u32>, width: Option<u32>, height: Option<u32>, event_id: string, txn_id: Option<string>) -> Future<Result<EventId>>;

    /// send reply as file
    fn send_file_reply(uri: string, name: string, mimetype: string, size: Option<u32>, event_id: string, txn_id: Option<string>) -> Future<Result<EventId>>;

    /// redact any message (including text/image/file and reaction)
    fn redact_message(event_id: string, reason: Option<string>, txn_id: Option<string>) -> Future<Result<EventId>>;

<<<<<<< HEAD
    /// update the power levels of specified member
    fn update_power_level(user_id: string, level: i32) -> Future<Result<EventId>>;
=======
    /// Install event handler
    fn add_event_handler();

    /// Uninstall event handler
    fn remove_event_handler();

    /// Return the receipt event receiver
    fn receipt_event_rx() -> Option<Stream<ReceiptEvent>>;
>>>>>>> 01a6058d
}

object CommentDraft {
    /// set the content of the draft to body
    fn content_text(body: string);

    /// set the content to a formatted body of html_body, where body is the tag-stripped version
    fn content_formatted(body: string, html_body: string);

    // fire this comment over - the event_id is the confirmation
    // from the server.
    fn send() -> Future<Result<EventId>>;
}

object Comment {
    /// Who send this comment
    fn sender() -> UserId;
    /// When was this comment acknowledged by the server
    fn origin_server_ts() -> u64;
    /// what is the comment's content in raw text
    fn content_text() -> string;
    /// what is the comment's content in html text
    fn content_formatted() -> Option<string>;
    /// create a draft builder to reply to this comment
    fn reply_builder() -> CommentDraft;
}

/// Reference to the comments section of a particular item
object CommentsManager {
    /// Get the list of comments (in arrival order)
    fn comments() -> Future<Result<Vec<Comment>>>;

    /// Does this item have any comments?
    fn has_comments() -> bool;

    /// How many comments does this item have
    fn comments_count() -> u32;

    /// draft a new comment for this item
    fn comment_draft() -> CommentDraft;
}

object Task {
    /// the name of this task
    fn title() -> string;

    /// the name of this task
    fn description_text() -> Option<string>;

    /// the users assigned
    fn assignees() -> Vec<UserId>;

    /// other users to inform about updates
    fn subscribers() -> Vec<UserId>;

    /// order in the list
    fn sort_order() -> u32;

    /// does this list have a special role?
    /// Highest = 1,
    /// SecondHighest = 2,
    /// Three = 3,
    /// Four = 4,
    /// Five = 5,
    /// Six = 6,
    /// Seven = 7,
    ///  --- No value
    /// SecondLowest = 8,
    /// Lowest = 9,
    fn priority() -> Option<u8>;

    /// When this is due
    fn utc_due() -> Option<UtcDateTime>;

    /// When this was started
    fn utc_start() -> Option<UtcDateTime>;

    /// Has this been colored in?
    fn color() -> Option<EfkColor>;

    /// is this task already done?
    fn is_done() -> bool;

    /// if it has been started, haw far is it in percent 0->100
    /// None if not yet started
    fn progress_percent() -> Option<u8>;

    /// tags on this task
    fn keywords() -> Vec<string>;

    /// categories this task is in
    fn categories() -> Vec<string>;

    /// make a builder for updating the task
    fn update_builder() -> Result<TaskUpdateBuilder>;

    // get informed about changes to this task
    fn subscribe() -> Stream<()>;

    /// replace the current task with one with the latest state
    fn refresh() -> Future<Result<Task>>;

    /// get the comments manager for this task
    fn comments() -> Future<Result<CommentsManager>>;
}

object TaskUpdateBuilder {
    /// set the title for this task
    fn title(title: string);
    fn unset_title_update();

    /// set the description for this task list
    fn description_text(text: string);
    fn unset_description();
    fn unset_description_update();

    /// set the sort order for this task list
    fn sort_order(sort_order: u32);
    fn unset_sort_order_update();

    /// set the color for this task list
    fn color(color: EfkColor);
    fn unset_color();
    fn unset_color_update();

    /// set the utc_due for this task list in rfc3339 format
    fn utc_due_from_rfc3339(utc_due: string) -> Result<bool>;
    /// set the utc_due for this task list in rfc2822 format
    fn utc_due_from_rfc2822(utc_due: string)-> Result<bool>;
    /// set the utc_due for this task list in custom format
    fn utc_due_from_format(utc_due: string, format: string)-> Result<bool>;
    fn unset_utc_due();
    fn unset_utc_due_update();

    /// set the utc_start for this task list in rfc3339 format
    fn utc_start_from_rfc3339(utc_start: string) -> Result<bool>;
    /// set the utc_start for this task list in rfc2822 format
    fn utc_start_from_rfc2822(utc_start: string)-> Result<bool>;
    /// set the utc_start for this task list in custom format
    fn utc_start_from_format(utc_start: string, format: string)-> Result<bool>;
    fn unset_utc_start();
    fn unset_utc_start_update();

    /// set the sort order for this task list
    fn progress_percent(progress_percent: u8);
    fn unset_progress_percent();
    fn unset_progress_percent_update();

    /// set the keywords for this task list
    fn keywords(keywords: Vec<string>);
    fn unset_keywords();
    fn unset_keywords_update();

    /// set the categories for this task list
    fn categories(categories: Vec<string>);
    fn unset_categories();
    fn unset_categories_update();

    /// set the assignees for this task list
    fn assignees(assignees: Vec<UserId>);
    fn unset_assignees();
    fn unset_assignees_update();

    /// set the subscribers for this task list
    fn subscribers(subscribers: Vec<UserId>);
    fn unset_subscribers();
    fn unset_subscribers_update();

    /// send this task list draft
    /// mark it done
    fn mark_done();

    /// mark as not done
    fn mark_undone();

    /// send this task update
    fn send() -> Future<Result<EventId>>;
}

object TaskDraft {
    /// set the title for this task
    fn title(title: string);

    /// set the description for this task list
    fn description_text(text: string);
    fn unset_description();

    /// set the sort order for this task list
    fn sort_order(sort_order: u32);

    /// set the color for this task list
    fn color(color: EfkColor);
    fn unset_color();

    /// set the utc_due for this task list in rfc3339 format
    fn utc_due_from_rfc3339(utc_due: string) -> Result<bool>;
    /// set the utc_due for this task list in rfc2822 format
    fn utc_due_from_rfc2822(utc_due: string)-> Result<bool>;
    /// set the utc_due for this task list in custom format
    fn utc_due_from_format(utc_due: string, format: string)-> Result<bool>;
    fn unset_utc_due();

    /// set the utc_start for this task list in rfc3339 format
    fn utc_start_from_rfc3339(utc_start: string) -> Result<bool>;
    /// set the utc_start for this task list in rfc2822 format
    fn utc_start_from_rfc2822(utc_start: string)-> Result<bool>;
    /// set the utc_start for this task list in custom format
    fn utc_start_from_format(utc_start: string, format: string)-> Result<bool>;
    fn unset_utc_start();

    /// set the sort order for this task list
    fn progress_percent(progress_percent: u8);
    fn unset_progress_percent();

    /// set the keywords for this task list
    fn keywords(keywords: Vec<string>);
    fn unset_keywords();
    /// set the categories for this task list
    fn categories(categories: Vec<string>);
    fn unset_categories();
    /// set the assignees for this task list
    fn assignees(assignees: Vec<UserId>);
    fn unset_assignees();
    /// set the subscribers for this task list
    fn subscribers(subscribers: Vec<UserId>);
    fn unset_subscribers();
    /// send this task list draft

    /// create this task
    fn send() -> Future<Result<EventId>>;
}

object TaskList {
    /// the name of this task list
    fn name() -> string;

    /// the name of this task list
    fn description_text() -> Option<string>;

    /// who wants to be informed on updates about this?
    fn subscribers() -> Vec<UserId>;

    /// does this list have a special role?
    fn role() -> Option<string>;

    /// order in the list
    fn sort_order() -> u32;

    /// Has this been colored in?
    fn color() -> Option<EfkColor>;
    
    /// Does this have any special time zone
    fn time_zone() -> Option<string>;

    /// tags on this task
    fn keywords() -> Vec<string>;

    /// categories this task is in
    fn categories() -> Vec<string>;

    /// The tasks belonging to this tasklist
    fn tasks() -> Future<Result<Vec<Task>>>;

    /// make a builder for creating the task draft
    fn task_builder() -> Result<TaskDraft>;

    /// make a builder for updating the task list
    fn update_builder() -> Result<TaskListUpdateBuilder>;

    // get informed about changes to this task
    fn subscribe() -> Stream<()>;

    /// replace the current task with one with the latest state
    fn refresh() -> Future<Result<TaskList>>;
}

object TaskListDraft {
    /// set the name for this task list
    fn name(name: string);
    /// set the description for this task list
    fn description_text(text: string);
    fn unset_description();
    /// set the sort order for this task list
    fn sort_order(sort_order: u32);
    /// set the color for this task list
    fn color(color: EfkColor);
    fn unset_color();
    /// set the keywords for this task list
    fn keywords(keywords: Vec<string>);
    fn unset_keywords();
    /// set the categories for this task list
    fn categories(categories: Vec<string>);
    fn unset_categories();
    /// set the subscribers for this task list
    fn subscribers(subscribers: Vec<UserId>);
    fn unset_subscribers();
    /// send this task list draft
    fn send() -> Future<Result<EventId>>;
}

object TaskListUpdateBuilder {
    /// set the name for this task list
    fn name(name: string);
    /// set the description for this task list
    fn description_text(text: string);
    fn unset_description();
    fn unset_description_update();
    /// set the sort order for this task list
    fn sort_order(sort_order: u32);
    /// set the color for this task list
    fn color(color: EfkColor);
    fn unset_color();
    fn unset_color_update();
    /// set the keywords for this task list
    fn keywords(keywords: Vec<string>);
    fn unset_keywords();
    fn unset_keywords_update();
    /// set the categories for this task list
    fn categories(categories: Vec<string>);
    fn unset_categories();
    fn unset_categories_update();
    /// set the subscribers for this task list
    fn subscribers(subscribers: Vec<UserId>);
    fn unset_subscribers();
    fn unset_subscribers_update();
    /// send this task update
    fn send() -> Future<Result<EventId>>;
}

object Group {
    /// get the room profile that contains avatar and display name
    fn get_profile() -> Future<Result<RoomProfile>>;

    /// the members currently in the group
    fn active_members() -> Future<Result<Vec<Member>>>;

    /// the room id
    fn get_room_id() -> string;

    // the members currently in the room
    fn get_member(user_id: string) -> Future<Result<Member>>;

    /// whether this room is encrypted one
    fn is_encrypted() -> Future<Result<bool>>;

    /// the Tasks lists of this Group
    fn task_lists() -> Future<Result<Vec<TaskList>>>;

    /// task list draft builder
    fn task_list_draft() -> Result<TaskListDraft>;

    /// the pins of this Group
    fn pins() -> Future<Result<Vec<ActerPin>>>;

    /// the links pinned to this Group
    fn pinned_links() -> Future<Result<Vec<ActerPin>>>;

    /// pin draft builder
    fn pin_draft() -> Result<PinDraft>;

    /// Install event handler
    fn add_event_handler();

    /// Uninstall event handler
    fn remove_event_handler();

    /// Return the receipt event receiver
    fn receipt_event_rx() -> Option<Stream<ReceiptEvent>>;
}

object Member {
    /// get the user profile that contains avatar and display name
    fn get_profile() -> Future<Result<UserProfile>>;

    /// Full user_id
    fn user_id() -> string;
}

object Account {
    /// get user id of this account
    fn user_id() -> string;

    /// The display_name of the account
    fn display_name() -> Future<Result<string>>;

    /// Change the display name of the account
    fn set_display_name(name: string) -> Future<Result<bool>>;

    /// The avatar of the client
    fn avatar() -> Future<Result<buffer<u8>>>;

    /// Change the avatar of the account
    /// provide the c_type as MIME, e.g. `image/jpeg`
    fn set_avatar(c_type: string, data: Vec<u8>) -> Future<Result<bool>>;
}

object SyncState {
    /// Get event handler of first synchronization on every launch
    fn first_synced_rx() -> Option<Stream<bool>>;

    /// stop the sync loop
    fn cancel();
}

object CreateGroupSettings {
    /// set the alias of group
    fn alias(value: string);

    /// set the group's visibility to either Public or Private
    fn visibility(value: string);

    /// add the id of user that will be invited to this group
    fn add_invitee(value: string);
}

fn new_group_settings(name: string) -> CreateGroupSettings;

/// Main entry point for `acter`.
object Client {
    // Special

    /// start the sync
    fn start_sync() -> SyncState;

    /// Get the restore token for this session
    fn restore_token() -> Future<Result<string>>;

    /// Whether the client is registered as a guest account
    fn is_guest() -> bool;

    /// Whether the client has finished a first sync run
    fn has_first_synced() -> bool;

    /// Whether the client is syncing
    fn is_syncing() -> bool;

    /// Whether the client is logged in
    fn logged_in() -> bool;

    /// return the account of the logged in user, if given
    fn account() -> Result<Account>;

    // The device_id of the client
    fn device_id() -> Result<string>;

    /// The user_id of the client
    /// deprecated, please use account() instead.
    fn user_id() -> Result<UserId>;

    /// get conversation room
    fn conversation(room_or_id: string) -> Future<Result<Conversation>>;

    /// get the user profile that contains avatar and display name
    fn get_user_profile() -> Future<Result<UserProfile>>;

    /// The conversations the user is involved in
    fn conversations() -> Future<Result<Vec<Conversation>>>;

    /// The update event of conversations the user is involved in
    fn conversations_rx() -> Stream<Vec<Conversation>>;

    /// The groups the user is part of
    fn groups() -> Future<Result<Vec<Group>>>;

    /// Get the following group the user is part of by
    /// roomId or room alias;
    fn get_group(id_or_alias: string) -> Future<Result<Group>>;

    /// Get the latest News for the client
    fn latest_news() -> Future<Result<Vec<News>>>;

    /// Get the Pins for the client
    fn pins() -> Future<Result<Vec<ActerPin>>>;

    /// Get the Pinned Links for the client
    fn pinned_links() -> Future<Result<Vec<ActerPin>>>;

    /// Get the invitation event stream
    fn invitations_rx() -> Stream<Vec<Invitation>>;

    /// the users out of room
    fn suggested_users_to_invite(room_name: string) -> Future<Result<Vec<UserProfile>>>;

    /// Whether the user already verified the device
    fn verified_device(dev_id: string) -> Future<Result<bool>>;

    /// log out this client
    fn logout() -> Future<Result<bool>>;

    /// Get the verification event receiver
    fn verification_event_rx() -> Option<Stream<VerificationEvent>>;

    /// Return the event handler of device changed
    fn device_changed_event_rx() -> Option<Stream<DeviceChangedEvent>>;

    /// Return the event handler of device left
    fn device_left_event_rx() -> Option<Stream<DeviceLeftEvent>>;

    /// Return the typing event receiver
    fn typing_event_rx() -> Option<Stream<TypingEvent>>;

    /// Return the message receiver
    fn incoming_message_rx() -> Option<Stream<RoomMessage>>;

    /// the Tasks lists of this Group
    fn task_lists() -> Future<Result<Vec<TaskList>>>;

    /// create default group
    fn create_acter_group(settings: CreateGroupSettings) -> Future<Result<RoomId>>;

    /// listen to updates to any model key
    fn subscribe(key: string) -> Stream<bool>;

    /// Fetch the Comment or use its event_id to wait for it to come down the wire
    fn wait_for_comment(key: string, timeout: Option<EfkDuration>) -> Future<Result<Comment>>;

    /// Fetch the Tasklist or use its event_id to wait for it to come down the wire
    fn wait_for_task_list(key: string, timeout: Option<EfkDuration>) -> Future<Result<TaskList>>;

    /// Fetch the Task or use its event_id to wait for it to come down the wire
    fn wait_for_task(key: string, timeout: Option<EfkDuration>) -> Future<Result<Task>>;
}

object UserProfile {
    /// get user id
    fn user_id() -> UserId;

    /// whether to have avatar
    fn has_avatar() -> bool;

    /// get the binary data of avatar
    fn get_avatar() -> Future<Result<buffer<u8>>>;

    /// get the binary data of thumbnail
    fn get_thumbnail(width: u64, height: u64) -> Future<Result<buffer<u8>>>;

    /// get the display name
    fn get_display_name() -> Option<string>;
}

object RoomProfile {
    /// whether to have avatar
    fn has_avatar() -> bool;

    /// get the binary data of avatar
    fn get_avatar() -> Future<Result<buffer<u8>>>;

    /// get the binary data of thumbnail
    fn get_thumbnail(width: u64, height: u64) -> Future<Result<buffer<u8>>>;

    /// get the display name
    fn get_display_name() -> Option<string>;
}

object Invitation {
    /// get the timestamp of this invitation in milliseconds
    fn origin_server_ts() -> Option<u64>;

    /// get the room id of this invitation
    fn room_id() -> string;

    /// get the room name of this invitation
    fn room_name() -> string;

    /// get the user id of this invitation sender
    fn sender() -> string;

    /// get the user profile that contains avatar and display name
    fn get_sender_profile() -> Future<Result<UserProfile>>;

    /// accept invitation about me to this room
    fn accept() -> Future<Result<bool>>;

    /// reject invitation about me to this room
    fn reject() -> Future<Result<bool>>;
}

object VerificationEvent {
    /// Get event type
    fn event_type() -> string;

    /// Get flow id (EventId or TransactionId)
    fn flow_id() -> Option<string>;

    /// Get user id of event sender
    fn sender() -> string;

    /// An error code for why the process/request was cancelled by the user.
    fn cancel_code() -> Option<string>;

    /// A description for why the process/request was cancelled by the user.
    fn reason() -> Option<string>;

    /// Bob accepts the verification request from Alice
    fn accept_verification_request() -> Future<Result<bool>>;

    /// Bob cancels the verification request from Alice
    fn cancel_verification_request() -> Future<Result<bool>>;

    /// Bob accepts the verification request from Alice with specified methods
    fn accept_verification_request_with_methods(methods: Vec<string>) -> Future<Result<bool>>;

    /// Alice starts the SAS verification
    fn start_sas_verification() -> Future<Result<bool>>;

    /// Whether verification request was launched from this device
    fn was_triggered_from_this_device() -> Option<bool>;

    /// Bob accepts the SAS verification
    fn accept_sas_verification() -> Future<Result<bool>>;

    /// Bob cancels the SAS verification
    fn cancel_sas_verification() -> Future<Result<bool>>;

    /// Alice sends the verification key to Bob and vice versa
    fn send_verification_key() -> Future<Result<bool>>;

    /// Alice cancels the verification key from Bob and vice versa
    fn cancel_verification_key() -> Future<Result<bool>>;

    /// Alice gets the verification emoji from Bob and vice versa
    fn get_verification_emoji() -> Future<Result<Vec<VerificationEmoji>>>;

    /// Alice says to Bob that SAS verification matches and vice versa
    fn confirm_sas_verification() -> Future<Result<bool>>;

    /// Alice says to Bob that SAS verification doesn't match and vice versa
    fn mismatch_sas_verification() -> Future<Result<bool>>;

    /// Alice and Bob reviews the AnyToDeviceEvent::KeyVerificationMac
    fn review_verification_mac() -> Future<Result<bool>>;
}

object VerificationEmoji {
    /// binary representation of emoji unicode
    fn symbol() -> u32;

    /// text description of emoji unicode
    fn description() -> string;
}

/// Deliver receipt event from rust to flutter
object ReceiptEvent {
    /// Get transaction id or flow id
    fn room_id() -> string;

    /// Get records
    fn receipt_records() -> Vec<ReceiptRecord>;
}

/// Deliver receipt record from rust to flutter
object ReceiptRecord {
    /// Get id of event that this user read message from peer
    fn event_id() -> string;

    /// Get id of user that read this message
    fn seen_by() -> string;

    /// Get time that this user read message from peer in milliseconds
    fn ts() -> Option<u64>;
}

/// Deliver devices changed event from rust to flutter
object DeviceChangedEvent {
    /// Get the device list, excluding verified ones
    fn device_records(verified: bool) -> Future<Result<Vec<DeviceRecord>>>;

    /// Request verification to any devices of user
    fn request_verification_to_user() -> Future<Result<bool>>;

    /// Request verification to specific device
    fn request_verification_to_device(dev_id: string) -> Future<Result<bool>>;

    /// Request verification to any devices of user with methods
    fn request_verification_to_user_with_methods(methods: Vec<string>) -> Future<Result<bool>>;

    /// Request verification to specific device with methods
    fn request_verification_to_device_with_methods(dev_id: string, methods: Vec<string>) -> Future<Result<bool>>;
}

/// Deliver devices left event from rust to flutter
object DeviceLeftEvent {
    /// Get the device list, including deleted ones
    fn device_records(deleted: bool) -> Future<Result<Vec<DeviceRecord>>>;
}

/// Provide various device infos
object DeviceRecord {
    /// whether this device was verified
    fn verified() -> bool;

    /// whether this device was deleted
    fn deleted() -> bool;

    /// get the id of this device user
    fn user_id() -> string;

    /// get the id of this device
    fn device_id() -> string;

    /// get the display name of this device
    fn display_name() -> Option<string>;

    /// last seen ip of this device
    fn last_seen_ip() -> Option<string>;

    /// last seen timestamp of this device in milliseconds
    fn last_seen_ts() -> Option<u64>;
}

/// Deliver typing event from rust to flutter
object TypingEvent {
    /// Get transaction id or flow id
    fn room_id() -> string;

    /// Get list of user id
    fn user_ids() -> Vec<string>;
}<|MERGE_RESOLUTION|>--- conflicted
+++ resolved
@@ -459,19 +459,17 @@
     /// redact any message (including text/image/file and reaction)
     fn redact_message(event_id: string, reason: Option<string>, txn_id: Option<string>) -> Future<Result<EventId>>;
 
-<<<<<<< HEAD
+    /// Install event handler
+    fn add_event_handler();
+
+    /// Uninstall event handler
+    fn remove_event_handler();
+
+    /// Return the receipt event receiver
+    fn receipt_event_rx() -> Option<Stream<ReceiptEvent>>;
+
     /// update the power levels of specified member
     fn update_power_level(user_id: string, level: i32) -> Future<Result<EventId>>;
-=======
-    /// Install event handler
-    fn add_event_handler();
-
-    /// Uninstall event handler
-    fn remove_event_handler();
-
-    /// Return the receipt event receiver
-    fn receipt_event_rx() -> Option<Stream<ReceiptEvent>>;
->>>>>>> 01a6058d
 }
 
 object CommentDraft {
