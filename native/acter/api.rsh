--- conflicted
+++ resolved
@@ -392,12 +392,6 @@
     fn get_slide(pos: u8) -> Option<NewsSlide>;
     /// get all slides of this news item
     fn slides() -> Vec<NewsSlide>;
-<<<<<<< HEAD
-
-    /// The color setting
-    fn colors() -> Option<Colorize>;
-=======
->>>>>>> 0d573658
 
     /// how many comments on this news entry
     fn comments_count() -> Future<Result<u32>>;
@@ -582,17 +576,11 @@
     /// update builder
     fn update_builder() -> Result<CalendarEventUpdateBuilder>;
     /// get RSVP manager
-<<<<<<< HEAD
     fn rsvps() -> Future<Result<RsvpManager>>;
     /// get the reaction manager
     fn reactions() -> Future<Result<ReactionManager>>;
-    /// get my RSVP status, one of Yes/Maybe/No/Pending
-    fn my_rsvp_status() -> Future<Result<string>>;
-=======
-    fn rsvp_manager() -> Future<Result<RsvpManager>>;
     /// get my RSVP status, one of Yes/Maybe/No or None
     fn my_rsvp_status() -> Future<Result<OptionRsvpStatus>>;
->>>>>>> 0d573658
 }
 
 object CalendarEventUpdateBuilder {
