--- conflicted
+++ resolved
@@ -60,36 +60,6 @@
 /// create a display builder
 fn new_display_builder() -> DisplayBuilder;
 
-<<<<<<< HEAD
-/// Help us build a vector of strings
-fn new_vec_string_builder() -> VecStringBuilder;
-
-/// create a task ref builder
-/// target_id: event id of target
-/// task_list: event id of task list
-/// action: link/embed/embed-subscribe/embed-accept-assignment/embed-mark-done
-fn new_task_ref_builder(target_id: string, room_id: Option<string>, task_list: string, action: Option<string>) -> Result<RefDetailsBuilder>;
-
-/// create a task list ref builder
-/// target_id: event id of target
-/// action: link/embed/embed-subscribe
-fn new_task_list_ref_builder(target_id: string, room_id: Option<string>, action: Option<string>) -> Result<RefDetailsBuilder>;
-
-/// create a pin ref builder
-/// target_id: event id of target
-/// action: link/embed/embed-subscribe
-fn new_pin_ref_builder(target_id: string, room_id: Option<string>, action: Option<string>) -> Result<RefDetailsBuilder>;
-
-/// create a calendar event ref builder
-/// target_id: event id of target
-/// action: link/embed/embed-rsvp
-fn new_calendar_event_ref_builder(target_id: string, room_id: Option<string>, action: Option<string>) -> Result<RefDetailsBuilder>;
-
-/// create a link ref builder
-fn new_link_ref_builder(title: string, uri: string) -> Result<RefDetailsBuilder>;
-
-=======
->>>>>>> b9826d90
 /// create object reference
 /// position: top-left/top-middle/top-right/center-left/center-middle/center-right/bottom-left/bottom-middle/bottom-right
 fn new_obj_ref_builder(position: Option<string>, reference: RefDetails) -> Result<ObjRefBuilder>;
