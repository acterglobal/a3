--- conflicted
+++ resolved
@@ -10,11 +10,7 @@
     sync::{Arc, Mutex},
 };
 
-<<<<<<< HEAD
-use crate::RUNTIME;
-=======
 use super::super::RUNTIME;
->>>>>>> 03d762f8
 
 pub async fn new_client_config(
     base_path: String,
@@ -38,15 +34,7 @@
 
             std::fs::create_dir_all(&data_path)?;
 
-<<<<<<< HEAD
-    RUNTIME
-        .spawn(async move {
-            let config = make_store_config(&data_path, None)
-                .await
-                .context("Couldn't make store config")?;
-=======
             let config = make_store_config(&data_path, None).await?;
->>>>>>> 03d762f8
             let builder = Client::builder()
                 .store_config(config)
                 .user_agent(format!("acter-testing/{:}", env!("CARGO_PKG_VERSION")));
