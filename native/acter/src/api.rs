use anyhow::Result;
use futures::Stream;
use lazy_static::lazy_static;
use tokio::runtime::Runtime;

use crate::platform;

#[no_mangle]
pub extern "C" fn __hello_world() {
    // DO NOT REMOVE.
    // empty external linking helper, noop but needed for
    // iOS to properly link the headers and lib into
    // the binary.
    // DO NOT REMOVE.
}

lazy_static! {
    pub static ref RUNTIME: Runtime = Runtime::new().expect("Can't start Tokio runtime");
}

mod account;
mod auth;
mod calendar_events;
mod client;
mod comments;
mod common;
mod conversation;
mod device;
mod invitation;
mod message;
mod news;
mod pins;
mod profile;
mod receipt;
mod room;
mod spaces;
mod stream;
mod tasks;
mod typing;
mod verification;

pub use account::Account;
pub use acter_core::{
    events::{news::NewsContent, Colorize, ObjRef, RefDetails, UtcDateTime},
    models::{Color as EfkColor, Tag, TextMessageContent},
    ruma::events::room::MediaSource,
};
pub use auth::{
    guest_client, login_new_client, login_new_client_under_config, login_with_token,
    login_with_token_under_config, make_client_config, register_with_token,
};
pub use calendar_events::CalendarEvent;
pub use client::{Client, ClientStateBuilder, HistoryLoadState, SyncState};
pub use comments::{Comment, CommentDraft, CommentsManager};
pub use common::{
    duration_from_secs, FileDesc, ImageDesc, MediaSource, ReactionDesc, TextDesc, ThumbnailInfo,
    VideoDesc,
};
pub use conversation::{Conversation, CreateConversationSettingsBuilder};
pub use core::time::Duration as EfkDuration;
pub use device::{DeviceChangedEvent, DeviceLeftEvent, DeviceRecord};
pub use invitation::Invitation;
<<<<<<< HEAD
pub use message::{
    AudioDesc, FileDesc, ImageDesc, ReactionDesc, RoomEventItem, RoomMessage, RoomVirtualItem,
    TextDesc, VideoDesc,
};
=======
pub use message::{RoomEventItem, RoomMessage, RoomVirtualItem};
>>>>>>> c7a98bf2
pub use news::{NewsEntry, NewsEntryDraft, NewsEntryUpdateBuilder, NewsSlide};
pub use pins::{Pin as ActerPin, PinDraft, PinUpdateBuilder};
pub use profile::{RoomProfile, UserProfile};
pub use receipt::{ReceiptEvent, ReceiptRecord};
pub use room::{Member, Room};
pub use spaces::{
    new_space_settings, CreateSpaceSettings, CreateSpaceSettingsBuilder, RelationTargetType, Space,
    SpaceRelation, SpaceRelations,
};
pub use stream::{TimelineDiff, TimelineStream};
pub use tasks::{
    Task, TaskDraft, TaskList, TaskListDraft, TaskListUpdateBuilder, TaskUpdateBuilder,
};
pub use typing::TypingEvent;
pub use verification::{VerificationEmoji, VerificationEvent};

pub type DeviceId = acter_core::ruma::OwnedDeviceId;
pub type EventId = acter_core::ruma::OwnedEventId;
pub type MxcUri = acter_core::ruma::OwnedMxcUri;
pub type RoomId = acter_core::ruma::OwnedRoomId;
pub type UserId = acter_core::ruma::OwnedUserId;

#[cfg(all(not(doctest), feature = "dart"))]
ffi_gen_macro::ffi_gen!("native/acter/api.rsh");

#[cfg(not(all(not(doctest), feature = "dart")))]
#[allow(clippy::module_inception)]
mod api {
    /// helpers for doctests, as ffigen for some reason can't find the path
    pub struct FfiBuffer<T>(Vec<T>);
    impl<T> FfiBuffer<T> {
        pub fn new(inner: Vec<T>) -> FfiBuffer<T> {
            FfiBuffer(inner)
        }
    }
}

fn init_logging(log_dir: String, filter: String) -> Result<()> {
    platform::init_logging(log_dir, filter)
}

fn rotate_log_file() -> Result<String> {
    platform::rotate_log_file()
}

fn write_log(text: String, level: String) -> Result<()> {
    platform::write_log(text, level)
}<|MERGE_RESOLUTION|>--- conflicted
+++ resolved
@@ -43,7 +43,6 @@
 pub use acter_core::{
     events::{news::NewsContent, Colorize, ObjRef, RefDetails, UtcDateTime},
     models::{Color as EfkColor, Tag, TextMessageContent},
-    ruma::events::room::MediaSource,
 };
 pub use auth::{
     guest_client, login_new_client, login_new_client_under_config, login_with_token,
@@ -53,21 +52,14 @@
 pub use client::{Client, ClientStateBuilder, HistoryLoadState, SyncState};
 pub use comments::{Comment, CommentDraft, CommentsManager};
 pub use common::{
-    duration_from_secs, FileDesc, ImageDesc, MediaSource, ReactionDesc, TextDesc, ThumbnailInfo,
-    VideoDesc,
+    duration_from_secs, AudioDesc, FileDesc, ImageDesc, MediaSource, ReactionDesc, TextDesc,
+    ThumbnailInfo, VideoDesc,
 };
 pub use conversation::{Conversation, CreateConversationSettingsBuilder};
 pub use core::time::Duration as EfkDuration;
 pub use device::{DeviceChangedEvent, DeviceLeftEvent, DeviceRecord};
 pub use invitation::Invitation;
-<<<<<<< HEAD
-pub use message::{
-    AudioDesc, FileDesc, ImageDesc, ReactionDesc, RoomEventItem, RoomMessage, RoomVirtualItem,
-    TextDesc, VideoDesc,
-};
-=======
 pub use message::{RoomEventItem, RoomMessage, RoomVirtualItem};
->>>>>>> c7a98bf2
 pub use news::{NewsEntry, NewsEntryDraft, NewsEntryUpdateBuilder, NewsSlide};
 pub use pins::{Pin as ActerPin, PinDraft, PinUpdateBuilder};
 pub use profile::{RoomProfile, UserProfile};
