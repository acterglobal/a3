use anyhow::Result;
use futures::Stream;
use lazy_static::lazy_static;
use tokio::runtime::Runtime;

use crate::platform;

#[no_mangle]
pub extern "C" fn __hello_world() {
    // DO NOT REMOVE.
    // empty external linking helper, noop but needed for
    // iOS to properly link the headers and lib into
    // the binary.
    // DO NOT REMOVE.
}

lazy_static! {
    pub static ref RUNTIME: Runtime = Runtime::new().expect("Can't start Tokio runtime");
}

mod account;
mod attachments;
mod auth;
mod calendar_events;
mod client;
mod comments;
mod common;
mod convo;
mod device;
mod invitation;
mod message;
mod news;
mod notifications;
mod pins;
mod profile;
mod push;
mod receipt;
mod room;
mod rsvp;
mod search;
mod settings;
mod spaces;
mod stream;
mod super_invites;
mod tasks;
mod three_pid;
mod typing;
mod utils;
mod verification;

#[cfg(feature = "uniffi")]
mod uniffi_api;

#[cfg(feature = "uniffi")]
pub use uniffi_api::*;

pub use account::Account;
pub use acter_core::{
    events::{news::NewsContent, Colorize, ColorizeBuilder, ObjRef, RefDetails, UtcDateTime},
    models::{ActerModel, Tag, TextMessageContent},
};
pub use attachments::{Attachment, AttachmentDraft, AttachmentsManager};
pub use auth::{
    destroy_local_data, guest_client, login_new_client, login_with_token, register_with_token,
    set_proxy,
};
#[cfg(feature = "testing")]
pub use auth::{
    login_new_client_under_config, login_with_token_under_config, make_client_config,
    register_under_config, register_with_token_under_config, sanitize_user,
};
pub use calendar_events::{CalendarEvent, CalendarEventDraft, CalendarEventUpdateBuilder};
pub use client::{Client, ClientStateBuilder, HistoryLoadState, SyncState};
pub use comments::{Comment, CommentDraft, CommentsManager};
pub use common::{
<<<<<<< HEAD
    duration_from_secs, new_thumb_size, DeviceRecord, MediaSource, MsgContent, OptionBuffer,
    OptionRsvpStatus, OptionString, ReactionRecord, ThumbnailInfo, ThumbnailSize,
=======
    duration_from_secs, new_colorize_builder, new_thumb_size, DeviceRecord, MediaSource,
    MsgContent, OptionBuffer, OptionString, ReactionRecord, ThumbnailInfo, ThumbnailSize,
>>>>>>> f2e223d1
};
pub use convo::{
    new_convo_settings_builder, Convo, ConvoDiff, CreateConvoSettings, CreateConvoSettingsBuilder,
};
pub use core::time::Duration as EfkDuration;
pub use device::{DeviceChangedEvent, DeviceNewEvent};
pub use invitation::Invitation;
pub use message::{EventSendState, RoomEventItem, RoomMessage, RoomVirtualItem};
pub use news::{NewsEntry, NewsEntryDraft, NewsEntryUpdateBuilder, NewsSlide, NewsSlideDraft};
pub use notifications::{Notification, NotificationListResult};
pub use pins::{Pin as ActerPin, PinDraft, PinUpdateBuilder};
pub use profile::{RoomProfile, UserProfile};
pub use push::{NotificationItem, Pusher};
pub use receipt::{ReceiptEvent, ReceiptRecord, ReceiptThread};
pub use room::{
    new_join_rule_builder, JoinRuleBuilder, Member, MemberPermission, MembershipStatus, Room,
    SpaceHierarchyListResult, SpaceHierarchyRoomInfo, SpaceRelation, SpaceRelations,
};
pub use rsvp::{Rsvp, RsvpDraft, RsvpManager, RsvpStatus};
pub use search::{PublicSearchResult, PublicSearchResultItem};
pub use settings::{
    ActerAppSettings, ActerAppSettingsBuilder, EventsSettings, NewsSettings, PinsSettings,
    RoomPowerLevels, SimpleSettingWithTurnOff, SimpleSettingWithTurnOffBuilder, TasksSettings,
    TasksSettingsBuilder,
};
pub use spaces::{
    new_space_settings_builder, CreateSpaceSettings, CreateSpaceSettingsBuilder,
    RelationTargetType, Space, SpaceDiff,
};
pub use stream::{MsgContentDraft, TimelineDiff, TimelineStream};
pub use super_invites::{SuperInviteToken, SuperInvites, SuperInvitesTokenUpdateBuilder};
pub use tasks::{
    Task, TaskDraft, TaskList, TaskListDraft, TaskListUpdateBuilder, TaskUpdateBuilder,
};
pub use three_pid::ThreePidManager;
pub use typing::TypingEvent;
pub use utils::parse_markdown;
pub use verification::{SessionManager, VerificationEmoji, VerificationEvent};

pub type DeviceId = ruma_common::OwnedDeviceId;
pub type EventId = ruma_common::OwnedEventId;
pub type MxcUri = ruma_common::OwnedMxcUri;
pub type RoomId = ruma_common::OwnedRoomId;
pub type UserId = ruma_common::OwnedUserId;

#[cfg(all(not(doctest), feature = "dart"))]
ffi_gen_macro::ffi_gen!("native/acter/api.rsh");

#[cfg(not(all(not(doctest), feature = "dart")))]
#[allow(clippy::module_inception)]
mod api {
    /// helpers for doctests, as ffigen for some reason can't find the path
    pub struct FfiBuffer<T>(Vec<T>);
    impl<T> FfiBuffer<T> {
        pub fn new(inner: Vec<T>) -> FfiBuffer<T> {
            FfiBuffer(inner)
        }
    }
}

fn init_logging(log_dir: String, filter: String) -> Result<()> {
    platform::init_logging(log_dir, filter)
}

fn rotate_log_file() -> Result<String> {
    platform::rotate_log_file()
}

fn write_log(text: String, level: String) -> Result<()> {
    platform::write_log(text, level)
}<|MERGE_RESOLUTION|>--- conflicted
+++ resolved
@@ -73,13 +73,9 @@
 pub use client::{Client, ClientStateBuilder, HistoryLoadState, SyncState};
 pub use comments::{Comment, CommentDraft, CommentsManager};
 pub use common::{
-<<<<<<< HEAD
-    duration_from_secs, new_thumb_size, DeviceRecord, MediaSource, MsgContent, OptionBuffer,
-    OptionRsvpStatus, OptionString, ReactionRecord, ThumbnailInfo, ThumbnailSize,
-=======
     duration_from_secs, new_colorize_builder, new_thumb_size, DeviceRecord, MediaSource,
-    MsgContent, OptionBuffer, OptionString, ReactionRecord, ThumbnailInfo, ThumbnailSize,
->>>>>>> f2e223d1
+    MsgContent, OptionBuffer, OptionRsvpStatus, OptionString, ReactionRecord, ThumbnailInfo,
+    ThumbnailSize,
 };
 pub use convo::{
     new_convo_settings_builder, Convo, ConvoDiff, CreateConvoSettings, CreateConvoSettingsBuilder,
