pub use acter_core::spaces::{
    CreateSpaceSettings, CreateSpaceSettingsBuilder, RelationTargetType, SpaceRelation,
    SpaceRelations,
};
use acter_core::{
    events::{
        calendar::{SyncCalendarEventEvent, SyncCalendarEventUpdateEvent},
        comments::{SyncCommentEvent, SyncCommentUpdateEvent},
        news::{SyncNewsEntryEvent, SyncNewsEntryUpdateEvent},
        pins::{SyncPinEvent, SyncPinUpdateEvent},
        tasks::{SyncTaskEvent, SyncTaskListEvent, SyncTaskListUpdateEvent, SyncTaskUpdateEvent},
    },
    executor::Executor,
    models::AnyActerModel,
    spaces::is_acter_space,
    statics::default_acter_space_states,
    templates::Engine,
};
use anyhow::{bail, Context, Result};
use futures::stream::StreamExt;
use log::warn;
use matrix_sdk::{
    deserialized_responses::EncryptionInfo,
    event_handler::{Ctx, EventHandlerHandle},
    room::{Messages, MessagesOptions, Room as SdkRoom},
    ruma::{
        api::client::state::send_state_event::v3::Request as SendStateEventRequest,
        events::{AnyStateEventContent, MessageLikeEvent, StateEventType},
        serde::Raw,
        OwnedRoomAliasId, OwnedRoomId, OwnedUserId,
    },
    Client as SdkClient,
};
use serde::{Deserialize, Serialize};
use std::ops::Deref;

use super::{
    client::{devide_spaces_from_convos, Client},
    room::Room,
    RUNTIME,
};

#[derive(Debug, Clone)]
pub struct Space {
    pub client: Client,
    pub(crate) inner: Room,
    task_list_event_handle: Option<EventHandlerHandle>,
    task_list_update_event_handle: Option<EventHandlerHandle>,
    task_event_handle: Option<EventHandlerHandle>,
    task_update_event_handle: Option<EventHandlerHandle>,
    comment_event_handle: Option<EventHandlerHandle>,
    comment_update_event_handle: Option<EventHandlerHandle>,
    pin_event_handle: Option<EventHandlerHandle>,
    pin_update_event_handle: Option<EventHandlerHandle>,
    calendar_event_event_handle: Option<EventHandlerHandle>,
    calendar_event_update_event_handle: Option<EventHandlerHandle>,
    news_entry_event_handle: Option<EventHandlerHandle>,
    news_entry_update_event_handle: Option<EventHandlerHandle>,
}

#[derive(Debug, Clone, Serialize, Deserialize)]
struct HistoryState {
    /// The last `end` send from the server
    seen: String,
}

impl Space {
    pub fn new(client: Client, inner: Room) -> Self {
        Space {
            client,
            inner,
            task_list_event_handle: None,
            task_list_update_event_handle: None,
            task_event_handle: None,
            task_update_event_handle: None,
            comment_event_handle: None,
            comment_update_event_handle: None,
            pin_event_handle: None,
            pin_update_event_handle: None,
            calendar_event_event_handle: None,
            calendar_event_update_event_handle: None,
            news_entry_event_handle: None,
            news_entry_update_event_handle: None,
        }
    }

    pub async fn create_onboarding_data(&self) -> Result<()> {
        let mut engine = Engine::with_template(std::include_str!("../templates/onboarding.toml"))?;
        engine
            .add_user("main".to_owned(), self.client.core.clone())
            .await
            .context("Couldn't add user to engine")?;
        engine.add_ref(
            "space".to_owned(),
            "space".to_owned(),
            self.room.room_id().to_string(),
        )?;

        let mut executer = engine.execute()?;
        while let Some(i) = executer.next().await {
            i?
        }

        Ok(())
    }

    // for only cli run_marking_space, not api.rsh
    pub async fn is_acter_space(&self) -> bool {
        is_acter_space(&self.inner).await
    }

    pub(crate) async fn add_handlers(&mut self) {
        self.room
            .client()
            .add_event_handler_context(self.client.executor().clone());
        tracing::trace!(room_id=?self.room.room_id(), "adding handlers");
        // FIXME: combine into one handler

        // Tasks
<<<<<<< HEAD
        self.room.add_event_handler(
            move |ev: SyncTaskListEvent,
                  client: SdkClient,
                  // room: Room,
                  encryption_info: Option<EncryptionInfo>,
                  Ctx(executor): Ctx<Executor>| {
                let room_id = room_id.clone();
                async move {
=======
        let handle =
            self.room.add_event_handler(
                |ev: SyncTaskListEvent,
                 room: SdkRoom,
                 c: SdkClient,
                 Ctx(executor): Ctx<Executor>| async move {
                    let room_id = room.room_id().to_owned();
>>>>>>> 3a502323
                    // FIXME: handle redactions
                    if let MessageLikeEvent::Original(t) = ev.into_full_event(room_id) {
                        executor.handle(AnyActerModel::TaskList(t.into())).await;
                    }
                },
            );
        self.task_list_event_handle = Some(handle);
        let handle = self.room.add_event_handler(
            |ev: SyncTaskListUpdateEvent,
             room: SdkRoom,
             c: SdkClient,
             Ctx(executor): Ctx<Executor>| async move {
                let room_id = room.room_id().to_owned();
                // FIXME: handle redactions
                if let MessageLikeEvent::Original(t) = ev.into_full_event(room_id) {
                    executor
                        .handle(AnyActerModel::TaskListUpdate(t.into()))
                        .await;
                }
            },
        );
        self.task_list_update_event_handle = Some(handle);
        let handle = self.room.add_event_handler(
            |ev: SyncTaskEvent,
             room: SdkRoom,
             c: SdkClient,
             Ctx(executor): Ctx<Executor>| async move {
                let room_id = room.room_id().to_owned();
                // FIXME: handle redactions
                if let MessageLikeEvent::Original(t) = ev.into_full_event(room_id) {
                    executor.handle(AnyActerModel::Task(t.into())).await;
                }
            },
        );
        self.task_event_handle = Some(handle);
        let handle =
            self.room.add_event_handler(
                |ev: SyncTaskUpdateEvent,
                 room: SdkRoom,
                 c: SdkClient,
                 Ctx(executor): Ctx<Executor>| async move {
                    let room_id = room.room_id().to_owned();
                    // FIXME: handle redactions
                    if let MessageLikeEvent::Original(t) = ev.into_full_event(room_id) {
                        executor.handle(AnyActerModel::TaskUpdate(t.into())).await;
                    }
                },
            );
        self.task_update_event_handle = Some(handle);

        // Comments
        let handle =
            self.room.add_event_handler(
                |ev: SyncCommentEvent,
                 room: SdkRoom,
                 c: SdkClient,
                 Ctx(executor): Ctx<Executor>| async move {
                    let room_id = room.room_id().to_owned();
                    // FIXME: handle redactions
                    if let MessageLikeEvent::Original(t) = ev.into_full_event(room_id) {
                        executor.handle(AnyActerModel::Comment(t.into())).await;
                    }
                },
            );
        self.comment_event_handle = Some(handle);
        let handle = self.room.add_event_handler(
            |ev: SyncCommentUpdateEvent,
             room: SdkRoom,
             c: SdkClient,
             Ctx(executor): Ctx<Executor>| async move {
                let room_id = room.room_id().to_owned();
                // FIXME: handle redactions
                if let MessageLikeEvent::Original(t) = ev.into_full_event(room_id) {
                    executor
                        .handle(AnyActerModel::CommentUpdate(t.into()))
                        .await;
                }
            },
        );
        self.comment_update_event_handle = Some(handle);

        // Pins
        let handle = self.room.add_event_handler(
            |ev: SyncPinEvent,
             room: SdkRoom,
             c: SdkClient,
             Ctx(executor): Ctx<Executor>| async move {
                let room_id = room.room_id().to_owned();
                // FIXME: handle redactions
                if let MessageLikeEvent::Original(t) = ev.into_full_event(room_id) {
                    executor.handle(AnyActerModel::Pin(t.into())).await;
                }
            },
        );
        self.pin_event_handle = Some(handle);
        let handle =
            self.room.add_event_handler(
                |ev: SyncPinUpdateEvent,
                 room: SdkRoom,
                 c: SdkClient,
                 Ctx(executor): Ctx<Executor>| async move {
                    let room_id = room.room_id().to_owned();
                    // FIXME: handle redactions
                    if let MessageLikeEvent::Original(t) = ev.into_full_event(room_id) {
                        executor.handle(AnyActerModel::PinUpdate(t.into())).await;
                    }
                },
            );
        self.pin_update_event_handle = Some(handle);

        // CalendarEvents
        let handle = self.room.add_event_handler(
            |ev: SyncCalendarEventEvent,
             room: SdkRoom,
             c: SdkClient,
             Ctx(executor): Ctx<Executor>| async move {
                let room_id = room.room_id().to_owned();
                // FIXME: handle redactions
                if let MessageLikeEvent::Original(t) = ev.into_full_event(room_id) {
                    executor
                        .handle(AnyActerModel::CalendarEvent(t.into()))
                        .await;
                }
            },
        );
        self.calendar_event_event_handle = Some(handle);
        let handle = self.room.add_event_handler(
            |ev: SyncCalendarEventUpdateEvent,
             room: SdkRoom,
             c: SdkClient,
             Ctx(executor): Ctx<Executor>| async move {
                let room_id = room.room_id().to_owned();
                // FIXME: handle redactions
                if let MessageLikeEvent::Original(t) = ev.into_full_event(room_id) {
                    executor
                        .handle(AnyActerModel::CalendarEventUpdate(t.into()))
                        .await;
                }
            },
        );
        self.calendar_event_update_event_handle = Some(handle);

        // NewsEntrys
        let handle =
            self.room.add_event_handler(
                |ev: SyncNewsEntryEvent,
                 room: SdkRoom,
                 c: SdkClient,
                 Ctx(executor): Ctx<Executor>| async move {
                    let room_id = room.room_id().to_owned();
                    // FIXME: handle redactions
                    if let MessageLikeEvent::Original(t) = ev.into_full_event(room_id) {
                        executor.handle(AnyActerModel::NewsEntry(t.into())).await;
                    }
                },
            );
        self.news_entry_event_handle = Some(handle);
        let handle = self.room.add_event_handler(
            |ev: SyncNewsEntryUpdateEvent,
             room: SdkRoom,
             c: SdkClient,
             Ctx(executor): Ctx<Executor>| async move {
                let room_id = room.room_id().to_owned();
                // FIXME: handle redactions
                if let MessageLikeEvent::Original(t) = ev.into_full_event(room_id) {
                    executor
                        .handle(AnyActerModel::NewsEntryUpdate(t.into()))
                        .await;
                }
            },
        );
        self.news_entry_update_event_handle = Some(handle);
    }

    pub(crate) fn remove_handlers(&mut self) {
        let client = self.room.client();
        if let Some(handle) = self.task_list_event_handle.clone() {
            client.remove_event_handler(handle);
            self.task_list_event_handle = None;
        }
        if let Some(handle) = self.task_list_update_event_handle.clone() {
            client.remove_event_handler(handle);
            self.task_list_update_event_handle = None;
        }
        if let Some(handle) = self.task_event_handle.clone() {
            client.remove_event_handler(handle);
            self.task_event_handle = None;
        }
        if let Some(handle) = self.task_update_event_handle.clone() {
            client.remove_event_handler(handle);
            self.task_update_event_handle = None;
        }
        if let Some(handle) = self.comment_event_handle.clone() {
            client.remove_event_handler(handle);
            self.comment_event_handle = None;
        }
        if let Some(handle) = self.comment_update_event_handle.clone() {
            client.remove_event_handler(handle);
            self.comment_update_event_handle = None;
        }
        if let Some(handle) = self.pin_event_handle.clone() {
            client.remove_event_handler(handle);
            self.pin_event_handle = None;
        }
        if let Some(handle) = self.pin_update_event_handle.clone() {
            client.remove_event_handler(handle);
            self.pin_update_event_handle = None;
        }
        if let Some(handle) = self.calendar_event_event_handle.clone() {
            client.remove_event_handler(handle);
            self.calendar_event_event_handle = None;
        }
        if let Some(handle) = self.calendar_event_update_event_handle.clone() {
            client.remove_event_handler(handle);
            self.calendar_event_update_event_handle = None;
        }
        if let Some(handle) = self.news_entry_event_handle.clone() {
            client.remove_event_handler(handle);
            self.news_entry_event_handle = None;
        }
        if let Some(handle) = self.news_entry_update_event_handle.clone() {
            client.remove_event_handler(handle);
            self.news_entry_update_event_handle = None;
        }
    }

    pub fn get_room_id(&self) -> OwnedRoomId {
        self.room_id().to_owned()
    }

    pub async fn set_acter_space_states(&self) -> Result<()> {
        let SdkRoom::Joined(ref joined) = self.inner.room else {
            bail!("You can't convert a space you didn't join");
        };
        let client = joined.client();
        let my_id = client.user_id().context("User not found")?.to_owned();
        let member = joined
            .get_member(&my_id)
            .await?
            .context("Couldn't find me among room members")?;
        for state in default_acter_space_states() {
            println!("{:?}", state);
            let event_type = state.get_field("type")?.expect("given");
            let state_key = state.get_field("state_key")?.unwrap_or_default();
            let body = state
                .get_field::<Raw<AnyStateEventContent>>("content")?
                .expect("body is given");
            if !member.can_send_state(StateEventType::RoomAvatar) {
                bail!("No permission to change avatar of this room");
            }

            let request = SendStateEventRequest::new_raw(
                joined.room_id().to_owned(),
                event_type,
                state_key,
                body,
            );
            client
                .send(request, None)
                .await
                .context("Couldn't send state event")?;
        }
        Ok(())
    }

    pub(crate) async fn refresh_history(&self) -> Result<()> {
        let name = self.room.name();
        let room_id = self.room.room_id();
        tracing::trace!(name, ?room_id, "refreshing history");
        let client = self.room.client();
        // self.room.sync_members().await.context("Couldn't sync members of room")?;

        let custom_storage_key = format!("{room_id}::history");

        let mut from = if let Ok(h) = self
            .client
            .store()
            .get_raw::<HistoryState>(&custom_storage_key)
            .await
        {
            tracing::trace!(name, state=?h.seen, "found history state");
            Some(h.seen)
        } else {
            None
        };

        let mut msg_options = MessagesOptions::forward().from(from.as_deref());
        if from.is_none() {
            // minor hack to load lots in case we start from absolute zero
            msg_options.limit = 100u32.into();
        }

        loop {
            tracing::trace!(name, ?msg_options, "fetching messages");
            let Messages {
                end, chunk, state, ..
            } = self
                .room
                .messages(msg_options)
                .await
                .context("Couldn't get messages of room")?;
            tracing::trace!(name, ?chunk, end, "messages received");

            let has_chunks = !chunk.is_empty();

            for msg in chunk {
                let model = match AnyActerModel::from_raw_tlevent(&msg.event) {
                    Ok(model) => model,
                    Err(m) => {
                        if let Ok(state_key) = msg.event.get_field::<String>("state_key") {
                            tracing::trace!(state_key, "ignoring state event");
                            // ignore state keys
                        } else {
                            tracing::warn!(event=?msg.event, "Model didn't parse {:}", m);
                        }
                        continue;
                    }
                };
                // match event {
                //     MessageLikeEvent::Original(o) => {
                tracing::trace!(?room_id, user_id=?client.user_id(), ?model, "handling timeline event");
                if let Err(e) = self.client.executor().handle(model).await {
                    tracing::error!("Failure handling event: {:}", e);
                }
                //     }
                //     MessageLikeEvent::Redacted(r) => {
                //         tracing::trace!(redaction = ?r, "redaction ignored");
                //     }
                // }
            }

            // Todo: Do we want to do something with the states, too?

            if let Some(seen) = end {
                from = Some(seen.clone());
                msg_options = MessagesOptions::forward().from(from.as_deref());
                client
                    .store()
                    .set_custom_value(
                        custom_storage_key.as_bytes(),
                        serde_json::to_vec(&HistoryState { seen })?,
                    )
                    .await
                    .context("Couldn't set custom value to store")?;
            } else {
                // how do we want to understand this case?
                tracing::trace!(room_id = ?self.room.room_id(), "Done loading");
                break;
            }

            if !has_chunks && state.is_empty() {
                // nothing new to process, we are done catching up
                break;
            }
        }
        tracing::trace!(name, "history loaded");
        Ok(())
    }

    pub async fn space_relations(&self) -> Result<SpaceRelations> {
        let c = self.client.core.clone();
        let room = self.room.clone();
        RUNTIME
            .spawn(async move {
                let relations = c
                    .space_relations(&room)
                    .await
                    .context("Couldn't get space relations of client")?;
                Ok(relations)
            })
            .await?
    }
}

impl Deref for Space {
    type Target = Room;
    fn deref(&self) -> &Room {
        &self.inner
    }
}

// impl CreateSpaceSettingsBuilder {
//     pub fn add_invite(&mut self, user_id: OwnedUserId) {
//         self.invites.get_or_insert_with(Vec::new).push(user_id);
//     }
// }

pub fn new_space_settings(name: String) -> CreateSpaceSettings {
    CreateSpaceSettingsBuilder::default()
        .name(name)
        .build()
        .unwrap()
}

impl Client {
    pub async fn create_acter_space(
        &self,
        settings: Box<CreateSpaceSettings>,
    ) -> Result<OwnedRoomId> {
        let c = self.core.clone();
        RUNTIME
            .spawn(async move {
                let room_id = c
                    .create_acter_space(Box::into_inner(settings))
                    .await
                    .context("Couldn't create acter space")?;
                Ok(room_id)
            })
            .await?
    }

    pub async fn spaces(&self) -> Result<Vec<Space>> {
        let c = self.clone();
        RUNTIME
            .spawn(async move {
                let (spaces, convos) = devide_spaces_from_convos(c).await;
                Ok(spaces)
            })
            .await?
    }

    pub async fn get_space(&self, alias_or_id: String) -> Result<Space> {
        if let Ok(room_id) = OwnedRoomId::try_from(alias_or_id.clone()) {
            self.get_room(&room_id)
                .map(|room| Space::new(self.clone(), Room { room }))
                .context("Room not found")
        } else if let Ok(alias_id) = OwnedRoomAliasId::try_from(alias_or_id) {
            for space in self
                .spaces()
                .await
                .context("Couldn't get space list from client")?
                .into_iter()
            {
                if let Some(space_alias) = space.inner.room.canonical_alias() {
                    if space_alias == alias_id {
                        return Ok(space);
                    }
                }
            }
            bail!("Room with alias not found");
        } else {
            bail!("Neither roomId nor alias provided");
        }
    }
}<|MERGE_RESOLUTION|>--- conflicted
+++ resolved
@@ -117,16 +117,6 @@
         // FIXME: combine into one handler
 
         // Tasks
-<<<<<<< HEAD
-        self.room.add_event_handler(
-            move |ev: SyncTaskListEvent,
-                  client: SdkClient,
-                  // room: Room,
-                  encryption_info: Option<EncryptionInfo>,
-                  Ctx(executor): Ctx<Executor>| {
-                let room_id = room_id.clone();
-                async move {
-=======
         let handle =
             self.room.add_event_handler(
                 |ev: SyncTaskListEvent,
@@ -134,7 +124,6 @@
                  c: SdkClient,
                  Ctx(executor): Ctx<Executor>| async move {
                     let room_id = room.room_id().to_owned();
->>>>>>> 3a502323
                     // FIXME: handle redactions
                     if let MessageLikeEvent::Original(t) = ev.into_full_event(room_id) {
                         executor.handle(AnyActerModel::TaskList(t.into())).await;
