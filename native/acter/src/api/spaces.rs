--- conflicted
+++ resolved
@@ -416,17 +416,8 @@
             trace!(name, ?msg_options, "fetching messages");
             let Messages {
                 end, chunk, state, ..
-<<<<<<< HEAD
             } = self.room.messages(msg_options).await?;
-            tracing::trace!(name, ?chunk, end, "messages received");
-=======
-            } = self
-                .room
-                .messages(msg_options)
-                .await
-                .context("Couldn't get messages of room")?;
             trace!(name, ?chunk, end, "messages received");
->>>>>>> 1fb46b41
 
             let has_chunks = !chunk.is_empty();
 
