pub use acter_core::spaces::{
    CreateSpaceSettings, CreateSpaceSettingsBuilder, RelationTargetType, SpaceRelation,
    SpaceRelations,
};
use acter_core::{
    events::{
        calendar::{SyncCalendarEventEvent, SyncCalendarEventUpdateEvent},
        comments::{SyncCommentEvent, SyncCommentUpdateEvent},
        news::{SyncNewsEntryEvent, SyncNewsEntryUpdateEvent},
        pins::{SyncPinEvent, SyncPinUpdateEvent},
        tasks::{SyncTaskEvent, SyncTaskListEvent, SyncTaskListUpdateEvent, SyncTaskUpdateEvent},
    },
    executor::Executor,
    models::AnyActerModel,
    spaces::is_acter_space,
    statics::default_acter_space_states,
    templates::Engine,
};
use anyhow::{bail, Context, Result};
use futures::stream::StreamExt;
use matrix_sdk::{
    deserialized_responses::EncryptionInfo,
    event_handler::{Ctx, EventHandlerHandle},
    room::{Messages, MessagesOptions, Room as SdkRoom},
    ruma::{
        api::client::state::send_state_event::v3::Request as SendStateEventRequest,
        events::{AnyStateEventContent, MessageLikeEvent, StateEventType},
        serde::Raw,
        OwnedRoomAliasId, OwnedRoomId, OwnedUserId,
    },
    Client as SdkClient,
};
use serde::{Deserialize, Serialize};
use std::ops::Deref;
use tracing::{error, trace};

use super::{
    client::{devide_spaces_from_convos, Client, SpaceFilter, SpaceFilterBuilder},
    room::Room,
    RUNTIME,
};

#[derive(Debug, Clone)]
pub struct Space {
    pub client: Client,
    pub(crate) inner: Room,
    task_list_event_handle: Option<EventHandlerHandle>,
    task_list_update_event_handle: Option<EventHandlerHandle>,
    task_event_handle: Option<EventHandlerHandle>,
    task_update_event_handle: Option<EventHandlerHandle>,
    comment_event_handle: Option<EventHandlerHandle>,
    comment_update_event_handle: Option<EventHandlerHandle>,
    pin_event_handle: Option<EventHandlerHandle>,
    pin_update_event_handle: Option<EventHandlerHandle>,
    calendar_event_event_handle: Option<EventHandlerHandle>,
    calendar_event_update_event_handle: Option<EventHandlerHandle>,
    news_entry_event_handle: Option<EventHandlerHandle>,
    news_entry_update_event_handle: Option<EventHandlerHandle>,
}

#[derive(Debug, Clone, Serialize, Deserialize)]
struct HistoryState {
    /// The last `end` send from the server
    seen: String,
}

impl Space {
    pub fn new(client: Client, inner: Room) -> Self {
        Space {
            client,
            inner,
            task_list_event_handle: None,
            task_list_update_event_handle: None,
            task_event_handle: None,
            task_update_event_handle: None,
            comment_event_handle: None,
            comment_update_event_handle: None,
            pin_event_handle: None,
            pin_update_event_handle: None,
            calendar_event_event_handle: None,
            calendar_event_update_event_handle: None,
            news_entry_event_handle: None,
            news_entry_update_event_handle: None,
        }
    }

    pub async fn create_onboarding_data(&self) -> Result<()> {
        let mut engine = Engine::with_template(std::include_str!("../templates/onboarding.toml"))?;
        engine
            .add_user("main".to_owned(), self.client.core.clone())
            .await
            .context("Couldn't add user to engine")?;
        engine.add_ref(
            "space".to_owned(),
            "space".to_owned(),
            self.room.room_id().to_string(),
        )?;

        let mut executer = engine.execute()?;
        while let Some(i) = executer.next().await {
            i?
        }

        Ok(())
    }

    // for only cli run_marking_space, not api.rsh
    pub async fn is_acter_space(&self) -> bool {
        is_acter_space(&self.inner).await
    }

    pub(crate) async fn add_handlers(&mut self) {
        self.room
            .client()
            .add_event_handler_context(self.client.executor().clone());
<<<<<<< HEAD
        trace!(room_id=?self.room.room_id(), "adding handlers");
        let room_id = self.room_id().to_owned();
=======
        tracing::trace!(room_id=?self.room.room_id(), "adding handlers");
>>>>>>> 3e66aedc
        // FIXME: combine into one handler

        // Tasks
        let handle =
            self.room.add_event_handler(
                |ev: SyncTaskListEvent,
                 room: SdkRoom,
                 c: SdkClient,
                 Ctx(executor): Ctx<Executor>| async move {
                    let room_id = room.room_id().to_owned();
                    // FIXME: handle redactions
                    if let MessageLikeEvent::Original(t) = ev.into_full_event(room_id) {
                        executor.handle(AnyActerModel::TaskList(t.into())).await;
                    }
                },
            );
        self.task_list_event_handle = Some(handle);
        let handle = self.room.add_event_handler(
            |ev: SyncTaskListUpdateEvent,
             room: SdkRoom,
             c: SdkClient,
             Ctx(executor): Ctx<Executor>| async move {
                let room_id = room.room_id().to_owned();
                // FIXME: handle redactions
                if let MessageLikeEvent::Original(t) = ev.into_full_event(room_id) {
                    executor
                        .handle(AnyActerModel::TaskListUpdate(t.into()))
                        .await;
                }
            },
        );
        self.task_list_update_event_handle = Some(handle);
        let handle = self.room.add_event_handler(
            |ev: SyncTaskEvent,
             room: SdkRoom,
             c: SdkClient,
             Ctx(executor): Ctx<Executor>| async move {
                let room_id = room.room_id().to_owned();
                // FIXME: handle redactions
                if let MessageLikeEvent::Original(t) = ev.into_full_event(room_id) {
                    executor.handle(AnyActerModel::Task(t.into())).await;
                }
            },
        );
        self.task_event_handle = Some(handle);
        let handle =
            self.room.add_event_handler(
                |ev: SyncTaskUpdateEvent,
                 room: SdkRoom,
                 c: SdkClient,
                 Ctx(executor): Ctx<Executor>| async move {
                    let room_id = room.room_id().to_owned();
                    // FIXME: handle redactions
                    if let MessageLikeEvent::Original(t) = ev.into_full_event(room_id) {
                        executor.handle(AnyActerModel::TaskUpdate(t.into())).await;
                    }
                },
            );
        self.task_update_event_handle = Some(handle);

        // Comments
        let handle =
            self.room.add_event_handler(
                |ev: SyncCommentEvent,
                 room: SdkRoom,
                 c: SdkClient,
                 Ctx(executor): Ctx<Executor>| async move {
                    let room_id = room.room_id().to_owned();
                    // FIXME: handle redactions
                    if let MessageLikeEvent::Original(t) = ev.into_full_event(room_id) {
                        executor.handle(AnyActerModel::Comment(t.into())).await;
                    }
                },
            );
        self.comment_event_handle = Some(handle);
        let handle = self.room.add_event_handler(
            |ev: SyncCommentUpdateEvent,
             room: SdkRoom,
             c: SdkClient,
             Ctx(executor): Ctx<Executor>| async move {
                let room_id = room.room_id().to_owned();
                // FIXME: handle redactions
                if let MessageLikeEvent::Original(t) = ev.into_full_event(room_id) {
                    executor
                        .handle(AnyActerModel::CommentUpdate(t.into()))
                        .await;
                }
            },
        );
        self.comment_update_event_handle = Some(handle);

        // Pins
        let handle = self.room.add_event_handler(
            |ev: SyncPinEvent,
             room: SdkRoom,
             c: SdkClient,
             Ctx(executor): Ctx<Executor>| async move {
                let room_id = room.room_id().to_owned();
                // FIXME: handle redactions
                if let MessageLikeEvent::Original(t) = ev.into_full_event(room_id) {
                    executor.handle(AnyActerModel::Pin(t.into())).await;
                }
            },
        );
        self.pin_event_handle = Some(handle);
        let handle =
            self.room.add_event_handler(
                |ev: SyncPinUpdateEvent,
                 room: SdkRoom,
                 c: SdkClient,
                 Ctx(executor): Ctx<Executor>| async move {
                    let room_id = room.room_id().to_owned();
                    // FIXME: handle redactions
                    if let MessageLikeEvent::Original(t) = ev.into_full_event(room_id) {
                        executor.handle(AnyActerModel::PinUpdate(t.into())).await;
                    }
                },
            );
        self.pin_update_event_handle = Some(handle);

        // CalendarEvents
        let handle = self.room.add_event_handler(
            |ev: SyncCalendarEventEvent,
             room: SdkRoom,
             c: SdkClient,
             Ctx(executor): Ctx<Executor>| async move {
                let room_id = room.room_id().to_owned();
                // FIXME: handle redactions
                if let MessageLikeEvent::Original(t) = ev.into_full_event(room_id) {
                    executor
                        .handle(AnyActerModel::CalendarEvent(t.into()))
                        .await;
                }
            },
        );
        self.calendar_event_event_handle = Some(handle);
        let handle = self.room.add_event_handler(
            |ev: SyncCalendarEventUpdateEvent,
             room: SdkRoom,
             c: SdkClient,
             Ctx(executor): Ctx<Executor>| async move {
                let room_id = room.room_id().to_owned();
                // FIXME: handle redactions
                if let MessageLikeEvent::Original(t) = ev.into_full_event(room_id) {
                    executor
                        .handle(AnyActerModel::CalendarEventUpdate(t.into()))
                        .await;
                }
            },
        );
        self.calendar_event_update_event_handle = Some(handle);

        // NewsEntrys
        let handle =
            self.room.add_event_handler(
                |ev: SyncNewsEntryEvent,
                 room: SdkRoom,
                 c: SdkClient,
                 Ctx(executor): Ctx<Executor>| async move {
                    let room_id = room.room_id().to_owned();
                    // FIXME: handle redactions
                    if let MessageLikeEvent::Original(t) = ev.into_full_event(room_id) {
                        executor.handle(AnyActerModel::NewsEntry(t.into())).await;
                    }
                },
            );
        self.news_entry_event_handle = Some(handle);
        let handle = self.room.add_event_handler(
            |ev: SyncNewsEntryUpdateEvent,
             room: SdkRoom,
             c: SdkClient,
             Ctx(executor): Ctx<Executor>| async move {
                let room_id = room.room_id().to_owned();
                // FIXME: handle redactions
                if let MessageLikeEvent::Original(t) = ev.into_full_event(room_id) {
                    executor
                        .handle(AnyActerModel::NewsEntryUpdate(t.into()))
                        .await;
                }
            },
        );
        self.news_entry_update_event_handle = Some(handle);
    }

    pub(crate) fn remove_handlers(&mut self) {
        let client = self.room.client();
        if let Some(handle) = self.task_list_event_handle.clone() {
            client.remove_event_handler(handle);
            self.task_list_event_handle = None;
        }
        if let Some(handle) = self.task_list_update_event_handle.clone() {
            client.remove_event_handler(handle);
            self.task_list_update_event_handle = None;
        }
        if let Some(handle) = self.task_event_handle.clone() {
            client.remove_event_handler(handle);
            self.task_event_handle = None;
        }
        if let Some(handle) = self.task_update_event_handle.clone() {
            client.remove_event_handler(handle);
            self.task_update_event_handle = None;
        }
        if let Some(handle) = self.comment_event_handle.clone() {
            client.remove_event_handler(handle);
            self.comment_event_handle = None;
        }
        if let Some(handle) = self.comment_update_event_handle.clone() {
            client.remove_event_handler(handle);
            self.comment_update_event_handle = None;
        }
        if let Some(handle) = self.pin_event_handle.clone() {
            client.remove_event_handler(handle);
            self.pin_event_handle = None;
        }
        if let Some(handle) = self.pin_update_event_handle.clone() {
            client.remove_event_handler(handle);
            self.pin_update_event_handle = None;
        }
        if let Some(handle) = self.calendar_event_event_handle.clone() {
            client.remove_event_handler(handle);
            self.calendar_event_event_handle = None;
        }
        if let Some(handle) = self.calendar_event_update_event_handle.clone() {
            client.remove_event_handler(handle);
            self.calendar_event_update_event_handle = None;
        }
        if let Some(handle) = self.news_entry_event_handle.clone() {
            client.remove_event_handler(handle);
            self.news_entry_event_handle = None;
        }
        if let Some(handle) = self.news_entry_update_event_handle.clone() {
            client.remove_event_handler(handle);
            self.news_entry_update_event_handle = None;
        }
    }

    pub fn get_room_id(&self) -> OwnedRoomId {
        self.room_id().to_owned()
    }

    pub async fn set_acter_space_states(&self) -> Result<()> {
        let SdkRoom::Joined(ref joined) = self.inner.room else {
            bail!("You can't convert a space you didn't join");
        };
        let client = joined.client();
        let my_id = client.user_id().context("User not found")?.to_owned();
        let member = joined
            .get_member(&my_id)
            .await?
            .context("Couldn't find me among room members")?;
        for state in default_acter_space_states() {
            println!("{:?}", state);
            let event_type = state.get_field("type")?.expect("given");
            let state_key = state.get_field("state_key")?.unwrap_or_default();
            let body = state
                .get_field::<Raw<AnyStateEventContent>>("content")?
                .expect("body is given");
            if !member.can_send_state(StateEventType::RoomAvatar) {
                bail!("No permission to change avatar of this room");
            }

            let request = SendStateEventRequest::new_raw(
                joined.room_id().to_owned(),
                event_type,
                state_key,
                body,
            );
            client
                .send(request, None)
                .await
                .context("Couldn't send state event")?;
        }
        Ok(())
    }

    pub(crate) async fn refresh_history(&self) -> Result<()> {
<<<<<<< HEAD
        let name = self.inner.name();
        let room = self.inner.clone();
        let room_id = room.room_id();
        trace!(name, ?room_id, "refreshing history");
        let client = room.room.client();
        // room.sync_members().await.context("Couldn't sync members of room")?;
=======
        let name = self.room.name();
        let room_id = self.room.room_id();
        tracing::trace!(name, ?room_id, "refreshing history");
        let client = self.room.client();
        // self.room.sync_members().await.context("Couldn't sync members of room")?;
>>>>>>> 3e66aedc

        let custom_storage_key = format!("{room_id}::history");

        let mut from = if let Ok(h) = self
            .client
            .store()
            .get_raw::<HistoryState>(&custom_storage_key)
            .await
        {
            trace!(name, state=?h.seen, "found history state");
            Some(h.seen)
        } else {
            None
        };

        let mut msg_options = MessagesOptions::forward().from(from.as_deref());
        if from.is_none() {
            // minor hack to load lots in case we start from absolute zero
            msg_options.limit = 100u32.into();
        }

        loop {
            trace!(name, ?msg_options, "fetching messages");
            let Messages {
                end, chunk, state, ..
            } = self
                .room
                .messages(msg_options)
                .await
                .context("Couldn't get messages of room")?;
            trace!(name, ?chunk, end, "messages received");

            let has_chunks = !chunk.is_empty();

            for msg in chunk {
                let model = match AnyActerModel::from_raw_tlevent(&msg.event) {
                    Ok(model) => model,
                    Err(m) => {
                        if let Ok(state_key) = msg.event.get_field::<String>("state_key") {
                            trace!(state_key, "ignoring state event");
                            // ignore state keys
                        } else {
                            error!(event=?msg.event, "Model didn't parse {:}", m);
                        }
                        continue;
                    }
                };
                // match event {
                //     MessageLikeEvent::Original(o) => {
                trace!(?room_id, user_id=?client.user_id(), ?model, "handling timeline event");
                if let Err(e) = self.client.executor().handle(model).await {
                    error!("Failure handling event: {:}", e);
                }
                //     }
                //     MessageLikeEvent::Redacted(r) => {
                //         trace!(redaction = ?r, "redaction ignored");
                //     }
                // }
            }

            // Todo: Do we want to do something with the states, too?

            if let Some(seen) = end {
                from = Some(seen.clone());
                msg_options = MessagesOptions::forward().from(from.as_deref());
                client
                    .store()
                    .set_custom_value(
                        custom_storage_key.as_bytes(),
                        serde_json::to_vec(&HistoryState { seen })?,
                    )
                    .await
                    .context("Couldn't set custom value to store")?;
            } else {
                // how do we want to understand this case?
<<<<<<< HEAD
                trace!(room_id = ?room.room_id(), "Done loading");
=======
                tracing::trace!(room_id = ?self.room.room_id(), "Done loading");
>>>>>>> 3e66aedc
                break;
            }

            if !has_chunks && state.is_empty() {
                // nothing new to process, we are done catching up
                break;
            }
        }
        trace!(name, "history loaded");
        Ok(())
    }

    pub async fn space_relations(&self) -> Result<SpaceRelations> {
        let c = self.client.core.clone();
        let room = self.room.clone();
        RUNTIME
            .spawn(async move {
                let relations = c
                    .space_relations(&room)
                    .await
                    .context("Couldn't get space relations of client")?;
                Ok(relations)
            })
            .await?
    }
}

impl Deref for Space {
    type Target = Room;
    fn deref(&self) -> &Room {
        &self.inner
    }
}

// impl CreateSpaceSettingsBuilder {
//     pub fn add_invite(&mut self, user_id: OwnedUserId) {
//         self.invites.get_or_insert_with(Vec::new).push(user_id);
//     }
// }

pub fn new_space_settings(name: String) -> CreateSpaceSettings {
    CreateSpaceSettingsBuilder::default()
        .name(name)
        .build()
        .unwrap()
}

impl Client {
    pub async fn create_acter_space(
        &self,
        settings: Box<CreateSpaceSettings>,
    ) -> Result<OwnedRoomId> {
        let c = self.core.clone();
        RUNTIME
            .spawn(async move {
                let room_id = c
                    .create_acter_space(Box::into_inner(settings))
                    .await
                    .context("Couldn't create acter space")?;
                Ok(room_id)
            })
            .await?
    }

    pub async fn spaces(&self) -> Result<Vec<Space>> {
        let c = self.clone();
        let filter = SpaceFilterBuilder::default().include_left(false).build()?;
        RUNTIME
            .spawn(async move {
                let (spaces, convos) = devide_spaces_from_convos(c, Some(filter)).await;
                Ok(spaces)
            })
            .await?
    }

    pub async fn get_space(&self, alias_or_id: String) -> Result<Space> {
        if let Ok(room_id) = OwnedRoomId::try_from(alias_or_id.clone()) {
            self.get_room(&room_id)
                .map(|room| Space::new(self.clone(), Room { room }))
                .context("Room not found")
        } else if let Ok(alias_id) = OwnedRoomAliasId::try_from(alias_or_id) {
            for space in self
                .spaces()
                .await
                .context("Couldn't get space list from client")?
                .into_iter()
            {
                if let Some(space_alias) = space.inner.room.canonical_alias() {
                    if space_alias == alias_id {
                        return Ok(space);
                    }
                }
            }
            bail!("Room with alias not found");
        } else {
            bail!("Neither roomId nor alias provided");
        }
    }
}<|MERGE_RESOLUTION|>--- conflicted
+++ resolved
@@ -113,12 +113,7 @@
         self.room
             .client()
             .add_event_handler_context(self.client.executor().clone());
-<<<<<<< HEAD
         trace!(room_id=?self.room.room_id(), "adding handlers");
-        let room_id = self.room_id().to_owned();
-=======
-        tracing::trace!(room_id=?self.room.room_id(), "adding handlers");
->>>>>>> 3e66aedc
         // FIXME: combine into one handler
 
         // Tasks
@@ -395,20 +390,11 @@
     }
 
     pub(crate) async fn refresh_history(&self) -> Result<()> {
-<<<<<<< HEAD
-        let name = self.inner.name();
-        let room = self.inner.clone();
-        let room_id = room.room_id();
-        trace!(name, ?room_id, "refreshing history");
-        let client = room.room.client();
-        // room.sync_members().await.context("Couldn't sync members of room")?;
-=======
         let name = self.room.name();
         let room_id = self.room.room_id();
-        tracing::trace!(name, ?room_id, "refreshing history");
+        trace!(name, ?room_id, "refreshing history");
         let client = self.room.client();
         // self.room.sync_members().await.context("Couldn't sync members of room")?;
->>>>>>> 3e66aedc
 
         let custom_storage_key = format!("{room_id}::history");
 
@@ -484,11 +470,7 @@
                     .context("Couldn't set custom value to store")?;
             } else {
                 // how do we want to understand this case?
-<<<<<<< HEAD
-                trace!(room_id = ?room.room_id(), "Done loading");
-=======
-                tracing::trace!(room_id = ?self.room.room_id(), "Done loading");
->>>>>>> 3e66aedc
+                trace!(room_id = ?self.room.room_id(), "Done loading");
                 break;
             }
 
