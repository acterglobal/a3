use acter_core::{
    client::CoreClient, executor::Executor, models::AnyActerModel, spaces::is_acter_space,
    store::Store, templates::Engine, CustomAuthSession, RestoreToken,
};
use anyhow::{bail, Context, Result};
use core::time::Duration;
use derive_builder::Builder;
use eyeball_im::{ObservableVector, VectorSubscriber};
use futures::{
    future::join_all,
    pin_mut,
    stream::{Stream, StreamExt},
};
use futures_signals::{
    signal::{Mutable, MutableLockMut, MutableSignalCloned, SignalExt, SignalStream},
    signal_vec::{MutableVec, MutableVecLockMut},
};
use matrix_sdk::{
    config::SyncSettings,
    event_handler::EventHandlerHandle,
    media::{MediaFormat, MediaRequest},
    room::Room as SdkRoom,
    ruma::{
        api::client::{
            error::{ErrorBody, ErrorKind},
            push::get_notifications::v3::Notification as RumaNotification,
            Error,
        },
        device_id,
        events::room::MediaSource,
        OwnedDeviceId, OwnedMxcUri, OwnedRoomAliasId, OwnedRoomId, OwnedRoomOrAliasId,
        OwnedServerName, OwnedUserId, RoomOrAliasId, UserId,
    },
    Client as SdkClient, LoopCtrl, RumaApiError,
};
use std::{
    collections::{BTreeMap, HashMap},
    ops::Deref,
    path::PathBuf,
    sync::{
        atomic::{AtomicBool, Ordering},
        Arc,
    },
};
use tokio::{
    sync::{
        broadcast::{channel, Receiver, Sender},
        Mutex, RwLock, RwLockWriteGuard,
    },
    task::JoinHandle,
    time,
};
use tokio_stream::wrappers::BroadcastStream;
use tracing::{error, info, trace, warn};

use crate::Notification;

use super::{
    account::Account, api::FfiBuffer, convo::Convo, device::DeviceController,
    invitation::InvitationController, profile::UserProfile, receipt::ReceiptController, room::Room,
    spaces::Space, typing::TypingController, verification::VerificationController, RUNTIME,
};

#[derive(Default, Builder, Debug)]
pub struct ClientState {
    #[builder(default)]
    pub is_guest: bool,

    #[builder(default)]
    pub has_first_synced: bool,

    #[builder(default)]
    pub is_syncing: bool,

    #[builder(default)]
    pub should_stop_syncing: bool,
}

#[derive(Clone, Debug)]
pub struct Client {
    pub(crate) core: CoreClient,
    pub(crate) state: Arc<RwLock<ClientState>>,
    pub(crate) invitation_controller: InvitationController,
    pub(crate) verification_controller: VerificationController,
    pub(crate) device_controller: DeviceController,
    pub(crate) typing_controller: TypingController,
    pub(crate) receipt_controller: ReceiptController,
    pub spaces: Arc<RwLock<eyeball_im::ObservableVector<Space>>>,
    pub convos: Arc<RwLock<eyeball_im::ObservableVector<Convo>>>,
    pub(crate) notifications: Arc<Sender<RumaNotification>>,
}

impl Deref for Client {
    type Target = SdkClient;
    fn deref(&self) -> &SdkClient {
        self.core.client()
    }
}

#[derive(Debug, Builder)]
pub struct SpaceFilter {
    #[builder(default = "true")]
    include_joined: bool,
    #[builder(default = "false")]
    include_left: bool,
    #[builder(default = "true")]
    include_invited: bool,
}

impl SpaceFilter {
    pub fn should_include(&self, room: &SdkRoom) -> bool {
        match room {
            SdkRoom::Joined(r) => self.include_joined,
            SdkRoom::Left(r) => self.include_left,
            SdkRoom::Invited(r) => self.include_invited,
        }
    }
}

impl Default for SpaceFilter {
    fn default() -> Self {
        SpaceFilter {
            include_joined: true,
            include_left: true,
            include_invited: true,
        }
    }
}

<<<<<<< HEAD
=======
pub(crate) async fn devide_spaces_from_convos(
    client: Client,
    filter: Option<SpaceFilter>,
) -> (Vec<Space>, Vec<Convo>) {
    let filter = filter.unwrap_or_default();
    let (spaces, convos, _) = futures::stream::iter(client.rooms().into_iter())
        .filter(|room| futures::future::ready(filter.should_include(room)))
        .fold(
            (Vec::new(), Vec::new(), client),
            async move |(mut spaces, mut convos, client), room| {
                let inner = Room { room: room.clone() };

                if inner.is_space() {
                    spaces.push(Space::new(client.clone(), inner));
                } else {
                    convos.push(Convo::new(client.convo_controller.clone(), inner));
                }

                (spaces, convos, client)
            },
        )
        .await;
    (spaces, convos)
}

>>>>>>> 71c3bcdd
#[derive(Clone, Debug, Default)]
pub struct HistoryLoadState {
    pub has_started: bool,
    pub known_spaces: BTreeMap<OwnedRoomId, bool>,
}

impl HistoryLoadState {
    pub fn is_done_loading(&self) -> bool {
        self.has_started && !self.known_spaces.values().any(|x| *x)
    }

    pub fn start(&mut self, known_spaces: Vec<OwnedRoomId>) {
        trace!(?known_spaces, "Starting History loading");
        self.has_started = true;
        self.known_spaces.clear();
        for space in known_spaces.into_iter() {
            self.known_spaces.insert(space, true);
        }
    }

    pub fn unknow_room(&mut self, room_id: &OwnedRoomId) -> bool {
        self.known_spaces.remove(room_id).unwrap_or_default()
    }

    pub fn knows_room(&self, room_id: &OwnedRoomId) -> bool {
        self.known_spaces.contains_key(room_id)
    }

    pub fn is_loading(&mut self, room_id: &OwnedRoomId) -> bool {
        self.known_spaces.get(room_id).cloned().unwrap_or(false)
    }

    pub fn set_loading(&mut self, room_id: OwnedRoomId, value: bool) -> bool {
        trace!(?room_id, loading = value, "Setting room for loading");
        self.known_spaces.insert(room_id, value).unwrap_or_default()
    }

    pub fn total_spaces(&self) -> usize {
        self.known_spaces.len()
    }
}

type RoomHandlers = Arc<Mutex<HashMap<OwnedRoomId, Vec<EventHandlerHandle>>>>;

#[derive(Clone)]
pub enum SyncError {
    Unauthorized { soft_logout: bool },
    Other { msg: Option<String> },
    DeserializationFailed,
}

impl From<&Error> for SyncError {
    fn from(value: &Error) -> Self {
        match &value.body {
            ErrorBody::Standard {
                kind: ErrorKind::UnknownToken { soft_logout },
                ..
            } => SyncError::Unauthorized {
                soft_logout: *soft_logout,
            },
            ErrorBody::Standard { ref message, .. } => SyncError::Other {
                msg: Some(message.clone()),
            },
            ErrorBody::Json(value) => SyncError::Other { msg: None },
            ErrorBody::NotJson { .. } => SyncError::DeserializationFailed,
        }
    }
}

impl SyncError {
    fn ffi_string(&self) -> String {
        match &self {
            SyncError::Unauthorized { soft_logout } => {
                if *soft_logout {
                    "SoftLogout".to_owned()
                } else {
                    "Unauthorized".to_owned()
                }
            }
            SyncError::DeserializationFailed => "DeserializationFailed".to_owned(),
            SyncError::Other { msg } => msg.clone().unwrap_or("Other".to_owned()),
        }
    }
}

#[derive(Clone)]
pub struct SyncState {
    handle: Mutable<Option<JoinHandle<()>>>,
    first_sync_task: Mutable<Option<JoinHandle<Result<()>>>>,
    first_synced_rx: Arc<Receiver<bool>>,
    sync_error: Arc<Receiver<SyncError>>,
    history_loading: Mutable<HistoryLoadState>,
    room_handles: RoomHandlers,
}

impl SyncState {
    pub fn new(first_synced_rx: Receiver<bool>, sync_error: Receiver<SyncError>) -> Self {
        Self {
            first_synced_rx: Arc::new(first_synced_rx),
            sync_error: Arc::new(sync_error),
            history_loading: Default::default(),
            first_sync_task: Default::default(),
            handle: Default::default(),
            room_handles: Default::default(),
        }
    }

    pub fn first_synced_rx(&self) -> impl Stream<Item = bool> {
        BroadcastStream::new(self.first_synced_rx.resubscribe()).map(|o| o.unwrap_or_default())
    }

    pub fn sync_error_rx_typed(&self) -> BroadcastStream<SyncError> {
        BroadcastStream::new(self.sync_error.resubscribe())
    }

    pub fn sync_error_rx(&self) -> impl Stream<Item = String> {
        self.sync_error_rx_typed()
            .map(|o| o.map(|f| f.ffi_string()).unwrap_or_default())
    }

    // FIXE: This is not save. History state is copied and thus not all known_spaces are tracked
    // for only tui, not api.rsh
    pub fn get_history_loading_rx(&self) -> SignalStream<MutableSignalCloned<HistoryLoadState>> {
        self.history_loading.signal_cloned().to_stream()
    }

    // for only cli and integration tests, not api.rsh
    pub async fn await_has_synced_history(&self) -> Result<u32> {
        trace!("Waiting for history to sync");
        let signal = self.history_loading.signal_cloned().to_stream();
        pin_mut!(signal);
        while let Some(next_state) = signal.next().await {
            trace!(?next_state, "History updated");
            if next_state.is_done_loading() {
                trace!(?next_state, "History sync completed");
                return Ok(next_state.total_spaces() as u32);
            }
        }
        unimplemented!("We never reach this state")
    }

    pub fn cancel(&self) {
        if let Some(handle) = self.handle.replace(None) {
            handle.abort();
        }
    }
}

impl Drop for SyncState {
    fn drop(&mut self) {
        self.cancel();
    }
}

// internal API
impl Client {
    fn refresh_history_on_start(
        &self,
        history: Mutable<HistoryLoadState>,
        room_handles: RoomHandlers,
    ) -> JoinHandle<Result<()>> {
        let me = self.clone();
        tokio::spawn(async move {
            trace!(user_id=?me.user_id_ref(), "refreshing history");
            let mut spaces = me.spaces().await?;
            let space_ids = spaces.iter().map(|r| r.room_id().to_owned()).collect();
            history.lock_mut().start(space_ids);

            futures::future::join_all(spaces.iter_mut().map(|space| async {
                let is_acter_space = match space.is_acter_space().await {
                    Ok(b) => b,
                    Err(error) => {
                        error!(room_id=?space.room_id(), ?error, "checking for is-acter-space status failed");
                        false
                    }
                };
                if !is_acter_space {
                    trace!(room_id=?space.room_id(), "not an acter space");
                    history.lock_mut().unknow_room(&space.room_id().to_owned());
                    return;
                }

                let space_handles = space.setup_handles().await;
                {
                    let mut handles = room_handles.lock().await;
                    if let Some(h) = handles.insert(space.room_id().to_owned(), space_handles) {
                        warn!(room_id=?space.room_id(), "handles overwritten. Might cause issues?!?");
                    }
                }

                if let Err(err) = space.refresh_history().await {
                    error!(?err, room_id=?space.room_id(), "Loading space history failed");
                };
                history
                    .lock_mut()
                    .set_loading(space.room_id().to_owned(), false);
            }))
            .await;
            Ok(())
        })
    }

    async fn refresh_history_on_way(
        &self,
        history: Mutable<HistoryLoadState>,
        room_handles: RoomHandlers,
        new_spaces: Vec<SdkRoom>,
    ) -> Result<()> {
        trace!(user_id=?self.user_id_ref(), count=?new_spaces.len(), "found new spaces");

        futures::future::join_all(
            new_spaces
                .into_iter()
                .map(|room| Space::new(self.clone(), Room { room }))
                .map(|mut space| {
                    let history = history.clone();
                    let room_handles = room_handles.clone();
                    async move {
                        {
                            let room_id = space.room_id().to_owned();
                            let mut history = history.lock_mut();
                            if history.is_loading(&room_id) {
                                trace!(room_id=?room_id, "Already loading room.");
                                return;
                            }
                            history.set_loading(room_id, true);
                        }


                        let space_handles = space.setup_handles().await;
                        {
                            let mut handles = room_handles.lock().await;
                            if let Some(h) = handles.insert(space.room_id().to_owned(), space_handles) {
                                warn!(room_id=?space.room_id(), "handles overwritten. Might cause issues?!?");
                            }
                        }

                        if let Err(err) = space.refresh_history().await {
                            error!(?err, room_id=?space.room_id(), "refreshing history failed");
                        }
                        history
                            .lock_mut()
                            .set_loading(space.room_id().to_owned(), false);
                    }
                }),
        )
        .await;
        Ok(())
    }

    pub(crate) async fn source_binary(&self, source: MediaSource) -> Result<FfiBuffer<u8>> {
        // any variable in self can't be called directly in spawn
        let client = self.clone();
        let request = MediaRequest {
            source,
            format: MediaFormat::File,
        };
        trace!(?request, "tasked to get source binary");
        RUNTIME
            .spawn(async move {
                let buf = client.media().get_media_content(&request, true).await?;
                Ok(FfiBuffer::new(buf))
            })
            .await?
    }

    pub(crate) async fn join_room(
        &self,
        room_id_or_alias: String,
        server_names: Vec<String>,
    ) -> Result<Room> {
        let alias = OwnedRoomOrAliasId::try_from(room_id_or_alias)?;
        let server_names = server_names
            .into_iter()
            .map(OwnedServerName::try_from)
            .collect::<Result<Vec<OwnedServerName>, ruma::IdParseError>>()?;
        let c = self.clone();
        RUNTIME
            .spawn(async move {
                let joined = c
                    .join_room_by_id_or_alias(alias.as_ref(), server_names.as_slice())
                    .await?;
                Ok(Room {
                    room: joined.into(),
                })
            })
            .await?
    }
}

// external API
impl Client {
    pub async fn new(client: SdkClient, state: ClientState) -> Result<Self> {
        let core = CoreClient::new(client).await?;
        let mut cl = Client {
            core,
            state: Arc::new(RwLock::new(state)),
            spaces: Default::default(),
            convos: Default::default(),
            invitation_controller: InvitationController::new(),
            verification_controller: VerificationController::new(),
            device_controller: DeviceController::new(),
            typing_controller: TypingController::new(),
            receipt_controller: ReceiptController::new(),

            notifications: Arc::new(channel(25).0),
        };

        cl.load_from_cache().await;
        Ok(cl)
    }

    async fn load_from_cache(&self) {
        let (spaces, chats) = self.get_spaces_and_chats(None).await;
        self.spaces.write().await.append(
            spaces
                .into_iter()
                .map(|r| Space::new(self.clone(), r))
                .collect(),
        );
        self.convos.write().await.append(
            join_all(chats.into_iter().map(|r| Convo::new(self.clone(), r)))
                .await
                .into(),
        );
    }

    async fn get_spaces_and_chats(&self, filter: Option<SpaceFilter>) -> (Vec<Room>, Vec<Room>) {
        let filter = filter.unwrap_or_default();
        futures::stream::iter(self.rooms().into_iter())
            .filter(|room| futures::future::ready(filter.should_include(room)))
            .fold(
                (Vec::new(), Vec::new()),
                async move |(mut spaces, mut convos), room| {
                    let inner = Room { room: room.clone() };

                    if inner.is_space() {
                        spaces.push(inner);
                    } else {
                        convos.push(inner);
                    }

                    (spaces, convos)
                },
            )
            .await
    }

    async fn refresh_rooms(&self, changed_rooms: Vec<&OwnedRoomId>) {
        let update_keys = {
            let mut updated: Vec<String> = vec![];
            let mut trigger_spaces_key = false;

            let mut chats = self.convos.write().await;
            let mut spaces = self.spaces.write().await;

            let remove_from = |target: &mut RwLockWriteGuard<ObservableVector<Space>>, r_id| {
                if let Some(idx) = target.iter().position(|s| s.room_id() == r_id) {
                    target.remove(idx);
                    true
                } else {
                    false
                }
            };

            let remove_from_chat = |target: &mut RwLockWriteGuard<ObservableVector<Convo>>,
                                    r_id| {
                if let Some(idx) = target.iter().position(|s| s.room_id() == r_id) {
                    target.remove(idx);
                }
            };

            for r_id in changed_rooms {
                let Some(room) = self.core.client().get_room(r_id) else {
                    if remove_from(&mut spaces, r_id) {
                        trigger_spaces_key = true;
                    }
                    remove_from_chat(&mut chats, r_id);
                    continue
                };

                let inner = Room { room: room.clone() };

                if inner.is_space() {
                    if let Some(space_idx) = spaces.iter().position(|s| s.room_id() == r_id) {
                        let space = spaces.remove(space_idx).update_room(inner);
                        spaces.insert(space_idx, space);
                    } else {
                        // not found yet, we need to trigger the `SPACES` key
                        // and add it
                        trigger_spaces_key = true;
                        spaces.push_front(Space::new(self.clone(), inner))
                    }
                    // also clear from convos if it was in there...
                    remove_from_chat(&mut chats, r_id);
                    updated.push(r_id.to_string());
                } else {
                    if let Some(chat_idx) = chats.iter().position(|s| s.room_id() == r_id) {
                        let chat = chats.remove(chat_idx).update_room(inner);
                        chats.insert(chat_idx, chat);
                    } else {
                        chats.push_front(Convo::new(self.clone(), inner).await);
                    }
                    // also clear from convos if it was in there...
                    if remove_from(&mut spaces, r_id) {
                        trigger_spaces_key = true;
                    }
                    updated.push(r_id.to_string());
                }
            }

            if trigger_spaces_key {
                updated.push("SPACES".to_owned());
            }
            updated
        };
        self.executor().notify(update_keys);
    }

    pub async fn resolve_room_id_or_alias(&self, room_id_or_alias: String) -> Result<OwnedRoomId> {
        Ok(match OwnedRoomId::try_from(room_id_or_alias.clone()) {
            Ok(room_id) => room_id,
            Err(e) => {
                if let Ok(alias_id) = OwnedRoomAliasId::try_from(room_id_or_alias) {
                    let me = self.clone();
                    RUNTIME
                        .spawn(async move {
                            anyhow::Ok(me.resolve_room_alias(&alias_id).await?.room_id)
                        })
                        .await??
                } else {
                    bail!("Neither roomId nor alias provided");
                }
            }
        })
    }

    pub fn store(&self) -> &Store {
        self.core.store()
    }

    pub fn executor(&self) -> &Executor {
        self.core.executor()
    }

    pub async fn template_engine(&self, template: &str) -> Result<Engine> {
        let engine = self.core.template_engine(template).await?;
        Ok(engine)
    }

    pub fn start_sync(&mut self) -> SyncState {
        info!("starting sync");
        let state = self.state.clone();
        let me = self.clone();
        let executor = self.executor().clone();
        let client = self.core.client().clone();

        self.invitation_controller.add_event_handler(&client);
        self.typing_controller.add_event_handler(&client);
        self.receipt_controller.add_event_handler(&client);

        self.verification_controller
            .add_to_device_event_handler(&client);
        // sync event is the event that my device was off so it may be timed out possibly
        // in fact, when user opens app, he sees old verification popup sometimes
        // in order to avoid this issue, comment out sync event
        self.verification_controller.add_sync_event_handler(&client);

        let mut invitation_controller = self.invitation_controller.clone();
        let mut device_controller = self.device_controller.clone();
        let notifications = self.notifications.clone();

        let (first_synced_tx, first_synced_rx) = channel(1);
        let first_synced_arc = Arc::new(first_synced_tx);

        let (sync_error_tx, sync_error_rx) = channel(1);
        let sync_error_arc = Arc::new(sync_error_tx);

        let initial_arc = Arc::new(AtomicBool::from(true));
        let sync_state = SyncState::new(first_synced_rx, sync_error_rx);
        let history_loading = sync_state.history_loading.clone();
        let first_sync_task = sync_state.first_sync_task.clone();
        let room_handles = sync_state.room_handles.clone();

        let handle = RUNTIME.spawn(async move {
            info!("spawning sync callback");
            let client = client.clone();
            let state = state.clone();

            let mut invitation_controller = invitation_controller.clone();
            let mut device_controller = device_controller.clone();

            let history_loading = history_loading.clone();
            let first_sync_task = first_sync_task.clone();
            let room_handles = room_handles.clone();
            let notifications = notifications.clone();

            // fetch the events that received when offline
            client
                .clone()
                .sync_with_result_callback(SyncSettings::new(), |result| async {
                    info!("received sync callback");
                    let client = client.clone();
                    let me = me.clone();
                    let executor = executor.clone();
                    let state = state.clone();

                    let mut invitation_controller = invitation_controller.clone();
                    let mut device_controller = device_controller.clone();

                    let first_synced_arc = first_synced_arc.clone();
                    let sync_error_arc = sync_error_arc.clone();
                    let history_loading = history_loading.clone();
                    let initial = initial_arc.clone();

                    let response = match result {
                        Ok(response) => response,
                        Err(err) => {
                            if let Some(RumaApiError::ClientApi(e)) = err.as_ruma_api_error() {
                                error!(?e, "Client error");
                                sync_error_arc.send(e.into());
                                return Ok(LoopCtrl::Break);
                            }
                            error!(?err, "Other error, continuing");
                            return Ok(LoopCtrl::Continue);
                        }
                    };
                    trace!(target: "acter::sync_response::full", "sync response: {:#?}", response);

                    device_controller.process_device_lists(&client, &response);
                    trace!("post device controller");

                    if initial.compare_exchange(true, false, Ordering::Relaxed, Ordering::Relaxed)
                        == Ok(true)
                    {
                        info!("received first sync");
                        trace!(user_id=?client.user_id(), "initial synced");
                        invitation_controller.load_invitations(&client).await;

                        initial.store(false, Ordering::SeqCst);

                        info!("issuing first sync update");
                        first_synced_arc.send(true);
                        if let Ok(mut w) = state.try_write() {
                            w.has_first_synced = true;
                        };
                        // background and keep the handle around.
                        let history_first_sync = me.refresh_history_on_start(
                            history_loading.clone(),
                            room_handles.clone(),
                        );
                        first_sync_task.set(Some(history_first_sync)); // keep task in global variable to avoid too early free of temporary varible in release build
                    } else {
                        // see if we have new spaces to catch up upon
                        let mut new_spaces = Vec::new();
                        for room_id in response.rooms.join.keys() {
                            if history_loading.lock_mut().knows_room(room_id) {
                                // we are already loading this room
                                continue;
                            }
                            let Some(full_room) = me.get_room(room_id) else {
                                error!("room not found. how can that be?");
                                continue;
                            };
                            if is_acter_space(&full_room).await {
                                new_spaces.push(full_room);
                            }
                        }

                        if !new_spaces.is_empty() {
                            me.refresh_history_on_way(
                                history_loading.clone(),
                                room_handles.clone(),
                                new_spaces,
                            )
                            .await;
                        }
                    }

                    let mut changed_rooms = response
                        .rooms
                        .join
                        .keys()
                        .chain(response.rooms.leave.keys())
                        .chain(response.rooms.invite.keys())
                        .collect::<Vec<_>>();

                    if (!changed_rooms.is_empty()) {
                        me.refresh_rooms(changed_rooms).await;
                    }

                    if let Ok(mut w) = state.try_write() {
                        if w.should_stop_syncing {
                            w.is_syncing = false;
                            trace!("Stopping syncing upon user request");
                            return Ok(LoopCtrl::Break);
                        }
                    }
                    if let Ok(mut w) = state.try_write() {
                        if !w.is_syncing {
                            w.is_syncing = true;
                        }
                    }
                    for ev in response.notifications.into_values() {
                        for item in ev {
                            trace!("Sending notification");
                            notifications.send(item);
                        }
                    }

                    trace!("ready for the next round");
                    Ok(LoopCtrl::Continue)
                })
                .await;
        });
        sync_state.handle.set(Some(handle));
        sync_state
    }

    /// Indication whether we've received a first sync response since
    /// establishing the client (in memory)
    pub fn has_first_synced(&self) -> bool {
        match self.state.try_read() {
            Ok(r) => r.has_first_synced,
            Err(e) => false,
        }
    }

    /// Indication whether we are currently syncing
    pub fn is_syncing(&self) -> bool {
        match self.state.try_read() {
            Ok(r) => r.is_syncing,
            Err(e) => false,
        }
    }

    /// Is this a guest account?
    pub fn is_guest(&self) -> bool {
        match self.state.try_read() {
            Ok(r) => r.is_guest,
            Err(e) => false,
        }
    }

    pub async fn restore_token(&self) -> Result<String> {
        let session = self.session().context("Missing session")?.clone();
        let homeurl = self.homeserver().await;
        let is_guest = match self.state.try_read() {
            Ok(r) => r.is_guest,
            Err(e) => false,
        };
        let result = serde_json::to_string(&RestoreToken {
            session: CustomAuthSession {
                user_id: session.meta().user_id.clone(),
                device_id: session.meta().device_id.clone(),
                access_token: session.access_token().to_string(),
            },
            homeurl,
            is_guest,
        })?;
        Ok(result)
    }

    // pub async fn get_mxcuri_media(&self, uri: String) -> Result<Vec<u8>> {
    //     let client = self.core.clone();
    //     RUNTIME.spawn(async move {
    //         let user_id = client.user_id().await.context("No User ID found")?;
    //         Ok(user_id.to_string())
    //     }).await?
    // }

    pub async fn upload_media(&self, uri: String) -> Result<OwnedMxcUri> {
        let client = self.core.client().clone();
        let path = PathBuf::from(uri);

        RUNTIME
            .spawn(async move {
                let guess = mime_guess::from_path(path.clone());
                let content_type = guess.first().context("MIME type should be given")?;
                let buf = std::fs::read(path).context("File should be read")?;
                let response = client.media().upload(&content_type, buf).await?;
                Ok(response.content_uri)
            })
            .await?
    }

    pub fn user_id(&self) -> Result<OwnedUserId> {
        self.core
            .client()
            .user_id()
            .context("UserId not found. Not logged in?")
            .map(|x| x.to_owned())
    }

    fn user_id_ref(&self) -> Option<&UserId> {
        self.core.client().user_id()
    }

    pub async fn room(&self, room_id_or_alias: String) -> Result<Room> {
        let id_or_alias = OwnedRoomOrAliasId::try_from(room_id_or_alias).expect("just checked");
        self.room_typed(&id_or_alias).await
    }

    pub async fn room_typed(&self, room_id_or_alias: &RoomOrAliasId) -> Result<Room> {
        if room_id_or_alias.is_room_id() {
            let room_id = OwnedRoomId::try_from(room_id_or_alias.as_str()).expect("just checked");
            return self.room_by_id_typed(&room_id).context("Room not found");
        }

        let room_alias =
            OwnedRoomAliasId::try_from(room_id_or_alias.as_str()).expect("just checked");
        self.room_by_alias_typed(&room_alias).await
    }

    pub fn room_by_id_typed(&self, room_id: &OwnedRoomId) -> Option<Room> {
        self.core
            .client()
            .get_room(room_id)
            .map(|room| Room { room })
    }

    pub async fn room_by_alias_typed(&self, room_alias: &OwnedRoomAliasId) -> Result<Room> {
        for r in self.core.client().rooms() {
            // looping locally first
            if let Some(con_alias) = r.canonical_alias() {
                if &con_alias == room_alias {
                    return Ok(Room { room: r });
                }
            }
            for alt_alias in r.alt_aliases() {
                if &alt_alias == room_alias {
                    return Ok(Room { room: r });
                }
            }
        }
        // nothing found, try remote:
        let response = self.core.client().resolve_room_alias(room_alias).await?;
        self.room_by_id_typed(&response.room_id)
            .context("Room not found")
    }

    pub fn notifications_stream(&self) -> impl Stream<Item = Notification> {
        let client = self.clone();
        BroadcastStream::new(self.notifications.subscribe())
            .then(move |r| {
                let client = client.clone();
                RUNTIME.spawn(async move {
                    let res = Notification::new(r?, client.clone()).await;
                    anyhow::Ok(res)
                })
            })
            .filter_map(|r| async {
                match r {
                    Ok(Ok(n)) => Some(n),
                    Ok(Err(e)) => {
                        error!(?e, "Failure in notifications stream");
                        None
                    }
                    Err(e) => {
                        error!(?e, "Failure in notifications stream processing");
                        None
                    }
                }
            })
    }

    pub fn subscribe_stream(&self, key: String) -> impl Stream<Item = bool> {
        BroadcastStream::new(self.subscribe(key)).map(|_| true)
    }

    pub fn subscribe(&self, key: String) -> Receiver<()> {
        self.executor().subscribe(key)
    }

    pub(crate) async fn wait_for(
        &self,
        key: String,
        timeout: Option<Box<Duration>>,
    ) -> Result<AnyActerModel> {
        let executor = self.core.executor().clone();

        RUNTIME
            .spawn(async move {
                let waiter = executor.wait_for(key);
                let Some(tm) = timeout else {
                    return Ok(waiter.await?);
                };
                Ok(time::timeout(*Box::leak(tm), waiter).await??)
            })
            .await?
    }

    pub fn account(&self) -> Result<Account> {
        let account = self.core.client().account();
        let user_id = self.user_id()?;
        Ok(Account::new(account, user_id))
    }

    pub fn device_id(&self) -> Result<OwnedDeviceId> {
        let device_id = self
            .core
            .client()
            .device_id()
            .context("No Device ID found")?
            .to_owned();
        Ok(device_id)
    }

    pub fn get_user_profile(&self) -> Result<UserProfile> {
        let client = self.core.client();
        let user_id = client
            .user_id()
            .context("Couldn't get user id from client")?
            .to_owned();
        Ok(UserProfile::from_account(client.account(), user_id))
    }

    pub async fn verified_device(&self, dev_id: String) -> Result<bool> {
        let c = self.core.client().clone();
        let user_id = self.user_id()?;
        RUNTIME
            .spawn(async move {
                let dev = c
                    .encryption()
                    .get_device(&user_id, device_id!(dev_id.as_str()))
                    .await?
                    .context("client should get device")?;
                Ok(dev.is_verified())
            })
            .await?
    }

    pub async fn logout(&mut self) -> Result<bool> {
        match self.state.try_write() {
            Ok(mut w) => {
                w.should_stop_syncing = true;
            }
            Err(e) => {}
        }
        let client = self.core.client().clone();

        self.invitation_controller.remove_event_handler(&client);
        self.verification_controller
            .remove_to_device_event_handler(&client);
        self.verification_controller
            .remove_sync_event_handler(&client);
        self.typing_controller.remove_event_handler(&client);
        self.receipt_controller.remove_event_handler(&client);

        RUNTIME
            .spawn(async move {
                match client.matrix_auth().logout().await {
                    Ok(resp) => Ok(true),
                    Err(e) => {
                        error!("logout error: {:?}", e);
                        Ok(false)
                    }
                }
            })
            .await?
    }
}<|MERGE_RESOLUTION|>--- conflicted
+++ resolved
@@ -127,34 +127,6 @@
     }
 }
 
-<<<<<<< HEAD
-=======
-pub(crate) async fn devide_spaces_from_convos(
-    client: Client,
-    filter: Option<SpaceFilter>,
-) -> (Vec<Space>, Vec<Convo>) {
-    let filter = filter.unwrap_or_default();
-    let (spaces, convos, _) = futures::stream::iter(client.rooms().into_iter())
-        .filter(|room| futures::future::ready(filter.should_include(room)))
-        .fold(
-            (Vec::new(), Vec::new(), client),
-            async move |(mut spaces, mut convos, client), room| {
-                let inner = Room { room: room.clone() };
-
-                if inner.is_space() {
-                    spaces.push(Space::new(client.clone(), inner));
-                } else {
-                    convos.push(Convo::new(client.convo_controller.clone(), inner));
-                }
-
-                (spaces, convos, client)
-            },
-        )
-        .await;
-    (spaces, convos)
-}
-
->>>>>>> 71c3bcdd
 #[derive(Clone, Debug, Default)]
 pub struct HistoryLoadState {
     pub has_started: bool,
