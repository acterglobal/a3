use acter_core::{
    client::CoreClient, executor::Executor, models::AnyActerModel, store::Store, templates::Engine,
    CustomAuthSession, RestoreToken,
};
use anyhow::{Context, Result};
use base64ct::{Base64UrlUnpadded, Encoding};
use core::time::Duration;
use derive_builder::Builder;
use eyeball_im::{ObservableVector, Vector};
use futures::{
    future::join_all,
    pin_mut,
    stream::{Stream, StreamExt},
};
use futures_signals::signal::{Mutable, MutableSignalCloned, SignalExt, SignalStream};
use matrix_sdk::{
    config::SyncSettings, event_handler::EventHandlerHandle, media::MediaRequest,
    room::Room as SdkRoom, Client as SdkClient, LoopCtrl, RoomState, RumaApiError,
};
use matrix_sdk_base::media::UniqueKey;
use ruma_client_api::{
    error::{ErrorBody, ErrorKind},
    Error,
};
use ruma_common::{
    device_id, IdParseError, OwnedDeviceId, OwnedMxcUri, OwnedRoomAliasId, OwnedRoomId,
    OwnedServerName, OwnedUserId, RoomAliasId, RoomId, RoomOrAliasId, UserId,
};
use ruma_events::room::MediaSource;
use std::{
    collections::{BTreeMap, HashMap},
    io::Write,
    ops::Deref,
    path::PathBuf,
    sync::{
        atomic::{AtomicBool, Ordering},
        Arc,
    },
};
use tokio::{
    sync::{
        broadcast::{channel, Receiver},
        Mutex, RwLock, RwLockWriteGuard,
    },
    task::JoinHandle,
    time,
};
use tokio_stream::wrappers::BroadcastStream;
use tracing::{error, info, trace, warn};

use crate::{Account, Convo, OptionString, Room, Space, ThumbnailSize, RUNTIME};

use super::{
    api::FfiBuffer, device::DeviceController, invitation::InvitationController,
    receipt::ReceiptController, typing::TypingController, verification::VerificationController,
};

mod sync;

pub use sync::{HistoryLoadState, SyncState};

#[derive(Default, Builder, Debug)]
pub struct ClientState {
    #[builder(default)]
    pub is_guest: bool,

    #[builder(default)]
    pub has_first_synced: bool,

    #[builder(default)]
    pub is_syncing: bool,

    #[builder(default)]
    pub should_stop_syncing: bool,

    #[builder(default)]
    pub db_passphrase: Option<String>,
}

#[derive(Clone, Debug)]
pub struct Client {
    pub(crate) core: CoreClient,
    pub(crate) state: Arc<RwLock<ClientState>>,
    pub(crate) invitation_controller: InvitationController,
    pub(crate) verification_controller: VerificationController,
    pub(crate) device_controller: DeviceController,
    pub(crate) typing_controller: TypingController,
    pub(crate) receipt_controller: ReceiptController,
    pub spaces: Arc<RwLock<ObservableVector<Space>>>,
    pub convos: Arc<RwLock<ObservableVector<Convo>>>,
}

impl Deref for Client {
    type Target = SdkClient;
    fn deref(&self) -> &SdkClient {
        self.core.client()
    }
}

// internal API
impl Client {
    pub(crate) async fn source_binary(
        &self,
        source: MediaSource,
        thumb_size: Option<Box<ThumbnailSize>>,
    ) -> Result<FfiBuffer<u8>> {
        // any variable in self can't be called directly in spawn
        let client = self.core.client().clone();
        let format = ThumbnailSize::parse_into_media_format(thumb_size);
        let request = MediaRequest { source, format };
        trace!(?request, "tasked to get source binary");
        RUNTIME
            .spawn(async move {
                let buf = client.media().get_media_content(&request, true).await?;
                Ok(FfiBuffer::new(buf))
            })
            .await?
    }

    pub(crate) async fn source_binary_tmp_path(
        &self,
        source: MediaSource,
        thumb_size: Option<Box<ThumbnailSize>>,
        tmp_path: String,
        file_suffix: &str,
    ) -> Result<String> {
        // any variable in self can't be called directly in spawn
        let client = self.core.client().clone();
        let format = ThumbnailSize::parse_into_media_format(thumb_size);
        let request = MediaRequest { source, format };
        let path = PathBuf::from(tmp_path).join(format!(
            "{}.{file_suffix}",
            Base64UrlUnpadded::encode_string(request.unique_key().as_bytes())
        ));
        trace!(
            ?request,
            ?path,
            "tasked to get source binary and store to file"
        );
        if (!path.exists()) {
            // only download if the temp isn't already there.
            let target_path = path.clone();
            RUNTIME
                .spawn(async move {
                    let data = client.media().get_media_content(&request, true).await?;
                    let mut file = std::fs::File::create(target_path)?;
                    file.write_all(&data)?;
                    anyhow::Ok(())
                })
                .await?;
        }

        return path
            .to_str()
            .map(|s| s.to_string())
            .context("Path was generated from strings. Must be string");
    }

    pub(crate) async fn join_room(
        &self,
        room_id_or_alias: String,
        server_names: Vec<String>,
    ) -> Result<Room> {
        let alias = RoomOrAliasId::parse(room_id_or_alias)?;
        let server_names = server_names
            .into_iter()
            .map(OwnedServerName::try_from)
            .collect::<Result<Vec<OwnedServerName>, IdParseError>>()?;
        let core = self.core.clone();
        RUNTIME
            .spawn(async move {
                let joined = core
                    .client()
                    .join_room_by_id_or_alias(alias.as_ref(), server_names.as_slice())
                    .await?;
                Ok(Room::new(core.clone(), joined))
            })
            .await?
    }
}

// external API
impl Client {
    pub async fn new(client: SdkClient, state: ClientState) -> Result<Self> {
        let core = CoreClient::new(client.clone()).await?;
        let mut cl = Client {
            core: core.clone(),
            state: Arc::new(RwLock::new(state)),
            spaces: Default::default(),
            convos: Default::default(),
            invitation_controller: InvitationController::new(core.clone()),
            verification_controller: VerificationController::new(),
            device_controller: DeviceController::new(client),
            typing_controller: TypingController::new(),
            receipt_controller: ReceiptController::new(),
        };
        cl.load_from_cache().await;
        Ok(cl)
    }

    async fn load_from_cache(&self) {
        let (spaces, chats) = self.get_spaces_and_chats().await;
        // FIXME for a lack of a better system, we just sort by room-id
        let mut space_types: Vector<Space> = spaces
            .into_iter()
            .map(|r| Space::new(self.clone(), r))
            .collect();
        space_types.sort();

        self.spaces.write().await.append(space_types);
        let mut values = join_all(chats.into_iter().map(|r| Convo::new(self.clone(), r))).await;
        values.sort();
        self.convos.write().await.append(values.into());
    }

    async fn get_spaces_and_chats(&self) -> (Vec<Room>, Vec<Room>) {
        let client = self.core.clone();
        self.rooms()
            .into_iter()
            .filter(|room| matches!(room.state(), RoomState::Joined))
            // only include items we are ourselves are currently joined in
            .fold(
                (Vec::new(), Vec::new()),
                move |(mut spaces, mut convos), room| {
                    let inner = Room::new(client.clone(), room);

                    if inner.is_space() {
                        spaces.push(inner);
                    } else {
                        convos.push(inner);
                    }
                    (spaces, convos)
                },
            )
    }

<<<<<<< HEAD
    async fn refresh_rooms(&self, changed_rooms: Vec<&OwnedRoomId>) {
        let update_keys = {
            let mut updated: Vec<String> = vec![];

            let mut chats = self.convos.write().await;
            let mut spaces = self.spaces.write().await;

            for r_id in changed_rooms {
                let Some(room) = self.core.client().get_room(r_id) else {
                    remove_from(&mut spaces, r_id);
                    remove_from_chat(&mut chats, r_id);
                    continue;
                };

                if matches!(room.state(), RoomState::Left) {
                    // remove rooms we aren't in anymore
                    remove_from(&mut spaces, r_id);
                    remove_from_chat(&mut chats, r_id);
                    updated.push(r_id.to_string());
                    continue;
                }

                let inner = Room::new(self.core.clone(), room.clone());

                if inner.is_space() {
                    if let Some(space_idx) = spaces.iter().position(|s| s.room_id() == r_id) {
                        let space = spaces.remove(space_idx).update_room(inner);
                        spaces.insert(space_idx, space);
                    } else {
                        spaces.push_front(Space::new(self.clone(), inner))
                    }
                    // also clear from convos if it was in there...
                    remove_from_chat(&mut chats, r_id);
                    updated.push(r_id.to_string());
                } else {
                    if let Some(chat_idx) = chats.iter().position(|s| s.room_id() == r_id) {
                        let chat = chats.remove(chat_idx).update_room(inner);
                        // chat.update_latest_msg_ts().await;
                        insert_to_chat(&mut chats, chat);
                    } else {
                        insert_to_chat(&mut chats, Convo::new(self.clone(), inner).await);
                    }
                    // also clear from convos if it was in there...
                    remove_from(&mut spaces, r_id);
                    updated.push(r_id.to_string());
                }
            }

            updated
        };
        info!(
            "******************** refreshed room: {:?}",
            update_keys.clone()
        );
        self.executor().notify(update_keys);
    }

=======
>>>>>>> 362fc637
    pub async fn resolve_room_alias(&self, alias_id: OwnedRoomAliasId) -> Result<OwnedRoomId> {
        let client = self.core.client().clone();
        RUNTIME
            .spawn(async move {
                let response = client.resolve_room_alias(&alias_id).await?;
                anyhow::Ok(response.room_id)
            })
            .await?
    }

    pub fn store(&self) -> &Store {
        self.core.store()
    }

    pub fn executor(&self) -> &Executor {
        self.core.executor()
    }

    pub async fn template_engine(&self, template: &str) -> Result<Engine> {
        let engine = self.core.template_engine(template).await?;
        Ok(engine)
    }
<<<<<<< HEAD

    pub fn start_sync(&mut self) -> SyncState {
        info!("starting sync");
        let state = self.state.clone();
        let me = self.clone();
        let executor = self.executor().clone();
        let client = self.core.client().clone();

        self.invitation_controller.add_event_handler();
        self.typing_controller.add_event_handler(&client);
        self.receipt_controller.add_event_handler(&client);

        self.verification_controller
            .add_to_device_event_handler(&client);
        // sync event is the event that my device was off so it may be timed out possibly
        // in fact, when user opens app, he sees old verification popup sometimes
        // in order to avoid this issue, comment out sync event
        self.verification_controller.add_sync_event_handler(&client);

        let mut invitation_controller = self.invitation_controller.clone();
        let mut device_controller = self.device_controller.clone();

        let (first_synced_tx, first_synced_rx) = channel(1);
        let first_synced_arc = Arc::new(first_synced_tx);

        let (sync_error_tx, sync_error_rx) = channel(1);
        let sync_error_arc = Arc::new(sync_error_tx);

        let initial_arc = Arc::new(AtomicBool::from(true));
        let sync_state = SyncState::new(first_synced_rx, sync_error_rx);
        let history_loading = sync_state.history_loading.clone();
        let first_sync_task = sync_state.first_sync_task.clone();
        let room_handles = sync_state.room_handles.clone();

        let handle = RUNTIME.spawn(async move {
            info!("spawning sync callback");
            let client = client.clone();
            let state = state.clone();

            let mut invitation_controller = invitation_controller.clone();
            let mut device_controller = device_controller.clone();

            let history_loading = history_loading.clone();
            let first_sync_task = first_sync_task.clone();
            let room_handles = room_handles.clone();

            // keep the sync timeout below the actual connection timeout to ensure we receive it
            // back before the server timeout occured
            let sync_settings = SyncSettings::new().timeout(Duration::from_secs(25));
            // fetch the events that received when offline
            client
                .clone()
                .sync_with_result_callback(sync_settings, |result| async {
                    info!("received sync callback");
                    let client = client.clone();
                    let me = me.clone();
                    let executor = executor.clone();
                    let state = state.clone();

                    let mut invitation_controller = invitation_controller.clone();
                    let mut device_controller = device_controller.clone();

                    let first_synced_arc = first_synced_arc.clone();
                    let sync_error_arc = sync_error_arc.clone();
                    let history_loading = history_loading.clone();
                    let initial = initial_arc.clone();

                    let response = match result {
                        Ok(response) => response,
                        Err(err) => {
                            if let Some(RumaApiError::ClientApi(e)) = err.as_ruma_api_error() {
                                error!(?e, "Client error");
                                sync_error_arc.send(e.into());
                                return Ok(LoopCtrl::Break);
                            }
                            error!(?err, "Other error, continuing");
                            return Ok(LoopCtrl::Continue);
                        }
                    };
                    trace!(target: "acter::sync_response::full", "sync response: {:#?}", response);

                    if initial.compare_exchange(true, false, Ordering::Relaxed, Ordering::Relaxed)
                        == Ok(true)
                    {
                        info!("received first sync");
                        trace!(user_id=?client.user_id(), "initial synced");
                        invitation_controller.load_invitations().await;

                        initial.store(false, Ordering::SeqCst);

                        info!("issuing first sync update");
                        first_synced_arc.send(true);
                        if let Ok(mut w) = state.try_write() {
                            w.has_first_synced = true;
                        };
                        // background and keep the handle around.
                        me.refresh_history_on_start(
                            first_sync_task.clone(),
                            history_loading.clone(),
                            room_handles.clone(),
                        );
                    } else {
                        // see if we have new spaces to catch up upon
                        let mut new_spaces = Vec::new();
                        for room_id in response.rooms.join.keys() {
                            if history_loading.lock_mut().knows_room(room_id) {
                                // we are already loading this room
                                continue;
                            }
                            let Some(full_room) = me.get_room(room_id) else {
                                error!("room not found. how can that be?");
                                continue;
                            };
                            if is_acter_space(&full_room).await {
                                new_spaces.push(full_room);
                            }
                        }

                        if !new_spaces.is_empty() {
                            me.refresh_history_on_way(
                                history_loading.clone(),
                                room_handles.clone(),
                                new_spaces,
                            )
                            .await;
                        }
                    }

                    let changed_rooms = response
                        .rooms
                        .join
                        .keys()
                        .chain(response.rooms.leave.keys())
                        .chain(response.rooms.invite.keys())
                        .collect::<Vec<&OwnedRoomId>>();

                    if (!changed_rooms.is_empty()) {
                        me.refresh_rooms(changed_rooms).await;
                    }

                    if let Ok(mut w) = state.try_write() {
                        if w.should_stop_syncing {
                            w.is_syncing = false;
                            trace!("Stopping syncing upon user request");
                            return Ok(LoopCtrl::Break);
                        }
                    }
                    if let Ok(mut w) = state.try_write() {
                        if !w.is_syncing {
                            w.is_syncing = true;
                        }
                    }

                    trace!("ready for the next round");
                    Ok(LoopCtrl::Continue)
                })
                .await;
        });
        sync_state.handle.set(Some(handle));
        sync_state
    }

    /// Indication whether we've received a first sync response since
    /// establishing the client (in memory)
    pub fn has_first_synced(&self) -> bool {
        match self.state.try_read() {
            Ok(r) => r.has_first_synced,
            Err(e) => false,
        }
    }

    /// Indication whether we are currently syncing
    pub fn is_syncing(&self) -> bool {
        match self.state.try_read() {
            Ok(r) => r.is_syncing,
            Err(e) => false,
        }
    }

=======
>>>>>>> 362fc637
    /// Is this a guest account?
    pub fn is_guest(&self) -> bool {
        match self.state.try_read() {
            Ok(r) => r.is_guest,
            Err(e) => false,
        }
    }

    pub async fn restore_token(&self) -> Result<String> {
        let session = self.session().context("Missing session")?;
        let homeurl = self.homeserver();
        let (is_guest, db_passphrase) = {
            let state = self.state.try_read()?;
            (state.is_guest, state.db_passphrase.clone())
        };
        let result = RestoreToken::serialized(
            CustomAuthSession {
                user_id: session.meta().user_id.clone(),
                device_id: session.meta().device_id.clone(),
                access_token: session.access_token().to_string(),
            },
            homeurl,
            is_guest,
            db_passphrase,
        )?;
        Ok(result)
    }

    // pub async fn get_mxcuri_media(&self, uri: String) -> Result<Vec<u8>> {
    //     let client = self.core.clone();
    //     RUNTIME.spawn(async move {
    //         let user_id = client.user_id().await.context("You must be logged in to do that")?;
    //         Ok(user_id.to_string())
    //     }).await?
    // }

    pub async fn upload_media(&self, uri: String) -> Result<OwnedMxcUri> {
        let client = self.core.client().clone();
        let path = PathBuf::from(uri);

        RUNTIME
            .spawn(async move {
                let guess = mime_guess::from_path(path.clone());
                let content_type = guess.first().context("don't know mime type")?;
                let buf = std::fs::read(path)?;
                let response = client.media().upload(&content_type, buf).await?;
                Ok(response.content_uri)
            })
            .await?
    }

    pub fn user_id(&self) -> Result<OwnedUserId> {
        self.core
            .client()
            .user_id()
            .context("You must be logged in to do that")
            .map(|x| x.to_owned())
    }

    fn user_id_ref(&self) -> Option<&UserId> {
        self.core.client().user_id()
    }

    pub async fn room(&self, room_id_or_alias: String) -> Result<Room> {
        let id_or_alias = RoomOrAliasId::parse(room_id_or_alias)?;
        self.room_typed(&id_or_alias).await
    }

    // ***_typed fn accepts rust-typed input, not string-based one
    async fn room_typed(&self, room_id_or_alias: &RoomOrAliasId) -> Result<Room> {
        if room_id_or_alias.is_room_id() {
            let room_id = RoomId::parse(room_id_or_alias.as_str())?;
            let room = self.room_by_id_typed(&room_id)?;
            return Ok(Room::new(self.core.clone(), room));
        }

        let room_alias = RoomAliasId::parse(room_id_or_alias.as_str())?;
        self.room_by_alias_typed(&room_alias).await
    }

    // ***_typed fn accepts rust-typed input, not string-based one
    pub fn room_by_id_typed(&self, room_id: &RoomId) -> Result<SdkRoom> {
        self.core
            .client()
            .get_room(room_id)
            .context("Room not found")
    }

    pub async fn wait_for_room(&self, room_id: String, timeout: Option<u8>) -> Result<bool> {
        let executor = self.core.executor().clone();
        let mut subscription = executor.subscribe(room_id.clone());
        if self.room_by_id_typed(&RoomId::parse(room_id)?).is_ok() {
            return Ok(true);
        }

        RUNTIME
            .spawn(async move {
                let waiter = subscription.recv();
                if let Some(tm) = timeout {
                    time::timeout(Duration::from_secs(tm as u64), waiter).await??;
                } else {
                    waiter.await?;
                }
                Ok(true)
            })
            .await?
    }

    // ***_typed fn accepts rust-typed input, not string-based one
    async fn room_by_alias_typed(&self, room_alias: &RoomAliasId) -> Result<Room> {
        let client = self.core.client();
        for r in client.rooms() {
            // looping locally first
            if let Some(con_alias) = r.canonical_alias() {
                if con_alias == room_alias {
                    return Ok(Room::new(self.core.clone(), r));
                }
            }
            for alt_alias in r.alt_aliases() {
                if alt_alias == room_alias {
                    return Ok(Room::new(self.core.clone(), r));
                }
            }
        }
        // nothing found, try remote:
        let response = client.resolve_room_alias(room_alias).await?;
        let room = self.room_by_id_typed(&response.room_id)?;
        Ok(Room::new(self.core.clone(), room))
    }

    pub fn dm_with_user(&self, user_id: String) -> Result<OptionString> {
        let user_id = UserId::parse(user_id)?;
        let room_id = self
            .core
            .client()
            .get_dm_room(&user_id)
            .map(|x| x.room_id().to_string());
        Ok(OptionString::new(room_id))
    }

    pub fn subscribe_stream(&self, key: String) -> impl Stream<Item = bool> {
        BroadcastStream::new(self.subscribe(key)).map(|_| true)
    }

    pub fn subscribe(&self, key: String) -> Receiver<()> {
        self.executor().subscribe(key)
    }

    pub async fn wait_for(&self, key: String, timeout: Option<u8>) -> Result<AnyActerModel> {
        let executor = self.core.executor().clone();

        RUNTIME
            .spawn(async move {
                let waiter = executor.wait_for(key);
                let Some(tm) = timeout else {
                    return Ok(waiter.await?);
                };
                Ok(time::timeout(Duration::from_secs(tm as u64), waiter).await??)
            })
            .await?
    }

    pub fn account(&self) -> Result<Account> {
        let account = self.core.client().account();
        let user_id = self.user_id()?;
        Ok(Account::new(account, user_id, self.clone()))
    }

    pub fn device_id(&self) -> Result<OwnedDeviceId> {
        self.core
            .client()
            .device_id()
            .context("DeviceId not found")
            .map(|x| x.to_owned())
    }

    pub async fn verified_device(&self, dev_id: String) -> Result<bool> {
        let client = self.core.client().clone();
        let user_id = self.user_id()?;
        RUNTIME
            .spawn(async move {
                client
                    .encryption()
                    .get_device(&user_id, device_id!(dev_id.as_str()))
                    .await?
                    .context("Unable to find device")
                    .map(|x| x.is_verified())
            })
            .await?
    }

    pub async fn logout(&mut self) -> Result<bool> {
        if let Ok(mut w) = self.state.try_write() {
            w.should_stop_syncing = true;
        }
        let client = self.core.client().clone();

        self.invitation_controller.remove_event_handler();
        self.verification_controller
            .remove_to_device_event_handler(&client);
        self.verification_controller
            .remove_sync_event_handler(&client);
        self.typing_controller.remove_event_handler(&client);
        self.receipt_controller.remove_event_handler(&client);

        RUNTIME
            .spawn(async move {
                match client.matrix_auth().logout().await {
                    Ok(resp) => Ok(true),
                    Err(e) => {
                        error!("logout error: {:?}", e);
                        Ok(false)
                    }
                }
            })
            .await?
    }
}<|MERGE_RESOLUTION|>--- conflicted
+++ resolved
@@ -234,66 +234,6 @@
             )
     }
 
-<<<<<<< HEAD
-    async fn refresh_rooms(&self, changed_rooms: Vec<&OwnedRoomId>) {
-        let update_keys = {
-            let mut updated: Vec<String> = vec![];
-
-            let mut chats = self.convos.write().await;
-            let mut spaces = self.spaces.write().await;
-
-            for r_id in changed_rooms {
-                let Some(room) = self.core.client().get_room(r_id) else {
-                    remove_from(&mut spaces, r_id);
-                    remove_from_chat(&mut chats, r_id);
-                    continue;
-                };
-
-                if matches!(room.state(), RoomState::Left) {
-                    // remove rooms we aren't in anymore
-                    remove_from(&mut spaces, r_id);
-                    remove_from_chat(&mut chats, r_id);
-                    updated.push(r_id.to_string());
-                    continue;
-                }
-
-                let inner = Room::new(self.core.clone(), room.clone());
-
-                if inner.is_space() {
-                    if let Some(space_idx) = spaces.iter().position(|s| s.room_id() == r_id) {
-                        let space = spaces.remove(space_idx).update_room(inner);
-                        spaces.insert(space_idx, space);
-                    } else {
-                        spaces.push_front(Space::new(self.clone(), inner))
-                    }
-                    // also clear from convos if it was in there...
-                    remove_from_chat(&mut chats, r_id);
-                    updated.push(r_id.to_string());
-                } else {
-                    if let Some(chat_idx) = chats.iter().position(|s| s.room_id() == r_id) {
-                        let chat = chats.remove(chat_idx).update_room(inner);
-                        // chat.update_latest_msg_ts().await;
-                        insert_to_chat(&mut chats, chat);
-                    } else {
-                        insert_to_chat(&mut chats, Convo::new(self.clone(), inner).await);
-                    }
-                    // also clear from convos if it was in there...
-                    remove_from(&mut spaces, r_id);
-                    updated.push(r_id.to_string());
-                }
-            }
-
-            updated
-        };
-        info!(
-            "******************** refreshed room: {:?}",
-            update_keys.clone()
-        );
-        self.executor().notify(update_keys);
-    }
-
-=======
->>>>>>> 362fc637
     pub async fn resolve_room_alias(&self, alias_id: OwnedRoomAliasId) -> Result<OwnedRoomId> {
         let client = self.core.client().clone();
         RUNTIME
@@ -316,188 +256,7 @@
         let engine = self.core.template_engine(template).await?;
         Ok(engine)
     }
-<<<<<<< HEAD
-
-    pub fn start_sync(&mut self) -> SyncState {
-        info!("starting sync");
-        let state = self.state.clone();
-        let me = self.clone();
-        let executor = self.executor().clone();
-        let client = self.core.client().clone();
-
-        self.invitation_controller.add_event_handler();
-        self.typing_controller.add_event_handler(&client);
-        self.receipt_controller.add_event_handler(&client);
-
-        self.verification_controller
-            .add_to_device_event_handler(&client);
-        // sync event is the event that my device was off so it may be timed out possibly
-        // in fact, when user opens app, he sees old verification popup sometimes
-        // in order to avoid this issue, comment out sync event
-        self.verification_controller.add_sync_event_handler(&client);
-
-        let mut invitation_controller = self.invitation_controller.clone();
-        let mut device_controller = self.device_controller.clone();
-
-        let (first_synced_tx, first_synced_rx) = channel(1);
-        let first_synced_arc = Arc::new(first_synced_tx);
-
-        let (sync_error_tx, sync_error_rx) = channel(1);
-        let sync_error_arc = Arc::new(sync_error_tx);
-
-        let initial_arc = Arc::new(AtomicBool::from(true));
-        let sync_state = SyncState::new(first_synced_rx, sync_error_rx);
-        let history_loading = sync_state.history_loading.clone();
-        let first_sync_task = sync_state.first_sync_task.clone();
-        let room_handles = sync_state.room_handles.clone();
-
-        let handle = RUNTIME.spawn(async move {
-            info!("spawning sync callback");
-            let client = client.clone();
-            let state = state.clone();
-
-            let mut invitation_controller = invitation_controller.clone();
-            let mut device_controller = device_controller.clone();
-
-            let history_loading = history_loading.clone();
-            let first_sync_task = first_sync_task.clone();
-            let room_handles = room_handles.clone();
-
-            // keep the sync timeout below the actual connection timeout to ensure we receive it
-            // back before the server timeout occured
-            let sync_settings = SyncSettings::new().timeout(Duration::from_secs(25));
-            // fetch the events that received when offline
-            client
-                .clone()
-                .sync_with_result_callback(sync_settings, |result| async {
-                    info!("received sync callback");
-                    let client = client.clone();
-                    let me = me.clone();
-                    let executor = executor.clone();
-                    let state = state.clone();
-
-                    let mut invitation_controller = invitation_controller.clone();
-                    let mut device_controller = device_controller.clone();
-
-                    let first_synced_arc = first_synced_arc.clone();
-                    let sync_error_arc = sync_error_arc.clone();
-                    let history_loading = history_loading.clone();
-                    let initial = initial_arc.clone();
-
-                    let response = match result {
-                        Ok(response) => response,
-                        Err(err) => {
-                            if let Some(RumaApiError::ClientApi(e)) = err.as_ruma_api_error() {
-                                error!(?e, "Client error");
-                                sync_error_arc.send(e.into());
-                                return Ok(LoopCtrl::Break);
-                            }
-                            error!(?err, "Other error, continuing");
-                            return Ok(LoopCtrl::Continue);
-                        }
-                    };
-                    trace!(target: "acter::sync_response::full", "sync response: {:#?}", response);
-
-                    if initial.compare_exchange(true, false, Ordering::Relaxed, Ordering::Relaxed)
-                        == Ok(true)
-                    {
-                        info!("received first sync");
-                        trace!(user_id=?client.user_id(), "initial synced");
-                        invitation_controller.load_invitations().await;
-
-                        initial.store(false, Ordering::SeqCst);
-
-                        info!("issuing first sync update");
-                        first_synced_arc.send(true);
-                        if let Ok(mut w) = state.try_write() {
-                            w.has_first_synced = true;
-                        };
-                        // background and keep the handle around.
-                        me.refresh_history_on_start(
-                            first_sync_task.clone(),
-                            history_loading.clone(),
-                            room_handles.clone(),
-                        );
-                    } else {
-                        // see if we have new spaces to catch up upon
-                        let mut new_spaces = Vec::new();
-                        for room_id in response.rooms.join.keys() {
-                            if history_loading.lock_mut().knows_room(room_id) {
-                                // we are already loading this room
-                                continue;
-                            }
-                            let Some(full_room) = me.get_room(room_id) else {
-                                error!("room not found. how can that be?");
-                                continue;
-                            };
-                            if is_acter_space(&full_room).await {
-                                new_spaces.push(full_room);
-                            }
-                        }
-
-                        if !new_spaces.is_empty() {
-                            me.refresh_history_on_way(
-                                history_loading.clone(),
-                                room_handles.clone(),
-                                new_spaces,
-                            )
-                            .await;
-                        }
-                    }
-
-                    let changed_rooms = response
-                        .rooms
-                        .join
-                        .keys()
-                        .chain(response.rooms.leave.keys())
-                        .chain(response.rooms.invite.keys())
-                        .collect::<Vec<&OwnedRoomId>>();
-
-                    if (!changed_rooms.is_empty()) {
-                        me.refresh_rooms(changed_rooms).await;
-                    }
-
-                    if let Ok(mut w) = state.try_write() {
-                        if w.should_stop_syncing {
-                            w.is_syncing = false;
-                            trace!("Stopping syncing upon user request");
-                            return Ok(LoopCtrl::Break);
-                        }
-                    }
-                    if let Ok(mut w) = state.try_write() {
-                        if !w.is_syncing {
-                            w.is_syncing = true;
-                        }
-                    }
-
-                    trace!("ready for the next round");
-                    Ok(LoopCtrl::Continue)
-                })
-                .await;
-        });
-        sync_state.handle.set(Some(handle));
-        sync_state
-    }
-
-    /// Indication whether we've received a first sync response since
-    /// establishing the client (in memory)
-    pub fn has_first_synced(&self) -> bool {
-        match self.state.try_read() {
-            Ok(r) => r.has_first_synced,
-            Err(e) => false,
-        }
-    }
-
-    /// Indication whether we are currently syncing
-    pub fn is_syncing(&self) -> bool {
-        match self.state.try_read() {
-            Ok(r) => r.is_syncing,
-            Err(e) => false,
-        }
-    }
-
-=======
->>>>>>> 362fc637
+
     /// Is this a guest account?
     pub fn is_guest(&self) -> bool {
         match self.state.try_read() {
