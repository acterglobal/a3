use acter_core::{
    client::CoreClient, executor::Executor, models::AnyActerModel, spaces::is_acter_space,
    store::Store, templates::Engine, CustomAuthSession, RestoreToken,
};
use anyhow::{Context, Result};
use core::time::Duration;
use derive_builder::Builder;
use eyeball_im::{ObservableVector, Vector};
use futures::{
    future::join_all,
    pin_mut,
    stream::{Stream, StreamExt},
};
use futures_signals::signal::{Mutable, MutableSignalCloned, SignalExt, SignalStream};
use matrix_sdk::{
    config::SyncSettings,
    deserialized_responses::RawAnySyncOrStrippedTimelineEvent,
    event_handler::EventHandlerHandle,
    media::MediaRequest,
    room::Room as SdkRoom,
    ruma::api::client::{
        error::{ErrorBody, ErrorKind},
        push::get_notifications,
        Error,
    },
    Client as SdkClient, LoopCtrl, RoomState, RumaApiError,
};
use ruma_common::{
<<<<<<< HEAD
    device_id, MilliSecondsSinceUnixEpoch, OwnedDeviceId, OwnedMxcUri, OwnedRoomAliasId,
    OwnedRoomId, OwnedRoomOrAliasId, OwnedServerName, OwnedUserId, RoomAliasId, RoomId,
    RoomOrAliasId, UserId,
=======
    device_id, OwnedDeviceId, OwnedMxcUri, OwnedRoomAliasId, OwnedRoomId, OwnedServerName,
    OwnedUserId, RoomAliasId, RoomId, RoomOrAliasId, UserId,
>>>>>>> ad42fa34
};
use ruma_events::room::MediaSource;
use std::{
    collections::{BTreeMap, HashMap},
    ops::Deref,
    path::PathBuf,
    sync::{
        atomic::{AtomicBool, Ordering},
        Arc,
    },
};
use tokio::{
    sync::{
        broadcast::{channel, Receiver, Sender},
        Mutex, RwLock, RwLockWriteGuard,
    },
    task::JoinHandle,
    time,
};
use tokio_stream::wrappers::BroadcastStream;
use tracing::{error, info, trace, warn};

use crate::{Account, Convo, Notification, OptionString, Room, Space, ThumbnailSize, RUNTIME};

use super::{
    api::FfiBuffer, device::DeviceController, invitation::InvitationController,
    receipt::ReceiptController, typing::TypingController, verification::VerificationController,
};

#[derive(Default, Builder, Debug)]
pub struct ClientState {
    #[builder(default)]
    pub is_guest: bool,

    #[builder(default)]
    pub has_first_synced: bool,

    #[builder(default)]
    pub is_syncing: bool,

    #[builder(default)]
    pub should_stop_syncing: bool,

    #[builder(default)]
    pub db_passphrase: Option<String>,

    #[builder(default)]
    pub media_cache_base_path: Option<String>,
}

#[derive(Clone, Debug)]
pub struct Client {
    pub(crate) core: CoreClient,
    pub(crate) state: Arc<RwLock<ClientState>>,
    pub(crate) invitation_controller: InvitationController,
    pub(crate) verification_controller: VerificationController,
    pub(crate) device_controller: DeviceController,
    pub(crate) typing_controller: TypingController,
    pub(crate) receipt_controller: ReceiptController,
    pub spaces: Arc<RwLock<eyeball_im::ObservableVector<Space>>>,
    pub convos: Arc<RwLock<eyeball_im::ObservableVector<Convo>>>,
    pub(crate) notifications: Arc<Sender<get_notifications::v3::Notification>>,
}

impl Deref for Client {
    type Target = SdkClient;
    fn deref(&self) -> &SdkClient {
        self.core.client()
    }
}

#[derive(Debug, Builder)]
pub struct SpaceFilter {
    #[builder(default = "true")]
    include_joined: bool,
    #[builder(default = "false")]
    include_left: bool,
    #[builder(default = "true")]
    include_invited: bool,
}

impl SpaceFilter {
    pub fn should_include(&self, room: &SdkRoom) -> bool {
        match room.state() {
            RoomState::Joined => self.include_joined,
            RoomState::Left => self.include_left,
            RoomState::Invited => self.include_invited,
        }
    }
}

impl Default for SpaceFilter {
    fn default() -> Self {
        SpaceFilter {
            include_joined: true,
            include_left: true,
            include_invited: true,
        }
    }
}

#[derive(Clone, Debug, Default)]
pub struct HistoryLoadState {
    pub has_started: bool,
    pub known_spaces: BTreeMap<OwnedRoomId, bool>,
}

impl HistoryLoadState {
    pub fn is_done_loading(&self) -> bool {
        self.has_started && !self.known_spaces.values().any(|x| *x)
    }

    pub fn start(&mut self, known_spaces: Vec<OwnedRoomId>) {
        trace!(?known_spaces, "Starting History loading");
        self.has_started = true;
        self.known_spaces.clear();
        for space in known_spaces.into_iter() {
            self.known_spaces.insert(space, true);
        }
    }

    pub fn unknow_room(&mut self, room_id: &OwnedRoomId) -> bool {
        self.known_spaces.remove(room_id).unwrap_or_default()
    }

    pub fn knows_room(&self, room_id: &OwnedRoomId) -> bool {
        self.known_spaces.contains_key(room_id)
    }

    pub fn is_loading(&mut self, room_id: &OwnedRoomId) -> bool {
        self.known_spaces.get(room_id).cloned().unwrap_or(false)
    }

    pub fn set_loading(&mut self, room_id: OwnedRoomId, value: bool) -> bool {
        trace!(?room_id, loading = value, "Setting room for loading");
        self.known_spaces.insert(room_id, value).unwrap_or_default()
    }

    pub fn total_spaces(&self) -> usize {
        self.known_spaces.len()
    }
}

type RoomHandlers = Arc<Mutex<HashMap<OwnedRoomId, Vec<EventHandlerHandle>>>>;

#[derive(Clone)]
pub enum SyncError {
    Unauthorized { soft_logout: bool },
    Other { msg: Option<String> },
    DeserializationFailed,
}

impl From<&Error> for SyncError {
    fn from(value: &Error) -> Self {
        match &value.body {
            ErrorBody::Standard {
                kind: ErrorKind::UnknownToken { soft_logout },
                ..
            } => SyncError::Unauthorized {
                soft_logout: *soft_logout,
            },
            ErrorBody::Standard { ref message, .. } => SyncError::Other {
                msg: Some(message.clone()),
            },
            ErrorBody::Json(value) => SyncError::Other { msg: None },
            ErrorBody::NotJson { .. } => SyncError::DeserializationFailed,
        }
    }
}

impl SyncError {
    fn ffi_string(&self) -> String {
        match &self {
            SyncError::Unauthorized { soft_logout } => {
                if *soft_logout {
                    "SoftLogout".to_owned()
                } else {
                    "Unauthorized".to_owned()
                }
            }
            SyncError::DeserializationFailed => "DeserializationFailed".to_owned(),
            SyncError::Other { msg } => msg.clone().unwrap_or("Other".to_owned()),
        }
    }
}

#[derive(Clone)]
pub struct SyncState {
    handle: Mutable<Option<JoinHandle<()>>>,
    first_sync_task: Mutable<Option<JoinHandle<Result<()>>>>,
    first_synced_rx: Arc<Receiver<bool>>,
    sync_error: Arc<Receiver<SyncError>>,
    history_loading: Mutable<HistoryLoadState>,
    room_handles: RoomHandlers,
}

impl SyncState {
    pub fn new(first_synced_rx: Receiver<bool>, sync_error: Receiver<SyncError>) -> Self {
        Self {
            first_synced_rx: Arc::new(first_synced_rx),
            sync_error: Arc::new(sync_error),
            history_loading: Default::default(),
            first_sync_task: Default::default(),
            handle: Default::default(),
            room_handles: Default::default(),
        }
    }

    pub fn first_synced_rx(&self) -> impl Stream<Item = bool> {
        BroadcastStream::new(self.first_synced_rx.resubscribe()).map(|o| o.unwrap_or_default())
    }

    pub fn sync_error_rx_typed(&self) -> BroadcastStream<SyncError> {
        BroadcastStream::new(self.sync_error.resubscribe())
    }

    pub fn sync_error_rx(&self) -> impl Stream<Item = String> {
        self.sync_error_rx_typed()
            .map(|o| o.map(|f| f.ffi_string()).unwrap_or_default())
    }

    // FIXE: This is not save. History state is copied and thus not all known_spaces are tracked
    // for only tui, not api.rsh
    pub fn get_history_loading_rx(&self) -> SignalStream<MutableSignalCloned<HistoryLoadState>> {
        self.history_loading.signal_cloned().to_stream()
    }

    #[cfg(feature = "testing")]
    #[doc(hidden)]
    pub async fn await_has_synced_history(&self) -> Result<u32> {
        trace!("Waiting for history to sync");
        let signal = self.history_loading.signal_cloned().to_stream();
        pin_mut!(signal);
        while let Some(next_state) = signal.next().await {
            trace!(?next_state, "History updated");
            if next_state.is_done_loading() {
                trace!(?next_state, "History sync completed");
                return Ok(next_state.total_spaces() as u32);
            }
        }
        unimplemented!("We never reach this state")
    }

    pub fn cancel(&self) {
        if let Some(handle) = self.handle.replace(None) {
            handle.abort();
        }
    }
}

impl Drop for SyncState {
    fn drop(&mut self) {
        self.cancel();
    }
}

// internal API
impl Client {
    fn refresh_history_on_start(
        &self,
        history: Mutable<HistoryLoadState>,
        room_handles: RoomHandlers,
    ) -> JoinHandle<Result<()>> {
        let me = self.clone();
        tokio::spawn(async move {
            trace!(user_id=?me.user_id_ref(), "refreshing history");
            let mut spaces = me.spaces().await?;
            let space_ids = spaces.iter().map(|r| r.room_id().to_owned()).collect();
            history.lock_mut().start(space_ids);

            futures::future::join_all(spaces.iter_mut().map(|space| async {
                let is_acter_space = match space.is_acter_space().await {
                    Ok(b) => b,
                    Err(error) => {
                        error!(room_id=?space.room_id(), ?error, "checking for is-acter-space status failed");
                        false
                    }
                };
                if !is_acter_space {
                    trace!(room_id=?space.room_id(), "not an acter space");
                    history.lock_mut().unknow_room(&space.room_id().to_owned());
                    return;
                }

                let space_handles = space.setup_handles().await;
                {
                    let mut handles = room_handles.lock().await;
                    if let Some(h) = handles.insert(space.room_id().to_owned(), space_handles) {
                        warn!(room_id=?space.room_id(), "handles overwritten. Might cause issues?!?");
                    }
                }

                if let Err(err) = space.refresh_history().await {
                    error!(?err, room_id=?space.room_id(), "Loading space history failed");
                };
                history
                    .lock_mut()
                    .set_loading(space.room_id().to_owned(), false);
            }))
            .await;
            Ok(())
        })
    }

    async fn refresh_history_on_way(
        &self,
        history: Mutable<HistoryLoadState>,
        room_handles: RoomHandlers,
        new_spaces: Vec<SdkRoom>,
    ) -> Result<()> {
        trace!(user_id=?self.user_id_ref(), count=?new_spaces.len(), "found new spaces");

        futures::future::join_all(
            new_spaces
                .into_iter()
                .map(|room| Space::new(self.clone(), Room::new( self.core.clone(), room )))
                .map(|mut space| {
                    let history = history.clone();
                    let room_handles = room_handles.clone();
                    async move {
                        {
                            let room_id = space.room_id().to_owned();
                            let mut history = history.lock_mut();
                            if history.is_loading(&room_id) {
                                trace!(room_id=?room_id, "Already loading room.");
                                return;
                            }
                            history.set_loading(room_id, true);
                        }

                        let space_handles = space.setup_handles().await;
                        {
                            let mut handles = room_handles.lock().await;
                            if let Some(h) = handles.insert(space.room_id().to_owned(), space_handles) {
                                warn!(room_id=?space.room_id(), "handles overwritten. Might cause issues?!?");
                            }
                        }

                        if let Err(err) = space.refresh_history().await {
                            error!(?err, room_id=?space.room_id(), "refreshing history failed");
                        }
                        history
                            .lock_mut()
                            .set_loading(space.room_id().to_owned(), false);
                    }
                }),
        )
        .await;
        Ok(())
    }

    pub(crate) async fn source_binary(
        &self,
        source: MediaSource,
        thumb_size: Option<Box<ThumbnailSize>>,
    ) -> Result<FfiBuffer<u8>> {
        // any variable in self can't be called directly in spawn
        let client = self.clone();
        let format = ThumbnailSize::parse_into_media_format(thumb_size);
        let request = MediaRequest { source, format };
        trace!(?request, "tasked to get source binary");
        RUNTIME
            .spawn(async move {
                let buf = client.media().get_media_content(&request, true).await?;
                Ok(FfiBuffer::new(buf))
            })
            .await?
    }

    pub(crate) async fn join_room(
        &self,
        room_id_or_alias: String,
        server_names: Vec<String>,
    ) -> Result<Room> {
        let alias = RoomOrAliasId::parse(room_id_or_alias)?;
        let server_names = server_names
            .into_iter()
            .map(OwnedServerName::try_from)
            .collect::<Result<Vec<OwnedServerName>, ruma_common::IdParseError>>()?;
        let c = self.clone();
        RUNTIME
            .spawn(async move {
                let joined = c
                    .join_room_by_id_or_alias(alias.as_ref(), server_names.as_slice())
                    .await?;
                Ok(Room::new(c.core.clone(), joined))
            })
            .await?
    }
}

// helper methods for managing spaces and chats
fn remove_from(target: &mut RwLockWriteGuard<ObservableVector<Space>>, r_id: &OwnedRoomId) {
    if let Some(idx) = target.iter().position(|s| s.room_id() == r_id) {
        target.remove(idx);
    }
}

fn remove_from_chat(target: &mut RwLockWriteGuard<ObservableVector<Convo>>, r_id: &OwnedRoomId) {
    if let Some(idx) = target.iter().position(|s| s.room_id() == r_id) {
        target.remove(idx);
    }
}

// we expect chat to always stay sorted.
fn insert_to_chat(target: &mut RwLockWriteGuard<ObservableVector<Convo>>, convo: Convo) {
    let msg_ts = convo.latest_message_ts();
    if (msg_ts > 0) {
        if let Some(idx) = target.iter().position(|s| s.latest_message_ts() < msg_ts) {
            target.insert(idx, convo);
            return;
        }
    }

    // fallback: push at the end.
    target.push_back(convo);
}

// external API
impl Client {
    pub async fn new(client: SdkClient, state: ClientState) -> Result<Self> {
        let core = CoreClient::new(client.clone()).await?;
        let mut cl = Client {
            core,
            state: Arc::new(RwLock::new(state)),
            spaces: Default::default(),
            convos: Default::default(),
            invitation_controller: InvitationController::new(),
            verification_controller: VerificationController::new(),
            device_controller: DeviceController::new(client),
            typing_controller: TypingController::new(),
            receipt_controller: ReceiptController::new(),
            notifications: Arc::new(channel(25).0),
        };
        cl.load_from_cache().await;
        Ok(cl)
    }

    async fn load_from_cache(&self) {
        let (spaces, chats) = self.get_spaces_and_chats(None).await;
        // FIXME for a lack of a better system, we just sort by room-id
        let mut space_types: Vector<Space> = spaces
            .into_iter()
            .map(|r| Space::new(self.clone(), r))
            .collect();
        space_types.sort();

        self.spaces.write().await.append(space_types);
        let mut values = join_all(chats.into_iter().map(|r| Convo::new(self.clone(), r))).await;
        values.sort();
        self.convos.write().await.append(values.into());
    }

    async fn get_spaces_and_chats(&self, filter: Option<SpaceFilter>) -> (Vec<Room>, Vec<Room>) {
        let filter = filter.unwrap_or_default();
        let client = self.core.clone();
        self.rooms()
            .into_iter()
            .filter(|room| filter.should_include(room))
            .fold(
                (Vec::new(), Vec::new()),
                move |(mut spaces, mut convos), room| {
                    if matches!(room.state(), RoomState::Left) {
                        // ignore rooms we aren't in anymore ... maybe make them available somewhere else at some point
                        return (spaces, convos);
                    }
                    let inner = Room::new(client.clone(), room);

                    if inner.is_space() {
                        spaces.push(inner);
                    } else {
                        convos.push(inner);
                    }
                    (spaces, convos)
                },
            )
    }

    async fn refresh_rooms(&self, changed_rooms: Vec<&OwnedRoomId>) {
        let update_keys = {
            let mut updated: Vec<String> = vec![];

            let mut chats = self.convos.write().await;
            let mut spaces = self.spaces.write().await;

            for r_id in changed_rooms {
                let Some(room) = self.core.client().get_room(r_id) else {
                    remove_from(&mut spaces, r_id);
                    remove_from_chat(&mut chats, r_id);
                    continue;
                };

                if matches!(room.state(), RoomState::Left) {
                    // remove rooms we aren't in anymore
                    remove_from(&mut spaces, r_id);
                    remove_from_chat(&mut chats, r_id);
                    updated.push(r_id.to_string());
                    continue;
                }

                let inner = Room::new(self.core.clone(), room.clone());

                if inner.is_space() {
                    if let Some(space_idx) = spaces.iter().position(|s| s.room_id() == r_id) {
                        let space = spaces.remove(space_idx).update_room(inner);
                        spaces.insert(space_idx, space);
                    } else {
                        spaces.push_front(Space::new(self.clone(), inner))
                    }
                    // also clear from convos if it was in there...
                    remove_from_chat(&mut chats, r_id);
                    updated.push(r_id.to_string());
                } else {
                    if let Some(chat_idx) = chats.iter().position(|s| s.room_id() == r_id) {
                        let chat = chats.remove(chat_idx).update_room(inner);
                        // chat.update_latest_msg_ts().await;
                        insert_to_chat(&mut chats, chat);
                    } else {
                        insert_to_chat(&mut chats, Convo::new(self.clone(), inner).await);
                    }
                    // also clear from convos if it was in there...
                    remove_from(&mut spaces, r_id);
                    updated.push(r_id.to_string());
                }
            }

            updated
        };
        self.executor().notify(update_keys);
    }

    pub async fn resolve_room_alias(&self, alias_id: OwnedRoomAliasId) -> Result<OwnedRoomId> {
        let client = self.core.client().clone();
        RUNTIME
            .spawn(async move {
                let response = client.resolve_room_alias(&alias_id).await?;
                anyhow::Ok(response.room_id)
            })
            .await?
    }

    pub fn store(&self) -> &Store {
        self.core.store()
    }

    pub fn executor(&self) -> &Executor {
        self.core.executor()
    }

    pub async fn template_engine(&self, template: &str) -> Result<Engine> {
        let engine = self.core.template_engine(template).await?;
        Ok(engine)
    }

    pub fn start_sync(&mut self) -> SyncState {
        info!("starting sync");
        let state = self.state.clone();
        let me = self.clone();
        let executor = self.executor().clone();
        let client = self.core.client().clone();

        self.invitation_controller.add_event_handler(&client);
        self.typing_controller.add_event_handler(&client);
        self.receipt_controller.add_event_handler(&client);

        self.verification_controller
            .add_to_device_event_handler(&client);
        // sync event is the event that my device was off so it may be timed out possibly
        // in fact, when user opens app, he sees old verification popup sometimes
        // in order to avoid this issue, comment out sync event
        self.verification_controller.add_sync_event_handler(&client);

        let mut invitation_controller = self.invitation_controller.clone();
        let mut device_controller = self.device_controller.clone();
        let notifications = self.notifications.clone();

        let (first_synced_tx, first_synced_rx) = channel(1);
        let first_synced_arc = Arc::new(first_synced_tx);

        let (sync_error_tx, sync_error_rx) = channel(1);
        let sync_error_arc = Arc::new(sync_error_tx);

        let initial_arc = Arc::new(AtomicBool::from(true));
        let sync_state = SyncState::new(first_synced_rx, sync_error_rx);
        let history_loading = sync_state.history_loading.clone();
        let first_sync_task = sync_state.first_sync_task.clone();
        let room_handles = sync_state.room_handles.clone();

        let handle = RUNTIME.spawn(async move {
            info!("spawning sync callback");
            let client = client.clone();
            let state = state.clone();

            let mut invitation_controller = invitation_controller.clone();
            let mut device_controller = device_controller.clone();

            let history_loading = history_loading.clone();
            let first_sync_task = first_sync_task.clone();
            let room_handles = room_handles.clone();
            let notifications = notifications.clone();

            // keep the sync timeout below the actual connection timeout to ensure we receive it
            // back before the server timeout occured
            let sync_settings = SyncSettings::new().timeout(Duration::from_secs(25));
            // fetch the events that received when offline
            client
                .clone()
                .sync_with_result_callback(sync_settings, |result| async {
                    info!("received sync callback");
                    let client = client.clone();
                    let me = me.clone();
                    let executor = executor.clone();
                    let state = state.clone();

                    let mut invitation_controller = invitation_controller.clone();
                    let mut device_controller = device_controller.clone();

                    let first_synced_arc = first_synced_arc.clone();
                    let sync_error_arc = sync_error_arc.clone();
                    let history_loading = history_loading.clone();
                    let initial = initial_arc.clone();

                    let response = match result {
                        Ok(response) => response,
                        Err(err) => {
                            if let Some(RumaApiError::ClientApi(e)) = err.as_ruma_api_error() {
                                error!(?e, "Client error");
                                sync_error_arc.send(e.into());
                                return Ok(LoopCtrl::Break);
                            }
                            error!(?err, "Other error, continuing");
                            return Ok(LoopCtrl::Continue);
                        }
                    };
                    trace!(target: "acter::sync_response::full", "sync response: {:#?}", response);

                    if initial.compare_exchange(true, false, Ordering::Relaxed, Ordering::Relaxed)
                        == Ok(true)
                    {
                        info!("received first sync");
                        trace!(user_id=?client.user_id(), "initial synced");
                        invitation_controller.load_invitations(&client).await;

                        initial.store(false, Ordering::SeqCst);

                        info!("issuing first sync update");
                        first_synced_arc.send(true);
                        if let Ok(mut w) = state.try_write() {
                            w.has_first_synced = true;
                        };
                        // background and keep the handle around.
                        let history_first_sync = me.refresh_history_on_start(
                            history_loading.clone(),
                            room_handles.clone(),
                        );
                        first_sync_task.set(Some(history_first_sync)); // keep task in global variable to avoid too early free of temporary varible in release build
                    } else {
                        // see if we have new spaces to catch up upon
                        let mut new_spaces = Vec::new();
                        for room_id in response.rooms.join.keys() {
                            if history_loading.lock_mut().knows_room(room_id) {
                                // we are already loading this room
                                continue;
                            }
                            let Some(full_room) = me.get_room(room_id) else {
                                error!("room not found. how can that be?");
                                continue;
                            };
                            if is_acter_space(&full_room).await {
                                new_spaces.push(full_room);
                            }
                        }

                        if !new_spaces.is_empty() {
                            me.refresh_history_on_way(
                                history_loading.clone(),
                                room_handles.clone(),
                                new_spaces,
                            )
                            .await;
                        }
                    }

                    let mut changed_rooms = response
                        .rooms
                        .join
                        .keys()
                        .chain(response.rooms.leave.keys())
                        .chain(response.rooms.invite.keys())
                        .collect::<Vec<_>>();

                    if (!changed_rooms.is_empty()) {
                        me.refresh_rooms(changed_rooms).await;
                    }

                    if let Ok(mut w) = state.try_write() {
                        if w.should_stop_syncing {
                            w.is_syncing = false;
                            trace!("Stopping syncing upon user request");
                            return Ok(LoopCtrl::Break);
                        }
                    }
                    if let Ok(mut w) = state.try_write() {
                        if !w.is_syncing {
                            w.is_syncing = true;
                        }
                    }
                    for (room_id, ev) in response.notifications {
                        for item in ev {
                            if let RawAnySyncOrStrippedTimelineEvent::Sync(evt) = item.event {
                                trace!("Sending notification");
                                let notif = get_notifications::v3::Notification::new(
                                    item.actions.to_owned(),
                                    evt,
                                    false,
                                    room_id.clone(),
                                    MilliSecondsSinceUnixEpoch::now(),
                                );
                                notifications.send(notif);
                            } else {
                                warn!("This notification is not a sync event");
                            }
                        }
                    }

                    trace!("ready for the next round");
                    Ok(LoopCtrl::Continue)
                })
                .await;
        });
        sync_state.handle.set(Some(handle));
        sync_state
    }

    /// Indication whether we've received a first sync response since
    /// establishing the client (in memory)
    pub fn has_first_synced(&self) -> bool {
        match self.state.try_read() {
            Ok(r) => r.has_first_synced,
            Err(e) => false,
        }
    }

    /// Indication whether we are currently syncing
    pub fn is_syncing(&self) -> bool {
        match self.state.try_read() {
            Ok(r) => r.is_syncing,
            Err(e) => false,
        }
    }

    /// Is this a guest account?
    pub fn is_guest(&self) -> bool {
        match self.state.try_read() {
            Ok(r) => r.is_guest,
            Err(e) => false,
        }
    }

    pub async fn restore_token(&self) -> Result<String> {
        let session = self.session().context("Missing session")?;
        let homeurl = self.homeserver();
        let (is_guest, db_passphrase, media_cache_base_path) = {
            let state = self.state.try_read()?;
            (
                state.is_guest,
                state.db_passphrase.clone(),
                state.media_cache_base_path.clone(),
            )
        };
        let result = serde_json::to_string(&RestoreToken {
            session: CustomAuthSession {
                user_id: session.meta().user_id.clone(),
                device_id: session.meta().device_id.clone(),
                access_token: session.access_token().to_string(),
            },
            homeurl,
            is_guest,
            db_passphrase,
            media_cache_base_path,
        })?;
        Ok(result)
    }

    // pub async fn get_mxcuri_media(&self, uri: String) -> Result<Vec<u8>> {
    //     let client = self.core.clone();
    //     RUNTIME.spawn(async move {
    //         let user_id = client.user_id().await.context("You must be logged in to do that")?;
    //         Ok(user_id.to_string())
    //     }).await?
    // }

    pub async fn upload_media(&self, uri: String) -> Result<OwnedMxcUri> {
        let client = self.core.client().clone();
        let path = PathBuf::from(uri);

        RUNTIME
            .spawn(async move {
                let guess = mime_guess::from_path(path.clone());
                let content_type = guess.first().context("don't know mime type")?;
                let buf = std::fs::read(path)?;
                let response = client.media().upload(&content_type, buf).await?;
                Ok(response.content_uri)
            })
            .await?
    }

    pub fn user_id(&self) -> Result<OwnedUserId> {
        self.core
            .client()
            .user_id()
            .context("You must be logged in to do that")
            .map(|x| x.to_owned())
    }

    fn user_id_ref(&self) -> Option<&UserId> {
        self.core.client().user_id()
    }

    pub async fn room(&self, room_id_or_alias: String) -> Result<Room> {
        let id_or_alias = RoomOrAliasId::parse(room_id_or_alias)?;
        self.room_typed(&id_or_alias).await
    }

    pub async fn room_typed(&self, room_id_or_alias: &RoomOrAliasId) -> Result<Room> {
        if room_id_or_alias.is_room_id() {
            let room_id = RoomId::parse(room_id_or_alias.as_str())?;
            return self.room_by_id_typed(&room_id).context("Room not found");
        }

        let room_alias = RoomAliasId::parse(room_id_or_alias.as_str())?;
        self.room_by_alias_typed(&room_alias).await
    }

    pub fn room_by_id_typed(&self, room_id: &OwnedRoomId) -> Option<Room> {
        self.core
            .client()
            .get_room(room_id)
            .map(|room| Room::new(self.core.clone(), room))
    }

    pub async fn room_by_alias_typed(&self, room_alias: &OwnedRoomAliasId) -> Result<Room> {
        for r in self.core.client().rooms() {
            // looping locally first
            if let Some(con_alias) = r.canonical_alias() {
                if &con_alias == room_alias {
                    return Ok(Room::new(self.core.clone(), r));
                }
            }
            for alt_alias in r.alt_aliases() {
                if &alt_alias == room_alias {
                    return Ok(Room::new(self.core.clone(), r));
                }
            }
        }
        // nothing found, try remote:
        let response = self.core.client().resolve_room_alias(room_alias).await?;
        self.room_by_id_typed(&response.room_id)
            .context("Room not found")
    }

    pub fn dm_with_user(&self, user_id: String) -> Result<OptionString> {
        let user_id = UserId::parse(user_id)?;
        let room_id = self
            .core
            .client()
            .get_dm_room(&user_id)
            .map(|x| x.room_id().to_string());
        Ok(OptionString::new(room_id))
    }

    pub fn notifications_stream(&self) -> impl Stream<Item = Notification> {
        let client = self.clone();
        BroadcastStream::new(self.notifications.subscribe())
            .then(move |r| {
                let client = client.clone();
                RUNTIME.spawn(async move {
                    let res = Notification::new(r?, client.clone()).await;
                    anyhow::Ok(res)
                })
            })
            .filter_map(|r| async {
                match r {
                    Ok(Ok(n)) => Some(n),
                    Ok(Err(e)) => {
                        error!(?e, "Failure in notifications stream");
                        None
                    }
                    Err(e) => {
                        error!(?e, "Failure in notifications stream processing");
                        None
                    }
                }
            })
    }

    pub fn subscribe_stream(&self, key: String) -> impl Stream<Item = bool> {
        BroadcastStream::new(self.subscribe(key)).map(|_| true)
    }

    pub fn subscribe(&self, key: String) -> Receiver<()> {
        self.executor().subscribe(key)
    }

    pub async fn wait_for(&self, key: String, timeout: Option<u8>) -> Result<AnyActerModel> {
        let executor = self.core.executor().clone();

        RUNTIME
            .spawn(async move {
                let waiter = executor.wait_for(key);
                let Some(tm) = timeout else {
                    return Ok(waiter.await?);
                };
                Ok(time::timeout(Duration::from_secs(tm as u64), waiter).await??)
            })
            .await?
    }

    pub fn account(&self) -> Result<Account> {
        let account = self.core.client().account();
        let user_id = self.user_id()?;
        Ok(Account::new(account, user_id, self.core.client().clone()))
    }

    pub fn device_id(&self) -> Result<OwnedDeviceId> {
        self.core
            .client()
            .device_id()
            .context("DeviceId not found")
            .map(|x| x.to_owned())
    }

    pub async fn verified_device(&self, dev_id: String) -> Result<bool> {
        let client = self.core.client().clone();
        let user_id = self.user_id()?;
        RUNTIME
            .spawn(async move {
                client
                    .encryption()
                    .get_device(&user_id, device_id!(dev_id.as_str()))
                    .await?
                    .context("Unable to find device")
                    .map(|x| x.is_verified())
            })
            .await?
    }

    pub async fn logout(&mut self) -> Result<bool> {
        if let Ok(mut w) = self.state.try_write() {
            w.should_stop_syncing = true;
        }
        let client = self.core.client().clone();

        self.invitation_controller.remove_event_handler(&client);
        self.verification_controller
            .remove_to_device_event_handler(&client);
        self.verification_controller
            .remove_sync_event_handler(&client);
        self.typing_controller.remove_event_handler(&client);
        self.receipt_controller.remove_event_handler(&client);

        RUNTIME
            .spawn(async move {
                match client.matrix_auth().logout().await {
                    Ok(resp) => Ok(true),
                    Err(e) => {
                        error!("logout error: {:?}", e);
                        Ok(false)
                    }
                }
            })
            .await?
    }
}<|MERGE_RESOLUTION|>--- conflicted
+++ resolved
@@ -26,14 +26,8 @@
     Client as SdkClient, LoopCtrl, RoomState, RumaApiError,
 };
 use ruma_common::{
-<<<<<<< HEAD
     device_id, MilliSecondsSinceUnixEpoch, OwnedDeviceId, OwnedMxcUri, OwnedRoomAliasId,
-    OwnedRoomId, OwnedRoomOrAliasId, OwnedServerName, OwnedUserId, RoomAliasId, RoomId,
-    RoomOrAliasId, UserId,
-=======
-    device_id, OwnedDeviceId, OwnedMxcUri, OwnedRoomAliasId, OwnedRoomId, OwnedServerName,
-    OwnedUserId, RoomAliasId, RoomId, RoomOrAliasId, UserId,
->>>>>>> ad42fa34
+    OwnedRoomId, OwnedServerName, OwnedUserId, RoomAliasId, RoomId, RoomOrAliasId, UserId,
 };
 use ruma_events::room::MediaSource;
 use std::{
