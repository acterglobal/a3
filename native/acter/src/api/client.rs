use acter_core::{
    client::CoreClient, executor::Executor, models::AnyActerModel, spaces::is_acter_space,
    store::Store, templates::Engine, RestoreToken,
};
use anyhow::{Context, Result};
use core::time::Duration;
use derive_builder::Builder;
use futures::{future::join_all, pin_mut, stream, Stream, StreamExt};
use futures_signals::signal::{
    channel, Mutable, MutableSignalCloned, Receiver, SignalExt, SignalStream,
};
use log::info;
use matrix_sdk::{
    config::SyncSettings,
<<<<<<< HEAD
    locks::{Mutex, RwLock},
    room::Room as SdkRoom,
=======
    room::Room as MatrixRoom,
>>>>>>> 81cb2ced
    ruma::{device_id, OwnedDeviceId, OwnedRoomId, OwnedUserId, RoomId, UserId},
    Client as SdkClient, LoopCtrl, RumaApiError,
};
use std::{
    collections::BTreeMap,
    ops::Deref,
    sync::{
        atomic::{AtomicBool, Ordering},
        Arc,
    },
};
use tokio::{
    sync::{Mutex, RwLock},
    task::JoinHandle,
};

use super::{
    account::Account,
    conversation::{Conversation, ConversationController},
    device::DeviceController,
    invitation::InvitationController,
    profile::UserProfile,
    receipt::ReceiptController,
    room::Room,
    spaces::Space,
    typing::TypingController,
    verification::VerificationController,
    RUNTIME,
};

#[derive(Default, Builder, Debug)]
pub struct ClientState {
    #[builder(default)]
    pub is_guest: bool,

    #[builder(default)]
    pub has_first_synced: bool,

    #[builder(default)]
    pub is_syncing: bool,

    #[builder(default)]
    pub should_stop_syncing: bool,
}

#[derive(Clone, Debug)]
pub struct Client {
    pub(crate) core: CoreClient,
    pub(crate) state: Arc<RwLock<ClientState>>,
    pub(crate) invitation_controller: InvitationController,
    pub(crate) verification_controller: VerificationController,
    pub(crate) device_controller: DeviceController,
    pub(crate) typing_controller: TypingController,
    pub(crate) receipt_controller: ReceiptController,
    pub(crate) conversation_controller: ConversationController,
}

impl Deref for Client {
    type Target = SdkClient;
    fn deref(&self) -> &SdkClient {
        self.core.client()
    }
}

pub(crate) async fn devide_spaces_from_convos(client: Client) -> (Vec<Space>, Vec<Conversation>) {
    let (spaces, convos, _) = stream::iter(client.clone().rooms().into_iter())
        .fold(
            (Vec::new(), Vec::new(), client),
            async move |(mut spaces, mut conversations, client), room| {
                let inner = Room { room: room.clone() };

                if inner.is_space() {
                    spaces.push(Space::new(client.clone(), inner));
                } else {
                    conversations.push(Conversation::new(inner));
                }

                (spaces, conversations, client)
            },
        )
        .await;
    (spaces, convos)
}

#[derive(Clone, Debug, Default)]
pub struct HistoryLoadState {
    pub has_started: bool,
    pub known_spaces: BTreeMap<OwnedRoomId, bool>,
}

impl HistoryLoadState {
    pub fn is_done_loading(&self) -> bool {
        self.has_started && !self.known_spaces.values().any(|x| *x)
    }

    pub fn start(&mut self, known_spaces: Vec<OwnedRoomId>) {
        tracing::trace!(?known_spaces, "Starting History loading");
        self.has_started = true;
        self.known_spaces.clear();
        for space in known_spaces.into_iter() {
            self.known_spaces.insert(space, true);
        }
    }

    pub fn unknow_room(&mut self, room_id: &OwnedRoomId) -> bool {
        self.known_spaces.remove(room_id).unwrap_or_default()
    }

    pub fn knows_room(&self, room_id: &OwnedRoomId) -> bool {
        self.known_spaces.contains_key(room_id)
    }

    pub fn is_loading(&mut self, room_id: &OwnedRoomId) -> bool {
        self.known_spaces.get(room_id).cloned().unwrap_or(false)
    }

    pub fn set_loading(&mut self, room_id: OwnedRoomId, value: bool) -> bool {
        tracing::trace!(?room_id, loading = value, "Setting room for loading");
        self.known_spaces.insert(room_id, value).unwrap_or_default()
    }

    pub fn total_spaces(&self) -> usize {
        self.known_spaces.len()
    }
}

#[derive(Clone)]
pub struct SyncState {
    handle: Mutable<Option<JoinHandle<()>>>,
    first_synced_rx: Arc<Mutex<Option<Receiver<bool>>>>,
    history_loading: Mutable<HistoryLoadState>,
}

impl SyncState {
    pub fn new(first_synced_rx: Receiver<bool>) -> Self {
        let first_synced_rx = Arc::new(Mutex::new(Some(first_synced_rx)));
        Self {
            first_synced_rx,
            history_loading: Default::default(),
            handle: Default::default(),
        }
    }

    pub fn first_synced_rx(&self) -> Option<SignalStream<Receiver<bool>>> {
        match self.first_synced_rx.try_lock() {
            Ok(mut l) => l.take().map(|t| t.to_stream()),
            Err(e) => None,
        }
    }

    pub fn get_history_loading_rx(&self) -> SignalStream<MutableSignalCloned<HistoryLoadState>> {
        self.history_loading.signal_cloned().to_stream()
    }

    pub async fn await_has_synced_history(&self) -> Result<u32> {
        tracing::trace!("Waiting for history to sync");
        let signal = self.history_loading.signal_cloned().to_stream();
        pin_mut!(signal);
        while let Some(next_state) = signal.next().await {
            tracing::trace!(?next_state, "History updated");
            if next_state.is_done_loading() {
                tracing::trace!(?next_state, "History sync completed");
                return Ok(next_state.total_spaces() as u32);
            }
        }
        unimplemented!("We never reach this state")
    }

    pub fn is_running(&self) -> bool {
        if let Some(handle) = self.handle.lock_ref().as_ref() {
            !handle.is_finished()
        } else {
            false
        }
    }

    pub fn cancel(&self) {
        if let Some(handle) = self.handle.replace(None) {
            handle.abort();
        }
    }
}

impl Drop for SyncState {
    fn drop(&mut self) {
        self.cancel();
    }
}

impl Client {
    pub async fn new(client: SdkClient, state: ClientState) -> Result<Self> {
        let core = CoreClient::new(client)
            .await
            .context("Couldn't create core client")?;
        let cl = Client {
            core,
            state: Arc::new(RwLock::new(state)),
            invitation_controller: InvitationController::new(),
            verification_controller: VerificationController::new(),
            device_controller: DeviceController::new(),
            typing_controller: TypingController::new(),
            receipt_controller: ReceiptController::new(),
            conversation_controller: ConversationController::new(),
        };
        Ok(cl)
    }

    pub fn store(&self) -> &Store {
        self.core.store()
    }

    pub fn executor(&self) -> &Executor {
        self.core.executor()
    }

    pub async fn template_engine(&self, template: &str) -> Result<Engine> {
        let engine = self
            .core
            .template_engine(template)
            .await
            .context("Couldn't set up template engine")?;
        Ok(engine)
    }

    async fn refresh_history_on_start(&self, history: Mutable<HistoryLoadState>) -> Result<()> {
        tracing::trace!(user_id=?self.user_id_ref(), "refreshing history");
        let spaces = self
            .spaces()
            .await
            .context("Couldn't get spaces from client")?;
        let space_ids = spaces.iter().map(|r| r.room_id().to_owned()).collect();
        history.lock_mut().start(space_ids);

        join_all(spaces.iter().map(|space| async {
            if !space.is_acter_space().await {
                tracing::trace!(room_id=?space.room_id(), "not an acter space");
                history.lock_mut().unknow_room(&space.room_id().to_owned());
                return;
            }

            space.add_handlers().await;

            if let Err(err) = space.refresh_history().await {
                tracing::error!(?err, room_id=?space.room_id(), "Loading space history failed");
            };
            history
                .lock_mut()
                .set_loading(space.room_id().to_owned(), false);
        }))
        .await;
        Ok(())
    }

<<<<<<< HEAD
    fn refresh_history_on_way(&self, history: Mutable<HistoryLoadState>, new_spaces: Vec<SdkRoom>) {
        let me = self.clone();
        RUNTIME
            .spawn(async move {
                tracing::trace!(user_id=?me.user_id_ref(), count=?new_spaces.len(), "found new spaces");

                join_all(
                    new_spaces
                        .into_iter()
                        .map(|room| Space::new(me.clone(), Room { room }))
                        .map(|g| {
                            let history = history.clone();
                            async move {
                                {
                                    let room_id = g.room_id().to_owned();
                                    let mut history = history.lock_mut();
                                    if history.is_loading(&room_id) {
                                        tracing::trace!(room_id=?room_id, "Already loading room.");
                                        return;
                                    }
                                    history.set_loading(room_id, true);
                                }
                                g.add_handlers().await;
                                if let Err(err) = g.refresh_history().await {
                                    tracing::error!(?err, room_id=?g.room_id(), "refreshing history failed");
                                }
                                history.lock_mut().set_loading(g.room_id().to_owned(), false);
=======
    async fn refresh_history_on_way(
        &self,
        history: Mutable<HistoryLoadState>,
        new_spaces: Vec<MatrixRoom>,
    ) -> Result<()> {
        tracing::trace!(user_id=?self.user_id_ref(), count=?new_spaces.len(), "found new spaces");

        join_all(
            new_spaces
                .into_iter()
                .map(|room| Space::new(self.clone(), Room { room }))
                .map(|space| {
                    let history = history.clone();
                    async move {
                        {
                            let room_id = space.room_id().to_owned();
                            let mut history = history.lock_mut();
                            if history.is_loading(&room_id) {
                                tracing::trace!(room_id=?room_id, "Already loading room.");
                                return;
>>>>>>> 81cb2ced
                            }
                            history.set_loading(room_id, true);
                        }

                        space.add_handlers().await;

                        if let Err(err) = space.refresh_history().await {
                            tracing::error!(?err, room_id=?space.room_id(), "refreshing history failed");
                        }
                        history.lock_mut().set_loading(space.room_id().to_owned(), false);
                    }
                })
        )
        .await;
        Ok(())
    }

    pub fn start_sync(&mut self) -> SyncState {
        let state = self.state.clone();
        let me = self.clone();
        let executor = self.executor().clone();
        let client = self.core.client().clone();

        self.invitation_controller.add_event_handler(&client);
        self.typing_controller.add_event_handler(&client);
        self.receipt_controller.add_event_handler(&client);
        self.conversation_controller.add_event_handler(&client);

        self.verification_controller
            .add_to_device_event_handler(&client);
        // sync event is the event that my device was off so it may be timed out possibly
        // in fact, when user opens app, he sees old verification popup sometimes
        // in order to avoid this issue, comment out sync event
        // self.verification_controller.add_sync_event_handler(&client);

        let mut invitation_controller = self.invitation_controller.clone();
        let mut device_controller = self.device_controller.clone();
        let mut conversation_controller = self.conversation_controller.clone();

        let (first_synced_tx, first_synced_rx) = channel(false);
        let first_synced_arc = Arc::new(first_synced_tx);

        let initial_arc = Arc::new(AtomicBool::from(true));
        let sync_state = SyncState::new(first_synced_rx);
        let sync_state_history = sync_state.history_loading.clone();

        let handle = RUNTIME.spawn(async move {
            let client = client.clone();
            let state = state.clone();

            let mut invitation_controller = invitation_controller.clone();
            let mut device_controller = device_controller.clone();
            let mut conversation_controller = conversation_controller.clone();

            let sync_state_history = sync_state_history.clone();

            // fetch the events that received when offline
            client
                .clone()
                .sync_with_result_callback(SyncSettings::new(), |result| async {
                    let client = client.clone();
                    let me = me.clone();
                    let executor = executor.clone();
                    let state = state.clone();

                    let mut invitation_controller = invitation_controller.clone();
                    let mut device_controller = device_controller.clone();
                    let mut conversation_controller = conversation_controller.clone();

                    let first_synced_arc = first_synced_arc.clone();
                    let sync_state_history = sync_state_history.clone();
                    let initial = initial_arc.clone();

                    let response = match result {
                        Ok(response) => response,
                        Err(err) => {
                            if let Some(RumaApiError::ClientApi(e)) = err.as_ruma_api_error() {
                                tracing::warn!(?e, "Client error");
                                return Ok(LoopCtrl::Break);
                            }
                            tracing::warn!(?err, "Other error, continuing");
                            return Ok(LoopCtrl::Continue);
                        }
                    };

                    device_controller.process_device_lists(&client, &response);
                    tracing::trace!("post device controller");

                    if initial.compare_exchange(true, false, Ordering::Relaxed, Ordering::Relaxed)
                        == Ok(true)
                    {
                        tracing::trace!(user_id=?client.user_id(), "initial synced");
                        // divide_spaces_from_convos must be called after first sync
                        let (spaces, convos) = devide_spaces_from_convos(me.clone()).await;
                        conversation_controller.load_rooms(&convos).await;
                        // load invitations after first sync
                        invitation_controller.load_invitations(&client).await;

                        me.refresh_history_on_start(sync_state_history.clone())
                            .await;

                        initial.store(false, Ordering::SeqCst);
                        first_synced_arc.send(true);
                        if let Ok(mut w) = state.try_write() {
                            w.has_first_synced = true;
                        }
                    } else {
                        // see if we have new spaces to catch up upon
                        let mut new_spaces = Vec::new();
                        for (room_id, room) in response.rooms.join {
                            if sync_state_history.lock_mut().knows_room(&room_id) {
                                // we are already loading this room
                                continue;
                            }
                            let Some(full_room) = me.get_room(&room_id) else {
                                tracing::warn!("room not found. how can that be?");
                                continue;
                            };
                            if is_acter_space(&full_room).await {
                                new_spaces.push(full_room);
                            }
                        }

                        if !new_spaces.is_empty() {
                            me.refresh_history_on_way(sync_state_history.clone(), new_spaces)
                                .await;
                        }
                    }

                    if let Ok(mut w) = state.try_write() {
                        if w.should_stop_syncing {
                            w.is_syncing = false;
                            tracing::trace!("Stopping syncing upon user request");
                            return Ok(LoopCtrl::Break);
                        }
                    }
                    if let Ok(mut w) = state.try_write() {
                        if !w.is_syncing {
                            w.is_syncing = true;
                        }
                    }

                    tracing::trace!("ready for the next round");
                    Ok(LoopCtrl::Continue)
                })
                .await;
        });
        sync_state.handle.set(Some(handle));
        sync_state
    }

    /// Indication whether we've received a first sync response since
    /// establishing the client (in memory)
    pub fn has_first_synced(&self) -> bool {
        match self.state.try_read() {
            Ok(r) => r.has_first_synced,
            Err(e) => false,
        }
    }

    /// Indication whether we are currently syncing
    pub fn is_syncing(&self) -> bool {
        match self.state.try_read() {
            Ok(r) => r.is_syncing,
            Err(e) => false,
        }
    }

    /// Is this a guest account?
    pub fn is_guest(&self) -> bool {
        match self.state.try_read() {
            Ok(r) => r.is_guest,
            Err(e) => false,
        }
    }

    pub async fn restore_token(&self) -> Result<String> {
        let session = self.session().context("Missing session")?.clone();
        let homeurl = self.homeserver().await;
        let is_guest = match self.state.try_read() {
            Ok(r) => r.is_guest,
            Err(e) => false,
        };
        let result = serde_json::to_string(&RestoreToken {
            session,
            homeurl,
            is_guest,
        })?;
        Ok(result)
    }

    pub async fn conversations(&self) -> Result<Vec<Conversation>> {
        let client = self.clone();
        RUNTIME
            .spawn(async move {
                let (spaces, conversations) = devide_spaces_from_convos(client).await;
                Ok(conversations)
            })
            .await?
    }

    // pub async fn get_mxcuri_media(&self, uri: String) -> Result<Vec<u8>> {
    //     let client = self.core.clone();
    //     RUNTIME.spawn(async move {
    //         let user_id = client.user_id().await.context("No User ID found")?;
    //         Ok(user_id.to_string())
    //     }).await?
    // }

    pub fn user_id(&self) -> Result<OwnedUserId> {
        self.core
            .client()
            .user_id()
            .map(|x| x.to_owned())
            .context("UserId not found. Not logged in?")
    }

    fn user_id_ref(&self) -> Option<&UserId> {
        self.core.client().user_id()
    }

    pub(crate) fn room(&self, room_name: String) -> Result<Room> {
        let room_id = RoomId::parse(room_name)?;
        self.core
            .client()
            .get_room(&room_id)
            .map(|room| Room { room })
            .context("Room not found")
    }

    pub fn subscribe(&self, key: String) -> impl Stream<Item = bool> {
        self.executor().subscribe(key).map(|()| true)
    }

    pub(crate) async fn wait_for(
        &self,
        key: String,
        timeout: Option<Box<Duration>>,
    ) -> Result<AnyActerModel> {
        let executor = self.core.executor().clone();

        RUNTIME
            .spawn(async move {
                let waiter = executor.wait_for(key);
                let Some(tm) = timeout else {
                    return Ok(waiter.await?);
                };
                Ok(tokio::time::timeout(*Box::leak(tm), waiter).await??)
            })
            .await?
    }

    pub fn account(&self) -> Result<Account> {
        let account = self.core.client().account();
        let user_id = self.user_id()?;
        Ok(Account::new(account, user_id))
    }

    pub fn device_id(&self) -> Result<OwnedDeviceId> {
        let device_id = self
            .core
            .client()
            .device_id()
            .context("No Device ID found")?;
        Ok(device_id.to_owned())
    }

    pub fn get_user_profile(&self) -> Result<UserProfile> {
        let client = self.core.client().clone();
        let user_id = self.user_id()?;
        Ok(UserProfile::new(client, user_id))
    }

    pub async fn verified_device(&self, dev_id: String) -> Result<bool> {
        let c = self.core.client().clone();
        let user_id = self.user_id()?;
        RUNTIME
            .spawn(async move {
                let dev = c
                    .encryption()
                    .get_device(&user_id, device_id!(dev_id.as_str()))
                    .await?
                    .context("client should get device")?;
                Ok(dev.is_verified())
            })
            .await?
    }

    pub async fn logout(&mut self) -> Result<bool> {
        match self.state.try_write() {
            Ok(mut w) => {
                w.should_stop_syncing = true;
            }
            Err(e) => {}
        }
        let client = self.core.client().clone();

        self.invitation_controller.remove_event_handler(&client);
        self.verification_controller
            .remove_to_device_event_handler(&client);
        self.verification_controller
            .remove_sync_event_handler(&client);
        self.typing_controller.remove_event_handler(&client);
        self.receipt_controller.remove_event_handler(&client);
        self.conversation_controller.remove_event_handler(&client);

        RUNTIME
            .spawn(async move {
                match client.logout().await {
                    Ok(resp) => Ok(true),
                    Err(e) => {
                        info!("logout error: {:?}", e);
                        Ok(false)
                    }
                }
            })
            .await?
    }
}<|MERGE_RESOLUTION|>--- conflicted
+++ resolved
@@ -12,12 +12,7 @@
 use log::info;
 use matrix_sdk::{
     config::SyncSettings,
-<<<<<<< HEAD
-    locks::{Mutex, RwLock},
     room::Room as SdkRoom,
-=======
-    room::Room as MatrixRoom,
->>>>>>> 81cb2ced
     ruma::{device_id, OwnedDeviceId, OwnedRoomId, OwnedUserId, RoomId, UserId},
     Client as SdkClient, LoopCtrl, RumaApiError,
 };
@@ -271,39 +266,10 @@
         Ok(())
     }
 
-<<<<<<< HEAD
-    fn refresh_history_on_way(&self, history: Mutable<HistoryLoadState>, new_spaces: Vec<SdkRoom>) {
-        let me = self.clone();
-        RUNTIME
-            .spawn(async move {
-                tracing::trace!(user_id=?me.user_id_ref(), count=?new_spaces.len(), "found new spaces");
-
-                join_all(
-                    new_spaces
-                        .into_iter()
-                        .map(|room| Space::new(me.clone(), Room { room }))
-                        .map(|g| {
-                            let history = history.clone();
-                            async move {
-                                {
-                                    let room_id = g.room_id().to_owned();
-                                    let mut history = history.lock_mut();
-                                    if history.is_loading(&room_id) {
-                                        tracing::trace!(room_id=?room_id, "Already loading room.");
-                                        return;
-                                    }
-                                    history.set_loading(room_id, true);
-                                }
-                                g.add_handlers().await;
-                                if let Err(err) = g.refresh_history().await {
-                                    tracing::error!(?err, room_id=?g.room_id(), "refreshing history failed");
-                                }
-                                history.lock_mut().set_loading(g.room_id().to_owned(), false);
-=======
     async fn refresh_history_on_way(
         &self,
         history: Mutable<HistoryLoadState>,
-        new_spaces: Vec<MatrixRoom>,
+        new_spaces: Vec<SdkRoom>,
     ) -> Result<()> {
         tracing::trace!(user_id=?self.user_id_ref(), count=?new_spaces.len(), "found new spaces");
 
@@ -320,7 +286,6 @@
                             if history.is_loading(&room_id) {
                                 tracing::trace!(room_id=?room_id, "Already loading room.");
                                 return;
->>>>>>> 81cb2ced
                             }
                             history.set_loading(room_id, true);
                         }
