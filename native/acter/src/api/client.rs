--- conflicted
+++ resolved
@@ -771,19 +771,11 @@
     }
 
     pub async fn restore_token(&self) -> Result<String> {
-<<<<<<< HEAD
-        let session = self.session().context("Missing session")?.clone();
-        let homeurl = self.homeserver().await;
+        let session = self.session().context("Missing session")?;
+        let homeurl = self.homeserver();
         let (is_guest, db_passphrase) = {
             let state = self.state.try_read()?;
             (state.is_guest, state.db_passphrase.clone())
-=======
-        let session = self.session().context("Missing session")?;
-        let homeurl = self.homeserver();
-        let is_guest = match self.state.try_read() {
-            Ok(r) => r.is_guest,
-            Err(e) => false,
->>>>>>> 6ea19af5
         };
         let result = serde_json::to_string(&RestoreToken {
             session: CustomAuthSession {
