--- conflicted
+++ resolved
@@ -176,11 +176,7 @@
                     .client()
                     .join_room_by_id_or_alias(&room_id_or_alias, server_names.as_slice())
                     .await?;
-<<<<<<< HEAD
                 Ok(Room::new(core.clone(), joined, sync_controller))
-=======
-                Ok(Room::new(core, joined))
->>>>>>> f785ce75
             })
             .await?
     }
@@ -196,10 +192,6 @@
             state: Arc::new(RwLock::new(state)),
             spaces: Default::default(),
             convos: Default::default(),
-<<<<<<< HEAD
-            invitation_controller: InvitationController::new(core, sync_controller.clone()),
-=======
->>>>>>> f785ce75
             verification_controller: VerificationController::new(),
             device_controller: DeviceController::new(client),
             typing_controller: TypingController::new(),
@@ -210,29 +202,9 @@
         Ok(cl)
     }
 
-<<<<<<< HEAD
     fn get_spaces_and_chats(&self) -> (Vec<Room>, Vec<Room>) {
         let core = self.core.clone();
         let sync_controller = self.sync_controller.clone();
-=======
-    async fn load_from_cache(&self) {
-        let (spaces, chats) = self.get_spaces_and_chats().await;
-        // FIXME for a lack of a better system, we just sort by room-id
-        let mut space_types: Vector<Space> = spaces
-            .into_iter()
-            .map(|r| Space::new(self.clone(), r))
-            .collect();
-        space_types.sort();
-
-        self.spaces.write().await.append(space_types);
-        let mut values = join_all(chats.into_iter().map(|r| Convo::new(self.clone(), r))).await;
-        values.sort();
-        self.convos.write().await.append(values.into());
-    }
-
-    async fn get_spaces_and_chats(&self) -> (Vec<Room>, Vec<Room>) {
-        let core = self.core.clone();
->>>>>>> f785ce75
         // only include items we are ourselves are currently joined in
         self.core
             .client()
@@ -240,13 +212,8 @@
             .into_iter()
             .fold(
                 (Vec::new(), Vec::new()),
-<<<<<<< HEAD
                 move |(mut spaces, mut convos), inner| {
                     let room = Room::new(core.clone(), inner.clone(), sync_controller.clone());
-=======
-                move |(mut spaces, mut convos), room| {
-                    let inner = Room::new(core.clone(), room);
->>>>>>> f785ce75
                     if inner.is_space() {
                         spaces.push(room);
                     } else {
