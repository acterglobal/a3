--- conflicted
+++ resolved
@@ -210,45 +210,21 @@
 
     fn refresh_history_on_start(&self, history: Mutable<HistoryLoadState>) {
         let me = self.clone();
-<<<<<<< HEAD
-        RUNTIME
-            .spawn(async move {
-                tracing::trace!(user_id=?me.user_id_ref(), "refreshing history");
-                let spaces = me.spaces().await?;
-                let space_ids = spaces.iter().map(|r| r.room_id().to_owned()).collect();
-                history.lock_mut().start(space_ids);
-
-                try_join_all(spaces.iter().map(|g| async {
-                    let x = if g.is_acter_space().await {
-                        g.add_handlers().await;
-                        g.refresh_history().await
-                    } else {
-                        Ok(())
-                    };
-                    history.lock_mut().space_loaded();
-                    x
-                }))
-                .await?;
-                Ok(())
-            })
-            .await?
-=======
         RUNTIME.spawn(async move {
             tracing::trace!(user_id=?me.user_id_ref(), "refreshing history");
-            let groups = me.groups().await?;
-            let group_ids = groups.iter().map(|r| r.room_id().to_owned()).collect();
-            history.lock_mut().start(group_ids);
-
-            try_join_all(groups.iter().map(|g| async {
+            let spaces = me.spaces().await?;
+            let space_ids = spaces.iter().map(|r| r.room_id().to_owned()).collect();
+            history.lock_mut().start(space_ids);
+
+            try_join_all(spaces.iter().map(|g| async {
                 g.add_handlers().await;
                 let x = g.refresh_history().await;
-                history.lock_mut().group_loaded();
+                history.lock_mut().space_loaded();
                 x
             }))
             .await?;
             anyhow::Ok(())
         });
->>>>>>> fa346b5f
     }
 
     fn refresh_history_on_way(
@@ -262,7 +238,7 @@
             try_join_all(
                 new_spaces
                     .into_iter()
-                    .map(|room| Group::new(me.clone(), Room { room }))
+                    .map(|room| Space::new(me.clone(), Room { room }))
                     .map(|g| {
                         let history = history.clone();
                         async move {
@@ -271,7 +247,7 @@
                                 .started_loading_room(g.room_id().to_owned());
                             g.add_handlers().await;
                             let x = g.refresh_history().await;
-                            history.lock_mut().group_loaded();
+                            history.lock_mut().space_loaded();
                             x
                         }
                     }),
@@ -349,13 +325,8 @@
                             ) == Ok(true)
                             {
                                 tracing::trace!(user_id=?client.user_id(), "initial synced");
-<<<<<<< HEAD
                                 // devide_spaces_from_convos must be called after first sync
-                                let (_, convos) = devide_spaces_from_convos(me.clone()).await;
-=======
-                                // devide_groups_from_convos must be called after first sync
-                                let (groups, convos) = devide_groups_from_convos(me.clone()).await;
->>>>>>> fa346b5f
+                                let (spaces, convos) = devide_spaces_from_convos(me.clone()).await;
                                 conversation_controller.load_rooms(&convos).await;
                                 // load invitations after first sync
                                 invitation_controller.load_invitations(&client).await;
@@ -385,36 +356,9 @@
                                 }
 
                                 if !new_spaces.is_empty() {
-<<<<<<< HEAD
-                                    let history = sync_state_history.clone();
-                                    RUNTIME
-                                        .spawn(async move {
-                                            tracing::trace!(user_id=?me.user_id_ref(), count=?new_spaces.len(), "found new spaces");
-
-                                            try_join_all(
-                                                new_spaces
-                                                    .into_iter()
-                                                    .map(|room| Space::new(me.clone(), Room { room }))
-                                                    .map(|g| {
-                                                        let history = history.clone();
-                                                        async move {
-                                                            history.lock_mut().started_loading_room(g.room_id().to_owned());
-                                                            g.add_handlers().await;
-                                                            let x = g.refresh_history().await;
-                                                            history.lock_mut().space_loaded();
-                                                            x
-                                                        }
-                                                    }
-                                                ),
-                                            )
-                                            .await?;
-                                            anyhow::Ok(())
-                                        }
-=======
                                     me.refresh_history_on_way(
                                         sync_state_history.clone(),
                                         new_spaces,
->>>>>>> fa346b5f
                                     );
                                 }
                             }
