--- conflicted
+++ resolved
@@ -244,39 +244,7 @@
 
 // internal API
 impl Client {
-<<<<<<< HEAD
-    pub async fn new(client: SdkClient, state: ClientState) -> Result<Self> {
-        let core = CoreClient::new(client).await?;
-        let cl = Client {
-            core,
-            state: Arc::new(RwLock::new(state)),
-            invitation_controller: InvitationController::new(),
-            verification_controller: VerificationController::new(),
-            device_controller: DeviceController::new(),
-            typing_controller: TypingController::new(),
-            receipt_controller: ReceiptController::new(),
-            conversation_controller: ConversationController::new(),
-        };
-        Ok(cl)
-    }
-
-    pub fn store(&self) -> &Store {
-        self.core.store()
-    }
-
-    pub fn executor(&self) -> &Executor {
-        self.core.executor()
-    }
-
-    pub async fn template_engine(&self, template: &str) -> Result<Engine> {
-        let engine = self.core.template_engine(template).await?;
-        Ok(engine)
-    }
-
     fn refresh_history_on_start(
-=======
-    async fn refresh_history_on_start(
->>>>>>> f5143069
         &self,
         history: Mutable<HistoryLoadState>,
     ) -> JoinHandle<Result<()>> {
