--- conflicted
+++ resolved
@@ -270,16 +270,8 @@
     }
 
     async fn refresh_history_on_start(&self, history: Mutable<HistoryLoadState>) -> Result<()> {
-<<<<<<< HEAD
-        tracing::trace!(user_id=?self.user_id_ref(), "refreshing history");
+        trace!(user_id=?self.user_id_ref(), "refreshing history");
         let mut spaces = self.spaces().await?;
-=======
-        trace!(user_id=?self.user_id_ref(), "refreshing history");
-        let mut spaces = self
-            .spaces()
-            .await
-            .context("Couldn't get spaces from client")?;
->>>>>>> 1fb46b41
         let space_ids = spaces.iter().map(|r| r.room_id().to_owned()).collect();
         history.lock_mut().start(space_ids);
 
