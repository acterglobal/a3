<<<<<<< HEAD
use anyhow::{bail, Result};
use eyeball_im::VectorDiff;
=======
use anyhow::{bail, Context, Result};
>>>>>>> 34c8cc40
use futures::stream::{Stream, StreamExt};
use matrix_sdk::{
    room::{Receipts, Room},
    ruma::api::client::receipt::create_receipt::v3::ReceiptType,
    RoomState,
};
use matrix_sdk_ui::timeline::{BackPaginationStatus, PaginationOptions, Timeline};
<<<<<<< HEAD
use ruma_common::EventId;
use ruma_events::{
    relation::Replacement,
    room::message::{MessageType, Relation, RoomMessageEvent, RoomMessageEventContent},
=======
use ruma_common::{
    events::{
        receipt::ReceiptThread,
        relation::Replacement,
        room::message::{MessageType, Relation, RoomMessageEvent, RoomMessageEventContent},
    },
    EventId,
>>>>>>> 34c8cc40
};
use std::sync::Arc;
use tracing::{error, info};

use super::{
    message::RoomMessage,
    utils::{remap_for_diff, ApiVectorDiff},
    RUNTIME,
};

pub type TimelineDiff = ApiVectorDiff<RoomMessage>;

#[derive(Clone)]
pub struct TimelineStream {
    room: Room,
    timeline: Arc<Timeline>,
}

impl TimelineStream {
    pub fn new(room: Room, timeline: Arc<Timeline>) -> Self {
        TimelineStream { room, timeline }
    }

    pub fn diff_stream(&self) -> impl Stream<Item = TimelineDiff> {
        let timeline = self.timeline.clone();
        let room = self.room.clone();

        async_stream::stream! {
            let (timeline_items, mut timeline_stream) = timeline.subscribe().await;
            yield TimelineDiff::current_items(timeline_items.clone().into_iter().map(|x| RoomMessage::from((x, room.clone()))).collect());

            let mut remap = timeline_stream.map(|diff| remap_for_diff(
                diff,
                |x| RoomMessage::from((x, room.clone())),
            ));

            while let Some(d) = remap.next().await {
                yield d
            }
        }
    }

    pub async fn paginate_backwards(&self, mut count: u16) -> Result<bool> {
        let timeline = self.timeline.clone();

        RUNTIME
            .spawn(async move {
                let mut back_pagination_status = timeline.back_pagination_status();
                let (timeline_items, mut timeline_stream) = timeline.subscribe().await;
                timeline
                    .paginate_backwards(PaginationOptions::single_request(count))
                    .await?;
                loop {
                    if let Some(status) = back_pagination_status.next().await {
                        if status == BackPaginationStatus::Idle {
                            return Ok(true); // has more
                        }
                        if status == BackPaginationStatus::TimelineStartReached {
                            return Ok(false); // no more
                        }
                    }
                }
            })
            .await?
    }

    fn is_joined(&self) -> bool {
        matches!(self.room.state(), RoomState::Joined)
    }

    pub async fn edit(&self, new_msg: String, original_event_id: String) -> Result<bool> {
        if !self.is_joined() {
            bail!("Can't edit message from a room we are not in");
        }
        let room = self.room.clone();
        let timeline = self.timeline.clone();
        let event_id = EventId::parse(original_event_id)?;
        let client = self.room.client();

        RUNTIME
            .spawn(async move {
                let timeline_event = room.event(&event_id).await?;
                let event_content = timeline_event.event.deserialize_as::<RoomMessageEvent>()?;

                let mut sent_by_me = false;
                if let Some(user_id) = client.user_id() {
                    if user_id == event_content.sender() {
                        sent_by_me = true;
                    }
                }
                if !sent_by_me {
                    error!("Can't edit an event not sent by own user");
                    return Ok(false);
                }

                let replacement = Replacement::new(
                    event_id.to_owned(),
                    MessageType::text_markdown(new_msg.to_string()).into(),
                );
                let mut edited_content = RoomMessageEventContent::text_markdown(new_msg);
                edited_content.relates_to = Some(Relation::Replacement(replacement));

                timeline.send(edited_content.into()).await;
                Ok(true)
            })
            .await?
    }

    pub async fn send_single_receipt(
        &self,
        receipt_type: String,
        thread: String,
        event_id: String,
    ) -> Result<bool> {
        let timeline = self.timeline.clone();
        let receipt_type = match receipt_type.as_str() {
            "FullyRead" => ReceiptType::FullyRead,
            "Read" => ReceiptType::Read,
            "ReadPrivate" => ReceiptType::ReadPrivate,
            _ => {
                bail!("Wrong receipt type")
            }
        };
        let thread = match thread.as_str() {
            "Main" => ReceiptThread::Main,
            "Unthreaded" => ReceiptThread::Unthreaded,
            _ => {
                bail!("Wrong receipt thread")
            }
        };
        let event_id = EventId::parse(event_id)?;

        RUNTIME
            .spawn(async move {
                timeline
                    .send_single_receipt(receipt_type, thread, event_id)
                    .await?;
                Ok(true)
            })
            .await?
    }

    pub async fn send_multiple_receipts(
        &self,
        fully_read: Option<String>,
        public_read_receipt: Option<String>,
        private_read_receipt: Option<String>,
    ) -> Result<bool> {
        let timeline = self.timeline.clone();
        let fully_read = match fully_read {
            Some(x) => match EventId::parse(x) {
                Ok(event_id) => Some(event_id),
                Err(_) => {
                    bail!("full read param should be event id")
                }
            },
            None => None,
        };
        let public_read_receipt = match public_read_receipt {
            Some(x) => match EventId::parse(x) {
                Ok(event_id) => Some(event_id),
                Err(_) => {
                    bail!("public read receipt param should be event id")
                }
            },
            None => None,
        };
        let private_read_receipt = match private_read_receipt {
            Some(x) => match EventId::parse(x) {
                Ok(event_id) => Some(event_id),
                Err(_) => {
                    bail!("private read receipt param should be event id")
                }
            },
            None => None,
        };

        RUNTIME
            .spawn(async move {
                let receipts = Receipts::new()
                    .fully_read_marker(fully_read)
                    .public_read_receipt(public_read_receipt)
                    .private_read_receipt(private_read_receipt);
                timeline.send_multiple_receipts(receipts).await?;
                Ok(true)
            })
            .await?
    }
}<|MERGE_RESOLUTION|>--- conflicted
+++ resolved
@@ -1,9 +1,4 @@
-<<<<<<< HEAD
-use anyhow::{bail, Result};
-use eyeball_im::VectorDiff;
-=======
 use anyhow::{bail, Context, Result};
->>>>>>> 34c8cc40
 use futures::stream::{Stream, StreamExt};
 use matrix_sdk::{
     room::{Receipts, Room},
@@ -11,20 +6,11 @@
     RoomState,
 };
 use matrix_sdk_ui::timeline::{BackPaginationStatus, PaginationOptions, Timeline};
-<<<<<<< HEAD
 use ruma_common::EventId;
 use ruma_events::{
+    receipt::ReceiptThread,
     relation::Replacement,
     room::message::{MessageType, Relation, RoomMessageEvent, RoomMessageEventContent},
-=======
-use ruma_common::{
-    events::{
-        receipt::ReceiptThread,
-        relation::Replacement,
-        room::message::{MessageType, Relation, RoomMessageEvent, RoomMessageEventContent},
-    },
-    EventId,
->>>>>>> 34c8cc40
 };
 use std::sync::Arc;
 use tracing::{error, info};
