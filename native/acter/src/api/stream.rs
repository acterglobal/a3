use anyhow::{bail, Context, Result};
use core::time::Duration;
use futures::stream::{Stream, StreamExt};
use matrix_sdk::{
    attachment::{
        AttachmentConfig, AttachmentInfo, BaseAudioInfo, BaseFileInfo, BaseImageInfo, BaseVideoInfo,
    },
    room::{Receipts, Room as SdkRoom},
    Client as SdkClient, RoomState,
};
use matrix_sdk_ui::timeline::{BackPaginationStatus, PaginationOptions, Timeline};
use ruma::{assign, UInt};
use ruma_client_api::{receipt::create_receipt, sync::sync_events::v3::Rooms};
use ruma_common::{EventId, OwnedEventId, OwnedTransactionId};
use ruma_events::{
    receipt::ReceiptThread,
    relation::Annotation,
    room::{
        message::{
            AudioInfo, AudioMessageEventContent, FileInfo, FileMessageEventContent, ForwardThread,
            ImageMessageEventContent, LocationInfo, LocationMessageEventContent, MessageType,
            RoomMessageEvent, RoomMessageEventContent, RoomMessageEventContentWithoutRelation,
            VideoInfo, VideoMessageEventContent,
        },
        ImageInfo,
    },
    Mentions, MessageLikeEventType,
};
use std::{ops::Deref, path::PathBuf, sync::Arc};
use tracing::info;

use crate::{Client, Room, RoomMessage, RUNTIME};

use super::utils::{remap_for_diff, ApiVectorDiff};

pub mod msg_draft;
use msg_draft::MsgContentDraft;
pub use msg_draft::MsgDraft;

pub type RoomMessageDiff = ApiVectorDiff<RoomMessage>;

#[derive(Clone)]
pub struct TimelineStream {
    room: Room,
    timeline: Arc<Timeline>,
}

impl TimelineStream {
    pub fn new(room: Room, timeline: Arc<Timeline>) -> Self {
        TimelineStream { room, timeline }
    }

    pub fn messages_stream(&self) -> impl Stream<Item = RoomMessageDiff> {
        let timeline = self.timeline.clone();
        let user_id = self
            .room
            .deref()
            .client()
            .user_id()
            .expect("User must be logged in")
            .to_owned();

        async_stream::stream! {
            let (timeline_items, mut timeline_stream) = timeline.subscribe().await;
            yield RoomMessageDiff::current_items(timeline_items.clone().into_iter().map(|x| RoomMessage::from((x, user_id.clone()))).collect());

            let mut remap = timeline_stream.map(|diff| remap_for_diff(
                diff,
                |x| RoomMessage::from((x, user_id.clone())),
            ));

            while let Some(d) = remap.next().await {
                yield d
            }
        }
    }

    pub async fn paginate_backwards(&self, mut count: u16) -> Result<bool> {
        let timeline = self.timeline.clone();

        RUNTIME
            .spawn(async move {
                let mut back_pagination_status = timeline.back_pagination_status();
                let (timeline_items, mut timeline_stream) = timeline.subscribe().await;
                let options = PaginationOptions::simple_request(count);
                timeline.paginate_backwards(options).await?;
                loop {
                    if let Some(status) = back_pagination_status.next().await {
                        if status == BackPaginationStatus::Idle {
                            return Ok(true); // has more
                        }
                        if status == BackPaginationStatus::TimelineStartReached {
                            return Ok(false); // no more
                        }
                    }
                }
            })
            .await?
    }

    pub async fn get_message(&self, event_id: String) -> Result<RoomMessage> {
        let event_id = OwnedEventId::try_from(event_id)?;

        let timeline = self.timeline.clone();
        let user_id = self.room.user_id()?;

        RUNTIME
            .spawn(async move {
                let Some(tl) = timeline.item_by_event_id(&event_id).await else {
                    bail!("Event not found")
                };
                Ok(RoomMessage::from((tl, user_id)))
            })
            .await?
    }

    fn is_joined(&self) -> bool {
        matches!(self.room.state(), RoomState::Joined)
    }

    pub async fn send_message(&self, draft: Box<MsgDraft>) -> Result<bool> {
        if !self.is_joined() {
            bail!("Unable to send message in a room we are not in");
        }
        let room = self.room.clone();
        let my_id = self.room.user_id()?;
        let timeline = self.timeline.clone();

        RUNTIME
            .spawn(async move {
                let permitted = room
                    .can_user_send_message(&my_id, MessageLikeEventType::RoomMessage)
                    .await?;
                if !permitted {
                    bail!("No permissions to send message in this room");
                }
                let msg = draft.into_room_msg(&room).await?;
                timeline.send(msg.with_relation(None).into()).await;
                Ok(true)
            })
            .await?
    }

    pub async fn edit_message(&self, event_id: String, draft: Box<MsgDraft>) -> Result<bool> {
        if !self.is_joined() {
            bail!("Unable to edit message in a room we are not in");
        }
        let room = self.room.deref().clone();
        let my_id = self.room.user_id()?;
        let timeline = self.timeline.clone();
        let event_id = EventId::parse(event_id)?;
        let client = self.room.client();

        RUNTIME
            .spawn(async move {
                let permitted = room
                    .can_user_send_message(&my_id, MessageLikeEventType::RoomMessage)
                    .await?;
                if !permitted {
                    bail!("No permissions to send message in this room");
                }

                let event_content = room
                    .event(&event_id)
                    .await?
                    .event
                    .deserialize_as::<RoomMessageEvent>()?;

                if event_content.sender() != my_id {
                    bail!("Unable to edit an event not sent by own user");
                }

                let edit_item = timeline
                    .item_by_event_id(&event_id)
                    .await
                    .context("Not found which item would be edited")?;
<<<<<<< HEAD
                if !edit_item.can_be_edited() {
                    bail!("This event item cannot be edited");
                }
                let new_content = draft.into_edited_content(client, room, event_id).await?;
                timeline.edit(new_content, &edit_item).await?;
=======
                let new_content = draft.into_room_msg(&room).await?;
                timeline
                    .edit(new_content.with_relation(None), &edit_item)
                    .await?;
>>>>>>> ad6a11d0
                Ok(true)
            })
            .await?
    }

    pub async fn reply_message(&self, event_id: String, draft: Box<MsgDraft>) -> Result<bool> {
        if !self.is_joined() {
            bail!("Unable to send reply in a room we are not in");
        }
        let room = self.room.deref().clone();
        let my_id = self.room.user_id()?;
        let timeline = self.timeline.clone();
        let event_id = EventId::parse(event_id)?;
        let client = self.room.client();

        RUNTIME
            .spawn(async move {
                let permitted = room
                    .can_user_send_message(&my_id, MessageLikeEventType::RoomMessage)
                    .await?;
                if !permitted {
                    bail!("No permissions to send message in this room");
                }
                let reply_item = timeline
                    .item_by_event_id(&event_id)
                    .await
                    .context("Not found which item would be replied to")?;
<<<<<<< HEAD
                if !reply_item.can_be_replied_to() {
                    bail!("This event item cannot be replied to");
                }
                let content = draft.into_replied_content(client, room).await?;
=======
                let content = draft.into_room_msg(&room).await?;
>>>>>>> ad6a11d0
                timeline
                    .send_reply(
                        content.with_relation(None).into(),
                        &reply_item,
                        ForwardThread::Yes,
                    )
                    .await?;
                Ok(true)
            })
            .await?
    }

    pub async fn send_single_receipt(
        &self,
        receipt_type: String,
        thread: String,
        event_id: String,
    ) -> Result<bool> {
        let timeline = self.timeline.clone();
        let receipt_type = match receipt_type.as_str() {
            "FullyRead" => create_receipt::v3::ReceiptType::FullyRead,
            "Read" => create_receipt::v3::ReceiptType::Read,
            "ReadPrivate" => create_receipt::v3::ReceiptType::ReadPrivate,
            _ => {
                bail!("Wrong receipt type")
            }
        };
        let thread = match thread.as_str() {
            "Main" => ReceiptThread::Main,
            "Unthreaded" => ReceiptThread::Unthreaded,
            _ => {
                bail!("Wrong receipt thread")
            }
        };
        let event_id = EventId::parse(event_id)?;

        RUNTIME
            .spawn(async move {
                timeline
                    .send_single_receipt(receipt_type, thread, event_id)
                    .await?;
                Ok(true)
            })
            .await?
    }

    pub async fn send_multiple_receipts(
        &self,
        fully_read: Option<String>,
        public_read_receipt: Option<String>,
        private_read_receipt: Option<String>,
    ) -> Result<bool> {
        let timeline = self.timeline.clone();
        let fully_read = match fully_read {
            Some(x) => match EventId::parse(x) {
                Ok(event_id) => Some(event_id),
                Err(_) => {
                    bail!("full read param should be event id")
                }
            },
            None => None,
        };
        let public_read_receipt = match public_read_receipt {
            Some(x) => match EventId::parse(x) {
                Ok(event_id) => Some(event_id),
                Err(_) => {
                    bail!("public read receipt param should be event id")
                }
            },
            None => None,
        };
        let private_read_receipt = match private_read_receipt {
            Some(x) => match EventId::parse(x) {
                Ok(event_id) => Some(event_id),
                Err(_) => {
                    bail!("private read receipt param should be event id")
                }
            },
            None => None,
        };

        RUNTIME
            .spawn(async move {
                let receipts = Receipts::new()
                    .fully_read_marker(fully_read)
                    .public_read_receipt(public_read_receipt)
                    .private_read_receipt(private_read_receipt);
                timeline.send_multiple_receipts(receipts).await?;
                Ok(true)
            })
            .await?
    }

    pub async fn toggle_reaction(&self, event_id: String, key: String) -> Result<bool> {
        if !self.is_joined() {
            bail!("Unable to send reaction in a room we are not in");
        }
        let room = self.room.clone();
        let my_id = self.room.user_id()?;
        let timeline = self.timeline.clone();
        let event_id = EventId::parse(event_id)?;

        RUNTIME
            .spawn(async move {
                let permitted = room
                    .can_user_send_message(&my_id, MessageLikeEventType::Reaction)
                    .await?;
                if !permitted {
                    bail!("No permissions to send reaction in this room");
                }
                let annotation = Annotation::new(event_id, key);
                timeline.toggle_reaction(&annotation).await?;
                Ok(true)
            })
            .await?
    }

    pub async fn retry_send(&self, txn_id: String) -> Result<bool> {
        let timeline = self.timeline.clone();
        let txn_id = OwnedTransactionId::from(txn_id);

        let room = self.room.clone();
        let my_id = self.room.user_id()?;

        RUNTIME
            .spawn(async move {
                let permitted = room
                    .can_user_send_message(&my_id, MessageLikeEventType::RoomMessage)
                    .await?;
                if !permitted {
                    bail!("No permissions to send message in this room");
                }
                timeline.retry_send(&txn_id).await?;
                Ok(true)
            })
            .await?
    }

    pub async fn cancel_send(&self, txn_id: String) -> Result<bool> {
        let timeline = self.timeline.clone();
        let txn_id = OwnedTransactionId::from(txn_id);

        let room = self.room.clone();
        let my_id = self.room.user_id()?;

        RUNTIME
            .spawn(async move {
                let permitted = room
                    .can_user_send_message(&my_id, MessageLikeEventType::RoomMessage)
                    .await?;
                if !permitted {
                    bail!("No permissions to send message in this room");
                }
                timeline.cancel_send(&txn_id).await;
                Ok(true)
            })
            .await?
    }
}

<<<<<<< HEAD
#[derive(Clone, Debug)]
pub enum MsgContentDraft {
    TextPlain {
        body: String,
    },
    TextMarkdown {
        body: String,
    },
    TextHtml {
        html: String,
        plain: String,
    },
    Image {
        source: String,
        info: Option<ImageInfo>,
    },
    Audio {
        source: String,
        info: Option<AudioInfo>,
    },
    Video {
        source: String,
        info: Option<VideoInfo>,
    },
    File {
        source: String,
        info: Option<FileInfo>,
        filename: Option<String>,
    },
    Location {
        body: String,
        geo_uri: String,
        info: Option<LocationInfo>,
    },
}

impl MsgContentDraft {
    pub fn size(&self, value: u64) -> Self {
        match self {
            MsgContentDraft::Image { source, info } => {
                let mut new_info = info
                    .clone()
                    .expect("image info should be already allocated from construction");
                new_info.size = UInt::new(value);
                MsgContentDraft::Image {
                    source: source.clone(),
                    info: Some(new_info),
                }
            }
            MsgContentDraft::Audio { source, info } => {
                let mut new_info = info
                    .clone()
                    .expect("audio info should be already allocated from construction");
                new_info.size = UInt::new(value);
                MsgContentDraft::Audio {
                    source: source.clone(),
                    info: Some(new_info),
                }
            }
            MsgContentDraft::Video { source, info } => {
                let mut new_info = info
                    .clone()
                    .expect("video info should be already allocated from construction");
                new_info.size = UInt::new(value);
                MsgContentDraft::Video {
                    source: source.clone(),
                    info: Some(new_info),
                }
            }
            MsgContentDraft::File {
                source,
                info,
                filename,
            } => {
                let mut new_info = info
                    .clone()
                    .expect("file info should be already allocated from construction");
                new_info.size = UInt::new(value);
                MsgContentDraft::File {
                    source: source.clone(),
                    info: Some(new_info),
                    filename: filename.clone(),
                }
            }
            _ => {
                unreachable!("size is available for only image/audio/video/file");
            }
        }
    }

    pub fn width(&self, value: u64) -> Self {
        match self {
            MsgContentDraft::Image { source, info } => {
                let mut new_info = info
                    .clone()
                    .expect("image info should be already allocated from construction");
                new_info.width = UInt::new(value);
                MsgContentDraft::Image {
                    source: source.clone(),
                    info: Some(new_info),
                }
            }
            MsgContentDraft::Video { source, info } => {
                let mut new_info = info
                    .clone()
                    .expect("video info should be already allocated from construction");
                new_info.width = UInt::new(value);
                MsgContentDraft::Video {
                    source: source.clone(),
                    info: Some(new_info),
                }
            }
            _ => {
                unreachable!("width is available for only image/video");
            }
        }
    }

    pub fn height(&self, value: u64) -> Self {
        match self {
            MsgContentDraft::Image { source, info } => {
                let mut new_info = info
                    .clone()
                    .expect("image info should be already allocated from construction");
                new_info.height = UInt::new(value);
                MsgContentDraft::Image {
                    source: source.clone(),
                    info: Some(new_info),
                }
            }
            MsgContentDraft::Video { source, info } => {
                let mut new_info = info
                    .clone()
                    .expect("video info should be already allocated from construction");
                new_info.height = UInt::new(value);
                MsgContentDraft::Video {
                    source: source.clone(),
                    info: Some(new_info),
                }
            }
            _ => {
                unreachable!("height is available for only image/video");
            }
        }
    }

    pub fn duration(&self, value: u64) -> Self {
        match self {
            MsgContentDraft::Audio { source, info } => {
                let mut new_info = info
                    .clone()
                    .expect("audio info should be already allocated from construction");
                new_info.duration = Some(Duration::from_secs(value));
                MsgContentDraft::Audio {
                    source: source.clone(),
                    info: Some(new_info),
                }
            }
            MsgContentDraft::Video { source, info } => {
                let mut new_info = info
                    .clone()
                    .expect("video info should be already allocated from construction");
                new_info.duration = Some(Duration::from_secs(value));
                MsgContentDraft::Video {
                    source: source.clone(),
                    info: Some(new_info),
                }
            }
            _ => {
                unreachable!("duration is available for only audio/video");
            }
        }
    }

    pub fn blurhash(&self, value: String) -> Self {
        match self {
            MsgContentDraft::Image { source, info } => {
                let mut new_info = info
                    .clone()
                    .expect("image info should be already allocated from construction");
                new_info.blurhash = Some(value);
                MsgContentDraft::Image {
                    source: source.clone(),
                    info: Some(new_info),
                }
            }
            MsgContentDraft::Video { source, info } => {
                let mut new_info = info
                    .clone()
                    .expect("video info should be already allocated from construction");
                new_info.blurhash = Some(value);
                MsgContentDraft::Video {
                    source: source.clone(),
                    info: Some(new_info),
                }
            }
            _ => {
                unreachable!("blurhash is available for only image/video");
            }
        }
    }

    pub fn filename(&self, value: String) -> Self {
        match self {
            MsgContentDraft::File { source, info, .. } => MsgContentDraft::File {
                source: source.clone(),
                info: info.clone(),
                filename: Some(value),
            },
            _ => {
                unreachable!("filename is available for only file");
            }
        }
    }

    pub fn geo_uri(&self, value: String) -> Self {
        match self {
            MsgContentDraft::Location {
                body,
                geo_uri,
                info,
            } => MsgContentDraft::Location {
                body: body.clone(),
                geo_uri: geo_uri.clone(),
                info: info.clone(),
            },
            _ => {
                unreachable!("geo_uri is available for only location");
            }
        }
    }

    async fn into_edited_content(
        self, // into_* fn takes self by value not reference
        client: SdkClient,
        room: SdkRoom,
        event_id: OwnedEventId,
    ) -> Result<RoomMessageEventContent> {
        match self {
            MsgContentDraft::TextPlain { body } => Ok(RoomMessageEventContent::text_plain(body)),
            MsgContentDraft::TextMarkdown { body } => {
                Ok(RoomMessageEventContent::text_markdown(body))
            }
            MsgContentDraft::TextHtml { html, plain } => {
                Ok(RoomMessageEventContent::text_html(plain, html))
            }
            MsgContentDraft::Image { source, info } => {
                let info = info.expect("image info needed");
                let mimetype = info.mimetype.clone().expect("mimetype needed");
                let content_type = mimetype.parse::<mime::Mime>()?;
                let path = PathBuf::from(source);
                let mut image_content = if room.is_encrypted().await? {
                    let mut reader = std::fs::File::open(path.clone())?;
                    let encrypted_file = client
                        .prepare_encrypted_file(&content_type, &mut reader)
                        .await?;
                    let body = path
                        .file_name()
                        .expect("it is not file")
                        .to_string_lossy()
                        .to_string();
                    ImageMessageEventContent::encrypted(body, encrypted_file)
                } else {
                    let mut image_buf = std::fs::read(path.clone())?;
                    let response = client.media().upload(&content_type, image_buf).await?;
                    let body = path
                        .file_name()
                        .expect("it is not file")
                        .to_string_lossy()
                        .to_string();
                    ImageMessageEventContent::plain(body, response.content_uri)
                };
                image_content.info = Some(Box::new(info));
                let edited_content =
                    RoomMessageEventContent::new(MessageType::Image(image_content));
                Ok(edited_content)
            }
            MsgContentDraft::Audio { source, info } => {
                let info = info.expect("audio info needed");
                let mimetype = info.mimetype.clone().expect("mimetype needed");
                let content_type = mimetype.parse::<mime::Mime>()?;
                let path = PathBuf::from(source);
                let mut audio_content = if room.is_encrypted().await? {
                    let mut reader = std::fs::File::open(path.clone())?;
                    let encrypted_file = client
                        .prepare_encrypted_file(&content_type, &mut reader)
                        .await?;
                    let body = path
                        .file_name()
                        .expect("it is not file")
                        .to_string_lossy()
                        .to_string();
                    AudioMessageEventContent::encrypted(body, encrypted_file)
                } else {
                    let mut audio_buf = std::fs::read(path.clone())?;
                    let response = client.media().upload(&content_type, audio_buf).await?;
                    let body = path
                        .file_name()
                        .expect("it is not file")
                        .to_string_lossy()
                        .to_string();
                    AudioMessageEventContent::plain(body, response.content_uri)
                };
                audio_content.info = Some(Box::new(info));
                let edited_content =
                    RoomMessageEventContent::new(MessageType::Audio(audio_content));
                Ok(edited_content)
            }
            MsgContentDraft::Video { source, info } => {
                let info = info.expect("video info needed");
                let mimetype = info.mimetype.clone().expect("mimetype needed");
                let content_type = mimetype.parse::<mime::Mime>()?;
                let path = PathBuf::from(source);
                let mut video_content = if room.is_encrypted().await? {
                    let mut reader = std::fs::File::open(path.clone())?;
                    let encrypted_file = client
                        .prepare_encrypted_file(&content_type, &mut reader)
                        .await?;
                    let body = path
                        .file_name()
                        .expect("it is not file")
                        .to_string_lossy()
                        .to_string();
                    VideoMessageEventContent::encrypted(body, encrypted_file)
                } else {
                    let mut video_buf = std::fs::read(path.clone())?;
                    let response = client.media().upload(&content_type, video_buf).await?;
                    let body = path
                        .file_name()
                        .expect("it is not file")
                        .to_string_lossy()
                        .to_string();
                    VideoMessageEventContent::plain(body, response.content_uri)
                };
                video_content.info = Some(Box::new(info));
                let edited_content =
                    RoomMessageEventContent::new(MessageType::Video(video_content));
                Ok(edited_content)
            }
            MsgContentDraft::File {
                source,
                info,
                filename,
            } => {
                let info = info.expect("file info needed");
                let mimetype = info.mimetype.clone().expect("mimetype needed");
                let content_type = mimetype.parse::<mime::Mime>()?;
                let path = PathBuf::from(source);
                let mut file_content = if room.is_encrypted().await? {
                    let mut reader = std::fs::File::open(path.clone())?;
                    let encrypted_file = client
                        .prepare_encrypted_file(&content_type, &mut reader)
                        .await?;
                    let body = path
                        .file_name()
                        .expect("it is not file")
                        .to_string_lossy()
                        .to_string();
                    FileMessageEventContent::encrypted(body, encrypted_file)
                } else {
                    let mut file_buf = std::fs::read(path.clone())?;
                    let response = client.media().upload(&content_type, file_buf).await?;
                    let body = path
                        .file_name()
                        .expect("it is not file")
                        .to_string_lossy()
                        .to_string();
                    FileMessageEventContent::plain(body, response.content_uri)
                };
                file_content.info = Some(Box::new(info));
                file_content.filename = filename;
                let edited_content = RoomMessageEventContent::new(MessageType::File(file_content));
                Ok(edited_content)
            }
            MsgContentDraft::Location {
                body,
                geo_uri,
                info,
            } => {
                let mut location_content = LocationMessageEventContent::new(body, geo_uri);
                if let Some(info) = info {
                    location_content.info = Some(Box::new(info));
                }
                let edited_content =
                    RoomMessageEventContent::new(MessageType::Location(location_content));
                Ok(edited_content)
            }
        }
    }

    async fn into_replied_content(
        self, // into_* fn takes self by value not reference
        client: SdkClient,
        room: SdkRoom,
    ) -> Result<RoomMessageEventContentWithoutRelation> {
        match self {
            MsgContentDraft::TextPlain { body } => {
                let replied_content = RoomMessageEventContentWithoutRelation::text_plain(body);
                Ok(replied_content)
            }
            MsgContentDraft::TextMarkdown { body } => {
                let replied_content = RoomMessageEventContentWithoutRelation::text_markdown(body);
                Ok(replied_content)
            }
            MsgContentDraft::TextHtml { html, plain } => {
                let text_content = RoomMessageEventContentWithoutRelation::text_html(plain, html);
                Ok(text_content)
            }
            MsgContentDraft::Image { source, info } => {
                let info = info.expect("image info needed");
                let mimetype = info.mimetype.clone().expect("mimetype needed");
                let content_type = mimetype.parse::<mime::Mime>()?;
                let path = PathBuf::from(source);
                let mut image_content = if room.is_encrypted().await? {
                    let mut reader = std::fs::File::open(path.clone())?;
                    let encrypted_file = client
                        .prepare_encrypted_file(&content_type, &mut reader)
                        .await?;
                    let body = path
                        .file_name()
                        .expect("it is not file")
                        .to_string_lossy()
                        .to_string();
                    ImageMessageEventContent::encrypted(body, encrypted_file)
                } else {
                    let mut image_buf = std::fs::read(path.clone())?;
                    let response = client.media().upload(&content_type, image_buf).await?;
                    let body = path
                        .file_name()
                        .expect("it is not file")
                        .to_string_lossy()
                        .to_string();
                    ImageMessageEventContent::plain(body, response.content_uri)
                };
                image_content.info = Some(Box::new(info));
                let replied_content =
                    RoomMessageEventContentWithoutRelation::new(MessageType::Image(image_content));
                Ok(replied_content)
            }
            MsgContentDraft::Audio { source, info } => {
                let info = info.expect("audio info needed");
                let mimetype = info.mimetype.clone().expect("mimetype needed");
                let content_type = mimetype.parse::<mime::Mime>()?;
                let path = PathBuf::from(source);
                let mut audio_content = if room.is_encrypted().await? {
                    let mut reader = std::fs::File::open(path.clone())?;
                    let encrypted_file = client
                        .prepare_encrypted_file(&content_type, &mut reader)
                        .await?;
                    let body = path
                        .file_name()
                        .expect("it is not file")
                        .to_string_lossy()
                        .to_string();
                    AudioMessageEventContent::encrypted(body, encrypted_file)
                } else {
                    let mut audio_buf = std::fs::read(path.clone())?;
                    let response = client.media().upload(&content_type, audio_buf).await?;
                    let body = path
                        .file_name()
                        .expect("it is not file")
                        .to_string_lossy()
                        .to_string();
                    AudioMessageEventContent::plain(body, response.content_uri)
                };
                audio_content.info = Some(Box::new(info));
                let replied_content =
                    RoomMessageEventContentWithoutRelation::new(MessageType::Audio(audio_content));
                Ok(replied_content)
            }
            MsgContentDraft::Video { source, info } => {
                let info = info.expect("video info needed");
                let mimetype = info.mimetype.clone().expect("mimetype needed");
                let content_type = mimetype.parse::<mime::Mime>()?;
                let path = PathBuf::from(source);
                let mut video_content = if room.is_encrypted().await? {
                    let mut reader = std::fs::File::open(path.clone())?;
                    let encrypted_file = client
                        .prepare_encrypted_file(&content_type, &mut reader)
                        .await?;
                    let body = path
                        .file_name()
                        .expect("it is not file")
                        .to_string_lossy()
                        .to_string();
                    VideoMessageEventContent::encrypted(body, encrypted_file)
                } else {
                    let mut video_buf = std::fs::read(path.clone())?;
                    let response = client.media().upload(&content_type, video_buf).await?;
                    let body = path
                        .file_name()
                        .expect("it is not file")
                        .to_string_lossy()
                        .to_string();
                    VideoMessageEventContent::plain(body, response.content_uri)
                };
                video_content.info = Some(Box::new(info));
                let replied_content =
                    RoomMessageEventContentWithoutRelation::new(MessageType::Video(video_content));
                Ok(replied_content)
            }
            MsgContentDraft::File {
                source,
                info,
                filename,
            } => {
                let info = info.expect("file info needed");
                let mimetype = info.mimetype.clone().expect("mimetype needed");
                let content_type = mimetype.parse::<mime::Mime>()?;
                let path = PathBuf::from(source);
                let mut file_content = if room.is_encrypted().await? {
                    let mut reader = std::fs::File::open(path.clone())?;
                    let encrypted_file = client
                        .prepare_encrypted_file(&content_type, &mut reader)
                        .await?;
                    let body = path
                        .file_name()
                        .expect("it is not file")
                        .to_string_lossy()
                        .to_string();
                    FileMessageEventContent::encrypted(body, encrypted_file)
                } else {
                    let mut file_buf = std::fs::read(path.clone())?;
                    let response = client.media().upload(&content_type, file_buf).await?;
                    let body = path
                        .file_name()
                        .expect("it is not file")
                        .to_string_lossy()
                        .to_string();
                    FileMessageEventContent::plain(body, response.content_uri)
                };
                file_content.info = Some(Box::new(info));
                file_content.filename = filename;
                let replied_content =
                    RoomMessageEventContentWithoutRelation::new(MessageType::File(file_content));
                Ok(replied_content)
            }
            MsgContentDraft::Location {
                body,
                geo_uri,
                info,
            } => {
                let mut location_content = LocationMessageEventContent::new(body, geo_uri);
                if let Some(info) = info {
                    location_content.info = Some(Box::new(info));
                }
                let replied_content = RoomMessageEventContentWithoutRelation::new(
                    MessageType::Location(location_content),
                );
                Ok(replied_content)
            }
        }
    }
}

=======
>>>>>>> ad6a11d0
impl Client {
    pub fn text_plain_draft(&self, body: String) -> MsgDraft {
        MsgDraft::new(MsgContentDraft::TextPlain { body })
    }

    pub fn text_markdown_draft(&self, body: String) -> MsgDraft {
        MsgDraft::new(MsgContentDraft::TextMarkdown { body })
    }

    pub fn text_html_draft(&self, html: String, plain: String) -> MsgDraft {
        MsgDraft::new(MsgContentDraft::TextHtml { html, plain })
    }

    pub fn image_draft(&self, source: String, mimetype: String) -> MsgDraft {
        let info = assign!(ImageInfo::new(), {
            mimetype: Some(mimetype),
        });
        MsgDraft::new(MsgContentDraft::Image {
            source,
            info: Some(info),
        })
    }

    pub fn audio_draft(&self, source: String, mimetype: String) -> MsgDraft {
        let info = assign!(AudioInfo::new(), {
            mimetype: Some(mimetype),
        });
        MsgDraft::new(MsgContentDraft::Audio {
            source,
            info: Some(info),
        })
    }

    pub fn video_draft(&self, source: String, mimetype: String) -> MsgDraft {
        let info = assign!(VideoInfo::new(), {
            mimetype: Some(mimetype),
        });
        MsgDraft::new(MsgContentDraft::Video {
            source,
            info: Some(info),
        })
    }

    pub fn file_draft(&self, source: String, mimetype: String) -> MsgDraft {
        let info = assign!(FileInfo::new(), {
            mimetype: Some(mimetype),
        });
        MsgDraft::new(MsgContentDraft::File {
            source,
            info: Some(info),
            filename: None,
        })
    }

    pub fn location_draft(&self, body: String, geo_uri: String) -> MsgDraft {
        MsgDraft::new(MsgContentDraft::Location {
            body,
            geo_uri,
            info: None,
        })
    }
}<|MERGE_RESOLUTION|>--- conflicted
+++ resolved
@@ -174,18 +174,13 @@
                     .item_by_event_id(&event_id)
                     .await
                     .context("Not found which item would be edited")?;
-<<<<<<< HEAD
                 if !edit_item.can_be_edited() {
                     bail!("This event item cannot be edited");
                 }
-                let new_content = draft.into_edited_content(client, room, event_id).await?;
-                timeline.edit(new_content, &edit_item).await?;
-=======
                 let new_content = draft.into_room_msg(&room).await?;
                 timeline
                     .edit(new_content.with_relation(None), &edit_item)
                     .await?;
->>>>>>> ad6a11d0
                 Ok(true)
             })
             .await?
@@ -213,14 +208,10 @@
                     .item_by_event_id(&event_id)
                     .await
                     .context("Not found which item would be replied to")?;
-<<<<<<< HEAD
                 if !reply_item.can_be_replied_to() {
                     bail!("This event item cannot be replied to");
                 }
-                let content = draft.into_replied_content(client, room).await?;
-=======
                 let content = draft.into_room_msg(&room).await?;
->>>>>>> ad6a11d0
                 timeline
                     .send_reply(
                         content.with_relation(None).into(),
@@ -381,564 +372,6 @@
     }
 }
 
-<<<<<<< HEAD
-#[derive(Clone, Debug)]
-pub enum MsgContentDraft {
-    TextPlain {
-        body: String,
-    },
-    TextMarkdown {
-        body: String,
-    },
-    TextHtml {
-        html: String,
-        plain: String,
-    },
-    Image {
-        source: String,
-        info: Option<ImageInfo>,
-    },
-    Audio {
-        source: String,
-        info: Option<AudioInfo>,
-    },
-    Video {
-        source: String,
-        info: Option<VideoInfo>,
-    },
-    File {
-        source: String,
-        info: Option<FileInfo>,
-        filename: Option<String>,
-    },
-    Location {
-        body: String,
-        geo_uri: String,
-        info: Option<LocationInfo>,
-    },
-}
-
-impl MsgContentDraft {
-    pub fn size(&self, value: u64) -> Self {
-        match self {
-            MsgContentDraft::Image { source, info } => {
-                let mut new_info = info
-                    .clone()
-                    .expect("image info should be already allocated from construction");
-                new_info.size = UInt::new(value);
-                MsgContentDraft::Image {
-                    source: source.clone(),
-                    info: Some(new_info),
-                }
-            }
-            MsgContentDraft::Audio { source, info } => {
-                let mut new_info = info
-                    .clone()
-                    .expect("audio info should be already allocated from construction");
-                new_info.size = UInt::new(value);
-                MsgContentDraft::Audio {
-                    source: source.clone(),
-                    info: Some(new_info),
-                }
-            }
-            MsgContentDraft::Video { source, info } => {
-                let mut new_info = info
-                    .clone()
-                    .expect("video info should be already allocated from construction");
-                new_info.size = UInt::new(value);
-                MsgContentDraft::Video {
-                    source: source.clone(),
-                    info: Some(new_info),
-                }
-            }
-            MsgContentDraft::File {
-                source,
-                info,
-                filename,
-            } => {
-                let mut new_info = info
-                    .clone()
-                    .expect("file info should be already allocated from construction");
-                new_info.size = UInt::new(value);
-                MsgContentDraft::File {
-                    source: source.clone(),
-                    info: Some(new_info),
-                    filename: filename.clone(),
-                }
-            }
-            _ => {
-                unreachable!("size is available for only image/audio/video/file");
-            }
-        }
-    }
-
-    pub fn width(&self, value: u64) -> Self {
-        match self {
-            MsgContentDraft::Image { source, info } => {
-                let mut new_info = info
-                    .clone()
-                    .expect("image info should be already allocated from construction");
-                new_info.width = UInt::new(value);
-                MsgContentDraft::Image {
-                    source: source.clone(),
-                    info: Some(new_info),
-                }
-            }
-            MsgContentDraft::Video { source, info } => {
-                let mut new_info = info
-                    .clone()
-                    .expect("video info should be already allocated from construction");
-                new_info.width = UInt::new(value);
-                MsgContentDraft::Video {
-                    source: source.clone(),
-                    info: Some(new_info),
-                }
-            }
-            _ => {
-                unreachable!("width is available for only image/video");
-            }
-        }
-    }
-
-    pub fn height(&self, value: u64) -> Self {
-        match self {
-            MsgContentDraft::Image { source, info } => {
-                let mut new_info = info
-                    .clone()
-                    .expect("image info should be already allocated from construction");
-                new_info.height = UInt::new(value);
-                MsgContentDraft::Image {
-                    source: source.clone(),
-                    info: Some(new_info),
-                }
-            }
-            MsgContentDraft::Video { source, info } => {
-                let mut new_info = info
-                    .clone()
-                    .expect("video info should be already allocated from construction");
-                new_info.height = UInt::new(value);
-                MsgContentDraft::Video {
-                    source: source.clone(),
-                    info: Some(new_info),
-                }
-            }
-            _ => {
-                unreachable!("height is available for only image/video");
-            }
-        }
-    }
-
-    pub fn duration(&self, value: u64) -> Self {
-        match self {
-            MsgContentDraft::Audio { source, info } => {
-                let mut new_info = info
-                    .clone()
-                    .expect("audio info should be already allocated from construction");
-                new_info.duration = Some(Duration::from_secs(value));
-                MsgContentDraft::Audio {
-                    source: source.clone(),
-                    info: Some(new_info),
-                }
-            }
-            MsgContentDraft::Video { source, info } => {
-                let mut new_info = info
-                    .clone()
-                    .expect("video info should be already allocated from construction");
-                new_info.duration = Some(Duration::from_secs(value));
-                MsgContentDraft::Video {
-                    source: source.clone(),
-                    info: Some(new_info),
-                }
-            }
-            _ => {
-                unreachable!("duration is available for only audio/video");
-            }
-        }
-    }
-
-    pub fn blurhash(&self, value: String) -> Self {
-        match self {
-            MsgContentDraft::Image { source, info } => {
-                let mut new_info = info
-                    .clone()
-                    .expect("image info should be already allocated from construction");
-                new_info.blurhash = Some(value);
-                MsgContentDraft::Image {
-                    source: source.clone(),
-                    info: Some(new_info),
-                }
-            }
-            MsgContentDraft::Video { source, info } => {
-                let mut new_info = info
-                    .clone()
-                    .expect("video info should be already allocated from construction");
-                new_info.blurhash = Some(value);
-                MsgContentDraft::Video {
-                    source: source.clone(),
-                    info: Some(new_info),
-                }
-            }
-            _ => {
-                unreachable!("blurhash is available for only image/video");
-            }
-        }
-    }
-
-    pub fn filename(&self, value: String) -> Self {
-        match self {
-            MsgContentDraft::File { source, info, .. } => MsgContentDraft::File {
-                source: source.clone(),
-                info: info.clone(),
-                filename: Some(value),
-            },
-            _ => {
-                unreachable!("filename is available for only file");
-            }
-        }
-    }
-
-    pub fn geo_uri(&self, value: String) -> Self {
-        match self {
-            MsgContentDraft::Location {
-                body,
-                geo_uri,
-                info,
-            } => MsgContentDraft::Location {
-                body: body.clone(),
-                geo_uri: geo_uri.clone(),
-                info: info.clone(),
-            },
-            _ => {
-                unreachable!("geo_uri is available for only location");
-            }
-        }
-    }
-
-    async fn into_edited_content(
-        self, // into_* fn takes self by value not reference
-        client: SdkClient,
-        room: SdkRoom,
-        event_id: OwnedEventId,
-    ) -> Result<RoomMessageEventContent> {
-        match self {
-            MsgContentDraft::TextPlain { body } => Ok(RoomMessageEventContent::text_plain(body)),
-            MsgContentDraft::TextMarkdown { body } => {
-                Ok(RoomMessageEventContent::text_markdown(body))
-            }
-            MsgContentDraft::TextHtml { html, plain } => {
-                Ok(RoomMessageEventContent::text_html(plain, html))
-            }
-            MsgContentDraft::Image { source, info } => {
-                let info = info.expect("image info needed");
-                let mimetype = info.mimetype.clone().expect("mimetype needed");
-                let content_type = mimetype.parse::<mime::Mime>()?;
-                let path = PathBuf::from(source);
-                let mut image_content = if room.is_encrypted().await? {
-                    let mut reader = std::fs::File::open(path.clone())?;
-                    let encrypted_file = client
-                        .prepare_encrypted_file(&content_type, &mut reader)
-                        .await?;
-                    let body = path
-                        .file_name()
-                        .expect("it is not file")
-                        .to_string_lossy()
-                        .to_string();
-                    ImageMessageEventContent::encrypted(body, encrypted_file)
-                } else {
-                    let mut image_buf = std::fs::read(path.clone())?;
-                    let response = client.media().upload(&content_type, image_buf).await?;
-                    let body = path
-                        .file_name()
-                        .expect("it is not file")
-                        .to_string_lossy()
-                        .to_string();
-                    ImageMessageEventContent::plain(body, response.content_uri)
-                };
-                image_content.info = Some(Box::new(info));
-                let edited_content =
-                    RoomMessageEventContent::new(MessageType::Image(image_content));
-                Ok(edited_content)
-            }
-            MsgContentDraft::Audio { source, info } => {
-                let info = info.expect("audio info needed");
-                let mimetype = info.mimetype.clone().expect("mimetype needed");
-                let content_type = mimetype.parse::<mime::Mime>()?;
-                let path = PathBuf::from(source);
-                let mut audio_content = if room.is_encrypted().await? {
-                    let mut reader = std::fs::File::open(path.clone())?;
-                    let encrypted_file = client
-                        .prepare_encrypted_file(&content_type, &mut reader)
-                        .await?;
-                    let body = path
-                        .file_name()
-                        .expect("it is not file")
-                        .to_string_lossy()
-                        .to_string();
-                    AudioMessageEventContent::encrypted(body, encrypted_file)
-                } else {
-                    let mut audio_buf = std::fs::read(path.clone())?;
-                    let response = client.media().upload(&content_type, audio_buf).await?;
-                    let body = path
-                        .file_name()
-                        .expect("it is not file")
-                        .to_string_lossy()
-                        .to_string();
-                    AudioMessageEventContent::plain(body, response.content_uri)
-                };
-                audio_content.info = Some(Box::new(info));
-                let edited_content =
-                    RoomMessageEventContent::new(MessageType::Audio(audio_content));
-                Ok(edited_content)
-            }
-            MsgContentDraft::Video { source, info } => {
-                let info = info.expect("video info needed");
-                let mimetype = info.mimetype.clone().expect("mimetype needed");
-                let content_type = mimetype.parse::<mime::Mime>()?;
-                let path = PathBuf::from(source);
-                let mut video_content = if room.is_encrypted().await? {
-                    let mut reader = std::fs::File::open(path.clone())?;
-                    let encrypted_file = client
-                        .prepare_encrypted_file(&content_type, &mut reader)
-                        .await?;
-                    let body = path
-                        .file_name()
-                        .expect("it is not file")
-                        .to_string_lossy()
-                        .to_string();
-                    VideoMessageEventContent::encrypted(body, encrypted_file)
-                } else {
-                    let mut video_buf = std::fs::read(path.clone())?;
-                    let response = client.media().upload(&content_type, video_buf).await?;
-                    let body = path
-                        .file_name()
-                        .expect("it is not file")
-                        .to_string_lossy()
-                        .to_string();
-                    VideoMessageEventContent::plain(body, response.content_uri)
-                };
-                video_content.info = Some(Box::new(info));
-                let edited_content =
-                    RoomMessageEventContent::new(MessageType::Video(video_content));
-                Ok(edited_content)
-            }
-            MsgContentDraft::File {
-                source,
-                info,
-                filename,
-            } => {
-                let info = info.expect("file info needed");
-                let mimetype = info.mimetype.clone().expect("mimetype needed");
-                let content_type = mimetype.parse::<mime::Mime>()?;
-                let path = PathBuf::from(source);
-                let mut file_content = if room.is_encrypted().await? {
-                    let mut reader = std::fs::File::open(path.clone())?;
-                    let encrypted_file = client
-                        .prepare_encrypted_file(&content_type, &mut reader)
-                        .await?;
-                    let body = path
-                        .file_name()
-                        .expect("it is not file")
-                        .to_string_lossy()
-                        .to_string();
-                    FileMessageEventContent::encrypted(body, encrypted_file)
-                } else {
-                    let mut file_buf = std::fs::read(path.clone())?;
-                    let response = client.media().upload(&content_type, file_buf).await?;
-                    let body = path
-                        .file_name()
-                        .expect("it is not file")
-                        .to_string_lossy()
-                        .to_string();
-                    FileMessageEventContent::plain(body, response.content_uri)
-                };
-                file_content.info = Some(Box::new(info));
-                file_content.filename = filename;
-                let edited_content = RoomMessageEventContent::new(MessageType::File(file_content));
-                Ok(edited_content)
-            }
-            MsgContentDraft::Location {
-                body,
-                geo_uri,
-                info,
-            } => {
-                let mut location_content = LocationMessageEventContent::new(body, geo_uri);
-                if let Some(info) = info {
-                    location_content.info = Some(Box::new(info));
-                }
-                let edited_content =
-                    RoomMessageEventContent::new(MessageType::Location(location_content));
-                Ok(edited_content)
-            }
-        }
-    }
-
-    async fn into_replied_content(
-        self, // into_* fn takes self by value not reference
-        client: SdkClient,
-        room: SdkRoom,
-    ) -> Result<RoomMessageEventContentWithoutRelation> {
-        match self {
-            MsgContentDraft::TextPlain { body } => {
-                let replied_content = RoomMessageEventContentWithoutRelation::text_plain(body);
-                Ok(replied_content)
-            }
-            MsgContentDraft::TextMarkdown { body } => {
-                let replied_content = RoomMessageEventContentWithoutRelation::text_markdown(body);
-                Ok(replied_content)
-            }
-            MsgContentDraft::TextHtml { html, plain } => {
-                let text_content = RoomMessageEventContentWithoutRelation::text_html(plain, html);
-                Ok(text_content)
-            }
-            MsgContentDraft::Image { source, info } => {
-                let info = info.expect("image info needed");
-                let mimetype = info.mimetype.clone().expect("mimetype needed");
-                let content_type = mimetype.parse::<mime::Mime>()?;
-                let path = PathBuf::from(source);
-                let mut image_content = if room.is_encrypted().await? {
-                    let mut reader = std::fs::File::open(path.clone())?;
-                    let encrypted_file = client
-                        .prepare_encrypted_file(&content_type, &mut reader)
-                        .await?;
-                    let body = path
-                        .file_name()
-                        .expect("it is not file")
-                        .to_string_lossy()
-                        .to_string();
-                    ImageMessageEventContent::encrypted(body, encrypted_file)
-                } else {
-                    let mut image_buf = std::fs::read(path.clone())?;
-                    let response = client.media().upload(&content_type, image_buf).await?;
-                    let body = path
-                        .file_name()
-                        .expect("it is not file")
-                        .to_string_lossy()
-                        .to_string();
-                    ImageMessageEventContent::plain(body, response.content_uri)
-                };
-                image_content.info = Some(Box::new(info));
-                let replied_content =
-                    RoomMessageEventContentWithoutRelation::new(MessageType::Image(image_content));
-                Ok(replied_content)
-            }
-            MsgContentDraft::Audio { source, info } => {
-                let info = info.expect("audio info needed");
-                let mimetype = info.mimetype.clone().expect("mimetype needed");
-                let content_type = mimetype.parse::<mime::Mime>()?;
-                let path = PathBuf::from(source);
-                let mut audio_content = if room.is_encrypted().await? {
-                    let mut reader = std::fs::File::open(path.clone())?;
-                    let encrypted_file = client
-                        .prepare_encrypted_file(&content_type, &mut reader)
-                        .await?;
-                    let body = path
-                        .file_name()
-                        .expect("it is not file")
-                        .to_string_lossy()
-                        .to_string();
-                    AudioMessageEventContent::encrypted(body, encrypted_file)
-                } else {
-                    let mut audio_buf = std::fs::read(path.clone())?;
-                    let response = client.media().upload(&content_type, audio_buf).await?;
-                    let body = path
-                        .file_name()
-                        .expect("it is not file")
-                        .to_string_lossy()
-                        .to_string();
-                    AudioMessageEventContent::plain(body, response.content_uri)
-                };
-                audio_content.info = Some(Box::new(info));
-                let replied_content =
-                    RoomMessageEventContentWithoutRelation::new(MessageType::Audio(audio_content));
-                Ok(replied_content)
-            }
-            MsgContentDraft::Video { source, info } => {
-                let info = info.expect("video info needed");
-                let mimetype = info.mimetype.clone().expect("mimetype needed");
-                let content_type = mimetype.parse::<mime::Mime>()?;
-                let path = PathBuf::from(source);
-                let mut video_content = if room.is_encrypted().await? {
-                    let mut reader = std::fs::File::open(path.clone())?;
-                    let encrypted_file = client
-                        .prepare_encrypted_file(&content_type, &mut reader)
-                        .await?;
-                    let body = path
-                        .file_name()
-                        .expect("it is not file")
-                        .to_string_lossy()
-                        .to_string();
-                    VideoMessageEventContent::encrypted(body, encrypted_file)
-                } else {
-                    let mut video_buf = std::fs::read(path.clone())?;
-                    let response = client.media().upload(&content_type, video_buf).await?;
-                    let body = path
-                        .file_name()
-                        .expect("it is not file")
-                        .to_string_lossy()
-                        .to_string();
-                    VideoMessageEventContent::plain(body, response.content_uri)
-                };
-                video_content.info = Some(Box::new(info));
-                let replied_content =
-                    RoomMessageEventContentWithoutRelation::new(MessageType::Video(video_content));
-                Ok(replied_content)
-            }
-            MsgContentDraft::File {
-                source,
-                info,
-                filename,
-            } => {
-                let info = info.expect("file info needed");
-                let mimetype = info.mimetype.clone().expect("mimetype needed");
-                let content_type = mimetype.parse::<mime::Mime>()?;
-                let path = PathBuf::from(source);
-                let mut file_content = if room.is_encrypted().await? {
-                    let mut reader = std::fs::File::open(path.clone())?;
-                    let encrypted_file = client
-                        .prepare_encrypted_file(&content_type, &mut reader)
-                        .await?;
-                    let body = path
-                        .file_name()
-                        .expect("it is not file")
-                        .to_string_lossy()
-                        .to_string();
-                    FileMessageEventContent::encrypted(body, encrypted_file)
-                } else {
-                    let mut file_buf = std::fs::read(path.clone())?;
-                    let response = client.media().upload(&content_type, file_buf).await?;
-                    let body = path
-                        .file_name()
-                        .expect("it is not file")
-                        .to_string_lossy()
-                        .to_string();
-                    FileMessageEventContent::plain(body, response.content_uri)
-                };
-                file_content.info = Some(Box::new(info));
-                file_content.filename = filename;
-                let replied_content =
-                    RoomMessageEventContentWithoutRelation::new(MessageType::File(file_content));
-                Ok(replied_content)
-            }
-            MsgContentDraft::Location {
-                body,
-                geo_uri,
-                info,
-            } => {
-                let mut location_content = LocationMessageEventContent::new(body, geo_uri);
-                if let Some(info) = info {
-                    location_content.info = Some(Box::new(info));
-                }
-                let replied_content = RoomMessageEventContentWithoutRelation::new(
-                    MessageType::Location(location_content),
-                );
-                Ok(replied_content)
-            }
-        }
-    }
-}
-
-=======
->>>>>>> ad6a11d0
 impl Client {
     pub fn text_plain_draft(&self, body: String) -> MsgDraft {
         MsgDraft::new(MsgContentDraft::TextPlain { body })
