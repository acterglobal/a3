use acter_core::{
    events::{
        news::{FallbackNewsContent, NewsContent},
        AnyActerEvent,
    },
    push::default_rules,
};
use anyhow::{bail, Context, Result};
use derive_builder::Builder;
use futures::stream::StreamExt;
use matrix_sdk::notification_settings::{
    IsEncrypted, IsOneToOne, NotificationSettings as SdkNotificationSettings, RoomNotificationMode,
};
<<<<<<< HEAD
use matrix_sdk_base::ruma::events::{
    room::{message::MessageType, MediaSource},
    AnySyncMessageLikeEvent, AnySyncTimelineEvent, MessageLikeEvent, SyncMessageLikeEvent,
};
=======
>>>>>>> 0f399942
use matrix_sdk_base::ruma::{
    api::client::{
        device,
        push::{
            get_pushers, get_pushrules_all, set_pusher, set_pushrule, EmailPusherData,
            Pusher as RumaPusher, PusherIds, PusherInit, PusherKind, RuleScope,
        },
    },
<<<<<<< HEAD
    push::PushFormat,
};
use matrix_sdk_base::ruma::{assign, push::HttpPusherData};
use matrix_sdk_base::ruma::{EventId, OwnedMxcUri, OwnedRoomId, RoomId};
=======
    assign,
    events::{
        room::{message::MessageType, MediaSource},
        AnySyncMessageLikeEvent, AnySyncTimelineEvent, MessageLikeEvent, SyncMessageLikeEvent,
    },
    push::{HttpPusherData, RuleKind, Ruleset},
    EventId, OwnedMxcUri, OwnedRoomId, RoomId,
};
>>>>>>> 0f399942
use matrix_sdk_ui::notification_client::{
    NotificationClient, NotificationEvent, NotificationItem as SdkNotificationItem,
    NotificationProcessSetup, RawNotificationEvent,
};
use std::{ops::Deref, sync::Arc};
use tokio_stream::{wrappers::BroadcastStream, Stream};
use urlencoding::encode;

use super::Client;

use crate::{api::api::FfiBuffer, MsgContent, RoomMessage, RUNTIME};

pub(crate) fn room_notification_mode_name(input: &RoomNotificationMode) -> String {
    match input {
        RoomNotificationMode::AllMessages => "all".to_owned(),
        RoomNotificationMode::MentionsAndKeywordsOnly => "mentions".to_owned(),
        RoomNotificationMode::Mute => "muted".to_owned(),
    }
}

pub(crate) fn notification_mode_from_input(input: &str) -> Option<RoomNotificationMode> {
    match input.trim().to_lowercase().as_str() {
        "all" => Some(RoomNotificationMode::AllMessages),
        "mentions" => Some(RoomNotificationMode::MentionsAndKeywordsOnly),
        "muted" => Some(RoomNotificationMode::Mute),
        _ => None,
    }
}

// pub struct NotificationItem {
//     pub(crate) inner: SdkNotificationItem,
//     pub(crate) acter_event: Option<AnyActerEvent>,
//     pub(crate) room_id: OwnedRoomId,
// }

#[derive(Debug, Clone)]
pub struct NotificationSender {
    user_id: String,
    display_name: Option<String>,
    image: Option<MediaSource>,
    client: Client,
}
impl NotificationSender {
    fn from(client: Client, notif: &SdkNotificationItem) -> Self {
        NotificationSender {
            user_id: notif.event.sender().to_string(),
            display_name: notif.sender_display_name.clone(),
            image: notif
                .sender_avatar_url
                .clone()
                .map(|u| MediaSource::Plain(OwnedMxcUri::from(u))),
            client,
        }
    }
    pub fn user_id(&self) -> String {
        self.user_id.clone()
    }
    pub fn display_name(&self) -> Option<String> {
        self.display_name.clone()
    }
    pub fn has_image(&self) -> bool {
        self.image.is_some()
    }
    pub async fn image(&self) -> Result<FfiBuffer<u8>> {
        #[allow(clippy::diverging_sub_expression)]
        let Some(source) = self.image.clone() else {
            bail!("No media found in item")
        };
        let client = self.client.clone();

        RUNTIME
            .spawn(async move { client.source_binary(source, None).await })
            .await?
    }
}

#[derive(Debug, Clone)]
pub struct NotificationRoom {
    room_id: String,
    display_name: String,
    image: Option<MediaSource>,
    client: Client,
}
impl NotificationRoom {
    fn from(client: Client, notif: &SdkNotificationItem, room_id: &RoomId) -> Self {
        NotificationRoom {
            room_id: room_id.to_string(),
            display_name: notif.room_computed_display_name.clone(),
            image: notif
                .room_avatar_url
                .clone()
                .map(|u| MediaSource::Plain(OwnedMxcUri::from(u))),
            client,
        }
    }
    pub fn room_id(&self) -> String {
        self.room_id.clone()
    }
    pub fn display_name(&self) -> String {
        self.display_name.clone()
    }
    pub fn has_image(&self) -> bool {
        self.image.is_some()
    }
    pub async fn image(&self) -> Result<FfiBuffer<u8>> {
        #[allow(clippy::diverging_sub_expression)]
        let Some(source) = self.image.clone() else {
            bail!("No media found in item")
        };
        let client = self.client.clone();

        RUNTIME
            .spawn(async move { client.source_binary(source, None).await })
            .await?
    }
}

#[derive(Debug, Builder)]
pub struct NotificationItem {
    pub(crate) client: Client,
    pub(crate) title: String,
    pub(crate) push_style: String,
    pub(crate) target_url: String,
    pub(crate) sender: NotificationSender,
    pub(crate) room: NotificationRoom,
    #[builder(default)]
    pub(crate) icon_url: Option<String>,
    #[builder(setter(into, strip_option), default)]
    pub(crate) body: Option<MsgContent>,
    #[builder(default)]
    pub(crate) noisy: Option<bool>,
    #[builder(setter(into, strip_option), default)]
    pub(crate) thread_id: Option<String>,
    #[builder(setter(into, strip_option), default)]
    pub(crate) room_invite: Option<String>,
    #[builder(setter(into, strip_option), default)]
    pub(crate) image: Option<MediaSource>,
}

impl NotificationItem {
    pub fn title(&self) -> String {
        self.title.clone()
    }
    pub fn push_style(&self) -> String {
        self.push_style.clone()
    }
    pub fn target_url(&self) -> String {
        self.target_url.clone()
    }
    pub fn sender(&self) -> NotificationSender {
        self.sender.clone()
    }
    pub fn room(&self) -> NotificationRoom {
        self.room.clone()
    }
    pub fn icon_url(&self) -> Option<String> {
        self.icon_url.clone()
    }
    pub fn body(&self) -> Option<MsgContent> {
        self.body.clone()
    }
    pub fn noisy(&self) -> bool {
        self.noisy.unwrap_or_default()
    }
    pub fn thread_id(&self) -> Option<String> {
        self.thread_id.clone()
    }
    pub fn room_invite(&self) -> Option<String> {
        self.room_invite.clone()
    }
    pub fn has_image(&self) -> bool {
        self.image.is_some()
    }
    pub async fn image(&self) -> Result<FfiBuffer<u8>> {
        #[allow(clippy::diverging_sub_expression)]
        let Some(source) = self.image.clone() else {
            bail!("No media found in item")
        };
        let client = self.client.clone();

        RUNTIME
            .spawn(async move { client.source_binary(source, None).await })
            .await?
    }

    pub async fn image_path(&self, tmp_dir: String) -> Result<String> {
        #[allow(clippy::diverging_sub_expression)]
        let Some(source) = self.image.clone() else {
            bail!("No media found in item")
        };
        self.client
            .source_binary_tmp_path(source, None, tmp_dir, "png")
            .await
    }

    fn from(client: Client, inner: SdkNotificationItem, room_id: OwnedRoomId) -> Result<Self> {
        let mut builder = NotificationItemBuilder::default();
        let device_id = client.device_id()?;
        // setting defaults;
        builder
            .sender(NotificationSender::from(client.clone(), &inner))
            .room(NotificationRoom::from(client.clone(), &inner, &room_id))
            .client(client)
            .thread_id(room_id.to_string())
            .title(inner.room_computed_display_name)
            .noisy(inner.is_noisy)
            .push_style("fallback".to_owned())
            .target_url(format!(
                "/forward?deviceId={}&roomId={}",
                encode(device_id.as_str()),
                encode(room_id.as_str())
            )) //default is forward
            .icon_url(inner.room_avatar_url);

        if let NotificationEvent::Invite(invite) = inner.event {
            return Ok(builder
                .target_url("/activities/".to_string())
                // FIXME: we still need support for specific activities linking
                // .target_url(format!("/activities/{:}", room_id))
                .room_invite(room_id.to_string())
                .push_style("invite".to_owned())
                .build()?);
        }

        if let RawNotificationEvent::Timeline(raw_tl) = &inner.raw_event {
            if let Ok(AnyActerEvent::NewsEntry(MessageLikeEvent::Original(e))) =
                raw_tl.deserialize_as::<AnyActerEvent>()
            {
                if let Some(first_slide) = e.content.slides.first() {
                    match &first_slide.content {
                        // we have improved support for showing images
                        NewsContent::Fallback(FallbackNewsContent::Image(msg_content))
                        | NewsContent::Image(msg_content) => {
                            builder.image(msg_content.source.clone());
                        }
                        // everything else we have to fallback to the body-text thing ...
                        NewsContent::Fallback(FallbackNewsContent::Text(msg_content))
                        | NewsContent::Text(msg_content) => {
                            builder.body(msg_content);
                        }
                        NewsContent::Fallback(FallbackNewsContent::Video(msg_content))
                        | NewsContent::Video(msg_content) => {
                            builder.body(MsgContent::from(msg_content));
                        }
                        NewsContent::Fallback(FallbackNewsContent::Audio(msg_content))
                        | NewsContent::Audio(msg_content) => {
                            builder.body(MsgContent::from(msg_content));
                        }
                        NewsContent::Fallback(FallbackNewsContent::File(msg_content))
                        | NewsContent::File(msg_content) => {
                            builder.body(MsgContent::from(msg_content));
                        }
                        NewsContent::Fallback(FallbackNewsContent::Location(msg_content))
                        | NewsContent::Location(msg_content) => {
                            builder.body(MsgContent::from(msg_content));
                        }
                    }
                    return Ok(builder
                        .target_url("/updates".to_owned())
                        // FIXME: link to each specific update directly.
                        // .target_url(format!("/updates/{:}", e.event_id))
                        .push_style("news".to_owned())
                        .build()?);
                }
            }
        };

        if let NotificationEvent::Timeline(AnySyncTimelineEvent::MessageLike(
            AnySyncMessageLikeEvent::RoomMessage(SyncMessageLikeEvent::Original(event)),
        )) = inner.event
        {
            if match event.content.msgtype {
                MessageType::Audio(content) => {
                    builder.body(MsgContent::from(&content));
                    true
                }
                MessageType::Emote(content) => {
                    builder.body(MsgContent::from(&content));
                    true
                }
                MessageType::File(content) => {
                    builder.body(MsgContent::from(&content));
                    true
                }
                MessageType::Image(content) => {
                    builder.image(content.source);
                    true
                }
                MessageType::Location(content) => {
                    // attach the actual content?!?
                    builder.body(MsgContent::from(&content));
                    true
                }
                MessageType::Text(content) => {
                    builder.body(MsgContent::from(content));
                    true
                }
                MessageType::Video(content) => {
                    // attach the actual content?!?
                    builder.body(MsgContent::from(&content));
                    true
                }
                _ => false,
            } {
                // a compatible message
                if inner.is_direct_message_room {
                    builder.push_style("dm".to_owned());
                } else {
                    builder.push_style("chat".to_owned());
                }
                builder.target_url(format!("/chat/{:}", room_id));
            }
        }

        Ok(builder.build()?)
    }
}

pub struct Pusher {
    inner: RumaPusher,
    client: Client,
}

impl Pusher {
    fn new(inner: RumaPusher, client: Client) -> Self {
        Pusher { inner, client }
    }

    pub fn is_email_pusher(&self) -> bool {
        matches!(self.inner.kind, PusherKind::Email(_))
    }

    pub fn pushkey(&self) -> String {
        self.inner.ids.pushkey.clone()
    }

    pub fn app_id(&self) -> String {
        self.inner.ids.app_id.clone()
    }

    pub fn app_display_name(&self) -> String {
        self.inner.app_display_name.clone()
    }

    pub fn device_display_name(&self) -> String {
        self.inner.device_display_name.clone()
    }

    pub fn lang(&self) -> String {
        self.inner.lang.clone()
    }

    pub fn profile_tag(&self) -> Option<String> {
        self.inner.profile_tag.clone()
    }

    pub async fn delete(&self) -> Result<bool> {
        let client = self.client.deref().clone();
        let app_id = self.app_id();
        let pushkey = self.pushkey();
        RUNTIME
            .spawn(async move {
                // FIXME: how to set `append = true` for single-device-multi-user-support...?!?
                let request = set_pusher::v3::Request::delete(PusherIds::new(pushkey, app_id));
                client.send(request, None).await?;
                Ok(false)
            })
            .await?
    }
}

impl Client {
    pub async fn get_notification_item(
        &self,
        room_id: String,
        event_id: String,
    ) -> Result<NotificationItem> {
        let me = self.clone();
        let room_id = RoomId::parse(room_id)?;
        let event_id = EventId::parse(event_id)?;
        RUNTIME
            .spawn(async move {
                let notif_client = NotificationClient::new(
                    me.core.client().clone(),
                    NotificationProcessSetup::MultipleProcesses,
                )
                .await?;

                let notif = notif_client
                    .get_notification(&room_id, &event_id)
                    .await?
                    .context("(hidden notification)")?;
                NotificationItem::from(me, notif, room_id)
            })
            .await?
    }

    pub async fn notification_settings(&self) -> Result<NotificationSettings> {
        let client = self.core.client().clone();
        RUNTIME
            .spawn(async move {
                let inner = client.notification_settings().await;
                Ok(NotificationSettings::new(inner))
            })
            .await?
    }

    pub async fn add_email_pusher(
        &self,
        device_name: String,
        app_name: String,
        email: String,
        lang: Option<String>,
    ) -> Result<bool> {
        let pusher_data = PusherInit {
            ids: PusherIds::new(email, "m.email".to_owned()),
            kind: PusherKind::Email(EmailPusherData::new()),
            app_display_name: app_name,
            device_display_name: device_name,
            profile_tag: None,
            lang: lang.unwrap_or("en".to_owned()),
        };
        let client = self.core.client().clone();
        RUNTIME
            .spawn(async move {
                // FIXME: how to set `append = true` for single-device-multi-user-support...?!?
                let request = set_pusher::v3::Request::post(pusher_data.into());
                client.send(request, None).await?;
                Ok(false)
            })
            .await?
    }

    #[allow(clippy::too_many_arguments)]
    pub async fn add_pusher(
        &self,
        app_id: String,
        token: String,
        device_name: String,
        app_name: String,
        server_url: String,
        with_ios_defaults: bool,
        lang: Option<String>,
    ) -> Result<bool> {
        let client = self.core.client().clone();
        let device_id = self.device_id()?;
        let push_data = if with_ios_defaults {
            assign!(HttpPusherData::new(server_url), {
                // we only send over the event id & room id, preventing the service from
                // leaking any further information to apple
                // additionally this prevents sygnal (the push relayer) from adding
                // further information in the json that will then be displayed as fallback
                format: Some(PushFormat::EventIdOnly),
                default_payload: serde_json::json!({
                    "aps": {
                        // specific tags to ensure the iOS notifications work as expected
                        //
                        // allows us to change the content in the extension:
                        "mutable-content": 1,
                        // make sure this goes to the foreground process, too:
                        "content-available": 1,
                        // the fallback message if the extension fails to load:
                        "alert": {
                            "title": "New messages available",
                        },

                        // Further information: by sending only the event-id and including the `alert`
                        // text in the aps payload, apple will regard this as _important_ messages
                        // that have to be delivered and processed by the background services
                    },
                    // include the device-id allowing us to identify _which_ client we
                    // need to process that with
                    "device_id": device_id,
                })
            })
        } else {
            assign!(HttpPusherData::new(server_url), {
                default_payload: serde_json::json!({
                    "device_id": device_id,
                })
            })
        };
        let pusher_data = PusherInit {
            ids: PusherIds::new(token, app_id),
            kind: PusherKind::Http(push_data),
            app_display_name: app_name,
            device_display_name: device_name,
            profile_tag: None,
            lang: lang.unwrap_or("en".to_owned()),
        };
        RUNTIME
            .spawn(async move {
                // FIXME: how to set `append = true` for single-device-multi-user-support...?!?
                let request = set_pusher::v3::Request::post(pusher_data.into());
                client.send(request, None).await?;
                Ok(false)
            })
            .await?
    }

    pub async fn pushers(&self) -> Result<Vec<Pusher>> {
        let me = self.clone();
        RUNTIME
            .spawn(async move {
                let resp = me
                    .core
                    .client()
                    .send(get_pushers::v3::Request::new(), None)
                    .await?;
                let items = resp
                    .pushers
                    .into_iter()
                    .map(|inner| Pusher::new(inner, me.clone()))
                    .collect();
                Ok(items)
            })
            .await?
    }

    pub async fn install_default_acter_push_rules(&self) -> Result<bool> {
        let client = self.core.client().clone();
        RUNTIME
            .spawn(async move {
                for rule in default_rules() {
                    let resp = client
                        .send(
                            set_pushrule::v3::Request::new(RuleScope::Global, rule),
                            None,
                        )
                        .await?;
                }
                Ok(true)
            })
            .await?
    }

    pub async fn push_rules(&self) -> Result<Ruleset> {
        let client = self.core.client().clone();
        RUNTIME
            .spawn(async move {
                let resp = client
                    .send(get_pushrules_all::v3::Request::new(), None)
                    .await?;
                Ok(resp.global)
            })
            .await?
    }
}

#[derive(Debug, Clone)]
pub struct NotificationSettings {
    inner: Arc<SdkNotificationSettings>,
}
impl NotificationSettings {
    pub fn new(inner: SdkNotificationSettings) -> Self {
        NotificationSettings {
            inner: Arc::new(inner),
        }
    }

    pub fn changes_stream(&self) -> impl Stream<Item = bool> {
        BroadcastStream::new(self.inner.subscribe_to_changes()).map(|_| true)
    }

    pub async fn default_notification_mode(
        &self,
        is_encrypted: bool,
        is_one_to_one: bool,
    ) -> Result<String> {
        let inner = self.inner.clone();
        RUNTIME
            .spawn(async move {
                let mode = inner
                    .get_default_room_notification_mode(
                        IsEncrypted::from(is_encrypted),
                        IsOneToOne::from(is_one_to_one),
                    )
                    .await;
                Ok(room_notification_mode_name(&mode))
            })
            .await?
    }

    pub async fn set_default_notification_mode(
        &self,
        is_encrypted: bool,
        is_one_to_one: bool,
        mode: String,
    ) -> Result<bool> {
        let new_level =
            notification_mode_from_input(&mode).context("Unknown Notification Level")?;
        let inner = self.inner.clone();
        RUNTIME
            .spawn(async move {
                inner
                    .set_default_room_notification_mode(
                        IsEncrypted::from(is_encrypted),
                        IsOneToOne::from(is_one_to_one),
                        new_level,
                    )
                    .await?;
                Ok(true)
            })
            .await?
    }

    pub async fn global_content_setting(&self, content_key: String) -> Result<bool> {
        let inner = self.inner.clone();
        RUNTIME
            .spawn(async move {
                let result = inner
                    .is_push_rule_enabled(RuleKind::Underride, content_key)
                    .await?;
                Ok(result)
            })
            .await?
    }

    pub async fn set_global_content_setting(
        &self,
        content_key: String,
        enabled: bool,
    ) -> Result<bool> {
        let inner = self.inner.clone();
        RUNTIME
            .spawn(async move {
                inner
                    .set_push_rule_enabled(RuleKind::Underride, content_key, enabled)
                    .await?;
                Ok(enabled)
            })
            .await?
    }
}<|MERGE_RESOLUTION|>--- conflicted
+++ resolved
@@ -11,13 +11,6 @@
 use matrix_sdk::notification_settings::{
     IsEncrypted, IsOneToOne, NotificationSettings as SdkNotificationSettings, RoomNotificationMode,
 };
-<<<<<<< HEAD
-use matrix_sdk_base::ruma::events::{
-    room::{message::MessageType, MediaSource},
-    AnySyncMessageLikeEvent, AnySyncTimelineEvent, MessageLikeEvent, SyncMessageLikeEvent,
-};
-=======
->>>>>>> 0f399942
 use matrix_sdk_base::ruma::{
     api::client::{
         device,
@@ -26,21 +19,14 @@
             Pusher as RumaPusher, PusherIds, PusherInit, PusherKind, RuleScope,
         },
     },
-<<<<<<< HEAD
-    push::PushFormat,
-};
-use matrix_sdk_base::ruma::{assign, push::HttpPusherData};
-use matrix_sdk_base::ruma::{EventId, OwnedMxcUri, OwnedRoomId, RoomId};
-=======
     assign,
     events::{
         room::{message::MessageType, MediaSource},
         AnySyncMessageLikeEvent, AnySyncTimelineEvent, MessageLikeEvent, SyncMessageLikeEvent,
     },
-    push::{HttpPusherData, RuleKind, Ruleset},
+    push::{HttpPusherData, PushFormat, RuleKind, Ruleset},
     EventId, OwnedMxcUri, OwnedRoomId, RoomId,
 };
->>>>>>> 0f399942
 use matrix_sdk_ui::notification_client::{
     NotificationClient, NotificationEvent, NotificationItem as SdkNotificationItem,
     NotificationProcessSetup, RawNotificationEvent,
