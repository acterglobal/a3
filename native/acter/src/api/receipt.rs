--- conflicted
+++ resolved
@@ -5,12 +5,7 @@
 use log::{info, warn};
 use matrix_sdk::{
     event_handler::{Ctx, EventHandlerHandle},
-<<<<<<< HEAD
-    locks::Mutex,
     room::Room,
-=======
-    room::Room as MatrixRoom,
->>>>>>> 81cb2ced
     ruma::{
         events::receipt::{ReceiptType, SyncReceiptEvent},
         MilliSecondsSinceUnixEpoch, OwnedEventId, OwnedRoomId, OwnedUserId,
