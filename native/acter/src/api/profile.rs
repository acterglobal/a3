use anyhow::{bail, Context, Result};
use log::info;
use matrix_sdk::{
    media::{MediaFormat, MediaRequest, MediaThumbnailSize},
    ruma::{
        api::client::{
            media::get_content_thumbnail::v3::Method,
            profile::get_profile::v3::Request as GetProfileRequest,
        },
        events::room::MediaSource,
        OwnedMxcUri, OwnedRoomId, OwnedUserId, UInt,
    },
    Client,
};

use super::{api::FfiBuffer, RUNTIME};

#[derive(Clone)]
pub struct UserProfile {
    client: Client,
    user_id: OwnedUserId,
    avatar_url: Option<OwnedMxcUri>,
    display_name: Option<String>,
}

impl UserProfile {
    pub(crate) fn new(
        client: Client,
        user_id: OwnedUserId,
        avatar_url: Option<OwnedMxcUri>,
        display_name: Option<String>,
    ) -> Self {
        UserProfile {
            client,
            user_id,
            avatar_url,
            display_name,
        }
    }

    pub(crate) async fn fetch(&mut self) -> Result<()> {
        // use low-level api request so that non-member can see member in room
        let client = self.client.clone();
        let user_id = self.user_id.clone();
        let request = GetProfileRequest::new(user_id);
        let response = client.send(request, None).await?;
        self.avatar_url = response.avatar_url;
        self.display_name = response.displayname;
        Ok(())
    }

    pub fn user_id(&self) -> OwnedUserId {
        self.user_id.clone()
    }

    pub fn has_avatar(&self) -> bool {
        self.avatar_url.is_some()
    }

    pub async fn get_avatar(&self) -> Result<FfiBuffer<u8>> {
        let client = self.client.clone();
        let Some(avatar_url) = self.avatar_url.clone() else {
            bail!("No User Profile found");
        };
        RUNTIME
            .spawn(async move {
                let request = MediaRequest {
                    source: MediaSource::Plain(avatar_url),
                    format: MediaFormat::File,
                };
<<<<<<< HEAD
                let buf = client
                    .media()
                    .get_media_content(&request, true)
                    .await
                    // sometimes fetching failed, i don't know that reason
                    .context("Could not get media content from user profile")?;
                Ok(FfiBuffer::new(buf))
=======
                let result = client
                    .media()
                    .get_media_content(&request, true)
                    .await
                    .context("Couldn't get media content from user profile")?;
                Ok(FfiBuffer::new(result))
>>>>>>> e7894257
            })
            .await?
    }

    pub async fn get_thumbnail(&self, width: u32, height: u32) -> Result<FfiBuffer<u8>> {
        let client = self.client.clone();
        let avatar_url = self.avatar_url.clone().unwrap();
        RUNTIME
            .spawn(async move {
                let size = MediaThumbnailSize {
                    method: Method::Scale,
                    width: UInt::from(width),
                    height: UInt::from(height),
                };
                let request = MediaRequest {
                    source: MediaSource::Plain(avatar_url),
                    format: MediaFormat::Thumbnail(size),
                };
<<<<<<< HEAD
                let buf = client
                    .media()
                    .get_media_content(&request, true)
                    .await
                    // sometimes fetching failed, i don't know that reason
                    .context("Could not get media content from user profile")?;
                Ok(FfiBuffer::new(buf))
=======
                let result = client
                    .media()
                    .get_media_content(&request, true)
                    .await
                    .context("Couldn't get media content from user profile")?;
                Ok(FfiBuffer::new(result))
>>>>>>> e7894257
            })
            .await?
    }

    pub fn get_display_name(&self) -> Option<String> {
        self.display_name.clone()
    }
}

#[derive(Clone)]
pub struct RoomProfile {
    client: Client,
    room_id: OwnedRoomId,
    avatar_url: Option<OwnedMxcUri>,
    display_name: Option<String>,
}

impl RoomProfile {
    pub(crate) fn new(client: Client, room_id: OwnedRoomId) -> Self {
        RoomProfile {
            client,
            room_id,
            avatar_url: None,
            display_name: None,
        }
    }

    pub(crate) async fn fetch(&mut self) -> Result<()> {
        let client = self.client.clone();
        let room_id = self.room_id.clone();
        let room = client.get_room(&room_id).unwrap();
        if let Some(url) = room.avatar_url() {
            self.avatar_url = Some(url);
        }
        let display_name = room
            .display_name()
            .await
            .context("Couldn't get display name from room")?;
        self.display_name = Some(display_name.to_string());
        Ok(())
    }

    pub fn has_avatar(&self) -> bool {
        self.avatar_url.is_some()
    }

    pub async fn get_avatar(&self) -> Result<FfiBuffer<u8>> {
        let client = self.client.clone();
        let avatar_url = self.avatar_url.clone().unwrap();
        RUNTIME
            .spawn(async move {
                let request = MediaRequest {
                    source: MediaSource::Plain(avatar_url),
                    format: MediaFormat::File,
                };
<<<<<<< HEAD
                let buf = client
                    .media()
                    .get_media_content(&request, true)
                    .await
                    // sometimes fetching failed, i don't know that reason
                    .context("Could not get media content from room profile")?;
                Ok(FfiBuffer::new(buf))
=======
                let result = client
                    .media()
                    .get_media_content(&request, true)
                    .await
                    .context("Couldn't get media content from room profile")?;
                Ok(FfiBuffer::new(result))
>>>>>>> e7894257
            })
            .await?
    }

    pub async fn get_thumbnail(&self, width: u32, height: u32) -> Result<FfiBuffer<u8>> {
        let client = self.client.clone();
        let avatar_url = self.avatar_url.clone().unwrap();
        RUNTIME
            .spawn(async move {
                let size = MediaThumbnailSize {
                    method: Method::Scale,
                    width: UInt::from(width),
                    height: UInt::from(height),
                };
                let request = MediaRequest {
                    source: MediaSource::Plain(avatar_url),
                    format: MediaFormat::Thumbnail(size),
                };
<<<<<<< HEAD
                let buf = client
                    .media()
                    .get_media_content(&request, true)
                    .await
                    // sometimes fetching failed, i don't know that reason
                    .context("Could not get media content from room profile")?;
                Ok(FfiBuffer::new(buf))
=======
                let result = client
                    .media()
                    .get_media_content(&request, true)
                    .await
                    .context("Couldn't get media content from room profile")?;
                Ok(FfiBuffer::new(result))
>>>>>>> e7894257
            })
            .await?
    }

    pub fn get_display_name(&self) -> Option<String> {
        self.display_name.clone()
    }
}<|MERGE_RESOLUTION|>--- conflicted
+++ resolved
@@ -68,7 +68,6 @@
                     source: MediaSource::Plain(avatar_url),
                     format: MediaFormat::File,
                 };
-<<<<<<< HEAD
                 let buf = client
                     .media()
                     .get_media_content(&request, true)
@@ -76,14 +75,6 @@
                     // sometimes fetching failed, i don't know that reason
                     .context("Could not get media content from user profile")?;
                 Ok(FfiBuffer::new(buf))
-=======
-                let result = client
-                    .media()
-                    .get_media_content(&request, true)
-                    .await
-                    .context("Couldn't get media content from user profile")?;
-                Ok(FfiBuffer::new(result))
->>>>>>> e7894257
             })
             .await?
     }
@@ -102,7 +93,6 @@
                     source: MediaSource::Plain(avatar_url),
                     format: MediaFormat::Thumbnail(size),
                 };
-<<<<<<< HEAD
                 let buf = client
                     .media()
                     .get_media_content(&request, true)
@@ -110,14 +100,6 @@
                     // sometimes fetching failed, i don't know that reason
                     .context("Could not get media content from user profile")?;
                 Ok(FfiBuffer::new(buf))
-=======
-                let result = client
-                    .media()
-                    .get_media_content(&request, true)
-                    .await
-                    .context("Couldn't get media content from user profile")?;
-                Ok(FfiBuffer::new(result))
->>>>>>> e7894257
             })
             .await?
     }
@@ -173,7 +155,6 @@
                     source: MediaSource::Plain(avatar_url),
                     format: MediaFormat::File,
                 };
-<<<<<<< HEAD
                 let buf = client
                     .media()
                     .get_media_content(&request, true)
@@ -181,14 +162,6 @@
                     // sometimes fetching failed, i don't know that reason
                     .context("Could not get media content from room profile")?;
                 Ok(FfiBuffer::new(buf))
-=======
-                let result = client
-                    .media()
-                    .get_media_content(&request, true)
-                    .await
-                    .context("Couldn't get media content from room profile")?;
-                Ok(FfiBuffer::new(result))
->>>>>>> e7894257
             })
             .await?
     }
@@ -207,7 +180,6 @@
                     source: MediaSource::Plain(avatar_url),
                     format: MediaFormat::Thumbnail(size),
                 };
-<<<<<<< HEAD
                 let buf = client
                     .media()
                     .get_media_content(&request, true)
@@ -215,14 +187,6 @@
                     // sometimes fetching failed, i don't know that reason
                     .context("Could not get media content from room profile")?;
                 Ok(FfiBuffer::new(buf))
-=======
-                let result = client
-                    .media()
-                    .get_media_content(&request, true)
-                    .await
-                    .context("Couldn't get media content from room profile")?;
-                Ok(FfiBuffer::new(result))
->>>>>>> e7894257
             })
             .await?
     }
