--- conflicted
+++ resolved
@@ -204,13 +204,8 @@
                 Ok(MsgContent::Image {
                     body: content.body.clone(),
                     source: content.source.clone(),
-<<<<<<< HEAD
-                    info: content.info.as_ref().map(|x| *x.clone()),
+                    info: content.info.clone().map(Box::into_inner),
                 })
-=======
-                    info: content.info.clone().map(Box::into_inner),
-                }
->>>>>>> cf84db85
             }
             AttachmentContent::Audio(content)
             | AttachmentContent::Fallback(FallbackAttachmentContent::Audio(content)) => {
@@ -226,13 +221,8 @@
                 Ok(MsgContent::Video {
                     body: content.body.clone(),
                     source: content.source.clone(),
-<<<<<<< HEAD
-                    info: content.info.as_ref().map(|x| *x.clone()),
+                    info: content.info.clone().map(Box::into_inner),
                 })
-=======
-                    info: content.info.clone().map(Box::into_inner),
-                }
->>>>>>> cf84db85
             }
             AttachmentContent::File(content)
             | AttachmentContent::Fallback(FallbackAttachmentContent::File(content)) => {
@@ -248,13 +238,8 @@
                 Ok(MsgContent::Location {
                     body: content.body.clone(),
                     geo_uri: content.geo_uri.clone(),
-<<<<<<< HEAD
-                    info: content.info.as_ref().map(|x| *x.clone()),
+                    info: content.info.clone().map(Box::into_inner),
                 })
-=======
-                    info: content.info.clone().map(Box::into_inner),
-                }
->>>>>>> cf84db85
             }
             AttachmentContent::Link(content) => Ok(MsgContent::Link {
                 name: content.name.clone(),
