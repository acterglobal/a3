--- conflicted
+++ resolved
@@ -15,7 +15,10 @@
 };
 use matrix_sdk_ui::{
     eyeball_im::VectorDiff,
-    timeline::{Timeline, TimelineEventItemId, TimelineItem as SdkTimelineItem},
+    timeline::{
+        MsgLikeContent, MsgLikeKind, Timeline, TimelineEventItemId,
+        TimelineItem as SdkTimelineItem, TimelineItemContent,
+    },
 };
 use std::{ops::Deref, sync::Arc};
 use tracing::{error, info};
@@ -54,7 +57,6 @@
             let (timeline_items, mut timeline_stream) = timeline.subscribe().await;
             let values = timeline_items
                 .into_iter()
-<<<<<<< HEAD
                 .map(|x| TimelineItem::from((x, my_id.clone())))
                 .collect::<Vec<TimelineItem>>();
             yield TimelineItemDiff::current_items(values);
@@ -181,22 +183,6 @@
                         }
                     };
                     yield d;
-=======
-                .map(|x| TimelineItem::from((x, user_id.clone())))
-                .collect::<Vec<TimelineItem>>();
-            yield TimelineItemDiff::current_items(values);
-
-            let mut remap = timeline_stream.map(|diff| {
-                diff
-                    .into_iter()
-                    .map(|d| remap_for_diff(d, |x| TimelineItem::from((x, user_id.clone()))))
-                    .collect::<Vec<ApiVectorDiff<TimelineItem>>>()
-            });
-
-            while let Some(d) = remap.next().await {
-                for e in d {
-                    yield e
->>>>>>> 23046b79
                 }
             }
         }
@@ -470,12 +456,18 @@
     RUNTIME
         .spawn(async move {
             if let Some(event) = item.as_event() {
-                if let Ok(info) = event.replied_to_info() {
-                    let replied_to = info.event_id();
-                    info!("fetching replied_to: {}", replied_to);
-                    if let Err(err) = timeline.fetch_details_for_event(replied_to).await {
-                        error!("error when fetching replied_to_info via timeline: {err}");
-                        return Ok(false);
+                if let TimelineItemContent::MsgLike(MsgLikeContent {
+                    kind: MsgLikeKind::Message(msg),
+                    in_reply_to,
+                    ..
+                }) = event.content()
+                {
+                    if let Some(info) = in_reply_to {
+                        info!("fetching replied_to: {}", info.event_id);
+                        if let Err(err) = timeline.fetch_details_for_event(&info.event_id).await {
+                            error!("error when fetching replied_to_info via timeline: {err}");
+                            return Ok(false);
+                        }
                     }
                 }
             }
