use anyhow::{bail, Context, Result};
use futures::stream::{Stream, StreamExt};
use matrix_sdk::room::{
    edit::EditedContent,
    reply::{EnforceThread, Reply},
};
use matrix_sdk_base::{
    ruma::{
        api::client::receipt::create_receipt,
        assign,
        events::{
            room::{
                message::{AudioInfo, FileInfo, ForwardThread, LocationInfo, VideoInfo},
                ImageInfo,
            },
            MessageLikeEventType,
        },
        EventId, OwnedEventId, OwnedTransactionId,
    },
    RoomState,
};
use matrix_sdk_ui::timeline::{Timeline, TimelineEventItemId};
use std::{ops::Deref, sync::Arc};
use tracing::info;

use crate::{Client, Room, TimelineItem, RUNTIME};

use super::{
    super::utils::{remap_for_diff, ApiVectorDiff},
    msg_draft::{MsgContentDraft, MsgDraft},
};

pub type TimelineItemDiff = ApiVectorDiff<TimelineItem>;

#[derive(Clone)]
pub struct TimelineStream {
    room: Room,
    timeline: Arc<Timeline>,
}

impl TimelineStream {
    pub fn new(room: Room, timeline: Arc<Timeline>) -> Self {
        TimelineStream { room, timeline }
    }

    pub fn messages_stream(&self) -> impl Stream<Item = TimelineItemDiff> {
        let timeline = self.timeline.clone();
        let user_id = self
            .room
            .deref()
            .client()
            .user_id()
            .expect("User must be logged in")
            .to_owned();

        async_stream::stream! {
            let (timeline_items, mut timeline_stream) = timeline.subscribe().await;
            let values = timeline_items
                .into_iter()
                .map(|x| TimelineItem::from((x, user_id.clone())))
                .collect::<Vec<TimelineItem>>();
            yield TimelineItemDiff::current_items(values);

            let mut remap = timeline_stream.map(|diff| {
                diff
                    .into_iter()
                    .map(|d| remap_for_diff(d, |x| TimelineItem::from((x, user_id.clone()))))
                    .collect::<Vec<ApiVectorDiff<TimelineItem>>>()
            });

            while let Some(d) = remap.next().await {
                for e in d {
                    yield e
                }
            }
        }
    }

    /// Get the next count messages backwards, and return whether it reached the end
    pub async fn paginate_backwards(&self, mut count: u16) -> Result<bool> {
        let timeline = self.timeline.clone();

        Ok(RUNTIME
            .spawn(async move { timeline.paginate_backwards(count).await })
            .await??)
    }

    pub async fn get_message(&self, event_id: String) -> Result<TimelineItem> {
        let event_id = OwnedEventId::try_from(event_id)?;

        let timeline = self.timeline.clone();
        let user_id = self.room.user_id()?;

        RUNTIME
            .spawn(async move {
                let Some(tl) = timeline.item_by_event_id(&event_id).await else {
                    bail!("Event not found")
                };
                Ok(TimelineItem::new_event_item(&tl, user_id))
            })
            .await?
    }

    pub async fn fetch_details_for_event(&self, event_id: String) -> Result<bool> {
        let event_id = OwnedEventId::try_from(event_id)?;

        let timeline = self.timeline.clone();
        let user_id = self.room.user_id()?;

        RUNTIME
            .spawn(async move {
                timeline.fetch_details_for_event(&event_id).await?;
                Ok(true)
            })
            .await?
    }

    fn is_joined(&self) -> bool {
        matches!(self.room.state(), RoomState::Joined)
    }

    pub async fn send_message(&self, draft: Box<MsgDraft>) -> Result<bool> {
        if !self.is_joined() {
            bail!("Unable to send message in a room we are not in");
        }
        let room = self.room.clone();
        let my_id = self.room.user_id()?;
        let timeline = self.timeline.clone();

        RUNTIME
            .spawn(async move {
                let permitted = room
                    .can_user_send_message(&my_id, MessageLikeEventType::RoomMessage)
                    .await?;
                if !permitted {
                    bail!("No permissions to send message in this room");
                }
                let msg = draft.into_room_msg(&room).await?;
                timeline.send(msg.with_relation(None).into()).await?;
                Ok(true)
            })
            .await?
    }

    pub async fn edit_message(&self, event_id: String, draft: Box<MsgDraft>) -> Result<bool> {
        if !self.is_joined() {
            bail!("Unable to edit message in a room we are not in");
        }
        let room = self.room.deref().clone();
        let my_id = self.room.user_id()?;
        let timeline = self.timeline.clone();
        let event_id = EventId::parse(event_id)?;
        let client = self.room.client();

        RUNTIME
            .spawn(async move {
                let permitted = room
                    .can_user_send_message(&my_id, MessageLikeEventType::RoomMessage)
                    .await?;
                if !permitted {
                    bail!("No permissions to send message in this room");
                }

                let Some(item) = timeline.item_by_event_id(&event_id).await else {
                    bail!("Unable to find event");
                };

                if !item.is_own() {
                    // !item.is_editable() { // FIXME: matrix-sdk is_editable doesn't allow us to post other things
                    bail!("You can't edit other peoples messages");
                }

                let item = timeline
                    .item_by_event_id(&event_id)
                    .await
                    .context("Not found which item would be edited")?;
                let event_content = draft.into_room_msg(&room).await?;
                let new_content = EditedContent::RoomMessage(event_content);
                timeline.edit(&item.identifier(), new_content).await?;
                Ok(true)
            })
            .await?
    }

    pub async fn reply_message(&self, event_id: String, draft: Box<MsgDraft>) -> Result<bool> {
        if !self.is_joined() {
            bail!("Unable to send reply in a room we are not in");
        }
        let room = self.room.deref().clone();
        let my_id = self.room.user_id()?;
        let timeline = self.timeline.clone();
        let event_id = EventId::parse(event_id)?;
        let client = self.room.client();

        RUNTIME
            .spawn(async move {
                let permitted = room
                    .can_user_send_message(&my_id, MessageLikeEventType::RoomMessage)
                    .await?;
                if !permitted {
                    bail!("No permissions to send message in this room");
                }
                let content = draft.into_room_msg(&room).await?;
                timeline
                    .send_reply(
                        content.with_relation(None).into(),
                        Reply {
                            event_id,
                            enforce_thread: EnforceThread::MaybeThreaded,
                        },
                    )
                    .await?;
                Ok(true)
            })
            .await?
    }

    pub async fn mark_as_read(&self, publicly: bool) -> Result<bool> {
        let timeline = self.timeline.clone();
        let receipt = if publicly {
            create_receipt::v3::ReceiptType::Read
        } else {
            create_receipt::v3::ReceiptType::ReadPrivate
        };

        RUNTIME
            .spawn(async move {
                let result = timeline.mark_as_read(receipt).await?;
                Ok(result)
            })
            .await?
    }

    pub async fn toggle_reaction(&self, unique_id: String, key: String) -> Result<bool> {
        if !self.is_joined() {
            bail!("Unable to send reaction in a room we are not in");
        }
        let room = self.room.clone();
        let my_id = self.room.user_id()?;
        let timeline = self.timeline.clone();
        let unique_id =
            match OwnedEventId::try_from(unique_id.clone()).map(TimelineEventItemId::EventId) {
                Ok(o) => o,
                Err(e) => TimelineEventItemId::TransactionId(OwnedTransactionId::from(unique_id)),
            };

        RUNTIME
            .spawn(async move {
                let permitted = room
                    .can_user_send_message(&my_id, MessageLikeEventType::Reaction)
                    .await?;
                if !permitted {
                    bail!("No permissions to send reaction in this room");
                }
                timeline.toggle_reaction(&unique_id, &key).await?;
                Ok(true)
            })
            .await?
    }
}

impl Client {
    pub fn text_plain_draft(&self, body: String) -> MsgDraft {
        MsgDraft::new(MsgContentDraft::TextPlain {
            body,
            url_previews: Default::default(),
        })
    }

    pub fn text_markdown_draft(&self, body: String) -> MsgDraft {
        MsgDraft::new(MsgContentDraft::TextMarkdown {
            body,
            url_previews: Default::default(),
        })
    }

    pub fn text_html_draft(&self, html: String, plain: String) -> MsgDraft {
        MsgDraft::new(MsgContentDraft::TextHtml {
            html,
            plain,
            url_previews: Default::default(),
        })
    }

    pub fn image_draft(&self, source: String) -> MsgDraft {
        MsgDraft::new(MsgContentDraft::Image {
            source,
<<<<<<< HEAD
            info: Some(ImageInfo::new()),
=======
            thumbnail_source: None,
            info: Some(info),
>>>>>>> 270504e4
            filename: None,
        })
    }

    pub fn audio_draft(&self, source: String) -> MsgDraft {
        MsgDraft::new(MsgContentDraft::Audio {
            source,
            info: Some(AudioInfo::new()),
            filename: None,
        })
    }

    pub fn video_draft(&self, source: String) -> MsgDraft {
        MsgDraft::new(MsgContentDraft::Video {
            source,
<<<<<<< HEAD
            info: Some(VideoInfo::new()),
=======
            thumbnail_source: None,
            info: Some(info),
>>>>>>> 270504e4
            filename: None,
        })
    }

    pub fn file_draft(&self, source: String) -> MsgDraft {
        MsgDraft::new(MsgContentDraft::File {
            source,
<<<<<<< HEAD
            info: Some(FileInfo::new()),
=======
            thumbnail_source: None,
            info: Some(info),
>>>>>>> 270504e4
            filename: None,
        })
    }

    pub fn location_draft(&self, body: String, geo_uri: String) -> MsgDraft {
        MsgDraft::new(MsgContentDraft::Location {
            body,
            geo_uri,
            thumbnail_source: None,
            info: Some(LocationInfo::new()),
        })
    }
}<|MERGE_RESOLUTION|>--- conflicted
+++ resolved
@@ -282,49 +282,49 @@
         })
     }
 
-    pub fn image_draft(&self, source: String) -> MsgDraft {
+    pub fn image_draft(&self, source: String, mimetype: String) -> MsgDraft {
+        let info = assign!(ImageInfo::new(), {
+            mimetype: Some(mimetype),
+        });
         MsgDraft::new(MsgContentDraft::Image {
             source,
-<<<<<<< HEAD
-            info: Some(ImageInfo::new()),
-=======
             thumbnail_source: None,
             info: Some(info),
->>>>>>> 270504e4
             filename: None,
         })
     }
 
-    pub fn audio_draft(&self, source: String) -> MsgDraft {
+    pub fn audio_draft(&self, source: String, mimetype: String) -> MsgDraft {
+        let info = assign!(AudioInfo::new(), {
+            mimetype: Some(mimetype),
+        });
         MsgDraft::new(MsgContentDraft::Audio {
             source,
-            info: Some(AudioInfo::new()),
+            info: Some(info),
             filename: None,
         })
     }
 
-    pub fn video_draft(&self, source: String) -> MsgDraft {
+    pub fn video_draft(&self, source: String, mimetype: String) -> MsgDraft {
+        let info = assign!(VideoInfo::new(), {
+            mimetype: Some(mimetype),
+        });
         MsgDraft::new(MsgContentDraft::Video {
             source,
-<<<<<<< HEAD
-            info: Some(VideoInfo::new()),
-=======
             thumbnail_source: None,
             info: Some(info),
->>>>>>> 270504e4
             filename: None,
         })
     }
 
-    pub fn file_draft(&self, source: String) -> MsgDraft {
+    pub fn file_draft(&self, source: String, mimetype: String) -> MsgDraft {
+        let info = assign!(FileInfo::new(), {
+            mimetype: Some(mimetype),
+        });
         MsgDraft::new(MsgContentDraft::File {
             source,
-<<<<<<< HEAD
-            info: Some(FileInfo::new()),
-=======
             thumbnail_source: None,
             info: Some(info),
->>>>>>> 270504e4
             filename: None,
         })
     }
