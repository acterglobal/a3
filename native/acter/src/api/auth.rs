--- conflicted
+++ resolved
@@ -16,21 +16,11 @@
     RUNTIME,
 };
 
-<<<<<<< HEAD
-// for only integration test, not api.rsh
-pub async fn make_client_config(
-    base_path: String,
-    username: String,
-    default_homeserver_name: String,
-    default_homeserver_url: String,
-) -> Result<(ClientBuilder, OwnedUserId)> {
-=======
 // public for only integration test, not api.rsh
 pub async fn sanitize_user(
     username: &str,
     default_homeserver_name: &str,
 ) -> Result<(OwnedUserId, bool)> {
->>>>>>> 03d762f8
     let formatted_username = if !username.starts_with('@') {
         format!("@{username}")
     } else {
@@ -113,30 +103,10 @@
     let user_id = session.user_id.to_string();
     RUNTIME
         .spawn(async move {
-<<<<<<< HEAD
-            // First we need to log in.
-            let client = config
-                .homeserver_url(homeurl)
-                .build()
-                .await
-                .context("building client from config failed")?;
-            client
-                .restore_session(session)
-                .await
-                .context("restoring failed")?;
-            let state = ClientStateBuilder::default()
-                .is_guest(is_guest)
-                .build()
-                .context("building client state builder failed")?;
-            let c = Client::new(client.clone(), state)
-                .await
-                .context("Couldn't create client")?;
-=======
             let client = config.homeserver_url(homeurl).build().await?;
             client.restore_session(session).await?;
             let state = ClientStateBuilder::default().is_guest(is_guest).build()?;
             let c = Client::new(client.clone(), state).await?;
->>>>>>> 03d762f8
             info!(
                 "Successfully logged in user {user_id}, device {:?} with token.",
                 client.device_id(),
@@ -202,9 +172,9 @@
 ) -> Result<Client> {
     let (config, user_id) = make_client_config(
         base_path,
-        username,
-        default_homeserver_name,
-        default_homeserver_url,
+        &username,
+        &default_homeserver_name,
+        &default_homeserver_url,
     )
     .await?;
     login_new_client_under_config(config, user_id, password, device_name).await
@@ -220,9 +190,9 @@
 ) -> Result<Client> {
     let (config, user_id) = make_client_config(
         base_path,
-        username,
-        default_homeserver_name,
-        default_homeserver_url,
+        &username,
+        &default_homeserver_name,
+        &default_homeserver_url,
     )
     .await?;
     login_new_client_under_config(config, user_id, password, device_name).await
@@ -293,13 +263,11 @@
 ) -> Result<Client> {
     let (config, user_id) = make_client_config(
         base_path,
-        username.clone(),
-        default_homeserver_name,
-        default_homeserver_url,
+        &username,
+        &default_homeserver_name,
+        &default_homeserver_url,
     )
     .await?;
-<<<<<<< HEAD
-=======
     register_with_token_under_config(config, user_id, password, user_agent, registration_token)
         .await
 }
@@ -312,7 +280,6 @@
     registration_token: String,
 ) -> Result<Client> {
     // First we need to log in.
->>>>>>> 03d762f8
     RUNTIME
         .spawn(async move {
             let client = {
