use acter_core::{
    events::{
        calendar::{self as calendar_events, CalendarEventBuilder, EventLocation},
        rsvp::RsvpStatus,
        UtcDateTime,
    },
    models::{self, ActerModel, AnyActerModel},
    statics::KEYS,
};
use anyhow::{bail, Context, Result};
use chrono::DateTime;
use futures::stream::StreamExt;
use icalendar::Calendar as iCalendar;
use matrix_sdk::{room::Room, RoomState};
use pulldown_cmark::Event;
use ruma::serde::PartialEqAsRefStr;
use ruma_common::{OwnedEventId, OwnedRoomId, OwnedUserId};
use ruma_events::{room::message::TextMessageEventContent, MessageLikeEventType};
use std::{
    collections::{hash_map::Entry, HashMap},
    ops::Deref,
};
use tokio::sync::broadcast::Receiver;
use tokio_stream::{wrappers::BroadcastStream, Stream};
use tracing::warn;

use super::{client::Client, common::OptionRsvpStatus, spaces::Space, RUNTIME};

impl Client {
    pub async fn wait_for_calendar_event(
        &self,
        key: String,
        timeout: Option<u8>,
    ) -> Result<CalendarEvent> {
        let me = self.clone();
        RUNTIME
            .spawn(async move {
                let AnyActerModel::CalendarEvent(inner) = me.wait_for(key.clone(), timeout).await?
                else {
                    bail!("{key} is not a calendar_event");
                };
                let room = me.room_by_id_typed(inner.room_id())?;
                Ok(CalendarEvent::new(me.clone(), room, inner))
            })
            .await?
    }

    pub async fn calendar_event(&self, calendar_id: String) -> Result<CalendarEvent> {
        let me = self.clone();
        RUNTIME
            .spawn(async move {
                let AnyActerModel::CalendarEvent(inner) = me.store().get(&calendar_id).await?
                else {
                    bail!("Calendar event not found");
                };
                let room = me.room_by_id_typed(inner.room_id())?;
                Ok(CalendarEvent::new(me, room, inner))
            })
            .await?
    }

    pub async fn calendar_events(&self) -> Result<Vec<CalendarEvent>> {
        let mut calendar_events = Vec::new();
        let mut rooms_map: HashMap<OwnedRoomId, Room> = HashMap::new();
        let me = self.clone();
        RUNTIME
            .spawn(async move {
                let client = me.core.client();
                for mdl in me.store().get_list(KEYS::CALENDAR).await? {
                    if let AnyActerModel::CalendarEvent(t) = mdl {
                        let room_id = t.room_id().to_owned();
                        let room = match rooms_map.entry(room_id) {
                            Entry::Occupied(t) => t.get().clone(),
                            Entry::Vacant(e) => {
                                if let Some(room) = client.get_room(e.key()) {
                                    e.insert(room.clone());
                                    room
                                } else {
                                    /// User not part of the room anymore, ignore
                                    continue;
                                }
                            }
                        };
                        calendar_events.push(CalendarEvent::new(me.clone(), room, t));
                    } else {
                        warn!(
                            "Non calendar_event model found in `calendar_events` index: {:?}",
                            mdl
                        );
                    }
                }
                Ok(calendar_events)
            })
            .await?
    }
}

impl Space {
    pub async fn calendar_events(&self) -> Result<Vec<CalendarEvent>> {
        let client = self.client.clone();
        let mut calendar_events = Vec::new();
        let room = self.room.clone();
        let room_id = self.room_id().to_owned();
        RUNTIME
            .spawn(async move {
                let k = format!("{room_id}::{}", KEYS::CALENDAR);
                for mdl in client.store().get_list(&k).await? {
                    if let AnyActerModel::CalendarEvent(inner) = mdl {
                        calendar_events.push(CalendarEvent::new(
                            client.clone(),
                            room.clone(),
                            inner,
                        ));
                    } else {
                        warn!(
                            "Non calendar_event model found in `calendar_events` index: {:?}",
                            mdl
                        );
                    }
                }
                Ok(calendar_events)
            })
            .await?
    }
}

#[derive(Clone, Debug)]
pub struct CalendarEvent {
    client: Client,
    room: Room,
    inner: models::CalendarEvent,
}

impl PartialEq for CalendarEvent {
    fn eq(&self, other: &Self) -> bool {
        self.inner.event_id() == other.inner.event_id()
    }
}

impl Eq for CalendarEvent {}

impl PartialOrd for CalendarEvent {
    fn partial_cmp(&self, other: &Self) -> Option<std::cmp::Ordering> {
        Some(self.cmp(other))
    }
}

impl Ord for CalendarEvent {
    fn cmp(&self, other: &Self) -> std::cmp::Ordering {
        self.inner.utc_start.cmp(&other.inner.utc_start)
    }
}

impl Deref for CalendarEvent {
    type Target = models::CalendarEvent;
    fn deref(&self) -> &Self::Target {
        &self.inner
    }
}

/// helpers for inner
impl CalendarEvent {
    pub fn event_id(&self) -> OwnedEventId {
        self.inner.event_id().to_owned()
    }

    pub fn room_id_str(&self) -> String {
        self.inner.room_id().to_string()
    }

    pub fn sender(&self) -> OwnedUserId {
        self.inner.sender().to_owned()
    }
}

/// Custom functions
impl CalendarEvent {
    pub(crate) fn new(client: Client, room: Room, inner: models::CalendarEvent) -> Self {
        CalendarEvent {
            client,
            room,
            inner,
        }
    }

    pub async fn refresh(&self) -> Result<CalendarEvent> {
        let key = self.inner.event_id().to_string();
        let client = self.client.clone();
        let room = self.room.clone();

        RUNTIME
            .spawn(async move {
                let AnyActerModel::CalendarEvent(inner) = client.store().get(&key).await? else {
                    bail!("Refreshing failed. {key} not a calendar_event")
                };
                Ok(CalendarEvent::new(client, room, inner))
            })
            .await?
    }

    fn is_joined(&self) -> bool {
        matches!(self.room.state(), RoomState::Joined)
    }

    pub fn update_builder(&self) -> Result<CalendarEventUpdateBuilder> {
        if !self.is_joined() {
            bail!("Can only update calendar_events in joined rooms");
        }
        Ok(CalendarEventUpdateBuilder {
            client: self.client.clone(),
            room: self.room.clone(),
            inner: self.inner.updater(),
            location_drafts: vec![],
        })
    }

    pub fn subscribe_stream(&self) -> impl Stream<Item = bool> {
        BroadcastStream::new(self.subscribe()).map(|f| true)
    }

    pub fn subscribe(&self) -> Receiver<()> {
        let key = self.inner.event_id().to_string();
        self.client.subscribe(key)
    }

    pub async fn comments(&self) -> Result<crate::CommentsManager> {
        let client = self.client.clone();
        let room = self.room.clone();
        let event_id = self.inner.event_id().to_owned();
        crate::CommentsManager::new(client, room, event_id).await
    }

    pub async fn attachments(&self) -> Result<crate::AttachmentsManager> {
        let client = self.client.clone();
        let room = self.room.clone();
        let event_id = self.inner.event_id().to_owned();
        crate::AttachmentsManager::new(client, room, event_id).await
    }

    pub async fn rsvps(&self) -> Result<crate::RsvpManager> {
        let client = self.client.clone();
        let room = self.room.clone();
        let event_id = self.inner.event_id().to_owned();
        crate::RsvpManager::new(client, room, event_id).await
    }

    pub async fn reactions(&self) -> Result<crate::ReactionManager> {
        let client = self.client.clone();
        let room = self.room.clone();
        let event_id = self.inner.event_id().to_owned();
        crate::ReactionManager::new(client, room, event_id).await
    }

    pub async fn participants(&self) -> Result<Vec<String>> {
        let me = self.clone();
        RUNTIME
            .spawn(async move {
                let manager = me.rsvps().await?;
                let users = manager
                    .users_at_status_typed(RsvpStatus::Yes)
                    .await?
                    .into_iter()
                    .map(|u| u.to_string())
                    .collect();
                Ok(users)
            })
            .await?
    }

    pub async fn physical_locations(&self) -> Result<Vec<EventLocation>> {
        let calendar_event = self.clone();
        RUNTIME
            .spawn(async move {
                let locations = calendar_event.locations.await?;
                Ok(locations
                    .into_iter()
                    .filter_map(|loc| {
                        if let EventLocation::Physical { .. } = loc {
                            Some(loc)
                        } else {
                            None
                        }
                    })
                    .collect())
            })
            .await?;
    }

    pub async fn virtual_locations(&self) -> Result<Vec<EventLocation>> {
        let calendar_event = self.clone();
        RUNTIME
            .spawn(async move {
                let locations = calendar_event.locations.await?;
                Ok(locations
                    .into_iter()
                    .filter_map(|loc| {
                        if let EventLocation::Virtual { .. } = loc {
                            Some(loc)
                        } else {
                            None
                        }
                    })
                    .collect())
            })
            .await?;
    }

    pub async fn locations(&self) -> Result<Vec<EventLocation>> {
        let calendar_event = self.clone();
        RUNTIME
            .spawn(async move {
                let locations = calendar_event.inner.locations().await?;
                Ok(locations)
            })
            .await?
    }

    pub async fn responded_by_me(&self) -> Result<OptionRsvpStatus> {
        let me = self.clone();
        RUNTIME
            .spawn(async move {
                let manager = me.rsvps().await?;
                manager.responded_by_me().await
            })
            .await?
    }

    pub fn ical_for_sharing(&self, file_name: String) -> Result<bool> {
        let ical_data: String = (&iCalendar::from([self.inner.as_ical_event()])).try_into()?;
        std::fs::write(file_name, ical_data)?;
        Ok(true)
    }
}

#[derive(Clone)]
pub struct CalendarEventDraft {
    client: Client,
    room: Room,
    inner: CalendarEventBuilder,
    location_drafts: Vec<EventLocation>,
}

impl CalendarEventDraft {
    pub fn title(&mut self, title: String) -> &mut Self {
        self.inner.title(title);
        self
    }

    pub fn description_text(&mut self, body: String) -> &mut Self {
        let desc = TextMessageEventContent::plain(body);
        self.inner.description(Some(desc));
        self
    }

    pub fn description_html(&mut self, body: String, html_body: String) -> &mut Self {
        let desc = TextMessageEventContent::html(body, html_body);
        self.inner.description(Some(desc));
        self
    }

    pub fn unset_description(&mut self) -> &mut Self {
        self.inner.description(None);
        self
    }

    pub fn utc_start_from_rfc3339(&mut self, utc_start: String) -> Result<()> {
        let dt: UtcDateTime = DateTime::parse_from_rfc3339(&utc_start)?.into();
        self.inner.utc_start(dt);
        Ok(())
    }

    pub fn utc_start_from_rfc2822(&mut self, utc_start: String) -> Result<()> {
        let dt: UtcDateTime = DateTime::parse_from_rfc2822(&utc_start)?.into();
        self.inner.utc_start(dt);
        Ok(())
    }

    pub fn utc_start_from_format(&mut self, utc_start: String, format: String) -> Result<()> {
        let dt: UtcDateTime = DateTime::parse_from_str(&utc_start, &format)?.into();
        self.inner.utc_start(dt);
        Ok(())
    }

    pub fn utc_end_from_rfc3339(&mut self, utc_end: String) -> Result<()> {
        let dt: UtcDateTime = DateTime::parse_from_rfc3339(&utc_end)?.into();
        self.inner.utc_end(dt);
        Ok(())
    }

    pub fn utc_end_from_rfc2822(&mut self, utc_end: String) -> Result<()> {
        let dt: UtcDateTime = DateTime::parse_from_rfc2822(&utc_end)?.into();
        self.inner.utc_end(dt);
        Ok(())
    }

    pub fn utc_end_from_format(&mut self, utc_end: String, format: String) -> Result<()> {
        let dt: UtcDateTime = DateTime::parse_from_str(&utc_end, &format)?.into();
        self.inner.utc_end(dt);
        Ok(())
    }

    pub fn physical_location(
        &mut self,
        name: String,
        description: String,
        description_html: Option<String>,
        cooridnates: String,
        uri: String,
    ) -> Result<()> {
        let desc_plain = TextMessageEventContent::plain(description);
        let desc_html = description_html
            .map(|html| TextMessageEventContent::html(description, Some(description_html)));
        let event_location = EventLocation::Physical {
            name: Some(name),
            description: desc_html.or(Some(desc_plain)),
            // TODO : add icon support
            icon: None,
            coordinates: Some(cooridnates),
            uri: Some(uri),
        };
        self.location_drafts.push(event_location);
        self.inner.locations(self.location_drafts.clone());
        Ok(())
    }

    pub fn virtual_location(
        &mut self,
        name: String,
        description: String,
        description_html: Option<String>,
        uri: String,
    ) -> Result<()> {
        let calendar_event = self.inner.clone();
        let desc_plain = TextMessageEventContent::plain(description);
        let desc_html = description_html
            .map(|html| TextMessageEventContent::html(description, Some(description_html)));
        let event_location = EventLocation::Virtual {
            name: Some(name),
            description: desc_html.or(Some(desc_plain)),
            // TODO : add icon support
            icon: None,
            uri: Some(uri),
        };
        self.location_drafts.push(event_location);
        self.inner.locations(self.location_drafts.clone());
        Ok(())
    }

    pub async fn send(&self) -> Result<OwnedEventId> {
        let room = self.room.clone();
        let my_id = self.client.user_id()?;
        let inner = self.inner.build()?;
<<<<<<< HEAD
        // we clear the tracking location vector
        self.location_drafts.clear();
=======

>>>>>>> 7ee80f33
        RUNTIME
            .spawn(async move {
                let permitted = room
                    .can_user_send_message(&my_id, MessageLikeEventType::RoomMessage)
                    .await?;
                if !permitted {
                    bail!("No permissions to send message in this room");
                }
                let response = room.send(inner).await?;
                Ok(response.event_id)
            })
            .await?
    }
}

#[derive(Clone)]
pub struct CalendarEventUpdateBuilder {
    client: Client,
    room: Room,
    inner: calendar_events::CalendarEventUpdateBuilder,
    location_drafts: Vec<EventLocation>,
}

impl CalendarEventUpdateBuilder {
    pub fn title(&mut self, title: String) -> &mut Self {
        self.inner.title(Some(title));
        self
    }

    pub fn unset_title_update(&mut self) -> &mut Self {
        self.inner.title(None);
        self
    }

    pub fn description_text(&mut self, body: String) -> &mut Self {
        let desc = TextMessageEventContent::plain(body);
        self.inner.description(Some(Some(desc)));
        self
    }

    pub fn description_html(&mut self, body: String, html_body: String) -> &mut Self {
        let desc = TextMessageEventContent::html(body, html_body);
        self.inner.description(Some(Some(desc)));
        self
    }

    pub fn unset_description(&mut self) -> &mut Self {
        self.inner.description(Some(None));
        self
    }

    pub fn unset_description_update(&mut self) -> &mut Self {
        self.inner
            .description(None::<Option<TextMessageEventContent>>);
        self
    }

    pub fn utc_start_from_rfc3339(&mut self, utc_start: String) -> Result<()> {
        let dt = DateTime::parse_from_rfc3339(&utc_start)?.into();
        self.inner.utc_start(Some(dt));
        Ok(())
    }

    pub fn utc_start_from_rfc2822(&mut self, utc_start: String) -> Result<()> {
        let dt = DateTime::parse_from_rfc2822(&utc_start)?.into();
        self.inner.utc_start(Some(dt));
        Ok(())
    }

    pub fn utc_start_from_format(&mut self, utc_start: String, format: String) -> Result<()> {
        let dt = DateTime::parse_from_str(&utc_start, &format)?.into();
        self.inner.utc_start(Some(dt));
        Ok(())
    }

    pub fn unset_utc_start_update(&mut self) -> &mut Self {
        self.inner.utc_start(None);
        self
    }

    pub fn utc_end_from_rfc3339(&mut self, utc_end: String) -> Result<()> {
        let dt = DateTime::parse_from_rfc3339(&utc_end)?.into();
        self.inner.utc_end(Some(dt));
        Ok(())
    }

    pub fn utc_end_from_rfc2822(&mut self, utc_end: String) -> Result<()> {
        let dt = DateTime::parse_from_rfc2822(&utc_end)?.into();
        self.inner.utc_end(Some(dt));
        Ok(())
    }

    pub fn utc_end_from_format(&mut self, utc_end: String, format: String) -> Result<()> {
        let dt = DateTime::parse_from_str(&utc_end, &format)?.into();
        self.inner.utc_end(Some(dt));
        Ok(())
    }

    pub fn unset_utc_end_update(&mut self) -> &mut Self {
        self.inner.utc_end(None);
        self
    }

    pub fn physical_location(
        &mut self,
        name: String,
        description: String,
        description_html: Option<String>,
        cooridnates: String,
        uri: String,
    ) -> Result<()> {
        let desc_plain = TextMessageEventContent::plain(description);
        let desc_html = description_html
            .map(|html| TextMessageEventContent::html(description, Some(description_html)));
        let event_location = EventLocation::Physical {
            name: Some(name),
            description: desc_html.or(Some(desc_plain)),
            // TODO : add icon support
            icon: None,
            coordinates: Some(cooridnates),
            uri: Some(uri),
        };
        self.location_drafts.push(event_location);
        self.inner.locations(Some(self.location_drafts));
        Ok(())
    }

    pub fn virtual_location(
        &mut self,
        name: String,
        description: String,
        description_html: Option<String>,
        uri: String,
    ) -> Result<()> {
        let calendar_event = self.inner.clone();
        let desc_plain = TextMessageEventContent::plain(description);
        let desc_html = description_html
            .map(|html| TextMessageEventContent::html(description, Some(description_html)));
        let event_location = EventLocation::Virtual {
            name: Some(name),
            description: desc_html.or(Some(desc_plain)),
            // TODO : add icon support
            icon: None,
            uri: Some(uri),
        };
        self.location_drafts.push(event_location);
        self.inner.locations(Some(self.location_drafts));
        Ok(())
    }

    pub fn unset_locations(&self) -> &mut Self {
        self.location_drafts.clear();
        self.inner.locations(Some(None));
    }

    pub fn unset_locations_update(&mut self) -> &mut Self {
        self.location_drafts.clear();
        self.inner.locations(None);
        self
    }

    pub async fn send(&self) -> Result<OwnedEventId> {
        let room = self.room.clone();
        let my_id = self.client.user_id()?;
        let inner = self.inner.build()?;

        RUNTIME
            .spawn(async move {
                let permitted = room
                    .can_user_send_message(&my_id, MessageLikeEventType::RoomMessage)
                    .await?;
                if !permitted {
                    bail!("No permissions to send message in this room");
                }
                let response = room.send(inner).await?;
                Ok(response.event_id)
            })
            .await?
    }
}

impl Space {
    pub fn calendar_event_draft(&self) -> Result<CalendarEventDraft> {
        if !self.is_joined() {
            bail!("Unable to create calendar_events for spaces we are not part on");
        }
        Ok(CalendarEventDraft {
            client: self.client.clone(),
            room: self.inner.room.clone(),
            inner: Default::default(),
            location_drafts: vec![],
        })
    }

    pub fn calendar_event_draft_with_builder(
        &self,
        inner: CalendarEventBuilder,
    ) -> Result<CalendarEventDraft> {
        if !self.is_joined() {
            bail!("Unable to create calendar_events for spaces we are not part on");
        }
        Ok(CalendarEventDraft {
            client: self.client.clone(),
            room: self.inner.room.clone(),
            inner,
            location_drafts: vec![],
        })
    }
}<|MERGE_RESOLUTION|>--- conflicted
+++ resolved
@@ -450,12 +450,10 @@
         let room = self.room.clone();
         let my_id = self.client.user_id()?;
         let inner = self.inner.build()?;
-<<<<<<< HEAD
+      
         // we clear the tracking location vector
         self.location_drafts.clear();
-=======
-
->>>>>>> 7ee80f33
+      
         RUNTIME
             .spawn(async move {
                 let permitted = room
