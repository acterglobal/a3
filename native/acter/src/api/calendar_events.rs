use acter_core::{
    events::{
        calendar::{
            self as calendar_events, CalendarEventBuilder, EventLocation, EventLocationInfo,
        },
        rsvp::RsvpStatus,
        UtcDateTime,
    },
    models::{self, ActerModel, AnyActerModel},
    statics::KEYS,
};
use anyhow::{bail, Context, Result};
use chrono::DateTime;
use futures::stream::StreamExt;
use icalendar::Calendar as iCalendar;
use matrix_sdk::{room::Room, RoomState};
use ruma::serde::PartialEqAsRefStr;
use ruma_common::{OwnedEventId, OwnedRoomId, OwnedUserId};
use ruma_events::{room::message::TextMessageEventContent, MessageLikeEventType};
use std::{
    collections::{hash_map::Entry, HashMap},
    ops::Deref,
};
use tokio::sync::broadcast::Receiver;
use tokio_stream::{wrappers::BroadcastStream, Stream};
use tracing::warn;

use super::{client::Client, common::OptionRsvpStatus, spaces::Space, RUNTIME};

impl Client {
    pub async fn wait_for_calendar_event(
        &self,
        key: String,
        timeout: Option<u8>,
    ) -> Result<CalendarEvent> {
        let me = self.clone();
        RUNTIME
            .spawn(async move {
                let AnyActerModel::CalendarEvent(inner) = me.wait_for(key.clone(), timeout).await?
                else {
                    bail!("{key} is not a calendar_event");
                };
                let room = me.room_by_id_typed(inner.room_id())?;
                Ok(CalendarEvent::new(me.clone(), room, inner))
            })
            .await?
    }

    pub async fn calendar_event(&self, calendar_id: String) -> Result<CalendarEvent> {
        let me = self.clone();
        RUNTIME
            .spawn(async move {
                let AnyActerModel::CalendarEvent(inner) = me.store().get(&calendar_id).await?
                else {
                    bail!("Calendar event not found");
                };
                let room = me.room_by_id_typed(inner.room_id())?;
                Ok(CalendarEvent::new(me, room, inner))
            })
            .await?
    }

    pub async fn calendar_events(&self) -> Result<Vec<CalendarEvent>> {
        let mut calendar_events = Vec::new();
        let mut rooms_map: HashMap<OwnedRoomId, Room> = HashMap::new();
        let me = self.clone();
        RUNTIME
            .spawn(async move {
                let client = me.core.client();
                for mdl in me.store().get_list(KEYS::CALENDAR).await? {
                    if let AnyActerModel::CalendarEvent(t) = mdl {
                        let room_id = t.room_id().to_owned();
                        let room = match rooms_map.entry(room_id) {
                            Entry::Occupied(t) => t.get().clone(),
                            Entry::Vacant(e) => {
                                if let Some(room) = client.get_room(e.key()) {
                                    e.insert(room.clone());
                                    room
                                } else {
                                    /// User not part of the room anymore, ignore
                                    continue;
                                }
                            }
                        };
                        calendar_events.push(CalendarEvent::new(me.clone(), room, t));
                    } else {
                        warn!(
                            "Non calendar_event model found in `calendar_events` index: {:?}",
                            mdl
                        );
                    }
                }
                Ok(calendar_events)
            })
            .await?
    }
}

impl Space {
    pub async fn calendar_events(&self) -> Result<Vec<CalendarEvent>> {
        let client = self.client.clone();
        let mut calendar_events = Vec::new();
        let room = self.room.clone();
        let room_id = self.room_id().to_owned();
        RUNTIME
            .spawn(async move {
                let k = format!("{room_id}::{}", KEYS::CALENDAR);
                for mdl in client.store().get_list(&k).await? {
                    if let AnyActerModel::CalendarEvent(inner) = mdl {
                        calendar_events.push(CalendarEvent::new(
                            client.clone(),
                            room.clone(),
                            inner,
                        ));
                    } else {
                        warn!(
                            "Non calendar_event model found in `calendar_events` index: {:?}",
                            mdl
                        );
                    }
                }
                Ok(calendar_events)
            })
            .await?
    }
}

#[derive(Clone, Debug)]
pub struct CalendarEvent {
    client: Client,
    room: Room,
    inner: models::CalendarEvent,
}

impl PartialEq for CalendarEvent {
    fn eq(&self, other: &Self) -> bool {
        self.inner.event_id() == other.inner.event_id()
    }
}

impl Eq for CalendarEvent {}

impl PartialOrd for CalendarEvent {
    fn partial_cmp(&self, other: &Self) -> Option<std::cmp::Ordering> {
        Some(self.cmp(other))
    }
}

impl Ord for CalendarEvent {
    fn cmp(&self, other: &Self) -> std::cmp::Ordering {
        self.inner.utc_start.cmp(&other.inner.utc_start)
    }
}

impl Deref for CalendarEvent {
    type Target = models::CalendarEvent;
    fn deref(&self) -> &Self::Target {
        &self.inner
    }
}

/// helpers for inner
impl CalendarEvent {
    pub fn event_id(&self) -> OwnedEventId {
        self.inner.event_id().to_owned()
    }

    pub fn room_id_str(&self) -> String {
        self.inner.room_id().to_string()
    }

    pub fn sender(&self) -> OwnedUserId {
        self.inner.sender().to_owned()
    }
}

/// Custom functions
impl CalendarEvent {
    pub(crate) fn new(client: Client, room: Room, inner: models::CalendarEvent) -> Self {
        CalendarEvent {
            client,
            room,
            inner,
        }
    }

    pub async fn refresh(&self) -> Result<CalendarEvent> {
        let key = self.inner.event_id().to_string();
        let client = self.client.clone();
        let room = self.room.clone();

        RUNTIME
            .spawn(async move {
                let AnyActerModel::CalendarEvent(inner) = client.store().get(&key).await? else {
                    bail!("Refreshing failed. {key} not a calendar_event")
                };
                Ok(CalendarEvent::new(client, room, inner))
            })
            .await?
    }

    fn is_joined(&self) -> bool {
        matches!(self.room.state(), RoomState::Joined)
    }

    pub fn update_builder(&self) -> Result<CalendarEventUpdateBuilder> {
        if !self.is_joined() {
            bail!("Can only update calendar_events in joined rooms");
        }
        Ok(CalendarEventUpdateBuilder {
            client: self.client.clone(),
            room: self.room.clone(),
            inner: self.inner.updater(),
        })
    }

    pub fn subscribe_stream(&self) -> impl Stream<Item = bool> {
        BroadcastStream::new(self.subscribe()).map(|f| true)
    }

    pub fn subscribe(&self) -> Receiver<()> {
        let key = self.inner.event_id().to_string();
        self.client.subscribe(key)
    }

    pub async fn comments(&self) -> Result<crate::CommentsManager> {
        let client = self.client.clone();
        let room = self.room.clone();
        let event_id = self.inner.event_id().to_owned();
        crate::CommentsManager::new(client, room, event_id).await
    }

    pub async fn attachments(&self) -> Result<crate::AttachmentsManager> {
        let client = self.client.clone();
        let room = self.room.clone();
        let event_id = self.inner.event_id().to_owned();
        crate::AttachmentsManager::new(client, room, event_id).await
    }

    pub async fn rsvps(&self) -> Result<crate::RsvpManager> {
        let client = self.client.clone();
        let room = self.room.clone();
        let event_id = self.inner.event_id().to_owned();
        crate::RsvpManager::new(client, room, event_id).await
    }

    pub async fn reactions(&self) -> Result<crate::ReactionManager> {
        let client = self.client.clone();
        let room = self.room.clone();
        let event_id = self.inner.event_id().to_owned();
        crate::ReactionManager::new(client, room, event_id).await
    }

    pub async fn participants(&self) -> Result<Vec<String>> {
        let me = self.clone();
        RUNTIME
            .spawn(async move {
                let manager = me.rsvps().await?;
                let users = manager
                    .users_at_status_typed(RsvpStatus::Yes)
                    .await?
                    .into_iter()
                    .map(|u| u.to_string())
                    .collect();
                Ok(users)
            })
            .await?
    }

    pub fn physical_locations(&self) -> Vec<EventLocationInfo> {
        let calendar_event = self.clone();
        calendar_event
            .inner
            .locations()
            .iter()
            .filter(|e| matches!(e, EventLocation::Physical { .. }))
            .map(EventLocationInfo::new)
            .collect::<Vec<_>>()
    }

    pub fn virtual_locations(&self) -> Vec<EventLocationInfo> {
        let calendar_event = self.clone();
        calendar_event
            .inner
            .locations()
            .iter()
            .filter(|e| matches!(e, EventLocation::Virtual { .. }))
            .map(EventLocationInfo::new)
            .collect::<Vec<_>>()
    }

    pub fn locations(&self) -> Vec<EventLocationInfo> {
        let calendar_event = self.clone();
        let locations = calendar_event.inner.locations();
        locations.iter().map(EventLocationInfo::new).collect()
    }

    pub async fn responded_by_me(&self) -> Result<OptionRsvpStatus> {
        let me = self.clone();
        RUNTIME
            .spawn(async move {
                let manager = me.rsvps().await?;
                manager.responded_by_me().await
            })
            .await?
    }

    pub fn ical_for_sharing(&self, file_name: String) -> Result<bool> {
        let ical_data: String = (&iCalendar::from([self.inner.as_ical_event()])).try_into()?;
        std::fs::write(file_name, ical_data)?;
        Ok(true)
    }
}

#[derive(Clone)]
pub struct CalendarEventDraft {
    client: Client,
    room: Room,
    inner: CalendarEventBuilder,
}

impl CalendarEventDraft {
    pub fn title(&mut self, title: String) -> &mut Self {
        self.inner.title(title);
        self
    }

    pub fn description_text(&mut self, body: String) -> &mut Self {
        let desc = TextMessageEventContent::plain(body);
        self.inner.description(Some(desc));
        self
    }

    pub fn description_html(&mut self, body: String, html_body: String) -> &mut Self {
        let desc = TextMessageEventContent::html(body, html_body);
        self.inner.description(Some(desc));
        self
    }

    pub fn unset_description(&mut self) -> &mut Self {
        self.inner.description(None);
        self
    }

    pub fn utc_start_from_rfc3339(&mut self, utc_start: String) -> Result<()> {
        let dt: UtcDateTime = DateTime::parse_from_rfc3339(&utc_start)?.into();
        self.inner.utc_start(dt);
        Ok(())
    }

    pub fn utc_start_from_rfc2822(&mut self, utc_start: String) -> Result<()> {
        let dt: UtcDateTime = DateTime::parse_from_rfc2822(&utc_start)?.into();
        self.inner.utc_start(dt);
        Ok(())
    }

    pub fn utc_start_from_format(&mut self, utc_start: String, format: String) -> Result<()> {
        let dt: UtcDateTime = DateTime::parse_from_str(&utc_start, &format)?.into();
        self.inner.utc_start(dt);
        Ok(())
    }

    pub fn utc_end_from_rfc3339(&mut self, utc_end: String) -> Result<()> {
        let dt: UtcDateTime = DateTime::parse_from_rfc3339(&utc_end)?.into();
        self.inner.utc_end(dt);
        Ok(())
    }

    pub fn utc_end_from_rfc2822(&mut self, utc_end: String) -> Result<()> {
        let dt: UtcDateTime = DateTime::parse_from_rfc2822(&utc_end)?.into();
        self.inner.utc_end(dt);
        Ok(())
    }

    pub fn utc_end_from_format(&mut self, utc_end: String, format: String) -> Result<()> {
        let dt: UtcDateTime = DateTime::parse_from_str(&utc_end, &format)?.into();
        self.inner.utc_end(dt);
        Ok(())
    }

    pub fn physical_location(
        &mut self,
<<<<<<< HEAD
        name: String,
        description: String,
        description_html: Option<String>,
        cooridnates: String,
        uri: Option<String>,
    ) -> Result<()> {
        let desc_plain = TextMessageEventContent::plain(description.clone());
        let desc_html = description_html
            .map(|html| TextMessageEventContent::html(description.clone(), html.clone()));
        let inner = EventLocation::Physical {
            name: Some(name),
            description: desc_html.or(Some(desc_plain)),
            // TODO: add icon support
            icon: None,
            coordinates: Some(cooridnates),
=======
        name: Option<String>,
        description: Option<String>,
        description_html: Option<String>,
        cooridnates: Option<String>,
        uri: Option<String>,
    ) -> Result<()> {
        let mut desc_plain = None;
        let mut desc_html = None;
        if let Some(ref desc) = description {
            if !desc.is_empty() {
                desc_plain = Some(TextMessageEventContent::plain(desc.clone()));
                desc_html =
                    description_html.map(|html| TextMessageEventContent::html(desc.clone(), html));
            }
        }
        let inner = EventLocation::Physical {
            name,
            description: desc_html.or(desc_plain),
            // TODO: add icon support
            icon: None,
            coordinates: cooridnates,
>>>>>>> 2cc49ab3
            uri: uri.clone(),
        };
        let loc_info = EventLocationInfo { inner };
        // convert object to enum and push it
        self.inner.into_event_loc(&loc_info);
        Ok(())
    }

    pub fn virtual_location(
        &mut self,
<<<<<<< HEAD
        name: String,
        description: String,
=======
        name: Option<String>,
        description: Option<String>,
>>>>>>> 2cc49ab3
        description_html: Option<String>,
        uri: String,
    ) -> Result<()> {
        let calendar_event = self.inner.clone();
<<<<<<< HEAD
        let desc_plain = TextMessageEventContent::plain(description.clone());
        let desc_html = description_html
            .map(|html| TextMessageEventContent::html(description.clone(), html.clone()));
        let inner = EventLocation::Virtual {
            name: Some(name),
            description: desc_html.or(Some(desc_plain)),
=======
        let mut desc_plain = None;
        let mut desc_html = None;
        if let Some(ref desc) = description {
            if !desc.is_empty() {
                desc_plain = Some(TextMessageEventContent::plain(desc.clone()));
                desc_html =
                    description_html.map(|html| TextMessageEventContent::html(desc.clone(), html));
            }
        }

        let inner = EventLocation::Virtual {
            name,
            description: desc_html.or(desc_plain),
>>>>>>> 2cc49ab3
            // TODO: add icon support
            icon: None,
            uri,
        };
        let event_location = EventLocationInfo { inner };
        // convert object to enum and push it
        self.inner.into_event_loc(&event_location);
        Ok(())
    }

    pub async fn send(&self) -> Result<OwnedEventId> {
        let room = self.room.clone();
        let my_id = self.client.user_id()?;
        let inner = self.inner.build()?;

        RUNTIME
            .spawn(async move {
                let permitted = room
                    .can_user_send_message(&my_id, MessageLikeEventType::RoomMessage)
                    .await?;
                if !permitted {
                    bail!("No permissions to send message in this room");
                }
                let response = room.send(inner).await?;
                Ok(response.event_id)
            })
            .await?
    }
}

#[derive(Clone)]
pub struct CalendarEventUpdateBuilder {
    client: Client,
    room: Room,
    inner: calendar_events::CalendarEventUpdateBuilder,
}

impl CalendarEventUpdateBuilder {
    pub fn title(&mut self, title: String) -> &mut Self {
        self.inner.title(Some(title));
        self
    }

    pub fn unset_title_update(&mut self) -> &mut Self {
        self.inner.title(None);
        self
    }

    pub fn description_text(&mut self, body: String) -> &mut Self {
        let desc = TextMessageEventContent::plain(body);
        self.inner.description(Some(Some(desc)));
        self
    }

    pub fn description_html(&mut self, body: String, html_body: String) -> &mut Self {
        let desc = TextMessageEventContent::html(body, html_body);
        self.inner.description(Some(Some(desc)));
        self
    }

    pub fn unset_description(&mut self) -> &mut Self {
        self.inner.description(Some(None));
        self
    }

    pub fn unset_description_update(&mut self) -> &mut Self {
        self.inner
            .description(None::<Option<TextMessageEventContent>>);
        self
    }

    pub fn utc_start_from_rfc3339(&mut self, utc_start: String) -> Result<()> {
        let dt = DateTime::parse_from_rfc3339(&utc_start)?.into();
        self.inner.utc_start(Some(dt));
        Ok(())
    }

    pub fn utc_start_from_rfc2822(&mut self, utc_start: String) -> Result<()> {
        let dt = DateTime::parse_from_rfc2822(&utc_start)?.into();
        self.inner.utc_start(Some(dt));
        Ok(())
    }

    pub fn utc_start_from_format(&mut self, utc_start: String, format: String) -> Result<()> {
        let dt = DateTime::parse_from_str(&utc_start, &format)?.into();
        self.inner.utc_start(Some(dt));
        Ok(())
    }

    pub fn unset_utc_start_update(&mut self) -> &mut Self {
        self.inner.utc_start(None);
        self
    }

    pub fn utc_end_from_rfc3339(&mut self, utc_end: String) -> Result<()> {
        let dt = DateTime::parse_from_rfc3339(&utc_end)?.into();
        self.inner.utc_end(Some(dt));
        Ok(())
    }

    pub fn utc_end_from_rfc2822(&mut self, utc_end: String) -> Result<()> {
        let dt = DateTime::parse_from_rfc2822(&utc_end)?.into();
        self.inner.utc_end(Some(dt));
        Ok(())
    }

    pub fn utc_end_from_format(&mut self, utc_end: String, format: String) -> Result<()> {
        let dt = DateTime::parse_from_str(&utc_end, &format)?.into();
        self.inner.utc_end(Some(dt));
        Ok(())
    }

    pub fn unset_utc_end_update(&mut self) -> &mut Self {
        self.inner.utc_end(None);
        self
    }

    pub fn unset_locations(&mut self) -> &mut Self {
        self.inner.locations(Some(vec![]));
        self
    }

    pub fn unset_locations_update(&mut self) -> &mut Self {
        self.inner.locations(None);
        self
    }

    pub async fn send(&self) -> Result<OwnedEventId> {
        let room = self.room.clone();
        let my_id = self.client.user_id()?;
        let inner = self.inner.build()?;

        RUNTIME
            .spawn(async move {
                let permitted = room
                    .can_user_send_message(&my_id, MessageLikeEventType::RoomMessage)
                    .await?;
                if !permitted {
                    bail!("No permissions to send message in this room");
                }
                let response = room.send(inner).await?;
                Ok(response.event_id)
            })
            .await?
    }
}

impl Space {
    pub fn calendar_event_draft(&self) -> Result<CalendarEventDraft> {
        if !self.is_joined() {
            bail!("Unable to create calendar_events for spaces we are not part on");
        }
        Ok(CalendarEventDraft {
            client: self.client.clone(),
            room: self.inner.room.clone(),
            inner: Default::default(),
        })
    }

    pub fn calendar_event_draft_with_builder(
        &self,
        inner: CalendarEventBuilder,
    ) -> Result<CalendarEventDraft> {
        if !self.is_joined() {
            bail!("Unable to create calendar_events for spaces we are not part on");
        }
        Ok(CalendarEventDraft {
            client: self.client.clone(),
            room: self.inner.room.clone(),
            inner,
        })
    }
}<|MERGE_RESOLUTION|>--- conflicted
+++ resolved
@@ -380,23 +380,6 @@
 
     pub fn physical_location(
         &mut self,
-<<<<<<< HEAD
-        name: String,
-        description: String,
-        description_html: Option<String>,
-        cooridnates: String,
-        uri: Option<String>,
-    ) -> Result<()> {
-        let desc_plain = TextMessageEventContent::plain(description.clone());
-        let desc_html = description_html
-            .map(|html| TextMessageEventContent::html(description.clone(), html.clone()));
-        let inner = EventLocation::Physical {
-            name: Some(name),
-            description: desc_html.or(Some(desc_plain)),
-            // TODO: add icon support
-            icon: None,
-            coordinates: Some(cooridnates),
-=======
         name: Option<String>,
         description: Option<String>,
         description_html: Option<String>,
@@ -418,7 +401,6 @@
             // TODO: add icon support
             icon: None,
             coordinates: cooridnates,
->>>>>>> 2cc49ab3
             uri: uri.clone(),
         };
         let loc_info = EventLocationInfo { inner };
@@ -429,25 +411,12 @@
 
     pub fn virtual_location(
         &mut self,
-<<<<<<< HEAD
-        name: String,
-        description: String,
-=======
         name: Option<String>,
         description: Option<String>,
->>>>>>> 2cc49ab3
         description_html: Option<String>,
         uri: String,
     ) -> Result<()> {
         let calendar_event = self.inner.clone();
-<<<<<<< HEAD
-        let desc_plain = TextMessageEventContent::plain(description.clone());
-        let desc_html = description_html
-            .map(|html| TextMessageEventContent::html(description.clone(), html.clone()));
-        let inner = EventLocation::Virtual {
-            name: Some(name),
-            description: desc_html.or(Some(desc_plain)),
-=======
         let mut desc_plain = None;
         let mut desc_html = None;
         if let Some(ref desc) = description {
@@ -461,7 +430,6 @@
         let inner = EventLocation::Virtual {
             name,
             description: desc_html.or(desc_plain),
->>>>>>> 2cc49ab3
             // TODO: add icon support
             icon: None,
             uri,
