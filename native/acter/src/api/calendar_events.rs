--- conflicted
+++ resolved
@@ -7,11 +7,7 @@
     statics::KEYS,
 };
 use anyhow::{bail, Context, Result};
-<<<<<<< HEAD
-=======
-use async_broadcast::Receiver;
 use chrono::DateTime;
->>>>>>> a2928399
 use core::time::Duration;
 use matrix_sdk::{
     room::{Joined, Room},
