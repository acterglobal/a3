use anyhow::{Context, Result};
use futures_signals::signal::{Mutable, MutableSignalCloned, SignalExt, SignalStream};
use log::{error, info};
use matrix_sdk::{
    event_handler::{Ctx, EventHandlerHandle},
    room::Room,
    ruma::{
        events::room::member::{MembershipState, StrippedRoomMemberEvent, SyncRoomMemberEvent},
        OwnedRoomId, OwnedUserId, RoomId,
    },
<<<<<<< HEAD
    Client as SdkClient,
=======
    Client as MatrixClient, RoomMemberships,
>>>>>>> 81cb2ced
};
use std::time::{SystemTime, UNIX_EPOCH};
use tokio::time::{sleep, Duration};

use super::{
    client::{devide_spaces_from_convos, Client},
    profile::UserProfile,
    RUNTIME,
};

#[derive(Clone, Debug)]
pub struct Invitation {
    client: SdkClient,
    origin_server_ts: Option<u64>,
    room_id: OwnedRoomId,
    sender: OwnedUserId,
}

impl Invitation {
    pub fn origin_server_ts(&self) -> Option<u64> {
        self.origin_server_ts
    }

    pub fn room_id(&self) -> OwnedRoomId {
        self.room_id.clone()
    }

    pub async fn room_name(&self) -> Result<String> {
        let client = self.client.clone();
        let room_id = self.room_id.clone();
        let room = client
            .get_invited_room(&room_id)
            .context("Can't accept a room we are not invited")?;
        RUNTIME
            .spawn(async move {
                let name = room
                    .display_name()
                    .await
                    .context("Couldn't get display name of room")?;
                Ok(name.to_string())
            })
            .await?
    }

    pub fn sender(&self) -> OwnedUserId {
        self.sender.clone()
    }

    pub fn get_sender_profile(&self) -> UserProfile {
        let client = self.client.clone();
        let user_id = self.sender.clone();
        UserProfile::new(client, user_id)
    }

    pub async fn accept(&self) -> Result<bool> {
        let client = self.client.clone();
        let room_id = self.room_id.clone();
        let room = client
            .get_invited_room(&room_id)
            .context("Can't accept a room we are not invited")?;
        // any variable in self can't be called directly in spawn
        RUNTIME
            .spawn(async move {
                let mut delay = 2;
                while let Err(err) = room.accept_invitation().await {
                    // retry autojoin due to synapse sending invites, before the
                    // invited user can join for more information see
                    // https://github.com/matrix-org/synapse/issues/4345
                    error!(
                        "Failed to accept room {} ({:?}), retrying in {}s",
                        room.room_id(),
                        err,
                        delay,
                    );

                    sleep(Duration::from_secs(delay)).await;
                    delay *= 2;

                    if delay > 3600 {
                        error!("Can't accept room {} ({:?})", room.room_id(), err);
                        break;
                    }
                }
                info!("Successfully accepted room {}", room.room_id());
                Ok(delay <= 3600)
            })
            .await?
    }

    pub async fn reject(&self) -> Result<bool> {
        let client = self.client.clone();
        let room_id = self.room_id.clone();
        let room = client
            .get_invited_room(&room_id)
            .context("Can't accept a room we are not invited")?;
        // any variable in self can't be called directly in spawn
        RUNTIME
            .spawn(async move {
                let mut delay = 2;
                while let Err(err) = room.reject_invitation().await {
                    // retry autojoin due to synapse sending invites, before the
                    // invited user can join for more information see
                    // https://github.com/matrix-org/synapse/issues/4345
                    error!(
                        "Failed to reject room {} ({:?}), retrying in {}s",
                        room.room_id(),
                        err,
                        delay,
                    );

                    sleep(Duration::from_secs(delay)).await;
                    delay *= 2;

                    if delay > 3600 {
                        error!("Can't reject room {} ({:?})", room.room_id(), err);
                        break;
                    }
                }
                info!("Successfully rejected room {}", room.room_id());
                Ok(delay <= 3600)
            })
            .await?
    }
}

#[derive(Clone, Debug)]
pub(crate) struct InvitationController {
    invitations: Mutable<Vec<Invitation>>,
    stripped_event_handle: Option<EventHandlerHandle>,
    sync_event_handle: Option<EventHandlerHandle>,
}

impl InvitationController {
    pub fn new() -> Self {
        InvitationController {
            invitations: Default::default(),
            stripped_event_handle: None,
            sync_event_handle: None,
        }
    }

    pub fn add_event_handler(&mut self, client: &SdkClient) {
        let me = self.clone();

        client.add_event_handler_context(me.clone());
        let handle = client.add_event_handler(
            |ev: StrippedRoomMemberEvent,
             room: Room,
             c: SdkClient,
             Ctx(me): Ctx<InvitationController>| async move {
                // user got invitation
                me.clone().process_stripped_event(ev, room, &c);
            },
        );
        self.stripped_event_handle = Some(handle);

        client.add_event_handler_context(me);
        let handle = client.add_event_handler(
            |ev: SyncRoomMemberEvent,
             room: Room,
             c: SdkClient,
             Ctx(me): Ctx<InvitationController>| async move {
                // user accepted or rejected invitation
                me.clone().process_sync_event(ev, room, &c);
            },
        );
        self.sync_event_handle = Some(handle);
    }

    pub fn remove_event_handler(&mut self, client: &SdkClient) {
        if let Some(handle) = self.stripped_event_handle.clone() {
            client.remove_event_handler(handle);
            self.stripped_event_handle = None;
        }
        if let Some(handle) = self.sync_event_handle.clone() {
            client.remove_event_handler(handle);
            self.sync_event_handle = None;
        }
    }

    pub async fn load_invitations(&self, client: &SdkClient) -> Result<()> {
        let mut invitations: Vec<Invitation> = vec![];
        for room in client.invited_rooms().iter() {
            let details = room
                .invite_details()
                .await
                .context("Couldn't get invitation details of room")?;
            if let Some(inviter) = details.inviter {
                let invitation = Invitation {
                    client: client.clone(),
                    origin_server_ts: None,
                    room_id: room.room_id().to_owned(),
                    sender: inviter.user_id().to_owned(),
                };
                invitations.push(invitation);
            }
        }
        self.invitations.lock_mut().clone_from(&invitations);
        Ok(())
    }

    fn process_stripped_event(
        &mut self,
        ev: StrippedRoomMemberEvent,
        room: Room,
        client: &SdkClient,
    ) -> Result<()> {
        // filter only event for me
        let user_id = client.user_id().expect("You seem to be not logged in");
        if ev.state_key != *user_id {
            return Ok(());
        }

        info!("stripped room member event: {:?}", ev);
        let start = SystemTime::now();
        let since_the_epoch = start
            .duration_since(UNIX_EPOCH)
            .context("Time went backwards")?;

        info!("event type: StrippedRoomMemberEvent");
        info!("membership: {:?}", ev.content.membership);

        if ev.content.membership == MembershipState::Invite {
            let room_id = room.room_id();
            let sender = ev.sender;
            let invitation = Invitation {
                client: client.clone(),
                origin_server_ts: Some(since_the_epoch.as_millis() as u64),
                room_id: room_id.to_owned(),
                sender: sender.to_owned(),
            };
            let mut invitations = self.invitations.lock_mut();
            if !invitations
                .iter()
                .any(|x| x.room_id == *room_id && x.sender == *sender)
            {
                invitations.insert(0, invitation);
            }
        }
        Ok(())
    }

    fn process_sync_event(&mut self, ev: SyncRoomMemberEvent, room: Room, client: &SdkClient) {
        if let Some(evt) = ev.as_original() {
            // filter only event for me
            let user_id = client.user_id().expect("You seem to be not logged in");
            if evt.clone().state_key != *user_id {
                return;
            }

            if let Some(prev_content) = evt.clone().unsigned.prev_content {
                let mut invitations = self.invitations.lock_mut();
                match (prev_content.membership, evt.clone().content.membership) {
                    (MembershipState::Invite, MembershipState::Join) => {
                        // remove this invitation from list
                        let room_id = room.room_id().to_string();
                        if let Some(idx) = invitations.iter().position(|x| x.room_id == room_id) {
                            invitations.remove(idx);
                        }
                    }
                    (MembershipState::Invite, MembershipState::Leave) => {
                        // remove this invitation from list
                        let room_id = room.room_id().to_string();
                        if let Some(idx) = invitations.iter().position(|x| x.room_id == room_id) {
                            invitations.remove(idx);
                        }
                    }
                    _ => {}
                }
            }
        }
    }
}

impl Client {
    pub fn invitations_rx(&self) -> SignalStream<MutableSignalCloned<Vec<Invitation>>> {
        self.invitation_controller
            .invitations
            .signal_cloned()
            .to_stream()
    }

    pub async fn suggested_users_to_invite(&self, room_name: String) -> Result<Vec<UserProfile>> {
        let client = self.clone();
        let room_id = RoomId::parse(room_name)?;
        let result = self.core.client().get_room(&room_id);
        if result.is_none() {
            return Ok(vec![]);
        }
        let room = result.unwrap();
        RUNTIME
            .spawn(async move {
                // get member list of target room
                let members = room
                    .members(RoomMemberships::ACTIVE)
                    .await
                    .context("Couldn't get members of room")?;
                let room_members = members
                    .iter()
                    .map(|x| x.user_id().to_owned())
                    .collect::<Vec<OwnedUserId>>();
                // iterate my rooms to get user list
                let mut profiles: Vec<UserProfile> = vec![];
                let (spaces, convos) = devide_spaces_from_convos(client.clone()).await;
                for convo in convos {
                    if convo.room_id() == room_id {
                        continue;
                    }
                    let members = convo
                        .members(RoomMemberships::ACTIVE)
                        .await
                        .context("Couldn't get members of conversation")?;
                    for member in members {
                        let user_id = member.user_id().to_owned();
                        // exclude user that belongs to target room
                        if room_members.contains(&user_id) {
                            continue;
                        }
                        // exclude user that already selected
                        if profiles.iter().any(|x| x.user_id() == user_id) {
                            continue;
                        }
                        let user_profile = UserProfile::new(client.core.client().clone(), user_id);
                        profiles.push(user_profile);
                    }
                }
                Ok(profiles)
            })
            .await?
    }
}<|MERGE_RESOLUTION|>--- conflicted
+++ resolved
@@ -8,11 +8,7 @@
         events::room::member::{MembershipState, StrippedRoomMemberEvent, SyncRoomMemberEvent},
         OwnedRoomId, OwnedUserId, RoomId,
     },
-<<<<<<< HEAD
-    Client as SdkClient,
-=======
-    Client as MatrixClient, RoomMemberships,
->>>>>>> 81cb2ced
+    Client as SdkClient, RoomMemberships,
 };
 use std::time::{SystemTime, UNIX_EPOCH};
 use tokio::time::{sleep, Duration};
