use acter_core::{
    events::{
        news::{self, NewsContent, NewsEntryBuilder},
        Colorize,
    },
    models::{self, ActerModel, AnyActerModel},
    statics::KEYS,
};
use anyhow::{bail, Context, Result};
use core::time::Duration;
use futures::io::Cursor;
use matrix_sdk::{
    media::{MediaFormat, MediaRequest},
    room::{Joined, Room},
    ruma::{
        assign,
        events::room::{
            message::{
                AudioInfo, AudioMessageEventContent, FileInfo, FileMessageEventContent,
                ImageMessageEventContent, TextMessageEventContent, VideoInfo,
                VideoMessageEventContent,
            },
            ImageInfo,
        },
        MxcUri, OwnedEventId, OwnedRoomId, UInt,
    },
};
use std::{
    collections::{hash_map::Entry, HashMap},
    ops::Deref,
    path::PathBuf,
};
<<<<<<< HEAD
use tokio::sync::broadcast::Receiver;
=======
use tracing::trace;
>>>>>>> a2928399

use super::{
    api::FfiBuffer,
    client::Client,
    common::{AudioDesc, FileDesc, ImageDesc, VideoDesc},
    spaces::Space,
    RUNTIME,
};

impl Client {
    pub async fn wait_for_news(
        &self,
        key: String,
        timeout: Option<Box<Duration>>,
    ) -> Result<NewsEntry> {
        let me = self.clone();
        RUNTIME
            .spawn(async move {
                let AnyActerModel::NewsEntry(content) = me.wait_for(key.clone(), timeout).await? else {
                    bail!("{key} is not a news");
                };
                let room = me
                    .core
                    .client()
                    .get_room(content.room_id())
                    .context("Room not found")?;
                Ok(NewsEntry {
                    client: me.clone(),
                    room,
                    content,
                })
            })
            .await?
    }

    pub async fn latest_news_entries(&self, mut count: u32) -> Result<Vec<NewsEntry>> {
        let mut news = Vec::new();
        let mut rooms_map: HashMap<OwnedRoomId, Room> = HashMap::new();
        let client = self.clone();
        RUNTIME
            .spawn(async move {
                let mut all_news = client
                    .store()
                    .get_list(KEYS::NEWS)
                    .await?
                    .filter_map(|any| {
                        if let AnyActerModel::NewsEntry(t) = any {
                            Some(t)
                        } else {
                            None
                        }
                    })
                    .collect::<Vec<models::NewsEntry>>();
                all_news.sort_by(|a, b| b.meta.origin_server_ts.cmp(&a.meta.origin_server_ts));

                for content in all_news {
                    if count == 0 {
                        break; // we filled what we wanted
                    }
                    let room_id = content.room_id().to_owned();
                    let room = match rooms_map.entry(room_id) {
                        Entry::Occupied(t) => t.get().clone(),
                        Entry::Vacant(e) => {
                            if let Some(room) = client.get_room(e.key()) {
                                e.insert(room.clone());
                                room
                            } else {
                                /// User not part of the room anymore, ignore
                                continue;
                            }
                        }
                    };
                    news.push(NewsEntry {
                        client: client.clone(),
                        room,
                        content,
                    });
                    count -= 1;
                }
                Ok(news)
            })
            .await?
    }
}

impl Space {
    pub async fn latest_news_entries(&self, mut count: u32) -> Result<Vec<NewsEntry>> {
        let mut news = Vec::new();
        let room_id = self.room_id().to_owned();
        let client = self.client.clone();
        let room = self.room.clone();
        RUNTIME
            .spawn(async move {
                let mut all_news = client
                    .store()
                    .get_list(&format!("{room_id}::{}", KEYS::NEWS))
                    .await?
                    .filter_map(|any| {
                        if let AnyActerModel::NewsEntry(t) = any {
                            Some(t)
                        } else {
                            None
                        }
                    })
                    .collect::<Vec<models::NewsEntry>>();
                all_news.reverse();

                for content in all_news {
                    if count == 0 {
                        break; // we filled what we wanted
                    }
                    news.push(NewsEntry {
                        client: client.clone(),
                        room: room.clone(),
                        content,
                    });
                    count -= 1;
                }
                Ok(news)
            })
            .await?
    }
}

#[derive(Clone, Debug)]
pub struct NewsSlide {
    client: Client,
    room: Room,
    inner: news::NewsSlide,
}

impl Deref for NewsSlide {
    type Target = news::NewsSlide;
    fn deref(&self) -> &Self::Target {
        &self.inner
    }
}

impl NewsSlide {
    pub fn type_str(&self) -> String {
        self.inner.content().type_str()
    }

    pub fn has_formatted_text(&self) -> bool {
        matches!(
            self.inner.content(),
            NewsContent::Text(TextMessageEventContent {
                formatted: Some(_),
                ..
            })
        )
    }

    pub fn text(&self) -> String {
        match self.inner.content() {
            NewsContent::Image(ImageMessageEventContent { body, .. }) => body.clone(),
            NewsContent::Audio(AudioMessageEventContent { body, .. }) => body.clone(),
            NewsContent::Video(VideoMessageEventContent { body, .. }) => body.clone(),
            NewsContent::File(FileMessageEventContent { body, .. }) => body.clone(),
            NewsContent::Text(TextMessageEventContent {
                formatted, body, ..
            }) => {
                if let Some(formatted) = formatted {
                    formatted.body.clone()
                } else {
                    body.clone()
                }
            }
        }
    }

    pub fn image_desc(&self) -> Option<ImageDesc> {
        self.inner.content().image().and_then(|content| {
            content
                .info
                .map(|info| ImageDesc::new(content.body, content.source, *info))
        })
    }

    pub async fn image_binary(&self) -> Result<FfiBuffer<u8>> {
        // any variable in self can't be called directly in spawn
        let content = self.inner.content().image().context("Not an image")?;
        self.client.source_binary(content.source).await
    }

    pub fn audio_desc(&self) -> Option<AudioDesc> {
        self.inner.content().audio().and_then(|content| {
            content
                .info
                .map(|info| AudioDesc::new(content.body, content.source, *info))
        })
    }

    pub async fn audio_binary(&self) -> Result<FfiBuffer<u8>> {
        // any variable in self can't be called directly in spawn
        let content = self.inner.content().audio().context("Not an audio")?;
        self.client.source_binary(content.source).await
    }

    pub fn video_desc(&self) -> Option<VideoDesc> {
        self.inner.content().video().and_then(|content| {
            content
                .info
                .map(|info| VideoDesc::new(content.body, content.source, *info))
        })
    }

    pub async fn video_binary(&self) -> Result<FfiBuffer<u8>> {
        // any variable in self can't be called directly in spawn
        let content = self.inner.content().video().context("Not a video")?;
        self.client.source_binary(content.source).await
    }

    pub fn file_desc(&self) -> Option<FileDesc> {
        self.inner.content().file().and_then(|content| {
            content
                .info
                .map(|info| FileDesc::new(content.body, content.source, *info))
        })
    }

    pub async fn file_binary(&self) -> Result<FfiBuffer<u8>> {
        // any variable in self can't be called directly in spawn
        let content = self.inner.content().file().context("Not a file")?;
        self.client.source_binary(content.source).await
    }
}

#[derive(Clone, Debug)]
pub struct NewsEntry {
    client: Client,
    room: Room,
    content: models::NewsEntry,
}

impl Deref for NewsEntry {
    type Target = models::NewsEntry;
    fn deref(&self) -> &Self::Target {
        &self.content
    }
}

/// Custom functions
impl NewsEntry {
    pub fn slides_count(&self) -> u8 {
        self.content.slides().len() as u8
    }

    pub fn get_slide(&self, pos: u8) -> Option<NewsSlide> {
        self.content
            .slides()
            .get(pos as usize)
            .map(|inner| NewsSlide {
                inner: inner.clone(),
                client: self.client.clone(),
                room: self.room.clone(),
            })
    }

    pub async fn refresh(&self) -> Result<NewsEntry> {
        let key = self.content.event_id().to_string();
        let client = self.client.clone();
        let room = self.room.clone();

        RUNTIME
            .spawn(async move {
                let AnyActerModel::NewsEntry(content) = client.store().get(&key).await? else {
                    bail!("Refreshing failed. {key} not a news")
                };
                Ok(NewsEntry {
                    client,
                    room,
                    content,
                })
            })
            .await?
    }

    pub fn update_builder(&self) -> Result<NewsEntryUpdateBuilder> {
        let Room::Joined(joined) = &self.room else {
            bail!("Can only update news in joined rooms");
        };
        Ok(NewsEntryUpdateBuilder {
            client: self.client.clone(),
            room: joined.clone(),
            content: self.content.updater(),
        })
    }

    pub fn subscribe(&self) -> impl tokio_stream::Stream<Item = ()> {
        let key = self.content.event_id().to_string();
        self.client.subscribe(key)
    }

    pub async fn comments(&self) -> Result<crate::CommentsManager> {
        let client = self.client.clone();
        let room = self.room.clone();
        let event_id = self.content.event_id().to_owned();

        RUNTIME
            .spawn(async move {
                let inner =
                    models::CommentsManager::from_store_and_event_id(client.store(), &event_id)
                        .await;
                Ok(crate::CommentsManager::new(client, room, inner))
            })
            .await?
    }

    pub fn comments_count(&self) -> u32 {
        4
    }

    pub fn likes_count(&self) -> u32 {
        19
    }

    pub fn room_id(&self) -> OwnedRoomId {
        self.room.room_id().to_owned()
    }
}

#[derive(Clone)]
pub struct NewsEntryDraft {
    client: Client,
    room: Joined,
    content: NewsEntryBuilder,
    slides: Vec<NewsSlide>,
}

impl NewsEntryDraft {
    pub fn add_text_slide(&mut self, body: String) -> &mut Self {
        self.slides.push(NewsSlide {
            client: self.client.clone(),
            room: self.room.clone().into(),
            inner: news::NewsSlide::new_text(body),
        });
        self
    }

    #[allow(clippy::too_many_arguments)]
    pub async fn add_image_slide(
        &mut self,
        body: String,
        uri: String,
        mimetype: String,
        size: Option<u64>,
        width: Option<u64>,
        height: Option<u64>,
        blurhash: Option<String>,
    ) -> Result<bool> {
        trace!("add image slide");
        let client = self.client.clone();
        let room = self.room.clone();

        let path = PathBuf::from(uri);
        let mime_type = mimetype.parse::<mime::Mime>()?;
        let mut image_content = RUNTIME
            .spawn(async move {
                if room.is_encrypted().await? {
                    let mut reader = std::fs::File::open(path)?;
                    let encrypted_file = client
                        .prepare_encrypted_file(&mime_type, &mut reader)
                        .await?;
                    anyhow::Ok(ImageMessageEventContent::encrypted(body, encrypted_file))
                } else {
                    let data = std::fs::read(path)?;
                    let upload_resp = client.media().upload(&mime_type, data).await?;
                    anyhow::Ok(ImageMessageEventContent::plain(
                        body,
                        upload_resp.content_uri,
                        None,
                    ))
                }
            })
            .await??;
        image_content.info = Some(Box::new(assign!(ImageInfo::new(), {
            height: height.and_then(UInt::new),
            width: width.and_then(UInt::new),
            mimetype: Some(mimetype),
            size: size.and_then(UInt::new),
            blurhash,
        })));

        self.slides.push(NewsSlide {
            client: self.client.clone(),
            room: self.room.clone().into(),
            inner: news::NewsSlide {
                content: news::NewsContent::Image(image_content),
                references: Default::default(),
            },
        });
        Ok(true)
    }

    pub fn add_audio_slide(
        &mut self,
        body: String,
        url: String,
        secs: Option<u64>,
        mimetype: Option<String>,
        size: Option<u64>,
    ) -> &mut Self {
        let info = assign!(AudioInfo::new(), {
            duration: secs.map(|x| Duration::new(x, 0)),
            mimetype,
            size: size.and_then(UInt::new),
        });
        let url = Box::<MxcUri>::from(url.as_str());

        self.slides.push(NewsSlide {
            client: self.client.clone(),
            room: self.room.clone().into(),
            inner: news::NewsSlide::new_audio(body, (*url).to_owned(), Some(Box::new(info))),
        });
        self
    }

    #[allow(clippy::too_many_arguments)]
    pub fn add_video_slide(
        &mut self,
        body: String,
        url: String,
        secs: Option<u64>,
        height: Option<u64>,
        width: Option<u64>,
        mimetype: Option<String>,
        size: Option<u64>,
        blurhash: Option<String>,
    ) -> &mut Self {
        let info = assign!(VideoInfo::new(), {
            duration: secs.map(|x| Duration::new(x, 0)),
            height: height.and_then(UInt::new),
            width: width.and_then(UInt::new),
            mimetype,
            size: size.and_then(UInt::new),
            blurhash,
        });
        let url = Box::<MxcUri>::from(url.as_str());

        self.slides.push(NewsSlide {
            client: self.client.clone(),
            room: self.room.clone().into(),
            inner: news::NewsSlide::new_video(body, (*url).to_owned(), Some(Box::new(info))),
        });
        self
    }

    pub fn add_file_slide(
        &mut self,
        body: String,
        url: String,
        mimetype: Option<String>,
        size: Option<u64>,
    ) -> &mut Self {
        let info = assign!(FileInfo::new(), {
            mimetype,
            size: size.and_then(UInt::new),
        });
        let url = Box::<MxcUri>::from(url.as_str());

        self.slides.push(NewsSlide {
            client: self.client.clone(),
            room: self.room.clone().into(),
            inner: news::NewsSlide::new_file(body, (*url).to_owned(), Some(Box::new(info))),
        });
        self
    }

    pub fn unset_slides(&mut self) -> &mut Self {
        self.slides.clear();
        self
    }

    pub fn colors(&mut self, colors: Box<Colorize>) -> &mut Self {
        self.content.colors(Some(Box::into_inner(colors)));
        self
    }

    pub fn unset_colors(&mut self) -> &mut Self {
        self.content.colors(None);
        self
    }

    pub async fn send(&mut self) -> Result<OwnedEventId> {
        trace!("starting send");
        let slides = self
            .slides
            .iter()
            .map(|x| (*x.to_owned()).clone())
            .collect();
        self.content.slides(slides);

        let room = self.room.clone();
        trace!("send buildin");
        let content = self.content.build()?;

        trace!("off we go");
        RUNTIME
            .spawn(async move {
                let resp = room.send(content, None).await?;
                Ok(resp.event_id)
            })
            .await?
    }
}

#[derive(Clone)]
pub struct NewsEntryUpdateBuilder {
    client: Client,
    room: Joined,
    content: news::NewsEntryUpdateBuilder,
}

impl NewsEntryUpdateBuilder {
    #[allow(clippy::ptr_arg)]
    pub fn slides(&mut self, slides: &mut Vec<NewsSlide>) -> &mut Self {
        let items = slides.iter().map(|x| (*x.to_owned()).clone()).collect();
        self.content.slides(Some(items));
        self
    }

    pub fn unset_slides(&mut self) -> &mut Self {
        self.content.slides(Some(vec![]));
        self
    }

    pub fn unset_slides_update(&mut self) -> &mut Self {
        self.content.slides(None);
        self
    }

    pub fn colors(&mut self, colors: Box<Colorize>) -> &mut Self {
        self.content.colors(Some(Some(Box::into_inner(colors))));
        self
    }

    pub fn unset_colors(&mut self) -> &mut Self {
        self.content.colors(Some(None));
        self
    }

    pub fn unset_colors_update(&mut self) -> &mut Self {
        self.content.colors(None::<Option<Colorize>>);
        self
    }

    pub async fn send(&self) -> Result<OwnedEventId> {
        let room = self.room.clone();
        let content = self.content.build()?;
        RUNTIME
            .spawn(async move {
                let resp = room.send(content, None).await?;
                Ok(resp.event_id)
            })
            .await?
    }
}

impl Space {
    pub fn news_draft(&self) -> Result<NewsEntryDraft> {
        let Room::Joined(joined) = &self.inner.room else {
            bail!("You can't create news for spaces we are not part on")
        };
        Ok(NewsEntryDraft {
            client: self.client.clone(),
            room: joined.clone(),
            content: Default::default(),
            slides: vec![],
        })
    }

    pub fn news_draft_with_builder(&self, content: NewsEntryBuilder) -> Result<NewsEntryDraft> {
        let Room::Joined(joined) = &self.inner.room else {
            bail!("You can't create news for spaces we are not part on")
        };
        Ok(NewsEntryDraft {
            client: self.client.clone(),
            room: joined.clone(),
            content,
            slides: vec![],
        })
    }
}<|MERGE_RESOLUTION|>--- conflicted
+++ resolved
@@ -30,11 +30,8 @@
     ops::Deref,
     path::PathBuf,
 };
-<<<<<<< HEAD
 use tokio::sync::broadcast::Receiver;
-=======
 use tracing::trace;
->>>>>>> a2928399
 
 use super::{
     api::FfiBuffer,
