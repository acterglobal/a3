--- conflicted
+++ resolved
@@ -27,6 +27,7 @@
 };
 use std::{
     collections::{hash_map::Entry, HashMap},
+    fs,
     ops::Deref,
     path::PathBuf,
 };
@@ -367,28 +368,25 @@
 }
 
 impl NewsEntryDraft {
-    pub fn add_text_slide(&mut self, body: String) -> &mut Self {
+    pub fn add_text_slide(&mut self, body: String) {
+        trace!("add text slide");
+        let text_content = TextMessageEventContent::markdown(body);
+
         self.slides.push(NewsSlide {
             client: self.client.clone(),
             room: self.room.clone().into(),
-            inner: news::NewsSlide::new_text(body),
-        });
-        self
-    }
-
-    #[allow(clippy::too_many_arguments)]
+            inner: news::NewsSlide {
+                content: news::NewsContent::Text(text_content),
+                references: Default::default(),
+            },
+        });
+    }
+
     pub async fn add_image_slide(
         &mut self,
         body: String,
-<<<<<<< HEAD
-        url: String,
-        mimetype: String,
-        size: u64,
-=======
         uri: String,
-        mimetype: String,
         size: Option<u64>,
->>>>>>> f8a33a25
         width: Option<u64>,
         height: Option<u64>,
         blurhash: Option<String>,
@@ -398,37 +396,36 @@
         let room = self.room.clone();
 
         let path = PathBuf::from(uri);
-        let mime_type = mimetype.parse::<mime::Mime>()?;
+        let guess = mime_guess::from_path(path.clone());
+        let content_type = guess.first().context("MIME type should be given")?;
+        let mimetype = Some(content_type.to_string());
         let mut image_content = RUNTIME
             .spawn(async move {
                 if room.is_encrypted().await? {
-                    let mut reader = std::fs::File::open(path)?;
+                    let mut reader = fs::File::open(path)?;
                     let encrypted_file = client
-                        .prepare_encrypted_file(&mime_type, &mut reader)
+                        .prepare_encrypted_file(&content_type, &mut reader)
                         .await?;
                     anyhow::Ok(ImageMessageEventContent::encrypted(body, encrypted_file))
                 } else {
-                    let data = std::fs::read(path)?;
-                    let upload_resp = client.media().upload(&mime_type, data).await?;
+                    let buf = fs::read(path)?;
+                    let response = client.media().upload(&content_type, buf).await?;
                     anyhow::Ok(ImageMessageEventContent::plain(
                         body,
-                        upload_resp.content_uri,
+                        response.content_uri,
                         None,
                     ))
                 }
             })
             .await??;
-        image_content.info = Some(Box::new(assign!(ImageInfo::new(), {
+        let info = assign!(ImageInfo::new(), {
             height: height.and_then(UInt::new),
             width: width.and_then(UInt::new),
-            mimetype: Some(mimetype),
-<<<<<<< HEAD
-            size: UInt::new(size),
-=======
+            mimetype,
             size: size.and_then(UInt::new),
->>>>>>> f8a33a25
             blurhash,
-        })));
+        });
+        image_content.info = Some(Box::new(info));
 
         self.slides.push(NewsSlide {
             client: self.client.clone(),
@@ -441,41 +438,95 @@
         Ok(true)
     }
 
-    pub fn add_audio_slide(
+    pub async fn add_audio_slide(
         &mut self,
         body: String,
-        url: String,
+        uri: String,
         secs: Option<u64>,
-        mimetype: String,
         size: u64,
-    ) -> &mut Self {
+    ) -> Result<bool> {
+        trace!("add audio slide");
+        let client = self.client.clone();
+        let room = self.room.clone();
+
+        let path = PathBuf::from(uri);
+        let guess = mime_guess::from_path(path.clone());
+        let content_type = guess.first().context("MIME type should be given")?;
+        let mimetype = Some(content_type.to_string());
+        let mut audio_content = RUNTIME
+            .spawn(async move {
+                if room.is_encrypted().await? {
+                    let mut reader = fs::File::open(path)?;
+                    let encrypted_file = client
+                        .prepare_encrypted_file(&content_type, &mut reader)
+                        .await?;
+                    anyhow::Ok(AudioMessageEventContent::encrypted(body, encrypted_file))
+                } else {
+                    let buf = fs::read(path)?;
+                    let response = client.media().upload(&content_type, buf).await?;
+                    anyhow::Ok(AudioMessageEventContent::plain(
+                        body,
+                        response.content_uri,
+                        None,
+                    ))
+                }
+            })
+            .await??;
         let info = assign!(AudioInfo::new(), {
             duration: secs.map(|x| Duration::new(x, 0)),
-            mimetype: Some(mimetype),
+            mimetype,
             size: UInt::new(size),
         });
-        let url = Box::<MxcUri>::from(url.as_str());
+        audio_content.info = Some(Box::new(info));
 
         self.slides.push(NewsSlide {
             client: self.client.clone(),
             room: self.room.clone().into(),
-            inner: news::NewsSlide::new_audio(body, (*url).to_owned(), Some(Box::new(info))),
-        });
-        self
-    }
-
-    #[allow(clippy::too_many_arguments)]
-    pub fn add_video_slide(
+            inner: news::NewsSlide {
+                content: news::NewsContent::Audio(audio_content),
+                references: Default::default(),
+            },
+        });
+        Ok(true)
+    }
+
+    pub async fn add_video_slide(
         &mut self,
         body: String,
-        url: String,
+        uri: String,
         secs: Option<u64>,
         height: Option<u64>,
         width: Option<u64>,
-        mimetype: Option<String>,
         size: Option<u64>,
         blurhash: Option<String>,
-    ) -> &mut Self {
+    ) -> Result<bool> {
+        trace!("add video slide");
+        let client = self.client.clone();
+        let room = self.room.clone();
+
+        let path = PathBuf::from(uri);
+        let guess = mime_guess::from_path(path.clone());
+        let content_type = guess.first().context("MIME type should be given")?;
+        let mimetype = Some(content_type.to_string());
+        let mut video_content = RUNTIME
+            .spawn(async move {
+                if room.is_encrypted().await? {
+                    let mut reader = fs::File::open(path)?;
+                    let encrypted_file = client
+                        .prepare_encrypted_file(&content_type, &mut reader)
+                        .await?;
+                    anyhow::Ok(VideoMessageEventContent::encrypted(body, encrypted_file))
+                } else {
+                    let buf = fs::read(path)?;
+                    let response = client.media().upload(&content_type, buf).await?;
+                    anyhow::Ok(VideoMessageEventContent::plain(
+                        body,
+                        response.content_uri,
+                        None,
+                    ))
+                }
+            })
+            .await??;
         let info = assign!(VideoInfo::new(), {
             duration: secs.map(|x| Duration::new(x, 0)),
             height: height.and_then(UInt::new),
@@ -484,35 +535,67 @@
             size: size.and_then(UInt::new),
             blurhash,
         });
-        let url = Box::<MxcUri>::from(url.as_str());
+        video_content.info = Some(Box::new(info));
 
         self.slides.push(NewsSlide {
             client: self.client.clone(),
             room: self.room.clone().into(),
-            inner: news::NewsSlide::new_video(body, (*url).to_owned(), Some(Box::new(info))),
-        });
-        self
-    }
-
-    pub fn add_file_slide(
+            inner: news::NewsSlide {
+                content: news::NewsContent::Video(video_content),
+                references: Default::default(),
+            },
+        });
+        Ok(true)
+    }
+
+    pub async fn add_file_slide(
         &mut self,
         body: String,
-        url: String,
-        mimetype: Option<String>,
+        uri: String,
         size: Option<u64>,
-    ) -> &mut Self {
+    ) -> Result<bool> {
+        trace!("add file slide");
+        let client = self.client.clone();
+        let room = self.room.clone();
+
+        let path = PathBuf::from(uri);
+        let guess = mime_guess::from_path(path.clone());
+        let content_type = guess.first().context("MIME type should be given")?;
+        let mimetype = Some(content_type.to_string());
+        let mut file_content = RUNTIME
+            .spawn(async move {
+                if room.is_encrypted().await? {
+                    let mut reader = fs::File::open(path)?;
+                    let encrypted_file = client
+                        .prepare_encrypted_file(&content_type, &mut reader)
+                        .await?;
+                    anyhow::Ok(FileMessageEventContent::encrypted(body, encrypted_file))
+                } else {
+                    let buf = fs::read(path)?;
+                    let response = client.media().upload(&content_type, buf).await?;
+                    anyhow::Ok(FileMessageEventContent::plain(
+                        body,
+                        response.content_uri,
+                        None,
+                    ))
+                }
+            })
+            .await??;
         let info = assign!(FileInfo::new(), {
             mimetype,
             size: size.and_then(UInt::new),
         });
-        let url = Box::<MxcUri>::from(url.as_str());
+        file_content.info = Some(Box::new(info));
 
         self.slides.push(NewsSlide {
             client: self.client.clone(),
             room: self.room.clone().into(),
-            inner: news::NewsSlide::new_file(body, (*url).to_owned(), Some(Box::new(info))),
-        });
-        self
+            inner: news::NewsSlide {
+                content: news::NewsContent::File(file_content),
+                references: Default::default(),
+            },
+        });
+        Ok(true)
     }
 
     pub fn unset_slides(&mut self) -> &mut Self {
