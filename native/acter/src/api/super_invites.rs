--- conflicted
+++ resolved
@@ -160,13 +160,8 @@
         RUNTIME
             .spawn(async move {
                 let req = api::list::Request::new();
-<<<<<<< HEAD
-                let resp = client.deref().send(req, None).await?;
+                let resp = client.deref().send(req).await?;
                 let tokens = resp
-=======
-                let resp = c.send(req).await?;
-                Ok(resp
->>>>>>> 2ba2f2e3
                     .tokens
                     .into_iter()
                     .map(|token| SuperInviteToken::new(client.clone(), token))
@@ -185,11 +180,7 @@
         RUNTIME
             .spawn(async move {
                 let req = api::redeem::Request::new(token);
-<<<<<<< HEAD
-                let resp = client.deref().send(req, None).await?;
-=======
-                let resp = c.send(req).await?;
->>>>>>> 2ba2f2e3
+                let resp = client.deref().send(req).await?;
                 Ok(resp.rooms)
             })
             .await?
@@ -200,11 +191,7 @@
         RUNTIME
             .spawn(async move {
                 let req = api::info::Request::new(token);
-<<<<<<< HEAD
-                let resp = client.deref().send(req, None).await?;
-=======
-                let resp = c.send(req).await?;
->>>>>>> 2ba2f2e3
+                let resp = client.deref().send(req).await?;
                 Ok(SuperInviteInfo::new(resp.info))
             })
             .await?
@@ -223,20 +210,12 @@
                         .into_update_token()
                         .context("Unable to get update token from builder")?;
                     let req = api::update::Request::new(token);
-<<<<<<< HEAD
-                    let resp = client.deref().send(req, None).await?;
-=======
-                    let resp = c.send(req).await?;
->>>>>>> 2ba2f2e3
+                    let resp = client.deref().send(req).await?;
                     resp.token
                 } else {
                     let token = builder.token;
                     let req = api::create::Request::new(token);
-<<<<<<< HEAD
-                    let resp = client.deref().send(req, None).await?;
-=======
-                    let resp = c.send(req).await?;
->>>>>>> 2ba2f2e3
+                    let resp = client.deref().send(req).await?;
                     resp.token
                 };
                 Ok(SuperInviteToken { client, token })
@@ -249,11 +228,7 @@
         RUNTIME
             .spawn(async move {
                 let req = api::delete::Request::new(token);
-<<<<<<< HEAD
-                client.deref().send(req, None).await?;
-=======
-                c.send(req).await?;
->>>>>>> 2ba2f2e3
+                client.deref().send(req).await?;
                 Ok(true)
             })
             .await?
