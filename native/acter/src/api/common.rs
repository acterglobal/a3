use acter_core::events::{
    rsvp::RsvpStatus, ColorizeBuilder, DisplayBuilder, ObjRefBuilder, Position,
};
use anyhow::{Context, Result};
use core::time::Duration;
use matrix_sdk::{HttpError, RumaApiError};
use matrix_sdk_base::{
    media::{MediaFormat, MediaThumbnailSettings},
    ruma::{
        api::{client::error::ErrorBody, error::FromHttpResponseError},
        events::room::{
            message::UrlPreview as RumaUrlPreview, MediaSource as SdkMediaSource,
            ThumbnailInfo as SdkThumbnailInfo,
        },
        MilliSecondsSinceUnixEpoch, OwnedDeviceId, OwnedEventId, OwnedUserId, UInt,
    },
    ComposerDraft, ComposerDraftType,
};
use serde::{Deserialize, Serialize};
use std::{ops::Deref, str::FromStr};
use tracing::error;

use super::api::FfiBuffer;
use super::RefDetails;

pub fn duration_from_secs(secs: u64) -> Duration {
    Duration::from_secs(secs)
}

pub struct OptionString {
    text: Option<String>,
}

impl OptionString {
    pub(crate) fn new(text: Option<String>) -> Self {
        OptionString { text }
    }

    pub fn text(&self) -> Option<String> {
        self.text.clone()
    }
}

impl From<Option<String>> for OptionString {
    fn from(text: Option<String>) -> Self {
        OptionString { text }
    }
}

pub struct OptionBuffer {
    pub(crate) data: Option<Vec<u8>>,
}

impl OptionBuffer {
    pub(crate) fn new(data: Option<Vec<u8>>) -> Self {
        OptionBuffer { data }
    }

    pub fn data(&self) -> Option<FfiBuffer<u8>> {
        self.data.clone().map(FfiBuffer::new)
    }
}

pub struct OptionRsvpStatus {
    pub(crate) status: Option<RsvpStatus>,
}

impl OptionRsvpStatus {
    pub(crate) fn new(status: Option<RsvpStatus>) -> Self {
        OptionRsvpStatus { status }
    }

    pub fn status(&self) -> Option<RsvpStatus> {
        self.status.clone()
    }

    pub fn status_str(&self) -> Option<String> {
        self.status.as_ref().map(ToString::to_string)
    }
}
#[derive(Clone)]
pub struct OptionComposeDraft {
    draft: Option<ComposeDraft>,
}

impl OptionComposeDraft {
    pub(crate) fn new(draft: Option<ComposeDraft>) -> Self {
        OptionComposeDraft { draft }
    }

    pub fn draft(&self) -> Option<ComposeDraft> {
        self.draft.clone()
    }
}

pub struct MediaSource {
    pub(crate) inner: SdkMediaSource,
}

impl From<&SdkMediaSource> for MediaSource {
    fn from(value: &SdkMediaSource) -> Self {
        MediaSource {
            inner: value.clone(),
        }
    }
}

impl MediaSource {
    pub fn url(&self) -> String {
        match self.inner.clone() {
            SdkMediaSource::Plain(url) => url.to_string(),
            SdkMediaSource::Encrypted(file) => file.url.to_string(),
        }
    }
}

#[derive(Clone)]
pub struct ThumbnailInfo {
    pub(crate) inner: SdkThumbnailInfo,
}

impl From<&SdkThumbnailInfo> for ThumbnailInfo {
    fn from(value: &SdkThumbnailInfo) -> Self {
        ThumbnailInfo {
            inner: value.clone(),
        }
    }
}

impl ThumbnailInfo {
    pub fn mimetype(&self) -> Option<String> {
        self.inner.mimetype.clone()
    }

    pub fn size(&self) -> Option<u64> {
        self.inner.size.map(Into::into)
    }

    pub fn width(&self) -> Option<u64> {
        self.inner.width.map(Into::into)
    }

    pub fn height(&self) -> Option<u64> {
        self.inner.height.map(Into::into)
    }
}

<<<<<<< HEAD
#[derive(Clone, Debug, Serialize, Deserialize)]
pub enum MsgContent {
    Text {
        body: String,
        formatted_body: Option<String>,
        url_previews: Vec<RumaUrlPreview>,
    },
    Image {
        body: String,
        source: SdkMediaSource,
        info: Option<ImageInfo>,
    },
    Audio {
        body: String,
        source: SdkMediaSource,
        info: Option<AudioInfo>,
        audio: Option<UnstableAudioDetailsContentBlock>,
    },
    Video {
        body: String,
        source: SdkMediaSource,
        info: Option<VideoInfo>,
    },
    File {
        body: String,
        source: SdkMediaSource,
        info: Option<FileInfo>,
        filename: Option<String>,
    },
    Location {
        body: String,
        geo_uri: String,
        info: Option<LocationInfo>,
    },
    Link {
        name: Option<String>,
        link: String,
    },
    Notice {
        body: String,
        formatted_body: Option<String>,
    },
    ServerNotice {
        body: String,
        server_notice_type: ServerNoticeType,
        admin_contact: Option<String>,
        limit_type: Option<LimitType>,
    },
}

impl TryFrom<&NewsContent> for MsgContent {
    type Error = ();

    fn try_from(value: &NewsContent) -> Result<Self, Self::Error> {
        match value {
            // everything else we have to fallback to the body-text thing ...
            NewsContent::Fallback(FallbackNewsContent::Text(msg_content))
            | NewsContent::Text(msg_content) => Ok(MsgContent::from(msg_content)),
            NewsContent::Fallback(FallbackNewsContent::Video(msg_content))
            | NewsContent::Video(msg_content) => Ok(MsgContent::from(msg_content)),
            NewsContent::Fallback(FallbackNewsContent::Audio(msg_content))
            | NewsContent::Audio(msg_content) => Ok(MsgContent::from(msg_content)),
            NewsContent::Fallback(FallbackNewsContent::File(msg_content))
            | NewsContent::File(msg_content) => Ok(MsgContent::from(msg_content)),
            NewsContent::Fallback(FallbackNewsContent::Location(msg_content))
            | NewsContent::Location(msg_content) => Ok(MsgContent::from(msg_content)),

            _ => Err(()),
        }
    }
}

impl From<&TextMessageEventContent> for MsgContent {
    fn from(value: &TextMessageEventContent) -> Self {
        MsgContent::Text {
            body: value.body.clone(),
            formatted_body: value.formatted.as_ref().map(|x| x.body.clone()),
            url_previews: value.url_previews.clone().unwrap_or_default(),
        }
    }
}

impl From<TextMessageEventContent> for MsgContent {
    fn from(value: TextMessageEventContent) -> Self {
        MsgContent::Text {
            body: value.body,
            formatted_body: value.formatted.as_ref().map(|x| x.body.clone()),
            url_previews: value.url_previews.clone().unwrap_or_default(),
        }
    }
}

impl From<&ImageMessageEventContent> for MsgContent {
    fn from(value: &ImageMessageEventContent) -> Self {
        MsgContent::Image {
            body: value.body.clone(),
            source: value.source.clone(),
            info: value.info.clone().map(Box::into_inner),
        }
    }
}

impl From<&AudioMessageEventContent> for MsgContent {
    fn from(value: &AudioMessageEventContent) -> Self {
        MsgContent::Audio {
            body: value.body.clone(),
            source: value.source.clone(),
            info: value.info.clone().map(Box::into_inner),
            audio: value.audio.clone(),
        }
    }
}

impl From<&VideoMessageEventContent> for MsgContent {
    fn from(value: &VideoMessageEventContent) -> Self {
        MsgContent::Video {
            body: value.body.clone(),
            source: value.source.clone(),
            info: value.info.clone().map(Box::into_inner),
        }
    }
}

impl From<&FileMessageEventContent> for MsgContent {
    fn from(value: &FileMessageEventContent) -> Self {
        MsgContent::File {
            body: value.body.clone(),
            source: value.source.clone(),
            info: value.info.clone().map(Box::into_inner),
            filename: value.filename.clone(),
        }
    }
}

impl From<&LocationMessageEventContent> for MsgContent {
    fn from(value: &LocationMessageEventContent) -> Self {
        MsgContent::Location {
            body: value.body.clone(),
            geo_uri: value.geo_uri.clone(),
            info: value.info.clone().map(Box::into_inner),
        }
    }
}

impl From<&EmoteMessageEventContent> for MsgContent {
    fn from(value: &EmoteMessageEventContent) -> Self {
        MsgContent::Text {
            body: value.body.clone(),
            formatted_body: value.formatted.as_ref().map(|x| x.body.clone()),
            url_previews: Default::default(),
        }
    }
}

impl From<&NoticeMessageEventContent> for MsgContent {
    fn from(value: &NoticeMessageEventContent) -> Self {
        MsgContent::Notice {
            body: value.body.clone(),
            formatted_body: value.formatted.as_ref().map(|x| x.body.clone()),
        }
    }
}

impl From<&ServerNoticeMessageEventContent> for MsgContent {
    fn from(value: &ServerNoticeMessageEventContent) -> Self {
        MsgContent::ServerNotice {
            body: value.body.clone(),
            server_notice_type: value.server_notice_type.clone(),
            admin_contact: value.admin_contact.clone(),
            limit_type: value.limit_type.clone(),
        }
    }
}

impl TryFrom<&AttachmentContent> for MsgContent {
    type Error = ();
    fn try_from(value: &AttachmentContent) -> Result<Self, Self::Error> {
        Ok(match value {
            AttachmentContent::Image(content)
            | AttachmentContent::Fallback(FallbackAttachmentContent::Image(content)) => {
                MsgContent::Image {
                    body: content.body.clone(),
                    source: content.source.clone(),
                    info: content.info.clone().map(Box::into_inner),
                }
            }
            AttachmentContent::Audio(content)
            | AttachmentContent::Fallback(FallbackAttachmentContent::Audio(content)) => {
                MsgContent::Audio {
                    body: content.body.clone(),
                    source: content.source.clone(),
                    info: content.info.clone().map(Box::into_inner),
                    audio: content.audio.clone(),
                }
            }
            AttachmentContent::Video(content)
            | AttachmentContent::Fallback(FallbackAttachmentContent::Video(content)) => {
                MsgContent::Video {
                    body: content.body.clone(),
                    source: content.source.clone(),
                    info: content.info.clone().map(Box::into_inner),
                }
            }
            AttachmentContent::File(content)
            | AttachmentContent::Fallback(FallbackAttachmentContent::File(content)) => {
                MsgContent::File {
                    body: content.body.clone(),
                    source: content.source.clone(),
                    info: content.info.clone().map(Box::into_inner),
                    filename: content.filename.clone(),
                }
            }
            AttachmentContent::Location(content)
            | AttachmentContent::Fallback(FallbackAttachmentContent::Location(content)) => {
                MsgContent::Location {
                    body: content.body.clone(),
                    geo_uri: content.geo_uri.clone(),
                    info: content.info.clone().map(Box::into_inner),
                }
            }
            AttachmentContent::Link(content) => MsgContent::Link {
                name: content.name.clone(),
                link: content.link.clone(),
            },
            AttachmentContent::Reference(_) => return Err(()),
        })
    }
}

=======
>>>>>>> fc967d94
pub struct UrlPreview(pub(crate) RumaUrlPreview);

impl UrlPreview {
    pub fn from(prev: &RumaUrlPreview) -> Self {
        Self(prev.clone())
    }
    pub fn new(prev: RumaUrlPreview) -> Self {
        Self(prev)
    }
    pub fn url(&self) -> Option<String> {
        self.0.url.clone()
    }
    pub fn title(&self) -> Option<String> {
        self.0.title.clone()
    }
    pub fn description(&self) -> Option<String> {
        self.0.description.clone()
    }

    pub fn has_image(&self) -> bool {
        false // not yet supported
              // !self.0.image.is_none()
    }
    pub fn image_source(&self) -> Option<MediaSource> {
        None // not yet support
             // self.0.image.as_ref().map(|image| MediaSource {
             //     inner: match image.source {
             //         PreviewImageSource::EncryptedImage(e) => SdkMediaSource::Encrypted(e.clone()),
             //         PreviewImageSource::Url(u) => SdkMediaSource::Plain(u.clone()),
             //     },
             // })
    }
}

<<<<<<< HEAD
impl MsgContent {
    pub(crate) fn from_text(body: String) -> Self {
        MsgContent::Text {
            body,
            formatted_body: None,
            url_previews: Default::default(),
        }
    }

    pub(crate) fn from_image(body: String, source: OwnedMxcUri) -> Self {
        MsgContent::Image {
            body,
            source: SdkMediaSource::Plain(source),
            info: Some(ImageInfo::new()),
        }
    }

    pub fn body(&self) -> String {
        match self {
            MsgContent::Text { body, .. } => body.clone(),
            MsgContent::Image { body, .. } => body.clone(),
            MsgContent::Audio { body, .. } => body.clone(),
            MsgContent::Video { body, .. } => body.clone(),
            MsgContent::File { body, .. } => body.clone(),
            MsgContent::Location { body, .. } => body.clone(),
            MsgContent::Link { link, .. } => link.clone(),
            MsgContent::Notice { body, .. } => body.clone(),
            MsgContent::ServerNotice { body, .. } => body.clone(),
        }
    }

    pub fn formatted_body(&self) -> Option<String> {
        match self {
            MsgContent::Text { formatted_body, .. } => formatted_body.clone(),
            _ => None,
        }
    }

    pub fn source(&self) -> Option<MediaSource> {
        match self {
            MsgContent::Image { source, .. } => Some(MediaSource {
                inner: source.clone(),
            }),
            MsgContent::Audio { source, .. } => Some(MediaSource {
                inner: source.clone(),
            }),
            MsgContent::Video { source, .. } => Some(MediaSource {
                inner: source.clone(),
            }),
            MsgContent::File { source, .. } => Some(MediaSource {
                inner: source.clone(),
            }),
            _ => None,
        }
    }

    pub fn mimetype(&self) -> Option<String> {
        match self {
            MsgContent::Image { info, .. } => info.as_ref().and_then(|x| x.mimetype.clone()),
            MsgContent::Audio { info, .. } => info.as_ref().and_then(|x| x.mimetype.clone()),
            MsgContent::Video { info, .. } => info.as_ref().and_then(|x| x.mimetype.clone()),
            MsgContent::File { info, .. } => info.as_ref().and_then(|x| x.mimetype.clone()),
            _ => None,
        }
    }

    pub fn size(&self) -> Option<u64> {
        match self {
            MsgContent::Image { info, .. } => info.as_ref().and_then(|x| x.size.map(Into::into)),
            MsgContent::Audio { info, .. } => info.as_ref().and_then(|x| x.size.map(Into::into)),
            MsgContent::Video { info, .. } => info.as_ref().and_then(|x| x.size.map(Into::into)),
            MsgContent::File { info, .. } => info.as_ref().and_then(|x| x.size.map(Into::into)),
            _ => None,
        }
    }

    pub fn width(&self) -> Option<u64> {
        match self {
            MsgContent::Image { info, .. } => info.as_ref().and_then(|x| x.width.map(Into::into)),
            MsgContent::Video { info, .. } => info.as_ref().and_then(|x| x.width.map(Into::into)),
            _ => None,
        }
    }

    pub fn height(&self) -> Option<u64> {
        match self {
            MsgContent::Image { info, .. } => info.as_ref().and_then(|x| x.height.map(Into::into)),
            MsgContent::Video { info, .. } => info.as_ref().and_then(|x| x.height.map(Into::into)),
            _ => None,
        }
    }

    pub fn thumbnail_source(&self) -> Option<MediaSource> {
        match self {
            MsgContent::Image { info, .. } => info
                .as_ref()
                .and_then(|x| x.thumbnail_source.as_ref().map(MediaSource::from)),
            MsgContent::Video { info, .. } => info
                .as_ref()
                .and_then(|x| x.thumbnail_source.as_ref().map(MediaSource::from)),
            MsgContent::File { info, .. } => info
                .as_ref()
                .and_then(|x| x.thumbnail_source.as_ref().map(MediaSource::from)),
            MsgContent::Location { info, .. } => info
                .as_ref()
                .and_then(|x| x.thumbnail_source.as_ref().map(MediaSource::from)),
            _ => None,
        }
    }

    pub fn thumbnail_info(&self) -> Option<ThumbnailInfo> {
        match self {
            MsgContent::Image { info, .. } => info
                .as_ref()
                .and_then(|x| x.thumbnail_info.as_deref().map(ThumbnailInfo::from)),
            MsgContent::Video { info, .. } => info
                .as_ref()
                .and_then(|x| x.thumbnail_info.as_deref().map(ThumbnailInfo::from)),
            MsgContent::File { info, .. } => info
                .as_ref()
                .and_then(|x| x.thumbnail_info.as_deref().map(ThumbnailInfo::from)),
            MsgContent::Location { info, .. } => info
                .as_ref()
                .and_then(|x| x.thumbnail_info.as_deref().map(ThumbnailInfo::from)),
            _ => None,
        }
    }

    pub fn duration(&self) -> Option<u64> {
        match self {
            MsgContent::Audio { info, .. } => {
                info.as_ref().and_then(|x| x.duration.map(|y| y.as_secs()))
            }
            MsgContent::Video { info, .. } => {
                info.as_ref().and_then(|x| x.duration.map(|y| y.as_secs()))
            }
            _ => None,
        }
    }

    pub fn blurhash(&self) -> Option<String> {
        match self {
            MsgContent::Image { info, .. } => info.as_ref().and_then(|x| x.blurhash.clone()),
            MsgContent::Video { info, .. } => info.as_ref().and_then(|x| x.blurhash.clone()),
            _ => None,
        }
    }

    pub fn filename(&self) -> Option<String> {
        match self {
            MsgContent::File { filename, .. } => filename.clone(),
            _ => None,
        }
    }

    pub fn geo_uri(&self) -> Option<String> {
        match self {
            MsgContent::Location { geo_uri, .. } => Some(geo_uri.clone()),
            _ => None,
        }
    }

    pub fn link(&self) -> Option<String> {
        match self {
            MsgContent::Link { link, .. } => Some(link.clone()),
            _ => None,
        }
    }

    pub fn url_previews(&self) -> Vec<UrlPreview> {
        match self {
            MsgContent::Text { url_previews, .. } => {
                url_previews.iter().map(UrlPreview::from).collect()
            }
            _ => vec![],
        }
    }

    pub fn has_url_previews(&self) -> bool {
        match self {
            MsgContent::Text { url_previews, .. } => !url_previews.is_empty(),
            _ => false,
        }
    }
}

=======
>>>>>>> fc967d94
#[derive(Clone)]
pub struct ComposeDraft {
    inner: ComposerDraft,
}

impl ComposeDraft {
    pub fn new(
        plain_text: String,
        html_text: Option<String>,
        msg_type: String,
        event_id: Option<OwnedEventId>,
    ) -> Self {
        let m_type = msg_type.clone();
        let draft_type = match (m_type.as_str(), event_id) {
            ("new", None) => ComposerDraftType::NewMessage,
            ("edit", Some(id)) => ComposerDraftType::Edit { event_id: id },
            ("reply", Some(id)) => ComposerDraftType::Reply { event_id: id },
            _ => ComposerDraftType::NewMessage,
        };

        ComposeDraft {
            inner: ComposerDraft {
                plain_text,
                html_text,
                draft_type,
            },
        }
    }

    pub fn inner(&self) -> ComposerDraft {
        self.inner.clone()
    }

    pub fn plain_text(&self) -> String {
        self.inner.plain_text.clone()
    }

    pub fn html_text(&self) -> Option<String> {
        self.inner.html_text.clone()
    }

    // only valid for reply and edit drafts
    pub fn event_id(&self) -> Option<String> {
        match &(self.inner.draft_type) {
            ComposerDraftType::Edit { event_id } => Some(event_id.to_string()),
            ComposerDraftType::Reply { event_id } => Some(event_id.to_string()),
            ComposerDraftType::NewMessage => None,
        }
    }

    pub fn draft_type(&self) -> String {
        match &(self.inner.draft_type) {
            ComposerDraftType::NewMessage => "new".to_string(),
            ComposerDraftType::Edit { event_id } => "edit".to_string(),
            ComposerDraftType::Reply { event_id } => "reply".to_string(),
        }
    }
}

#[derive(Clone, Debug, Serialize, Deserialize)]
pub struct ReactionRecord {
    sender_id: OwnedUserId,
    timestamp: MilliSecondsSinceUnixEpoch,
    sent_by_me: bool,
}

impl ReactionRecord {
    pub(crate) fn new(
        sender_id: OwnedUserId,
        timestamp: MilliSecondsSinceUnixEpoch,
        sent_by_me: bool,
    ) -> Self {
        ReactionRecord {
            sender_id,
            timestamp,
            sent_by_me,
        }
    }

    pub fn sender_id(&self) -> OwnedUserId {
        self.sender_id.clone()
    }

    pub fn sent_by_me(&self) -> bool {
        self.sent_by_me
    }

    pub fn timestamp(&self) -> u64 {
        self.timestamp.get().into()
    }
}

#[derive(Clone, Debug, Serialize, Deserialize)]
pub struct DeviceRecord {
    device_id: OwnedDeviceId,
    display_name: Option<String>,
    last_seen_ts: Option<MilliSecondsSinceUnixEpoch>,
    last_seen_ip: Option<String>,
    is_verified: bool,
    is_active: bool,
    is_me: bool,
}

impl DeviceRecord {
    pub(crate) fn new(
        device_id: OwnedDeviceId,
        display_name: Option<String>,
        last_seen_ts: Option<MilliSecondsSinceUnixEpoch>,
        last_seen_ip: Option<String>,
        is_verified: bool,
        is_active: bool,
        is_me: bool,
    ) -> Self {
        DeviceRecord {
            device_id,
            display_name,
            last_seen_ts,
            last_seen_ip,
            is_verified,
            is_active,
            is_me,
        }
    }

    pub fn device_id(&self) -> OwnedDeviceId {
        self.device_id.clone()
    }

    pub fn display_name(&self) -> Option<String> {
        self.display_name.clone()
    }

    pub fn last_seen_ts(&self) -> Option<u64> {
        self.last_seen_ts.map(|x| x.get().into())
    }

    pub fn last_seen_ip(&self) -> Option<String> {
        self.last_seen_ip.clone()
    }

    pub fn is_verified(&self) -> bool {
        self.is_verified
    }

    pub fn is_me(&self) -> bool {
        self.is_me
    }

    pub fn is_active(&self) -> bool {
        self.is_active
    }
}

#[derive(Clone, Debug)]
pub struct ThumbnailSize {
    width: UInt,
    height: UInt,
}

impl ThumbnailSize {
    pub(crate) fn new(width: u64, height: u64) -> Result<Self> {
        let width = UInt::new(width).context("invalid thumbnail width")?;
        let height = UInt::new(height).context("invalid thumbnail height")?;
        Ok(ThumbnailSize { width, height })
    }

    pub(crate) fn width(&self) -> UInt {
        self.width
    }

    pub(crate) fn height(&self) -> UInt {
        self.height
    }

    pub fn parse_into_media_format(thumb_size: Option<Box<ThumbnailSize>>) -> MediaFormat {
        match thumb_size {
            Some(thumb_size) => MediaFormat::from(thumb_size),
            None => MediaFormat::File,
        }
    }
}

impl From<Box<ThumbnailSize>> for MediaFormat {
    fn from(val: Box<ThumbnailSize>) -> Self {
        MediaFormat::Thumbnail(MediaThumbnailSettings::new(val.width, val.height))
    }
}

pub fn new_thumb_size(width: u64, height: u64) -> Result<ThumbnailSize> {
    ThumbnailSize::new(width, height)
}

pub fn new_colorize_builder(
    color: Option<u32>,
    background: Option<u32>,
    link: Option<u32>,
) -> Result<ColorizeBuilder> {
    let mut builder = ColorizeBuilder::default();
    if let Some(color) = color {
        builder.color(color);
    }
    if let Some(background) = background {
        builder.background(background);
    }
    if let Some(link) = link {
        builder.link(link);
    }
    Ok(builder)
}

pub fn new_obj_ref_builder(
    position: Option<String>,
    reference: Box<RefDetails>,
) -> Result<ObjRefBuilder> {
    if let Some(p) = position {
        let p = Position::from_str(&p)?;
        Ok(ObjRefBuilder::new(Some(p), (*reference).deref().clone()))
    } else {
        Ok(ObjRefBuilder::new(None, (*reference).deref().clone()))
    }
}

pub fn clearify_error(err: matrix_sdk::Error) -> anyhow::Error {
    if let matrix_sdk::Error::Http(HttpError::Api(api_error)) = &err {
        match api_error {
            FromHttpResponseError::Deserialization(des) => {
                return anyhow::anyhow!("Deserialization failed: {des}");
            }
            FromHttpResponseError::Server(inner) => match inner {
                RumaApiError::ClientApi(error) => {
                    if let ErrorBody::Standard { kind, message } = &error.body {
                        return anyhow::anyhow!("{message:?} [{kind:?}]");
                    }
                    return anyhow::anyhow!("{0:?} [{1}]", error.body, error.status_code);
                }
                RumaApiError::Uiaa(uiaa_error) => {
                    if let Some(err) = &uiaa_error.auth_error {
                        return anyhow::anyhow!("{:?} [{:?}]", err.message, err.kind);
                    }
                    error!(?uiaa_error, "Other UIAA response");
                    return anyhow::anyhow!("Unsupported User Interaction needed.");
                }
                RumaApiError::Other(err) => {
                    return anyhow::anyhow!("{:?} [{:?}]", err.body, err.status_code);
                }
            },
            _ => {}
        }
    }
    err.into()
}

pub fn new_display_builder() -> DisplayBuilder {
    DisplayBuilder::default()
}<|MERGE_RESOLUTION|>--- conflicted
+++ resolved
@@ -145,238 +145,6 @@
     }
 }
 
-<<<<<<< HEAD
-#[derive(Clone, Debug, Serialize, Deserialize)]
-pub enum MsgContent {
-    Text {
-        body: String,
-        formatted_body: Option<String>,
-        url_previews: Vec<RumaUrlPreview>,
-    },
-    Image {
-        body: String,
-        source: SdkMediaSource,
-        info: Option<ImageInfo>,
-    },
-    Audio {
-        body: String,
-        source: SdkMediaSource,
-        info: Option<AudioInfo>,
-        audio: Option<UnstableAudioDetailsContentBlock>,
-    },
-    Video {
-        body: String,
-        source: SdkMediaSource,
-        info: Option<VideoInfo>,
-    },
-    File {
-        body: String,
-        source: SdkMediaSource,
-        info: Option<FileInfo>,
-        filename: Option<String>,
-    },
-    Location {
-        body: String,
-        geo_uri: String,
-        info: Option<LocationInfo>,
-    },
-    Link {
-        name: Option<String>,
-        link: String,
-    },
-    Notice {
-        body: String,
-        formatted_body: Option<String>,
-    },
-    ServerNotice {
-        body: String,
-        server_notice_type: ServerNoticeType,
-        admin_contact: Option<String>,
-        limit_type: Option<LimitType>,
-    },
-}
-
-impl TryFrom<&NewsContent> for MsgContent {
-    type Error = ();
-
-    fn try_from(value: &NewsContent) -> Result<Self, Self::Error> {
-        match value {
-            // everything else we have to fallback to the body-text thing ...
-            NewsContent::Fallback(FallbackNewsContent::Text(msg_content))
-            | NewsContent::Text(msg_content) => Ok(MsgContent::from(msg_content)),
-            NewsContent::Fallback(FallbackNewsContent::Video(msg_content))
-            | NewsContent::Video(msg_content) => Ok(MsgContent::from(msg_content)),
-            NewsContent::Fallback(FallbackNewsContent::Audio(msg_content))
-            | NewsContent::Audio(msg_content) => Ok(MsgContent::from(msg_content)),
-            NewsContent::Fallback(FallbackNewsContent::File(msg_content))
-            | NewsContent::File(msg_content) => Ok(MsgContent::from(msg_content)),
-            NewsContent::Fallback(FallbackNewsContent::Location(msg_content))
-            | NewsContent::Location(msg_content) => Ok(MsgContent::from(msg_content)),
-
-            _ => Err(()),
-        }
-    }
-}
-
-impl From<&TextMessageEventContent> for MsgContent {
-    fn from(value: &TextMessageEventContent) -> Self {
-        MsgContent::Text {
-            body: value.body.clone(),
-            formatted_body: value.formatted.as_ref().map(|x| x.body.clone()),
-            url_previews: value.url_previews.clone().unwrap_or_default(),
-        }
-    }
-}
-
-impl From<TextMessageEventContent> for MsgContent {
-    fn from(value: TextMessageEventContent) -> Self {
-        MsgContent::Text {
-            body: value.body,
-            formatted_body: value.formatted.as_ref().map(|x| x.body.clone()),
-            url_previews: value.url_previews.clone().unwrap_or_default(),
-        }
-    }
-}
-
-impl From<&ImageMessageEventContent> for MsgContent {
-    fn from(value: &ImageMessageEventContent) -> Self {
-        MsgContent::Image {
-            body: value.body.clone(),
-            source: value.source.clone(),
-            info: value.info.clone().map(Box::into_inner),
-        }
-    }
-}
-
-impl From<&AudioMessageEventContent> for MsgContent {
-    fn from(value: &AudioMessageEventContent) -> Self {
-        MsgContent::Audio {
-            body: value.body.clone(),
-            source: value.source.clone(),
-            info: value.info.clone().map(Box::into_inner),
-            audio: value.audio.clone(),
-        }
-    }
-}
-
-impl From<&VideoMessageEventContent> for MsgContent {
-    fn from(value: &VideoMessageEventContent) -> Self {
-        MsgContent::Video {
-            body: value.body.clone(),
-            source: value.source.clone(),
-            info: value.info.clone().map(Box::into_inner),
-        }
-    }
-}
-
-impl From<&FileMessageEventContent> for MsgContent {
-    fn from(value: &FileMessageEventContent) -> Self {
-        MsgContent::File {
-            body: value.body.clone(),
-            source: value.source.clone(),
-            info: value.info.clone().map(Box::into_inner),
-            filename: value.filename.clone(),
-        }
-    }
-}
-
-impl From<&LocationMessageEventContent> for MsgContent {
-    fn from(value: &LocationMessageEventContent) -> Self {
-        MsgContent::Location {
-            body: value.body.clone(),
-            geo_uri: value.geo_uri.clone(),
-            info: value.info.clone().map(Box::into_inner),
-        }
-    }
-}
-
-impl From<&EmoteMessageEventContent> for MsgContent {
-    fn from(value: &EmoteMessageEventContent) -> Self {
-        MsgContent::Text {
-            body: value.body.clone(),
-            formatted_body: value.formatted.as_ref().map(|x| x.body.clone()),
-            url_previews: Default::default(),
-        }
-    }
-}
-
-impl From<&NoticeMessageEventContent> for MsgContent {
-    fn from(value: &NoticeMessageEventContent) -> Self {
-        MsgContent::Notice {
-            body: value.body.clone(),
-            formatted_body: value.formatted.as_ref().map(|x| x.body.clone()),
-        }
-    }
-}
-
-impl From<&ServerNoticeMessageEventContent> for MsgContent {
-    fn from(value: &ServerNoticeMessageEventContent) -> Self {
-        MsgContent::ServerNotice {
-            body: value.body.clone(),
-            server_notice_type: value.server_notice_type.clone(),
-            admin_contact: value.admin_contact.clone(),
-            limit_type: value.limit_type.clone(),
-        }
-    }
-}
-
-impl TryFrom<&AttachmentContent> for MsgContent {
-    type Error = ();
-    fn try_from(value: &AttachmentContent) -> Result<Self, Self::Error> {
-        Ok(match value {
-            AttachmentContent::Image(content)
-            | AttachmentContent::Fallback(FallbackAttachmentContent::Image(content)) => {
-                MsgContent::Image {
-                    body: content.body.clone(),
-                    source: content.source.clone(),
-                    info: content.info.clone().map(Box::into_inner),
-                }
-            }
-            AttachmentContent::Audio(content)
-            | AttachmentContent::Fallback(FallbackAttachmentContent::Audio(content)) => {
-                MsgContent::Audio {
-                    body: content.body.clone(),
-                    source: content.source.clone(),
-                    info: content.info.clone().map(Box::into_inner),
-                    audio: content.audio.clone(),
-                }
-            }
-            AttachmentContent::Video(content)
-            | AttachmentContent::Fallback(FallbackAttachmentContent::Video(content)) => {
-                MsgContent::Video {
-                    body: content.body.clone(),
-                    source: content.source.clone(),
-                    info: content.info.clone().map(Box::into_inner),
-                }
-            }
-            AttachmentContent::File(content)
-            | AttachmentContent::Fallback(FallbackAttachmentContent::File(content)) => {
-                MsgContent::File {
-                    body: content.body.clone(),
-                    source: content.source.clone(),
-                    info: content.info.clone().map(Box::into_inner),
-                    filename: content.filename.clone(),
-                }
-            }
-            AttachmentContent::Location(content)
-            | AttachmentContent::Fallback(FallbackAttachmentContent::Location(content)) => {
-                MsgContent::Location {
-                    body: content.body.clone(),
-                    geo_uri: content.geo_uri.clone(),
-                    info: content.info.clone().map(Box::into_inner),
-                }
-            }
-            AttachmentContent::Link(content) => MsgContent::Link {
-                name: content.name.clone(),
-                link: content.link.clone(),
-            },
-            AttachmentContent::Reference(_) => return Err(()),
-        })
-    }
-}
-
-=======
->>>>>>> fc967d94
 pub struct UrlPreview(pub(crate) RumaUrlPreview);
 
 impl UrlPreview {
@@ -411,195 +179,6 @@
     }
 }
 
-<<<<<<< HEAD
-impl MsgContent {
-    pub(crate) fn from_text(body: String) -> Self {
-        MsgContent::Text {
-            body,
-            formatted_body: None,
-            url_previews: Default::default(),
-        }
-    }
-
-    pub(crate) fn from_image(body: String, source: OwnedMxcUri) -> Self {
-        MsgContent::Image {
-            body,
-            source: SdkMediaSource::Plain(source),
-            info: Some(ImageInfo::new()),
-        }
-    }
-
-    pub fn body(&self) -> String {
-        match self {
-            MsgContent::Text { body, .. } => body.clone(),
-            MsgContent::Image { body, .. } => body.clone(),
-            MsgContent::Audio { body, .. } => body.clone(),
-            MsgContent::Video { body, .. } => body.clone(),
-            MsgContent::File { body, .. } => body.clone(),
-            MsgContent::Location { body, .. } => body.clone(),
-            MsgContent::Link { link, .. } => link.clone(),
-            MsgContent::Notice { body, .. } => body.clone(),
-            MsgContent::ServerNotice { body, .. } => body.clone(),
-        }
-    }
-
-    pub fn formatted_body(&self) -> Option<String> {
-        match self {
-            MsgContent::Text { formatted_body, .. } => formatted_body.clone(),
-            _ => None,
-        }
-    }
-
-    pub fn source(&self) -> Option<MediaSource> {
-        match self {
-            MsgContent::Image { source, .. } => Some(MediaSource {
-                inner: source.clone(),
-            }),
-            MsgContent::Audio { source, .. } => Some(MediaSource {
-                inner: source.clone(),
-            }),
-            MsgContent::Video { source, .. } => Some(MediaSource {
-                inner: source.clone(),
-            }),
-            MsgContent::File { source, .. } => Some(MediaSource {
-                inner: source.clone(),
-            }),
-            _ => None,
-        }
-    }
-
-    pub fn mimetype(&self) -> Option<String> {
-        match self {
-            MsgContent::Image { info, .. } => info.as_ref().and_then(|x| x.mimetype.clone()),
-            MsgContent::Audio { info, .. } => info.as_ref().and_then(|x| x.mimetype.clone()),
-            MsgContent::Video { info, .. } => info.as_ref().and_then(|x| x.mimetype.clone()),
-            MsgContent::File { info, .. } => info.as_ref().and_then(|x| x.mimetype.clone()),
-            _ => None,
-        }
-    }
-
-    pub fn size(&self) -> Option<u64> {
-        match self {
-            MsgContent::Image { info, .. } => info.as_ref().and_then(|x| x.size.map(Into::into)),
-            MsgContent::Audio { info, .. } => info.as_ref().and_then(|x| x.size.map(Into::into)),
-            MsgContent::Video { info, .. } => info.as_ref().and_then(|x| x.size.map(Into::into)),
-            MsgContent::File { info, .. } => info.as_ref().and_then(|x| x.size.map(Into::into)),
-            _ => None,
-        }
-    }
-
-    pub fn width(&self) -> Option<u64> {
-        match self {
-            MsgContent::Image { info, .. } => info.as_ref().and_then(|x| x.width.map(Into::into)),
-            MsgContent::Video { info, .. } => info.as_ref().and_then(|x| x.width.map(Into::into)),
-            _ => None,
-        }
-    }
-
-    pub fn height(&self) -> Option<u64> {
-        match self {
-            MsgContent::Image { info, .. } => info.as_ref().and_then(|x| x.height.map(Into::into)),
-            MsgContent::Video { info, .. } => info.as_ref().and_then(|x| x.height.map(Into::into)),
-            _ => None,
-        }
-    }
-
-    pub fn thumbnail_source(&self) -> Option<MediaSource> {
-        match self {
-            MsgContent::Image { info, .. } => info
-                .as_ref()
-                .and_then(|x| x.thumbnail_source.as_ref().map(MediaSource::from)),
-            MsgContent::Video { info, .. } => info
-                .as_ref()
-                .and_then(|x| x.thumbnail_source.as_ref().map(MediaSource::from)),
-            MsgContent::File { info, .. } => info
-                .as_ref()
-                .and_then(|x| x.thumbnail_source.as_ref().map(MediaSource::from)),
-            MsgContent::Location { info, .. } => info
-                .as_ref()
-                .and_then(|x| x.thumbnail_source.as_ref().map(MediaSource::from)),
-            _ => None,
-        }
-    }
-
-    pub fn thumbnail_info(&self) -> Option<ThumbnailInfo> {
-        match self {
-            MsgContent::Image { info, .. } => info
-                .as_ref()
-                .and_then(|x| x.thumbnail_info.as_deref().map(ThumbnailInfo::from)),
-            MsgContent::Video { info, .. } => info
-                .as_ref()
-                .and_then(|x| x.thumbnail_info.as_deref().map(ThumbnailInfo::from)),
-            MsgContent::File { info, .. } => info
-                .as_ref()
-                .and_then(|x| x.thumbnail_info.as_deref().map(ThumbnailInfo::from)),
-            MsgContent::Location { info, .. } => info
-                .as_ref()
-                .and_then(|x| x.thumbnail_info.as_deref().map(ThumbnailInfo::from)),
-            _ => None,
-        }
-    }
-
-    pub fn duration(&self) -> Option<u64> {
-        match self {
-            MsgContent::Audio { info, .. } => {
-                info.as_ref().and_then(|x| x.duration.map(|y| y.as_secs()))
-            }
-            MsgContent::Video { info, .. } => {
-                info.as_ref().and_then(|x| x.duration.map(|y| y.as_secs()))
-            }
-            _ => None,
-        }
-    }
-
-    pub fn blurhash(&self) -> Option<String> {
-        match self {
-            MsgContent::Image { info, .. } => info.as_ref().and_then(|x| x.blurhash.clone()),
-            MsgContent::Video { info, .. } => info.as_ref().and_then(|x| x.blurhash.clone()),
-            _ => None,
-        }
-    }
-
-    pub fn filename(&self) -> Option<String> {
-        match self {
-            MsgContent::File { filename, .. } => filename.clone(),
-            _ => None,
-        }
-    }
-
-    pub fn geo_uri(&self) -> Option<String> {
-        match self {
-            MsgContent::Location { geo_uri, .. } => Some(geo_uri.clone()),
-            _ => None,
-        }
-    }
-
-    pub fn link(&self) -> Option<String> {
-        match self {
-            MsgContent::Link { link, .. } => Some(link.clone()),
-            _ => None,
-        }
-    }
-
-    pub fn url_previews(&self) -> Vec<UrlPreview> {
-        match self {
-            MsgContent::Text { url_previews, .. } => {
-                url_previews.iter().map(UrlPreview::from).collect()
-            }
-            _ => vec![],
-        }
-    }
-
-    pub fn has_url_previews(&self) -> bool {
-        match self {
-            MsgContent::Text { url_previews, .. } => !url_previews.is_empty(),
-            _ => false,
-        }
-    }
-}
-
-=======
->>>>>>> fc967d94
 #[derive(Clone)]
 pub struct ComposeDraft {
     inner: ComposerDraft,
