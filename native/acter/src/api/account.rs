--- conflicted
+++ resolved
@@ -1,9 +1,9 @@
 use anyhow::{Context, Result};
-<<<<<<< HEAD
-use matrix_sdk::{media::MediaFormat, ruma::OwnedMxcUri, Account as MatrixAccount};
-=======
-use matrix_sdk::{media::MediaFormat, ruma::OwnedUserId, Account as MatrixAccount};
->>>>>>> a7953ade
+use matrix_sdk::{
+    media::MediaFormat,
+    ruma::{OwnedMxcUri, OwnedUserId},
+    Account as MatrixAccount,
+};
 
 use super::{api::FfiBuffer, RUNTIME};
 
