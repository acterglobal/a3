<<<<<<< HEAD
use anyhow::{bail, Context, Result};
use matrix_sdk::Account as SdkAccount;
use ruma_common::{OwnedMxcUri, OwnedUserId, UserId};
use ruma_events::ignored_user_list::IgnoredUserListEventContent;
=======
use anyhow::{Context, Result};
use matrix_sdk::{media::MediaRequest, Account as SdkAccount, Client as SdkClient};
use ruma_common::{OwnedMxcUri, OwnedUserId, UserId};
use ruma_events::{ignored_user_list::IgnoredUserListEventContent, room::MediaSource};
>>>>>>> b1727daf
use std::{ops::Deref, path::PathBuf};

use super::{
    common::{OptionBuffer, OptionString, ThumbnailSize},
    RUNTIME,
};

#[derive(Clone, Debug)]
pub struct Account {
    account: SdkAccount,
    client: SdkClient,
    user_id: OwnedUserId,
}

impl Deref for Account {
    type Target = SdkAccount;
    fn deref(&self) -> &SdkAccount {
        &self.account
    }
}

impl Account {
    pub fn new(account: SdkAccount, user_id: OwnedUserId, client: SdkClient) -> Self {
        Account {
            account,
            client,
            user_id,
        }
    }

    pub fn user_id(&self) -> OwnedUserId {
        self.user_id.clone()
    }

    pub async fn display_name(&self) -> Result<OptionString> {
        let account = self.account.clone();
        RUNTIME
            .spawn(async move {
                let name = account.get_display_name().await?;
                Ok(OptionString::new(name))
            })
            .await?
    }

    pub async fn set_display_name(&self, new_name: String) -> Result<bool> {
        let account = self.account.clone();
        RUNTIME
            .spawn(async move {
                let name = if new_name.is_empty() {
                    None
                } else {
                    Some(new_name.as_str())
                };
                account.set_display_name(name).await?;
                Ok(true)
            })
            .await?
    }

    pub async fn avatar(&self, thumb_size: Option<Box<ThumbnailSize>>) -> Result<OptionBuffer> {
        let account = self.account.clone();
        let client = self.client.clone();
        RUNTIME
            .spawn(async move {
                let source = match account.get_cached_avatar_url().await? {
                    Some(url) => MediaSource::Plain(url.into()),
                    None => match account.get_avatar_url().await? {
                        Some(e) => MediaSource::Plain(e),
                        None => return Ok(OptionBuffer::new(None)),
                    },
                };
                let format = ThumbnailSize::parse_into_media_format(thumb_size);
                let request = MediaRequest { source, format };
                Ok(OptionBuffer::new(Some(
                    client.media().get_media_content(&request, true).await?,
                )))
            })
            .await?
    }

    pub async fn upload_avatar(&self, uri: String) -> Result<OwnedMxcUri> {
        let account = self.account.clone();
        let path = PathBuf::from(uri);
        RUNTIME
            .spawn(async move {
                let guess = mime_guess::from_path(path.clone());
                let content_type = guess.first().context("don't know mime type")?;
                let data = std::fs::read(path)?;
                let new_url = account.upload_avatar(&content_type, data).await?;
                Ok(new_url)
            })
            .await?
    }

    pub async fn ignore_user(&self, user_id: String) -> Result<bool> {
<<<<<<< HEAD
        let user_id = UserId::parse(&user_id)?;
=======
        let user_id = UserId::parse(user_id)?;
>>>>>>> b1727daf
        let account = self.account.clone();

        RUNTIME
            .spawn(async move {
                account.ignore_user(&user_id).await?;
                Ok(true)
            })
            .await?
    }

    pub async fn unignore_user(&self, user_id: String) -> Result<bool> {
<<<<<<< HEAD
        let user_id = UserId::parse(&user_id)?;
=======
        let user_id = UserId::parse(user_id)?;
>>>>>>> b1727daf
        let account = self.account.clone();

        RUNTIME
            .spawn(async move {
                account.unignore_user(&user_id).await?;
                Ok(true)
            })
            .await?
    }

    pub async fn ignored_users(&self) -> Result<Vec<OwnedUserId>> {
        let account = self.account.clone();

        RUNTIME
            .spawn(async move {
                let content = account
                    .account_data::<IgnoredUserListEventContent>()
                    .await?
                    .context("Ignored users not found")?
                    .deserialize()?;
                Ok(content.ignored_users.keys().cloned().collect())
            })
            .await?
    }
}<|MERGE_RESOLUTION|>--- conflicted
+++ resolved
@@ -1,14 +1,7 @@
-<<<<<<< HEAD
-use anyhow::{bail, Context, Result};
-use matrix_sdk::Account as SdkAccount;
-use ruma_common::{OwnedMxcUri, OwnedUserId, UserId};
-use ruma_events::ignored_user_list::IgnoredUserListEventContent;
-=======
 use anyhow::{Context, Result};
 use matrix_sdk::{media::MediaRequest, Account as SdkAccount, Client as SdkClient};
 use ruma_common::{OwnedMxcUri, OwnedUserId, UserId};
 use ruma_events::{ignored_user_list::IgnoredUserListEventContent, room::MediaSource};
->>>>>>> b1727daf
 use std::{ops::Deref, path::PathBuf};
 
 use super::{
@@ -104,11 +97,7 @@
     }
 
     pub async fn ignore_user(&self, user_id: String) -> Result<bool> {
-<<<<<<< HEAD
-        let user_id = UserId::parse(&user_id)?;
-=======
         let user_id = UserId::parse(user_id)?;
->>>>>>> b1727daf
         let account = self.account.clone();
 
         RUNTIME
@@ -120,11 +109,7 @@
     }
 
     pub async fn unignore_user(&self, user_id: String) -> Result<bool> {
-<<<<<<< HEAD
-        let user_id = UserId::parse(&user_id)?;
-=======
         let user_id = UserId::parse(user_id)?;
->>>>>>> b1727daf
         let account = self.account.clone();
 
         RUNTIME
