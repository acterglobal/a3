use anyhow::{bail, Context, Result};
use matrix_sdk::{
    media::MediaFormat,
    ruma::{OwnedMxcUri, OwnedUserId},
    Account as SdkAccount,
};
use std::{ops::Deref, path::PathBuf};

use super::{
    api::FfiBuffer,
    common::{OptionBuffer, OptionText},
    RUNTIME,
};

#[derive(Clone, Debug)]
pub struct Account {
    account: SdkAccount,
    user_id: OwnedUserId,
}

impl Deref for Account {
    type Target = SdkAccount;
    fn deref(&self) -> &SdkAccount {
        &self.account
    }
}

impl Account {
    pub fn new(account: SdkAccount, user_id: OwnedUserId) -> Self {
        Account { account, user_id }
    }

    pub fn user_id(&self) -> OwnedUserId {
        self.user_id.clone()
    }

    pub async fn display_name(&self) -> Result<OptionText> {
        let account = self.account.clone();
        RUNTIME
            .spawn(async move {
                let name = account.get_display_name().await?;
                Ok(OptionText::new(name))
            })
            .await?
    }

    pub async fn set_display_name(&self, new_name: String) -> Result<bool> {
        let account = self.account.clone();
        RUNTIME
            .spawn(async move {
                let name = if new_name.is_empty() {
                    None
                } else {
                    Some(new_name.as_str())
                };
                account.set_display_name(name).await?;
                Ok(true)
            })
            .await?
    }

    pub async fn avatar(&self) -> Result<OptionBuffer> {
        let account = self.account.clone();
        RUNTIME
            .spawn(async move {
                let buf = account.get_avatar(MediaFormat::File).await?;
                Ok(OptionBuffer::new(buf))
            })
            .await?
    }

<<<<<<< HEAD
    pub async fn set_avatar(&self, uri: String) -> Result<OwnedMxcUri> {
=======
    pub async fn upload_avatar(&self, content_type: String, data: Vec<u8>) -> Result<OwnedMxcUri> {
>>>>>>> e969de02
        let account = self.account.clone();
        let path = PathBuf::from(uri);
        let guess = mime_guess::from_path(path.clone());
        let content_type = guess.first().context("No MIME type")?;
        if !content_type.to_string().starts_with("image/") {
            bail!("Account avatar accepts only image file");
        }
        RUNTIME
            .spawn(async move {
                let buf = std::fs::read(path)?;
                let new_url = account.upload_avatar(&content_type, buf).await?;
                Ok(new_url)
            })
            .await?
    }
}<|MERGE_RESOLUTION|>--- conflicted
+++ resolved
@@ -69,11 +69,7 @@
             .await?
     }
 
-<<<<<<< HEAD
-    pub async fn set_avatar(&self, uri: String) -> Result<OwnedMxcUri> {
-=======
-    pub async fn upload_avatar(&self, content_type: String, data: Vec<u8>) -> Result<OwnedMxcUri> {
->>>>>>> e969de02
+    pub async fn upload_avatar(&self, uri: String) -> Result<OwnedMxcUri> {
         let account = self.account.clone();
         let path = PathBuf::from(uri);
         let guess = mime_guess::from_path(path.clone());
