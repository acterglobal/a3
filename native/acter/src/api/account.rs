use anyhow::{bail, Context, Result};
use matrix_sdk::{
    media::MediaFormat,
    ruma::{OwnedMxcUri, OwnedUserId},
    Account as SdkAccount,
};
<<<<<<< HEAD
use std::{ops::Deref, path::PathBuf};
=======
use std::{fs, ops::Deref, path::PathBuf};
>>>>>>> f8a33a25

use super::{
    api::FfiBuffer,
    common::{OptionBuffer, OptionText},
    RUNTIME,
};

#[derive(Clone, Debug)]
pub struct Account {
    account: SdkAccount,
    user_id: OwnedUserId,
}

impl Deref for Account {
    type Target = SdkAccount;
    fn deref(&self) -> &SdkAccount {
        &self.account
    }
}

impl Account {
    pub fn new(account: SdkAccount, user_id: OwnedUserId) -> Self {
        Account { account, user_id }
    }

    pub fn user_id(&self) -> OwnedUserId {
        self.user_id.clone()
    }

    pub async fn display_name(&self) -> Result<OptionText> {
        let account = self.account.clone();
        RUNTIME
            .spawn(async move {
                let name = account.get_display_name().await?;
                Ok(OptionText::new(name))
            })
            .await?
    }

    pub async fn set_display_name(&self, new_name: String) -> Result<bool> {
        let account = self.account.clone();
        RUNTIME
            .spawn(async move {
                let name = if new_name.is_empty() {
                    None
                } else {
                    Some(new_name.as_str())
                };
                account.set_display_name(name).await?;
                Ok(true)
            })
            .await?
    }

    pub async fn avatar(&self) -> Result<OptionBuffer> {
        let account = self.account.clone();
        RUNTIME
            .spawn(async move {
                let buf = account.get_avatar(MediaFormat::File).await?;
                Ok(OptionBuffer::new(buf))
            })
            .await?
    }

    pub async fn upload_avatar(&self, uri: String) -> Result<OwnedMxcUri> {
        let account = self.account.clone();
        let path = PathBuf::from(uri);
<<<<<<< HEAD
        let guess = mime_guess::from_path(path.clone());
        let content_type = guess.first().context("No MIME type")?;
        if !content_type.to_string().starts_with("image/") {
            bail!("Account avatar accepts only image file");
        }
        RUNTIME
            .spawn(async move {
                let buf = std::fs::read(path)?;
                let new_url = account.upload_avatar(&content_type, buf).await?;
=======
        RUNTIME
            .spawn(async move {
                let guess = mime_guess::from_path(path.clone());
                let content_type = guess.first().context("MIME type should be given")?;
                let data = fs::read(path).context("File should be read")?;
                let new_url = account.upload_avatar(&content_type, data).await?;
>>>>>>> f8a33a25
                Ok(new_url)
            })
            .await?
    }
}<|MERGE_RESOLUTION|>--- conflicted
+++ resolved
@@ -4,11 +4,7 @@
     ruma::{OwnedMxcUri, OwnedUserId},
     Account as SdkAccount,
 };
-<<<<<<< HEAD
-use std::{ops::Deref, path::PathBuf};
-=======
 use std::{fs, ops::Deref, path::PathBuf};
->>>>>>> f8a33a25
 
 use super::{
     api::FfiBuffer,
@@ -76,24 +72,15 @@
     pub async fn upload_avatar(&self, uri: String) -> Result<OwnedMxcUri> {
         let account = self.account.clone();
         let path = PathBuf::from(uri);
-<<<<<<< HEAD
         let guess = mime_guess::from_path(path.clone());
-        let content_type = guess.first().context("No MIME type")?;
+        let content_type = guess.first().context("MIME type should be given")?;
         if !content_type.to_string().starts_with("image/") {
             bail!("Account avatar accepts only image file");
         }
         RUNTIME
             .spawn(async move {
-                let buf = std::fs::read(path)?;
+                let buf = fs::read(path).context("File should be read")?;
                 let new_url = account.upload_avatar(&content_type, buf).await?;
-=======
-        RUNTIME
-            .spawn(async move {
-                let guess = mime_guess::from_path(path.clone());
-                let content_type = guess.first().context("MIME type should be given")?;
-                let data = fs::read(path).context("File should be read")?;
-                let new_url = account.upload_avatar(&content_type, data).await?;
->>>>>>> f8a33a25
                 Ok(new_url)
             })
             .await?
