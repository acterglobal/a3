--- conflicted
+++ resolved
@@ -3,23 +3,19 @@
     media::MediaFormat,
     reqwest::{ClientBuilder, StatusCode},
     ruma::{
+        events::ignored_user_list::IgnoredUserListEventContent,
         thirdparty::Medium, uint, ClientSecret, OwnedMxcUri, OwnedSessionId, OwnedUserId, SessionId,
     },
     Account as SdkAccount,
 };
-<<<<<<< HEAD
 use serde::Deserialize;
-use std::{collections::HashMap, ops::Deref, path::PathBuf};
-=======
-use std::{ops::Deref, path::PathBuf, str::FromStr};
->>>>>>> df494acb
+use std::{collections::HashMap, ops::Deref, path::PathBuf, str::FromStr};
 
 use super::{
     api::FfiBuffer,
     common::{OptionBuffer, OptionString},
     RUNTIME,
 };
-use matrix_sdk::ruma::events::ignored_user_list::IgnoredUserListEventContent;
 
 #[derive(Clone, Debug)]
 pub struct Account {
@@ -92,7 +88,47 @@
             .await?
     }
 
-<<<<<<< HEAD
+    pub async fn ignore_user(&self, user_id: String) -> Result<bool> {
+        let user_id = OwnedUserId::from_str(&user_id)?;
+        let account = self.account.clone();
+
+        RUNTIME
+            .spawn(async move {
+                account.ignore_user(&user_id).await?;
+                Ok(true)
+            })
+            .await?
+    }
+
+    pub async fn unignore_user(&self, user_id: String) -> Result<bool> {
+        let user_id = OwnedUserId::from_str(&user_id)?;
+        let account = self.account.clone();
+
+        RUNTIME
+            .spawn(async move {
+                account.unignore_user(&user_id).await?;
+                Ok(true)
+            })
+            .await?
+    }
+
+    pub async fn ignored_users(&self) -> Result<Vec<OwnedUserId>> {
+        let account = self.account.clone();
+
+        RUNTIME
+            .spawn(async move {
+                let maybe_content = account
+                    .account_data::<IgnoredUserListEventContent>()
+                    .await?;
+                let Some(raw_content) = maybe_content  else {
+                    bail!("No ignored Users found");
+                };
+                let content = raw_content.deserialize()?;
+                Ok(content.ignored_users.keys().map(Clone::clone).collect())
+            })
+            .await?
+    }
+
     pub async fn email_address(&self) -> Result<OptionString> {
         let account = self.account.clone();
         RUNTIME
@@ -105,21 +141,10 @@
                     }
                 }
                 Ok(OptionString::new(None))
-=======
-    pub async fn ignore_user(&self, user_id: String) -> Result<bool> {
-        let user_id = OwnedUserId::from_str(&user_id)?;
-        let account = self.account.clone();
-
-        RUNTIME
-            .spawn(async move {
-                account.ignore_user(&user_id).await?;
-                Ok(true)
->>>>>>> df494acb
-            })
-            .await?
-    }
-
-<<<<<<< HEAD
+            })
+            .await?
+    }
+
     pub async fn request_token_via_email(
         &self,
         email_address: String,
@@ -136,21 +161,10 @@
                     session_id: response.sid,
                     submit_url: response.submit_url,
                 })
-=======
-    pub async fn unignore_user(&self, user_id: String) -> Result<bool> {
-        let user_id = OwnedUserId::from_str(&user_id)?;
-        let account = self.account.clone();
-
-        RUNTIME
-            .spawn(async move {
-                account.unignore_user(&user_id).await?;
-                Ok(true)
->>>>>>> df494acb
-            })
-            .await?
-    }
-
-<<<<<<< HEAD
+            })
+            .await?
+    }
+
     pub async fn submit_token_from_email(
         &self,
         submit_url: String,
@@ -206,22 +220,4 @@
     pub fn submit_url(&self) -> Option<String> {
         self.submit_url.clone()
     }
-=======
-    pub async fn ignored_users(&self) -> Result<Vec<OwnedUserId>> {
-        let account = self.account.clone();
-
-        RUNTIME
-            .spawn(async move {
-                let maybe_content = account
-                    .account_data::<IgnoredUserListEventContent>()
-                    .await?;
-                let Some(raw_content) = maybe_content  else {
-                bail!("No ignored Users found");
-            };
-                let content = raw_content.deserialize()?;
-                Ok(content.ignored_users.keys().map(Clone::clone).collect())
-            })
-            .await?
-    }
->>>>>>> df494acb
 }