--- conflicted
+++ resolved
@@ -1133,14 +1133,8 @@
                 event_item.set_msg_content(msg_content);
             }
             MessageType::Emote(content) => {
-<<<<<<< HEAD
                 let msg_content = MsgContent::from(&content);
                 event_item.set_msg_content(msg_content);
-=======
-                if let Some(formatted) = &content.formatted {
-                    text_desc.set_formatted_body(Some(formatted.body.clone()));
-                }
->>>>>>> 1a2e8065
             }
             MessageType::File(content) => {
                 let msg_content = MsgContent::from(&content);
@@ -1155,14 +1149,8 @@
                 event_item.set_msg_content(msg_content);
             }
             MessageType::Text(content) => {
-<<<<<<< HEAD
                 let msg_content = MsgContent::from(&content);
                 event_item.set_msg_content(msg_content);
-=======
-                if let Some(formatted) = &content.formatted {
-                    text_desc.set_formatted_body(Some(formatted.body.clone()));
-                }
->>>>>>> 1a2e8065
             }
             MessageType::Video(content) => {
                 let msg_content = MsgContent::from(&content);
@@ -1212,14 +1200,8 @@
                 event_item.set_msg_content(msg_content);
             }
             MessageType::Emote(content) => {
-<<<<<<< HEAD
                 let msg_content: MsgContent = MsgContent::from(&content);
                 event_item.set_msg_content(msg_content);
-=======
-                if let Some(formatted) = &content.formatted {
-                    text_desc.set_formatted_body(Some(formatted.body.clone()));
-                }
->>>>>>> 1a2e8065
             }
             MessageType::File(content) => {
                 let msg_content = MsgContent::from(&content);
@@ -1234,14 +1216,8 @@
                 event_item.set_msg_content(msg_content);
             }
             MessageType::Text(content) => {
-<<<<<<< HEAD
                 let msg_content = MsgContent::from(&content);
                 event_item.set_msg_content(msg_content);
-=======
-                if let Some(formatted) = &content.formatted {
-                    text_desc.set_formatted_body(Some(formatted.body.clone()));
-                }
->>>>>>> 1a2e8065
             }
             MessageType::Video(content) => {
                 let msg_content = MsgContent::from(&content);
@@ -1738,27 +1714,15 @@
                 }
                 match msg_type {
                     MessageType::Text(content) => {
-<<<<<<< HEAD
                         let msg_content = MsgContent::from(content);
                         result.set_msg_content(msg_content);
-=======
-                        if let Some(formatted) = &content.formatted {
-                            text_desc.set_formatted_body(Some(formatted.body.clone()));
-                        }
->>>>>>> 1a2e8065
                         if sent_by_me {
                             result.set_editable(true);
                         }
                     }
                     MessageType::Emote(content) => {
-<<<<<<< HEAD
                         let msg_content = MsgContent::from(content);
                         result.set_msg_content(msg_content);
-=======
-                        if let Some(formatted) = &content.formatted {
-                            text_desc.set_formatted_body(Some(formatted.body.clone()));
-                        }
->>>>>>> 1a2e8065
                         if sent_by_me {
                             result.set_editable(true);
                         }
@@ -1786,104 +1750,38 @@
                     _ => {}
                 }
                 if let Some(json) = event.latest_edit_json() {
-<<<<<<< HEAD
-                    if let Ok(AnySyncTimelineEvent::MessageLike(
-                        AnySyncMessageLikeEvent::RoomMessage(SyncMessageLikeEvent::Original(ev)),
-                    )) = json.deserialize()
-                    {
-                        match ev.content.msgtype {
-                            MessageType::Text(content) => {
-                                let msg_content = MsgContent::from(&content);
-                                result.set_msg_content(msg_content);
-                            }
-                            MessageType::Emote(content) => {
-                                let msg_content = MsgContent::from(&content);
-                                result.set_msg_content(msg_content);
-                            }
-                            MessageType::Image(content) => {
-                                let msg_content = MsgContent::from(&content);
-                                result.set_msg_content(msg_content);
-                            }
-                            MessageType::Audio(content) => {
-                                let msg_content = MsgContent::from(&content);
-                                result.set_msg_content(msg_content);
-                            }
-                            MessageType::Video(content) => {
-                                let msg_content = MsgContent::from(&content);
-                                result.set_msg_content(msg_content);
-                            }
-                            MessageType::File(content) => {
-                                let msg_content = MsgContent::from(&content);
-                                result.set_msg_content(msg_content);
-                            }
-                            MessageType::Location(content) => {
-                                let msg_content = MsgContent::from(&content);
-                                result.set_msg_content(msg_content);
-=======
                     if let Ok(event_content) = json.deserialize_as::<RoomMessageEvent>() {
                         if let Some(original) = event_content.as_original() {
                             match &original.content.msgtype {
                                 MessageType::Text(content) => {
-                                    if let Some(formatted) = &content.formatted {
-                                        text_desc.set_formatted_body(Some(formatted.body.clone()));
-                                    }
+                                    let msg_content = MsgContent::from(&content);
+                                    result.set_msg_content(msg_content);
                                 }
                                 MessageType::Emote(content) => {
-                                    if let Some(formatted) = &content.formatted {
-                                        text_desc.set_formatted_body(Some(formatted.body.clone()));
-                                    }
+                                    let msg_content = MsgContent::from(&content);
+                                    result.set_msg_content(msg_content);
                                 }
                                 MessageType::Image(content) => {
-                                    if let Some(info) = &content.info {
-                                        let image_desc = ImageDesc::new(
-                                            content.body.clone(),
-                                            content.source.clone(),
-                                            *info.clone(),
-                                        );
-                                        result.set_image_desc(image_desc);
-                                    }
+                                    let msg_content = MsgContent::from(&content);
+                                    result.set_msg_content(msg_content);
                                 }
                                 MessageType::Audio(content) => {
-                                    if let Some(info) = &content.info {
-                                        let audio_desc = AudioDesc::new(
-                                            content.body.clone(),
-                                            content.source.clone(),
-                                            *info.clone(),
-                                        );
-                                        result.set_audio_desc(audio_desc);
-                                    }
+                                    let msg_content = MsgContent::from(&content);
+                                    result.set_msg_content(msg_content);
                                 }
                                 MessageType::Video(content) => {
-                                    if let Some(info) = &content.info {
-                                        let video_desc = VideoDesc::new(
-                                            content.body.clone(),
-                                            content.source.clone(),
-                                            *info.clone(),
-                                        );
-                                        result.set_video_desc(video_desc);
-                                    }
+                                    let msg_content = MsgContent::from(&content);
+                                    result.set_msg_content(msg_content);
                                 }
                                 MessageType::File(content) => {
-                                    if let Some(info) = &content.info {
-                                        let file_desc = FileDesc::new(
-                                            content.body.clone(),
-                                            content.source.clone(),
-                                            *info.clone(),
-                                        );
-                                        result.set_file_desc(file_desc);
-                                    }
+                                    let msg_content = MsgContent::from(&content);
+                                    result.set_msg_content(msg_content);
                                 }
                                 MessageType::Location(content) => {
-                                    if let Some(info) = &content.info {
-                                        let location_desc = LocationDesc::new(
-                                            content.body.clone(),
-                                            content.geo_uri.clone(),
-                                        );
-                                        result.set_location_desc(location_desc);
-                                    }
+                                    let msg_content = MsgContent::from(&content);
+                                    result.set_msg_content(msg_content);
                                 }
                                 _ => {}
->>>>>>> 1a2e8065
                             }
                         }
                     }
