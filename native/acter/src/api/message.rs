--- conflicted
+++ resolved
@@ -18,15 +18,9 @@
     OwnedEventId, OwnedRoomAliasId, OwnedTransactionId, OwnedUserId,
 };
 use matrix_sdk_ui::timeline::{
-<<<<<<< HEAD
-    EventSendState as SdkEventSendState, EventTimelineItem, MembershipChange, RepliedToEvent,
-    TimelineDetails, TimelineEventItemId, TimelineItem, TimelineItemContent, TimelineItemKind,
-    VirtualTimelineItem,
-=======
     AnyOtherFullStateEventContent, EventSendState as SdkEventSendState, EventTimelineItem,
-    MembershipChange, OtherState, TimelineEventItemId, TimelineItem, TimelineItemContent,
-    TimelineItemKind, VirtualTimelineItem,
->>>>>>> 95afb30d
+    MembershipChange, OtherState, TimelineDetails, TimelineEventItemId, TimelineItem,
+    TimelineItemContent, TimelineItemKind, VirtualTimelineItem,
 };
 use serde::{Deserialize, Serialize};
 use std::sync::Arc;
