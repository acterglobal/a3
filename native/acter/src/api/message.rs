--- conflicted
+++ resolved
@@ -89,7 +89,7 @@
 };
 use std::{collections::HashMap, sync::Arc};
 
-use super::common::{FileDesc, ImageDesc, ReactionDesc, TextDesc, VideoDesc};
+use super::common::{AudioDesc, FileDesc, ImageDesc, ReactionDesc, TextDesc, VideoDesc};
 
 #[derive(Clone, Debug)]
 pub struct RoomEventItem {
@@ -1857,24 +1857,17 @@
             }
             MessageType::Emote(content) => {}
             MessageType::Image(content) => {
-<<<<<<< HEAD
-                image_desc = content.info.map(|info| ImageDesc::new(content.body, *info));
-            }
-            MessageType::Audio(content) => {
-                audio_desc = content.info.map(|info| AudioDesc::new(content.body, *info));
-            }
-            MessageType::Video(content) => {
-                video_desc = content.info.map(|info| VideoDesc::new(content.body, *info));
-            }
-            MessageType::File(content) => {
-                file_desc = content.info.map(|info| FileDesc::new(content.body, *info));
-=======
                 image_desc = content.info.as_ref().map(|info| {
                     ImageDesc::new(
                         content.body.clone(),
                         Some(content.source.clone()),
                         *info.to_owned(),
                     )
+                });
+            }
+            MessageType::Audio(content) => {
+                audio_desc = content.info.as_ref().map(|info| {
+                    AudioDesc::new(content.body.clone(), content.source.clone(), *info.clone())
                 });
             }
             MessageType::Video(content) => {
@@ -1894,7 +1887,6 @@
                         *info.to_owned(),
                     )
                 });
->>>>>>> c7a98bf2
             }
             _ => {}
         }
@@ -1960,22 +1952,19 @@
             }
             MessageType::Emote(content) => {}
             MessageType::Image(content) => {
-<<<<<<< HEAD
-                image_desc = content.info.map(|info| ImageDesc::new(content.body, *info));
-            }
-            MessageType::Audio(content) => {
-                audio_desc = content.info.map(|info| AudioDesc::new(content.body, *info));
-            }
-            MessageType::Video(content) => {
-                video_desc = content.info.map(|info| VideoDesc::new(content.body, *info));
-            }
-            MessageType::File(content) => {
-                file_desc = content.info.map(|info| FileDesc::new(content.body, *info));
-=======
                 image_desc = content.info.as_ref().map(|info| {
                     ImageDesc::new(
                         content.body.clone(),
                         Some(content.source.clone()),
+                        *info.to_owned(),
+                    )
+                });
+            }
+            MessageType::Audio(content) => {
+                audio_desc = content.info.as_ref().map(|info| {
+                    AudioDesc::new(
+                        content.body.clone(),
+                        content.source.clone(),
                         *info.to_owned(),
                     )
                 });
@@ -1997,7 +1986,6 @@
                         *info.to_owned(),
                     )
                 });
->>>>>>> c7a98bf2
             }
             _ => {}
         }
@@ -2739,34 +2727,19 @@
                         }
                     }
                     MessageType::Image(content) => {
-<<<<<<< HEAD
-                        image_desc = content
-                            .info
-                            .as_ref()
-                            .map(|info| ImageDesc::new(content.body.clone(), *info.clone()));
-                    }
-                    MessageType::Audio(content) => {
-                        audio_desc = content
-                            .info
-                            .as_ref()
-                            .map(|info| AudioDesc::new(content.body.clone(), *info.clone()));
-                    }
-                    MessageType::Video(content) => {
-                        video_desc = content
-                            .info
-                            .as_ref()
-                            .map(|info| VideoDesc::new(content.body.clone(), *info.clone()));
-                    }
-                    MessageType::File(content) => {
-                        file_desc = content
-                            .info
-                            .as_ref()
-                            .map(|info| FileDesc::new(content.body.clone(), *info.clone()));
-=======
                         image_desc = content.info.as_ref().map(|info| {
                             ImageDesc::new(
                                 content.body.clone(),
                                 Some(content.source.clone()),
+                                *info.clone(),
+                            )
+                        });
+                    }
+                    MessageType::Audio(content) => {
+                        audio_desc = content.info.as_ref().map(|info| {
+                            AudioDesc::new(
+                                content.body.clone(),
+                                content.source.clone(),
                                 *info.clone(),
                             )
                         });
@@ -2788,7 +2761,6 @@
                                 *info.clone(),
                             )
                         });
->>>>>>> c7a98bf2
                     }
                     _ => {}
                 }
@@ -2832,15 +2804,11 @@
             }
             TimelineItemContent::Sticker(s) => {
                 let content = s.content();
-<<<<<<< HEAD
-                let image_desc = ImageDesc::new(content.body.clone(), content.info.clone());
-=======
                 let image_desc = ImageDesc::new(
                     content.body.clone(),
                     Some(content.url.clone()).map(MatrixMediaSource::Plain),
                     content.info.clone(),
                 );
->>>>>>> c7a98bf2
                 RoomEventItem::new(
                     event_id,
                     sender,
@@ -3111,319 +3079,6 @@
     }
 }
 
-<<<<<<< HEAD
-#[derive(Clone, Debug)]
-pub struct TextDesc {
-    body: String,
-    formatted_body: Option<String>,
-}
-
-impl TextDesc {
-    pub fn body(&self) -> String {
-        self.body.clone()
-    }
-
-    pub(crate) fn set_body(&mut self, text: String) {
-        self.body = text;
-    }
-
-    pub fn formatted_body(&self) -> Option<String> {
-        self.formatted_body.clone()
-    }
-
-    pub(crate) fn set_formatted_body(&mut self, text: Option<String>) {
-        self.formatted_body = text;
-    }
-}
-
-#[derive(Clone, Debug)]
-pub struct ImageDesc {
-    name: String,
-    mimetype: Option<String>,
-    size: Option<u64>,
-    width: Option<u64>,
-    height: Option<u64>,
-    thumbnail_info: Option<ThumbnailInfo>,
-    thumbnail_source: Option<MediaSource>,
-}
-
-impl ImageDesc {
-    pub fn new(name: String, info: ImageInfo) -> Self {
-        ImageDesc {
-            name,
-            mimetype: info.mimetype,
-            size: info.size.map(u64::from),
-            width: info.width.map(u64::from),
-            height: info.height.map(u64::from),
-            thumbnail_info: info.thumbnail_info.to_owned().map(|x| *x),
-            thumbnail_source: info.thumbnail_source,
-        }
-    }
-
-    pub fn name(&self) -> String {
-        self.name.clone()
-    }
-
-    pub fn mimetype(&self) -> Option<String> {
-        self.mimetype.clone()
-    }
-
-    pub fn size(&self) -> Option<u64> {
-        self.size
-    }
-
-    pub fn width(&self) -> Option<u64> {
-        self.width
-    }
-
-    pub fn height(&self) -> Option<u64> {
-        self.height
-    }
-
-    pub fn thumbnail_mimetype(&self) -> Option<String> {
-        match &self.thumbnail_info {
-            Some(thumbnail_info) => thumbnail_info.mimetype.clone(),
-            None => None,
-        }
-    }
-
-    pub fn thumbnail_size(&self) -> Option<u64> {
-        match &self.thumbnail_info {
-            Some(thumbnail_info) => thumbnail_info.size.map(u64::from),
-            None => None,
-        }
-    }
-
-    pub fn thumbnail_width(&self) -> Option<u64> {
-        match &self.thumbnail_info {
-            Some(thumbnail_info) => thumbnail_info.width.map(u64::from),
-            None => None,
-        }
-    }
-
-    pub fn thumbnail_height(&self) -> Option<u64> {
-        match &self.thumbnail_info {
-            Some(thumbnail_info) => thumbnail_info.height.map(u64::from),
-            None => None,
-        }
-    }
-
-    pub fn thumbnail_source(&self) -> Option<MediaSource> {
-        self.thumbnail_source.clone()
-    }
-}
-
-#[derive(Clone, Debug)]
-pub struct AudioDesc {
-    name: String,
-    mimetype: Option<String>,
-    size: Option<u64>,
-    duration: Option<Duration>,
-}
-
-impl AudioDesc {
-    pub fn new(name: String, info: AudioInfo) -> Self {
-        AudioDesc {
-            name,
-            mimetype: info.mimetype.clone(),
-            size: info.size.map(u64::from),
-            duration: info.duration,
-        }
-    }
-
-    pub fn name(&self) -> String {
-        self.name.clone()
-    }
-
-    pub fn mimetype(&self) -> Option<String> {
-        self.mimetype.clone()
-    }
-
-    pub fn size(&self) -> Option<u64> {
-        self.size
-    }
-
-    pub fn duration(&self) -> Option<u64> {
-        self.duration.map(|x| x.as_secs())
-    }
-}
-
-#[derive(Clone, Debug)]
-pub struct VideoDesc {
-    name: String,
-    mimetype: Option<String>,
-    size: Option<u64>,
-    width: Option<u64>,
-    height: Option<u64>,
-    blurhash: Option<String>,
-    duration: Option<Duration>,
-    thumbnail_info: Option<ThumbnailInfo>,
-    thumbnail_source: Option<MediaSource>,
-}
-
-impl VideoDesc {
-    pub fn new(name: String, info: VideoInfo) -> Self {
-        VideoDesc {
-            name,
-            mimetype: info.mimetype.clone(),
-            size: info.size.map(u64::from),
-            width: info.width.map(u64::from),
-            height: info.height.map(u64::from),
-            blurhash: info.blurhash.clone(),
-            duration: info.duration,
-            thumbnail_info: info.thumbnail_info.to_owned().map(|x| *x),
-            thumbnail_source: info.thumbnail_source,
-        }
-    }
-
-    pub fn name(&self) -> String {
-        self.name.clone()
-    }
-
-    pub fn mimetype(&self) -> Option<String> {
-        self.mimetype.clone()
-    }
-
-    pub fn size(&self) -> Option<u64> {
-        self.size
-    }
-
-    pub fn width(&self) -> Option<u64> {
-        self.width
-    }
-
-    pub fn height(&self) -> Option<u64> {
-        self.height
-    }
-
-    pub fn blurhash(&self) -> Option<String> {
-        self.blurhash.clone()
-    }
-
-    pub fn duration(&self) -> Option<u64> {
-        self.duration.map(|x| x.as_secs())
-    }
-
-    pub fn thumbnail_mimetype(&self) -> Option<String> {
-        match &self.thumbnail_info {
-            Some(thumbnail_info) => thumbnail_info.mimetype.clone(),
-            None => None,
-        }
-    }
-
-    pub fn thumbnail_size(&self) -> Option<u64> {
-        match &self.thumbnail_info {
-            Some(thumbnail_info) => thumbnail_info.size.map(u64::from),
-            None => None,
-        }
-    }
-
-    pub fn thumbnail_width(&self) -> Option<u64> {
-        match &self.thumbnail_info {
-            Some(thumbnail_info) => thumbnail_info.width.map(u64::from),
-            None => None,
-        }
-    }
-
-    pub fn thumbnail_height(&self) -> Option<u64> {
-        match &self.thumbnail_info {
-            Some(thumbnail_info) => thumbnail_info.height.map(u64::from),
-            None => None,
-        }
-    }
-
-    pub fn thumbnail_source(&self) -> Option<MediaSource> {
-        self.thumbnail_source.clone()
-    }
-}
-
-#[derive(Clone, Debug)]
-pub struct FileDesc {
-    name: String,
-    mimetype: Option<String>,
-    size: Option<u64>,
-    thumbnail_info: Option<ThumbnailInfo>,
-    thumbnail_source: Option<MediaSource>,
-}
-
-impl FileDesc {
-    pub fn new(name: String, info: FileInfo) -> Self {
-        FileDesc {
-            name,
-            mimetype: info.mimetype.clone(),
-            size: info.size.map(u64::from),
-            thumbnail_info: info.thumbnail_info.to_owned().map(|x| *x),
-            thumbnail_source: info.thumbnail_source,
-        }
-    }
-
-    pub fn name(&self) -> String {
-        self.name.clone()
-    }
-
-    pub fn mimetype(&self) -> Option<String> {
-        self.mimetype.clone()
-    }
-
-    pub fn size(&self) -> Option<u64> {
-        self.size
-    }
-
-    pub fn thumbnail_mimetype(&self) -> Option<String> {
-        match &self.thumbnail_info {
-            Some(thumbnail_info) => thumbnail_info.mimetype.clone(),
-            None => None,
-        }
-    }
-
-    pub fn thumbnail_size(&self) -> Option<u64> {
-        match &self.thumbnail_info {
-            Some(thumbnail_info) => thumbnail_info.size.map(u64::from),
-            None => None,
-        }
-    }
-
-    pub fn thumbnail_width(&self) -> Option<u64> {
-        match &self.thumbnail_info {
-            Some(thumbnail_info) => thumbnail_info.width.map(u64::from),
-            None => None,
-        }
-    }
-
-    pub fn thumbnail_height(&self) -> Option<u64> {
-        match &self.thumbnail_info {
-            Some(thumbnail_info) => thumbnail_info.height.map(u64::from),
-            None => None,
-        }
-    }
-
-    pub fn thumbnail_source(&self) -> Option<MediaSource> {
-        self.thumbnail_source.clone()
-    }
-}
-
-#[derive(Clone, Debug)]
-pub struct ReactionDesc {
-    count: u64,
-    senders: Vec<OwnedUserId>,
-}
-
-impl ReactionDesc {
-    pub(crate) fn new(count: u64, senders: Vec<OwnedUserId>) -> Self {
-        ReactionDesc { count, senders }
-    }
-
-    pub fn count(&self) -> u64 {
-        self.count
-    }
-
-    pub fn senders(&self) -> Vec<String> {
-        self.senders.iter().map(|x| x.to_string()).collect()
-    }
-}
-
-=======
->>>>>>> c7a98bf2
 pub(crate) fn sync_event_to_message(ev: SyncTimelineEvent, room: Room) -> Option<RoomMessage> {
     info!("sync event to message: {:?}", ev);
     let room_id = room.room_id().to_string();
