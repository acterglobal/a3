use chrono::{DateTime, Utc};
use core::time::Duration;
use matrix_sdk::{
    deserialized_responses::SyncTimelineEvent,
    room::Room,
    ruma::{
        events::{
            call::{
                answer::{OriginalCallAnswerEvent, OriginalSyncCallAnswerEvent},
                candidates::{OriginalCallCandidatesEvent, OriginalSyncCallCandidatesEvent},
                hangup::{OriginalCallHangupEvent, OriginalSyncCallHangupEvent},
                invite::{OriginalCallInviteEvent, OriginalSyncCallInviteEvent},
            },
            key::verification::{
                accept::{
                    AcceptMethod, OriginalKeyVerificationAcceptEvent,
                    OriginalSyncKeyVerificationAcceptEvent,
                },
                cancel::{
                    OriginalKeyVerificationCancelEvent, OriginalSyncKeyVerificationCancelEvent,
                },
                done::{OriginalKeyVerificationDoneEvent, OriginalSyncKeyVerificationDoneEvent},
                key::{OriginalKeyVerificationKeyEvent, OriginalSyncKeyVerificationKeyEvent},
                mac::{OriginalKeyVerificationMacEvent, OriginalSyncKeyVerificationMacEvent},
                ready::{OriginalKeyVerificationReadyEvent, OriginalSyncKeyVerificationReadyEvent},
                start::{
                    OriginalKeyVerificationStartEvent, OriginalSyncKeyVerificationStartEvent,
                    StartMethod,
                },
                VerificationMethod,
            },
            policy::rule::{
                room::{OriginalPolicyRuleRoomEvent, OriginalSyncPolicyRuleRoomEvent},
                server::{OriginalPolicyRuleServerEvent, OriginalSyncPolicyRuleServerEvent},
                user::{OriginalPolicyRuleUserEvent, OriginalSyncPolicyRuleUserEvent},
            },
            reaction::{OriginalReactionEvent, OriginalSyncReactionEvent},
            room::{
                aliases::{OriginalRoomAliasesEvent, OriginalSyncRoomAliasesEvent},
                avatar::{OriginalRoomAvatarEvent, OriginalSyncRoomAvatarEvent},
                canonical_alias::{
                    OriginalRoomCanonicalAliasEvent, OriginalSyncRoomCanonicalAliasEvent,
                },
                create::{OriginalRoomCreateEvent, OriginalSyncRoomCreateEvent},
                encrypted::{
                    EncryptedEventScheme, OriginalRoomEncryptedEvent,
                    OriginalSyncRoomEncryptedEvent,
                },
                encryption::{OriginalRoomEncryptionEvent, OriginalSyncRoomEncryptionEvent},
                guest_access::{OriginalRoomGuestAccessEvent, OriginalSyncRoomGuestAccessEvent},
                history_visibility::{
                    OriginalRoomHistoryVisibilityEvent, OriginalSyncRoomHistoryVisibilityEvent,
                },
                join_rules::{OriginalRoomJoinRulesEvent, OriginalSyncRoomJoinRulesEvent},
                member::{MembershipState, OriginalRoomMemberEvent, OriginalSyncRoomMemberEvent},
                message::{
                    AudioInfo, FileInfo, MessageFormat, MessageType, OriginalRoomMessageEvent,
                    OriginalSyncRoomMessageEvent, VideoInfo,
                },
                name::{OriginalRoomNameEvent, OriginalSyncRoomNameEvent},
                pinned_events::{OriginalRoomPinnedEventsEvent, OriginalSyncRoomPinnedEventsEvent},
                power_levels::{OriginalRoomPowerLevelsEvent, OriginalSyncRoomPowerLevelsEvent},
                redaction::{RoomRedactionEvent, SyncRoomRedactionEvent},
                server_acl::{OriginalRoomServerAclEvent, OriginalSyncRoomServerAclEvent},
                third_party_invite::{
                    OriginalRoomThirdPartyInviteEvent, OriginalSyncRoomThirdPartyInviteEvent,
                },
                tombstone::{OriginalRoomTombstoneEvent, OriginalSyncRoomTombstoneEvent},
                topic::{OriginalRoomTopicEvent, OriginalSyncRoomTopicEvent},
                ImageInfo, MediaSource,
            },
            space::{
                child::{OriginalSpaceChildEvent, OriginalSyncSpaceChildEvent},
                parent::{OriginalSpaceParentEvent, OriginalSyncSpaceParentEvent},
            },
            sticker::{OriginalStickerEvent, OriginalSyncStickerEvent},
            AnySyncMessageLikeEvent, AnySyncStateEvent, AnySyncTimelineEvent, SyncMessageLikeEvent,
            SyncStateEvent,
        },
        OwnedEventId, OwnedRoomId, OwnedUserId,
    },
};
use matrix_sdk_ui::timeline::{
    EventTimelineItem, MemberProfileChange, MembershipChange, TimelineDetails, TimelineItem,
    TimelineItemContent, VirtualTimelineItem,
};
use ruma::serde::Raw;
use std::{collections::HashMap, sync::Arc};
use tracing::info;

use super::common::{AudioDesc, FileDesc, ImageDesc, ReactionDesc, TextDesc, VideoDesc};

#[derive(Clone, Debug)]
pub struct RoomEventItem {
    event_id: String,
    sender: String,
    origin_server_ts: u64,
    event_type: String,
    sub_type: Option<String>,
    text_desc: Option<TextDesc>,
    image_desc: Option<ImageDesc>,
    audio_desc: Option<AudioDesc>,
    video_desc: Option<VideoDesc>,
    file_desc: Option<FileDesc>,
    in_reply_to: Option<OwnedEventId>,
    reactions: HashMap<String, ReactionDesc>,
    is_editable: bool,
}

impl RoomEventItem {
    #[allow(clippy::too_many_arguments)]
    fn new(
        event_id: String,
        sender: String,
        origin_server_ts: u64,
        event_type: String,
        sub_type: Option<String>,
        text_desc: Option<TextDesc>,
        image_desc: Option<ImageDesc>,
        audio_desc: Option<AudioDesc>,
        video_desc: Option<VideoDesc>,
        file_desc: Option<FileDesc>,
        in_reply_to: Option<OwnedEventId>,
        reactions: HashMap<String, ReactionDesc>,
        is_editable: bool,
    ) -> Self {
        RoomEventItem {
            event_id,
            sender,
            origin_server_ts,
            event_type,
            sub_type,
            text_desc,
            image_desc,
            audio_desc,
            video_desc,
            file_desc,
            in_reply_to,
            reactions,
            is_editable,
        }
    }

    pub fn event_id(&self) -> String {
        self.event_id.clone()
    }

    pub fn sender(&self) -> String {
        self.sender.clone()
    }

    pub fn origin_server_ts(&self) -> u64 {
        self.origin_server_ts
    }

    pub fn event_type(&self) -> String {
        self.event_type.clone()
    }

    pub fn sub_type(&self) -> Option<String> {
        self.sub_type.clone()
    }

    pub fn text_desc(&self) -> Option<TextDesc> {
        self.text_desc.clone()
    }

    pub fn image_desc(&self) -> Option<ImageDesc> {
        self.image_desc.clone()
    }

    pub fn audio_desc(&self) -> Option<AudioDesc> {
        self.audio_desc.clone()
    }

    pub fn video_desc(&self) -> Option<VideoDesc> {
        self.video_desc.clone()
    }

    pub fn file_desc(&self) -> Option<FileDesc> {
        self.file_desc.clone()
    }

    pub fn in_reply_to(&self) -> Option<String> {
        self.in_reply_to.as_ref().map(|x| x.to_string())
    }

    pub fn reaction_keys(&self) -> Vec<String> {
        // don't use cloned().
        // create string vector to deallocate string item using toDartString().
        // apply this way for only function that string vector is calculated indirectly.
        let mut keys = vec![];
        for key in self.reactions.keys() {
            keys.push(key.to_owned());
        }
        keys
    }

    pub fn reaction_desc(&self, key: String) -> Option<ReactionDesc> {
        if self.reactions.contains_key(&key) {
            Some(self.reactions[&key].clone())
        } else {
            None
        }
    }

    pub fn is_editable(&self) -> bool {
        self.is_editable
    }
}

#[derive(Clone, Debug)]
pub struct RoomVirtualItem {
    event_type: String,
    desc: Option<String>,
}

impl RoomVirtualItem {
    pub(crate) fn new(event_type: String, desc: Option<String>) -> Self {
        RoomVirtualItem { event_type, desc }
    }

    pub fn event_type(&self) -> String {
        self.event_type.clone()
    }

    pub fn desc(&self) -> Option<String> {
        self.desc.clone()
    }
}

#[derive(Clone, Debug)]
pub struct RoomMessage {
    item_type: String,
    room_id: OwnedRoomId,
    event_item: Option<RoomEventItem>,
    virtual_item: Option<RoomVirtualItem>,
}

impl RoomMessage {
    fn new(
        item_type: String,
        room_id: OwnedRoomId,
        event_item: Option<RoomEventItem>,
        virtual_item: Option<RoomVirtualItem>,
    ) -> Self {
        RoomMessage {
            item_type,
            room_id,
            event_item,
            virtual_item,
        }
    }

    pub(crate) fn call_answer_from_event(
        event: OriginalCallAnswerEvent,
        room_id: OwnedRoomId,
    ) -> Self {
        let text_desc = TextDesc::new(event.content.answer.sdp, None);
        RoomMessage::new(
            "event".to_string(),
            room_id,
            Some(RoomEventItem::new(
                event.event_id.to_string(),
                event.sender.to_string(),
                event.origin_server_ts.get().into(),
                "m.call.answer".to_string(),
                None,
                Some(text_desc),
                None,
                None,
                None,
                None,
                None,
                Default::default(),
                false,
            )),
            None,
        )
    }

    pub(crate) fn call_answer_from_sync_event(
        event: OriginalSyncCallAnswerEvent,
        room_id: OwnedRoomId,
    ) -> Self {
        let text_desc = TextDesc::new(event.content.answer.sdp, None);
        RoomMessage::new(
            "event".to_string(),
            room_id,
            Some(RoomEventItem::new(
                event.event_id.to_string(),
                event.sender.to_string(),
                event.origin_server_ts.get().into(),
                "m.call.answer".to_string(),
                None,
                Some(text_desc),
                None,
                None,
                None,
                None,
                None,
                Default::default(),
                false,
            )),
            None,
        )
    }

    pub(crate) fn call_candidates_from_event(
        event: OriginalCallCandidatesEvent,
        room_id: OwnedRoomId,
    ) -> Self {
        let candidates = event
            .content
            .candidates
            .into_iter()
            .map(|x| x.candidate)
            .collect::<Vec<String>>()
            .join(", ");
        let text_desc = TextDesc::new(format!("changed candidates to {candidates}"), None);
        RoomMessage::new(
            "event".to_string(),
            room_id,
            Some(RoomEventItem::new(
                event.event_id.to_string(),
                event.sender.to_string(),
                event.origin_server_ts.get().into(),
                "m.call.candidates".to_string(),
                None,
                Some(text_desc),
                None,
                None,
                None,
                None,
                None,
                Default::default(),
                false,
            )),
            None,
        )
    }

    pub(crate) fn call_candidates_from_sync_event(
        event: OriginalSyncCallCandidatesEvent,
        room_id: OwnedRoomId,
    ) -> Self {
        let candidates = event
            .content
            .candidates
            .into_iter()
            .map(|x| x.candidate)
            .collect::<Vec<String>>()
            .join(", ");
        let text_desc = TextDesc::new(format!("changed candidates to {candidates}"), None);
        RoomMessage::new(
            "event".to_string(),
            room_id,
            Some(RoomEventItem::new(
                event.event_id.to_string(),
                event.sender.to_string(),
                event.origin_server_ts.get().into(),
                "m.call.candidates".to_string(),
                None,
                Some(text_desc),
                None,
                None,
                None,
                None,
                None,
                Default::default(),
                false,
            )),
            None,
        )
    }

<<<<<<< HEAD
    pub(crate) fn call_hangup_from_event(event: OriginalCallHangupEvent, room: &Room) -> Self {
        let text_desc = TextDesc::new(
            format!("hangup this call because {}", event.content.reason),
            None,
        );
=======
    pub(crate) fn call_hangup_from_event(
        event: OriginalCallHangupEvent,
        room_id: OwnedRoomId,
    ) -> Self {
        let text_desc = event
            .content
            .reason
            .map(|x| TextDesc::new(format!("hangup this call because {x}"), None));
>>>>>>> 94f4a63b
        RoomMessage::new(
            "event".to_string(),
            room_id,
            Some(RoomEventItem::new(
                event.event_id.to_string(),
                event.sender.to_string(),
                event.origin_server_ts.get().into(),
                "m.call.hangup".to_string(),
                None,
                Some(text_desc),
                None,
                None,
                None,
                None,
                None,
                Default::default(),
                false,
            )),
            None,
        )
    }

    pub(crate) fn call_hangup_from_sync_event(
        event: OriginalSyncCallHangupEvent,
        room_id: OwnedRoomId,
    ) -> Self {
        let text_desc = TextDesc::new(
            format!("hangup this call because {}", event.content.reason),
            None,
        );
        RoomMessage::new(
            "event".to_string(),
            room_id,
            Some(RoomEventItem::new(
                event.event_id.to_string(),
                event.sender.to_string(),
                event.origin_server_ts.get().into(),
                "m.call.hangup".to_string(),
                None,
                Some(text_desc),
                None,
                None,
                None,
                None,
                None,
                Default::default(),
                false,
            )),
            None,
        )
    }

    pub(crate) fn call_invite_from_event(
        event: OriginalCallInviteEvent,
        room_id: OwnedRoomId,
    ) -> Self {
        let text_desc = TextDesc::new(event.content.offer.sdp, None);
        RoomMessage::new(
            "event".to_string(),
            room_id,
            Some(RoomEventItem::new(
                event.event_id.to_string(),
                event.sender.to_string(),
                event.origin_server_ts.get().into(),
                "m.call.invite".to_string(),
                None,
                Some(text_desc),
                None,
                None,
                None,
                None,
                None,
                Default::default(),
                false,
            )),
            None,
        )
    }

    pub(crate) fn call_invite_from_sync_event(
        event: OriginalSyncCallInviteEvent,
        room_id: OwnedRoomId,
    ) -> Self {
        let text_desc = TextDesc::new(event.content.offer.sdp, None);
        RoomMessage::new(
            "event".to_string(),
            room_id,
            Some(RoomEventItem::new(
                event.event_id.to_string(),
                event.sender.to_string(),
                event.origin_server_ts.get().into(),
                "m.call.invite".to_string(),
                None,
                Some(text_desc),
                None,
                None,
                None,
                None,
                None,
                Default::default(),
                false,
            )),
            None,
        )
    }

    pub(crate) fn key_verification_accept_from_event(
        event: OriginalKeyVerificationAcceptEvent,
        room_id: OwnedRoomId,
    ) -> Self {
        let body = if let AcceptMethod::SasV1(content) = event.content.method {
            format!(
                "accepted verification with {}",
                content.message_authentication_code,
            )
        } else {
            "accepted verification".to_string()
        };
        let text_desc = TextDesc::new(body, None);
        RoomMessage::new(
            "event".to_string(),
            room_id,
            Some(RoomEventItem::new(
                event.event_id.to_string(),
                event.sender.to_string(),
                event.origin_server_ts.get().into(),
                "m.key.verification.accept".to_string(),
                None,
                Some(text_desc),
                None,
                None,
                None,
                None,
                None,
                Default::default(),
                false,
            )),
            None,
        )
    }

    pub(crate) fn key_verification_accept_from_sync_event(
        event: OriginalSyncKeyVerificationAcceptEvent,
        room_id: OwnedRoomId,
    ) -> Self {
        let body = if let AcceptMethod::SasV1(content) = event.content.method {
            format!(
                "accepted verification with {}",
                content.message_authentication_code,
            )
        } else {
            "accepted verification".to_string()
        };
        let text_desc = TextDesc::new(body, None);
        RoomMessage::new(
            "event".to_string(),
            room_id,
            Some(RoomEventItem::new(
                event.event_id.to_string(),
                event.sender.to_string(),
                event.origin_server_ts.get().into(),
                "m.key.verification.accept".to_string(),
                None,
                Some(text_desc),
                None,
                None,
                None,
                None,
                None,
                Default::default(),
                false,
            )),
            None,
        )
    }

    pub(crate) fn key_verification_cancel_from_event(
        event: OriginalKeyVerificationCancelEvent,
        room_id: OwnedRoomId,
    ) -> Self {
        let text_desc = TextDesc::new(
            format!("canceled verification because {}", event.content.reason),
            None,
        );
        RoomMessage::new(
            "event".to_string(),
            room_id,
            Some(RoomEventItem::new(
                event.event_id.to_string(),
                event.sender.to_string(),
                event.origin_server_ts.get().into(),
                "m.key.verification.cancel".to_string(),
                None,
                Some(text_desc),
                None,
                None,
                None,
                None,
                None,
                Default::default(),
                false,
            )),
            None,
        )
    }

    pub(crate) fn key_verification_cancel_from_sync_event(
        event: OriginalSyncKeyVerificationCancelEvent,
        room_id: OwnedRoomId,
    ) -> Self {
        let text_desc = TextDesc::new(
            format!("canceled verification because {}", event.content.reason),
            None,
        );
        RoomMessage::new(
            "event".to_string(),
            room_id,
            Some(RoomEventItem::new(
                event.event_id.to_string(),
                event.sender.to_string(),
                event.origin_server_ts.get().into(),
                "m.key.verification.cancel".to_string(),
                None,
                Some(text_desc),
                None,
                None,
                None,
                None,
                None,
                Default::default(),
                false,
            )),
            None,
        )
    }

    pub(crate) fn key_verification_done_from_event(
        event: OriginalKeyVerificationDoneEvent,
        room_id: OwnedRoomId,
    ) -> Self {
        let text_desc = TextDesc::new("done verification".to_string(), None);
        RoomMessage::new(
            "event".to_string(),
            room_id,
            Some(RoomEventItem::new(
                event.event_id.to_string(),
                event.sender.to_string(),
                event.origin_server_ts.get().into(),
                "m.key.verification.done".to_string(),
                None,
                Some(text_desc),
                None,
                None,
                None,
                None,
                None,
                Default::default(),
                false,
            )),
            None,
        )
    }

    pub(crate) fn key_verification_done_from_sync_event(
        event: OriginalSyncKeyVerificationDoneEvent,
        room_id: OwnedRoomId,
    ) -> Self {
        let text_desc = TextDesc::new("done verification".to_string(), None);
        RoomMessage::new(
            "event".to_string(),
            room_id,
            Some(RoomEventItem::new(
                event.event_id.to_string(),
                event.sender.to_string(),
                event.origin_server_ts.get().into(),
                "m.key.verification.done".to_string(),
                None,
                Some(text_desc),
                None,
                None,
                None,
                None,
                None,
                Default::default(),
                false,
            )),
            None,
        )
    }

    pub(crate) fn key_verification_key_from_event(
        event: OriginalKeyVerificationKeyEvent,
        room_id: OwnedRoomId,
    ) -> Self {
        let text_desc = TextDesc::new("sent ephemeral public key for device".to_string(), None);
        RoomMessage::new(
            "event".to_string(),
            room_id,
            Some(RoomEventItem::new(
                event.event_id.to_string(),
                event.sender.to_string(),
                event.origin_server_ts.get().into(),
                "m.key.verification.key".to_string(),
                None,
                Some(text_desc),
                None,
                None,
                None,
                None,
                None,
                Default::default(),
                false,
            )),
            None,
        )
    }

    pub(crate) fn key_verification_key_from_sync_event(
        event: OriginalSyncKeyVerificationKeyEvent,
        room_id: OwnedRoomId,
    ) -> Self {
        let text_desc = TextDesc::new("sent ephemeral public key for device".to_string(), None);
        RoomMessage::new(
            "event".to_string(),
            room_id,
            Some(RoomEventItem::new(
                event.event_id.to_string(),
                event.sender.to_string(),
                event.origin_server_ts.get().into(),
                "m.key.verification.key".to_string(),
                None,
                Some(text_desc),
                None,
                None,
                None,
                None,
                None,
                Default::default(),
                false,
            )),
            None,
        )
    }

    pub(crate) fn key_verification_mac_from_event(
        event: OriginalKeyVerificationMacEvent,
        room_id: OwnedRoomId,
    ) -> Self {
        let text_desc = TextDesc::new("sent MAC of device's key".to_string(), None);
        RoomMessage::new(
            "event".to_string(),
            room_id,
            Some(RoomEventItem::new(
                event.event_id.to_string(),
                event.sender.to_string(),
                event.origin_server_ts.get().into(),
                "m.key.verification.mac".to_string(),
                None,
                Some(text_desc),
                None,
                None,
                None,
                None,
                None,
                Default::default(),
                false,
            )),
            None,
        )
    }

    pub(crate) fn key_verification_mac_from_sync_event(
        event: OriginalSyncKeyVerificationMacEvent,
        room_id: OwnedRoomId,
    ) -> Self {
        let text_desc = TextDesc::new("sent MAC of device's key".to_string(), None);
        RoomMessage::new(
            "event".to_string(),
            room_id,
            Some(RoomEventItem::new(
                event.event_id.to_string(),
                event.sender.to_string(),
                event.origin_server_ts.get().into(),
                "m.key.verification.mac".to_string(),
                None,
                None,
                None,
                None,
                None,
                None,
                None,
                Default::default(),
                false,
            )),
            None,
        )
    }

    pub(crate) fn key_verification_ready_from_event(
        event: OriginalKeyVerificationReadyEvent,
        room_id: OwnedRoomId,
    ) -> Self {
        let methods = event
            .content
            .methods
            .iter()
            .map(|x| match x {
                VerificationMethod::SasV1 => "SasV1".to_string(),
                VerificationMethod::QrCodeScanV1 => "QrCodeScanV1".to_string(),
                VerificationMethod::QrCodeShowV1 => "QrCodeShowV1".to_string(),
                VerificationMethod::ReciprocateV1 => "ReciprocateV1".to_string(),
                _ => "Unknown".to_string(),
            })
            .collect::<Vec<String>>()
            .join(", ");
        let text_desc = TextDesc::new(format!("ready verification with {methods}"), None);
        RoomMessage::new(
            "event".to_string(),
            room_id,
            Some(RoomEventItem::new(
                event.event_id.to_string(),
                event.sender.to_string(),
                event.origin_server_ts.get().into(),
                "m.key.verification.ready".to_string(),
                None,
                Some(text_desc),
                None,
                None,
                None,
                None,
                None,
                Default::default(),
                false,
            )),
            None,
        )
    }

    pub(crate) fn key_verification_ready_from_sync_event(
        event: OriginalSyncKeyVerificationReadyEvent,
        room_id: OwnedRoomId,
    ) -> Self {
        let methods = event
            .content
            .methods
            .iter()
            .map(|x| match x {
                VerificationMethod::SasV1 => "SasV1".to_string(),
                VerificationMethod::QrCodeScanV1 => "QrCodeScanV1".to_string(),
                VerificationMethod::QrCodeShowV1 => "QrCodeShowV1".to_string(),
                VerificationMethod::ReciprocateV1 => "ReciprocateV1".to_string(),
                _ => "Unknown".to_string(),
            })
            .collect::<Vec<String>>()
            .join(", ");
        let text_desc = TextDesc::new(format!("ready verification with {methods}"), None);
        RoomMessage::new(
            "event".to_string(),
            room_id,
            Some(RoomEventItem::new(
                event.event_id.to_string(),
                event.sender.to_string(),
                event.origin_server_ts.get().into(),
                "m.key.verification.ready".to_string(),
                None,
                Some(text_desc),
                None,
                None,
                None,
                None,
                None,
                Default::default(),
                false,
            )),
            None,
        )
    }

    pub(crate) fn key_verification_start_from_event(
        event: OriginalKeyVerificationStartEvent,
        room_id: OwnedRoomId,
    ) -> Self {
        let method = match event.content.method {
            StartMethod::SasV1(s) => "SasV1".to_string(),
            StartMethod::ReciprocateV1(s) => "ReciprocateV1".to_string(),
            _ => "Unknown".to_string(),
        };
        let text_desc = TextDesc::new(format!("started verification with {method}"), None);
        RoomMessage::new(
            "event".to_string(),
            room_id,
            Some(RoomEventItem::new(
                event.event_id.to_string(),
                event.sender.to_string(),
                event.origin_server_ts.get().into(),
                "m.key.verification.start".to_string(),
                None,
                Some(text_desc),
                None,
                None,
                None,
                None,
                None,
                Default::default(),
                false,
            )),
            None,
        )
    }

    pub(crate) fn key_verification_start_from_sync_event(
        event: OriginalSyncKeyVerificationStartEvent,
        room_id: OwnedRoomId,
    ) -> Self {
        let method = match event.content.method {
            StartMethod::SasV1(s) => "SasV1".to_string(),
            StartMethod::ReciprocateV1(s) => "ReciprocateV1".to_string(),
            _ => "Unknown".to_string(),
        };
        let text_desc = TextDesc::new(format!("started verification with {method}"), None);
        RoomMessage::new(
            "event".to_string(),
            room_id,
            Some(RoomEventItem::new(
                event.event_id.to_string(),
                event.sender.to_string(),
                event.origin_server_ts.get().into(),
                "m.key.verification.start".to_string(),
                None,
                Some(text_desc),
                None,
                None,
                None,
                None,
                None,
                Default::default(),
                false,
            )),
            None,
        )
    }

    pub(crate) fn policy_rule_room_from_event(
        event: OriginalPolicyRuleRoomEvent,
        room_id: OwnedRoomId,
    ) -> Self {
        let body = format!(
            "recommended {} about {} because {}",
            event.content.0.recommendation, event.content.0.entity, event.content.0.reason,
        );
        let text_desc = TextDesc::new(body, None);
        RoomMessage::new(
            "event".to_string(),
            room_id,
            Some(RoomEventItem::new(
                event.event_id.to_string(),
                event.sender.to_string(),
                event.origin_server_ts.get().into(),
                "m.policy.rule.room".to_string(),
                None,
                Some(text_desc),
                None,
                None,
                None,
                None,
                None,
                Default::default(),
                false,
            )),
            None,
        )
    }

    pub(crate) fn policy_rule_room_from_sync_event(
        event: OriginalSyncPolicyRuleRoomEvent,
        room_id: OwnedRoomId,
    ) -> Self {
        let body = format!(
            "recommended {} about {} because {}",
            event.content.0.recommendation, event.content.0.entity, event.content.0.reason,
        );
        let text_desc = TextDesc::new(body, None);
        RoomMessage::new(
            "event".to_string(),
            room_id,
            Some(RoomEventItem::new(
                event.event_id.to_string(),
                event.sender.to_string(),
                event.origin_server_ts.get().into(),
                "m.policy.rule.room".to_string(),
                None,
                Some(text_desc),
                None,
                None,
                None,
                None,
                None,
                Default::default(),
                false,
            )),
            None,
        )
    }

    pub(crate) fn policy_rule_server_from_event(
        event: OriginalPolicyRuleServerEvent,
        room_id: OwnedRoomId,
    ) -> Self {
        let text_desc = TextDesc::new("changed policy rule server".to_string(), None);
        RoomMessage::new(
            "event".to_string(),
            room_id,
            Some(RoomEventItem::new(
                event.event_id.to_string(),
                event.sender.to_string(),
                event.origin_server_ts.get().into(),
                "m.policy.rule.server".to_string(),
                None,
                Some(text_desc),
                None,
                None,
                None,
                None,
                None,
                Default::default(),
                false,
            )),
            None,
        )
    }

    pub(crate) fn policy_rule_server_from_sync_event(
        event: OriginalSyncPolicyRuleServerEvent,
        room_id: OwnedRoomId,
    ) -> Self {
        let text_desc = TextDesc::new("changed policy rule server".to_string(), None);
        RoomMessage::new(
            "event".to_string(),
            room_id,
            Some(RoomEventItem::new(
                event.event_id.to_string(),
                event.sender.to_string(),
                event.origin_server_ts.get().into(),
                "m.policy.rule.server".to_string(),
                None,
                Some(text_desc),
                None,
                None,
                None,
                None,
                None,
                Default::default(),
                false,
            )),
            None,
        )
    }

    pub(crate) fn policy_rule_user_from_event(
        event: OriginalPolicyRuleUserEvent,
        room_id: OwnedRoomId,
    ) -> Self {
        let text_desc = TextDesc::new("changed policy rule user".to_string(), None);
        RoomMessage::new(
            "event".to_string(),
            room_id,
            Some(RoomEventItem::new(
                event.event_id.to_string(),
                event.sender.to_string(),
                event.origin_server_ts.get().into(),
                "m.policy.rule.user".to_string(),
                None,
                Some(text_desc),
                None,
                None,
                None,
                None,
                None,
                Default::default(),
                false,
            )),
            None,
        )
    }

    pub(crate) fn policy_rule_user_from_sync_event(
        event: OriginalSyncPolicyRuleUserEvent,
        room_id: OwnedRoomId,
    ) -> Self {
        let text_desc = TextDesc::new("changed policy rule user".to_string(), None);
        RoomMessage::new(
            "event".to_string(),
            room_id,
            Some(RoomEventItem::new(
                event.event_id.to_string(),
                event.sender.to_string(),
                event.origin_server_ts.get().into(),
                "m.policy.rule.user".to_string(),
                None,
                Some(text_desc),
                None,
                None,
                None,
                None,
                None,
                Default::default(),
                false,
            )),
            None,
        )
    }

    pub(crate) fn reaction_from_event(event: OriginalReactionEvent, room_id: OwnedRoomId) -> Self {
        let text_desc = TextDesc::new(format!("reacted by {}", event.content.relates_to.key), None);
        RoomMessage::new(
            "event".to_string(),
            room_id,
            Some(RoomEventItem::new(
                event.event_id.to_string(),
                event.sender.to_string(),
                event.origin_server_ts.get().into(),
                "m.reaction".to_string(),
                None,
                Some(text_desc),
                None,
                None,
                None,
                None,
                None,
                Default::default(),
                false,
            )),
            None,
        )
    }

    pub(crate) fn reaction_from_sync_event(
        event: OriginalSyncReactionEvent,
        room_id: OwnedRoomId,
    ) -> Self {
        let text_desc = TextDesc::new(format!("reacted by {}", event.content.relates_to.key), None);
        RoomMessage::new(
            "event".to_string(),
            room_id,
            Some(RoomEventItem::new(
                event.event_id.to_string(),
                event.sender.to_string(),
                event.origin_server_ts.get().into(),
                "m.reaction".to_string(),
                None,
                Some(text_desc),
                None,
                None,
                None,
                None,
                None,
                Default::default(),
                false,
            )),
            None,
        )
    }

    pub(crate) fn room_aliases_from_event(
        event: OriginalRoomAliasesEvent,
        room_id: OwnedRoomId,
    ) -> Self {
        let aliases = event
            .content
            .aliases
            .iter()
            .map(|x| x.to_string())
            .collect::<Vec<String>>()
            .join(", ");
        let text_desc = TextDesc::new(format!("changed room aliases to {aliases}"), None);
        RoomMessage::new(
            "event".to_string(),
            room_id,
            Some(RoomEventItem::new(
                event.event_id.to_string(),
                event.sender.to_string(),
                event.origin_server_ts.get().into(),
                "m.room.aliases".to_string(),
                None,
                Some(text_desc),
                None,
                None,
                None,
                None,
                None,
                Default::default(),
                false,
            )),
            None,
        )
    }

    pub(crate) fn room_aliases_from_sync_event(
        event: OriginalSyncRoomAliasesEvent,
        room_id: OwnedRoomId,
    ) -> Self {
        let aliases = event
            .content
            .aliases
            .iter()
            .map(|x| x.to_string())
            .collect::<Vec<String>>()
            .join(", ");
        let text_desc = TextDesc::new(format!("changed room aliases to {aliases}"), None);
        RoomMessage::new(
            "event".to_string(),
            room_id,
            Some(RoomEventItem::new(
                event.event_id.to_string(),
                event.sender.to_string(),
                event.origin_server_ts.get().into(),
                "m.room.aliases".to_string(),
                None,
                Some(text_desc),
                None,
                None,
                None,
                None,
                None,
                Default::default(),
                false,
            )),
            None,
        )
    }

    pub(crate) fn room_avatar_from_event(
        event: OriginalRoomAvatarEvent,
        room_id: OwnedRoomId,
    ) -> Self {
        let text_desc = TextDesc::new("changed room avatar".to_string(), None);
        RoomMessage::new(
            "event".to_string(),
            room_id,
            Some(RoomEventItem::new(
                event.event_id.to_string(),
                event.sender.to_string(),
                event.origin_server_ts.get().into(),
                "m.room.avatar".to_string(),
                None,
                Some(text_desc),
                None,
                None,
                None,
                None,
                None,
                Default::default(),
                false,
            )),
            None,
        )
    }

    pub(crate) fn room_avatar_from_sync_event(
        event: OriginalSyncRoomAvatarEvent,
        room_id: OwnedRoomId,
    ) -> Self {
        let text_desc = TextDesc::new("changed room avatar".to_string(), None);
        RoomMessage::new(
            "event".to_string(),
            room_id,
            Some(RoomEventItem::new(
                event.event_id.to_string(),
                event.sender.to_string(),
                event.origin_server_ts.get().into(),
                "m.room.avatar".to_string(),
                None,
                Some(text_desc),
                None,
                None,
                None,
                None,
                None,
                Default::default(),
                false,
            )),
            None,
        )
    }

    pub(crate) fn room_canonical_alias_from_event(
        event: OriginalRoomCanonicalAliasEvent,
        room_id: OwnedRoomId,
    ) -> Self {
        let alt_aliases = event
            .content
            .alt_aliases
            .iter()
            .map(|x| x.to_string())
            .collect::<Vec<String>>()
            .join(", ");
        let text_desc = TextDesc::new(
            format!(
                "changed canonical aliases ({}) of room alias ({:?})",
                alt_aliases,
                event.content.alias.map(|x| x.to_string()),
            ),
            None,
        );
        RoomMessage::new(
            "event".to_string(),
            room_id,
            Some(RoomEventItem::new(
                event.event_id.to_string(),
                event.sender.to_string(),
                event.origin_server_ts.get().into(),
                "m.room.canonical.alias".to_string(),
                None,
                Some(text_desc),
                None,
                None,
                None,
                None,
                None,
                Default::default(),
                false,
            )),
            None,
        )
    }

    pub(crate) fn room_canonical_alias_from_sync_event(
        event: OriginalSyncRoomCanonicalAliasEvent,
        room_id: OwnedRoomId,
    ) -> Self {
        let alt_aliases = event
            .content
            .alt_aliases
            .iter()
            .map(|x| x.to_string())
            .collect::<Vec<String>>()
            .join(", ");
        let text_desc = TextDesc::new(
            format!(
                "changed canonical aliases ({}) of room alias ({:?})",
                alt_aliases,
                event.content.alias.map(|x| x.to_string()),
            ),
            None,
        );
        RoomMessage::new(
            "event".to_string(),
            room_id,
            Some(RoomEventItem::new(
                event.event_id.to_string(),
                event.sender.to_string(),
                event.origin_server_ts.get().into(),
                "m.room.canonical.alias".to_string(),
                None,
                Some(text_desc),
                None,
                None,
                None,
                None,
                None,
                Default::default(),
                false,
            )),
            None,
        )
    }

    pub(crate) fn room_create_from_event(
        event: OriginalRoomCreateEvent,
        room_id: OwnedRoomId,
    ) -> Self {
        let text_desc = TextDesc::new("created this room".to_string(), None);
        RoomMessage::new(
            "event".to_string(),
            room_id,
            Some(RoomEventItem::new(
                event.event_id.to_string(),
                event.sender.to_string(),
                event.origin_server_ts.get().into(),
                "m.room.create".to_string(),
                None,
                Some(text_desc),
                None,
                None,
                None,
                None,
                None,
                Default::default(),
                false,
            )),
            None,
        )
    }

    pub(crate) fn room_create_from_sync_event(
        event: OriginalSyncRoomCreateEvent,
        room_id: OwnedRoomId,
    ) -> Self {
        let text_desc = TextDesc::new("created this room".to_string(), None);
        RoomMessage::new(
            "event".to_string(),
            room_id,
            Some(RoomEventItem::new(
                event.event_id.to_string(),
                event.sender.to_string(),
                event.origin_server_ts.get().into(),
                "m.room.create".to_string(),
                None,
                Some(text_desc),
                None,
                None,
                None,
                None,
                None,
                Default::default(),
                false,
            )),
            None,
        )
    }

    pub(crate) fn room_encrypted_from_event(
        event: OriginalRoomEncryptedEvent,
        room_id: OwnedRoomId,
    ) -> Self {
        let scheme = match event.content.scheme {
            EncryptedEventScheme::MegolmV1AesSha2(s) => "MegolmV1AesSha2".to_string(),
            EncryptedEventScheme::OlmV1Curve25519AesSha2(s) => "OlmV1Curve25519AesSha2".to_string(),
            _ => "Unknown".to_string(),
        };
        let text_desc = TextDesc::new(format!("encrypted by {scheme}"), None);
        RoomMessage::new(
            "event".to_string(),
            room_id,
            Some(RoomEventItem::new(
                event.event_id.to_string(),
                event.sender.to_string(),
                event.origin_server_ts.get().into(),
                "m.room.encrypted".to_string(),
                None,
                Some(text_desc),
                None,
                None,
                None,
                None,
                None,
                Default::default(),
                false,
            )),
            None,
        )
    }

    pub(crate) fn room_encrypted_from_sync_event(
        event: OriginalSyncRoomEncryptedEvent,
        room_id: OwnedRoomId,
    ) -> Self {
        let scheme = match event.content.scheme {
            EncryptedEventScheme::MegolmV1AesSha2(s) => "MegolmV1AesSha2".to_string(),
            EncryptedEventScheme::OlmV1Curve25519AesSha2(s) => "OlmV1Curve25519AesSha2".to_string(),
            _ => "Unknown".to_string(),
        };
        let text_desc = TextDesc::new(format!("encrypted by {scheme}"), None);
        RoomMessage::new(
            "event".to_string(),
            room_id,
            Some(RoomEventItem::new(
                event.event_id.to_string(),
                event.sender.to_string(),
                event.origin_server_ts.get().into(),
                "m.room.encrypted".to_string(),
                None,
                Some(text_desc),
                None,
                None,
                None,
                None,
                None,
                Default::default(),
                false,
            )),
            None,
        )
    }

    pub(crate) fn room_encryption_from_event(
        event: OriginalRoomEncryptionEvent,
        room_id: OwnedRoomId,
    ) -> Self {
        let text_desc = TextDesc::new(
            format!("changed encryption to {}", event.content.algorithm),
            None,
        );
        RoomMessage::new(
            "event".to_string(),
            room_id,
            Some(RoomEventItem::new(
                event.event_id.to_string(),
                event.sender.to_string(),
                event.origin_server_ts.get().into(),
                "m.room.encryption".to_string(),
                None,
                Some(text_desc),
                None,
                None,
                None,
                None,
                None,
                Default::default(),
                false,
            )),
            None,
        )
    }

    pub(crate) fn room_encryption_from_sync_event(
        event: OriginalSyncRoomEncryptionEvent,
        room_id: OwnedRoomId,
    ) -> Self {
        let text_desc = TextDesc::new(
            format!("changed encryption to {}", event.content.algorithm),
            None,
        );
        RoomMessage::new(
            "event".to_string(),
            room_id,
            Some(RoomEventItem::new(
                event.event_id.to_string(),
                event.sender.to_string(),
                event.origin_server_ts.get().into(),
                "m.room.encryption".to_string(),
                None,
                Some(text_desc),
                None,
                None,
                None,
                None,
                None,
                Default::default(),
                false,
            )),
            None,
        )
    }

    pub(crate) fn room_guest_access_from_event(
        event: OriginalRoomGuestAccessEvent,
        room_id: OwnedRoomId,
    ) -> Self {
        let text_desc = TextDesc::new(
            format!(
                "changed room's guest access to {}",
                event.content.guest_access,
            ),
            None,
        );
        RoomMessage::new(
            "event".to_string(),
            room_id,
            Some(RoomEventItem::new(
                event.event_id.to_string(),
                event.sender.to_string(),
                event.origin_server_ts.get().into(),
                "m.room.guest.access".to_string(),
                None,
                Some(text_desc),
                None,
                None,
                None,
                None,
                None,
                Default::default(),
                false,
            )),
            None,
        )
    }

    pub(crate) fn room_guest_access_from_sync_event(
        event: OriginalSyncRoomGuestAccessEvent,
        room_id: OwnedRoomId,
    ) -> Self {
        let text_desc = TextDesc::new(
            format!(
                "changed room's guest access to {}",
                event.content.guest_access,
            ),
            None,
        );
        RoomMessage::new(
            "event".to_string(),
            room_id,
            Some(RoomEventItem::new(
                event.event_id.to_string(),
                event.sender.to_string(),
                event.origin_server_ts.get().into(),
                "m.room.guest.access".to_string(),
                None,
                Some(text_desc),
                None,
                None,
                None,
                None,
                None,
                Default::default(),
                false,
            )),
            None,
        )
    }

    pub(crate) fn room_history_visibility_from_event(
        event: OriginalRoomHistoryVisibilityEvent,
        room_id: OwnedRoomId,
    ) -> Self {
        let text_desc = TextDesc::new(
            format!(
                "changed room's history visibility to {}",
                event.content.history_visibility,
            ),
            None,
        );
        RoomMessage::new(
            "event".to_string(),
            room_id,
            Some(RoomEventItem::new(
                event.event_id.to_string(),
                event.sender.to_string(),
                event.origin_server_ts.get().into(),
                "m.room.history.visibility".to_string(),
                None,
                Some(text_desc),
                None,
                None,
                None,
                None,
                None,
                Default::default(),
                false,
            )),
            None,
        )
    }

    pub(crate) fn room_history_visibility_from_sync_event(
        event: OriginalSyncRoomHistoryVisibilityEvent,
        room_id: OwnedRoomId,
    ) -> Self {
        let text_desc = TextDesc::new(
            format!(
                "changed room's history visibility to {}",
                event.content.history_visibility,
            ),
            None,
        );
        RoomMessage::new(
            "event".to_string(),
            room_id,
            Some(RoomEventItem::new(
                event.event_id.to_string(),
                event.sender.to_string(),
                event.origin_server_ts.get().into(),
                "m.room.history.visibility".to_string(),
                None,
                Some(text_desc),
                None,
                None,
                None,
                None,
                None,
                Default::default(),
                false,
            )),
            None,
        )
    }

    pub(crate) fn room_join_rules_from_event(
        event: OriginalRoomJoinRulesEvent,
        room_id: OwnedRoomId,
    ) -> Self {
        let text_desc = TextDesc::new(
            format!(
                "changed room's join rules to {}",
                event.content.join_rule.as_str(),
            ),
            None,
        );
        RoomMessage::new(
            "event".to_string(),
            room_id,
            Some(RoomEventItem::new(
                event.event_id.to_string(),
                event.sender.to_string(),
                event.origin_server_ts.get().into(),
                "m.room.join.rules".to_string(),
                None,
                Some(text_desc),
                None,
                None,
                None,
                None,
                None,
                Default::default(),
                false,
            )),
            None,
        )
    }

    pub(crate) fn room_join_rules_from_sync_event(
        event: OriginalSyncRoomJoinRulesEvent,
        room_id: OwnedRoomId,
    ) -> Self {
        let text_desc = TextDesc::new(
            format!(
                "changed room's join rules to {}",
                event.content.join_rule.as_str(),
            ),
            None,
        );
        RoomMessage::new(
            "event".to_string(),
            room_id,
            Some(RoomEventItem::new(
                event.event_id.to_string(),
                event.sender.to_string(),
                event.origin_server_ts.get().into(),
                "m.room.join.rules".to_string(),
                None,
                Some(text_desc),
                None,
                None,
                None,
                None,
                None,
                Default::default(),
                false,
            )),
            None,
        )
    }

    pub(crate) fn room_member_from_event(
        event: OriginalRoomMemberEvent,
        room_id: OwnedRoomId,
    ) -> Self {
        let (sub_type, fallback) = match event.content.membership {
            MembershipState::Join => (Some("Joined".to_string()), "joined".to_string()),
            MembershipState::Leave => (Some("Left".to_string()), "left".to_string()),
            MembershipState::Ban => (Some("Banned".to_string()), "banned".to_string()),
            MembershipState::Invite => (Some("Invited".to_string()), "invited".to_string()),
            MembershipState::Knock => (Some("Knocked".to_string()), "knocked".to_string()),
            _ => {
                if let Some(new_name) = event.clone().content.displayname {
                    let mut old_name = None;
                    if let Some(content) = event.prev_content() {
                        if let Some(ref name) = content.displayname {
                            old_name = Some(name.clone());
                        }
                    }
                    (
                        Some("ProfileChanged".to_string()),
                        format!("changed display name from {:?} to {}", old_name, new_name),
                    )
                } else if let Some(new_url) = event.clone().content.avatar_url {
                    let mut old_url = None;
                    if let Some(content) = event.prev_content() {
                        if let Some(ref url) = content.avatar_url {
                            old_url = Some(url.clone());
                        }
                    }
                    (
                        Some("ProfileChanged".to_string()),
                        format!("changed avatar url from {:?} to {:?}", old_url, new_url),
                    )
                } else {
                    (None, "unknown error".to_string())
                }
            }
        };
        let text_desc = TextDesc::new(fallback, None);
        RoomMessage::new(
            "event".to_string(),
            room_id,
            Some(RoomEventItem::new(
                event.event_id.to_string(),
                event.sender.to_string(),
                event.origin_server_ts.get().into(),
                "m.room.member".to_string(),
                sub_type,
                Some(text_desc),
                None,
                None,
                None,
                None,
                None,
                Default::default(),
                false,
            )),
            None,
        )
    }

    pub(crate) fn room_member_from_sync_event(
        event: OriginalSyncRoomMemberEvent,
        room_id: OwnedRoomId,
    ) -> Self {
        let (sub_type, fallback) = match event.content.membership {
            MembershipState::Join => (Some("Joined".to_string()), "joined".to_string()),
            MembershipState::Leave => (Some("Left".to_string()), "left".to_string()),
            MembershipState::Ban => (Some("Banned".to_string()), "banned".to_string()),
            MembershipState::Invite => (Some("Invited".to_string()), "invited".to_string()),
            MembershipState::Knock => (Some("Knocked".to_string()), "knocked".to_string()),
            _ => {
                if let Some(new_name) = event.clone().content.displayname {
                    let mut old_name = None;
                    if let Some(content) = event.prev_content() {
                        if let Some(ref name) = content.displayname {
                            old_name = Some(name.clone());
                        }
                    }
                    (
                        Some("ProfileChanged".to_string()),
                        format!("changed display name from {:?} to {}", old_name, new_name),
                    )
                } else if let Some(new_url) = event.clone().content.avatar_url {
                    let mut old_url = None;
                    if let Some(content) = event.prev_content() {
                        if let Some(ref url) = content.avatar_url {
                            old_url = Some(url.clone());
                        }
                    }
                    (
                        Some("ProfileChanged".to_string()),
                        format!("changed avatar url from {:?} to {:?}", old_url, new_url),
                    )
                } else {
                    (None, "unknown error".to_string())
                }
            }
        };
        let text_desc = TextDesc::new(fallback, None);
        RoomMessage::new(
            "event".to_string(),
            room_id,
            Some(RoomEventItem::new(
                event.event_id.to_string(),
                event.sender.to_string(),
                event.origin_server_ts.get().into(),
                "m.room.member".to_string(),
                sub_type,
                Some(text_desc),
                None,
                None,
                None,
                None,
                None,
                Default::default(),
                false,
            )),
            None,
        )
    }

    pub(crate) fn room_message_from_event(
        event: OriginalRoomMessageEvent,
        room: Room,
        has_editable: bool,
    ) -> Self {
        let mut sent_by_me = false;
        if (has_editable) {
            if let Some(user_id) = room.client().user_id() {
                if *user_id == event.sender {
                    sent_by_me = true;
                }
            }
        }
        let fallback = match event.content.msgtype.clone() {
            MessageType::Audio(content) => "sent an audio.".to_string(),
            MessageType::Emote(content) => content.body,
            MessageType::File(content) => "sent a file.".to_string(),
            MessageType::Image(content) => "sent an image.".to_string(),
            MessageType::Location(content) => content.body,
            MessageType::Notice(content) => content.body,
            MessageType::ServerNotice(content) => content.body,
            MessageType::Text(content) => content.body,
            MessageType::Video(content) => "sent a video.".to_string(),
            _ => "Unknown sync item".to_string(),
        };
        let mut text_desc = TextDesc::new(fallback, None);
        let mut image_desc = None;
        let mut audio_desc = None;
        let mut video_desc = None;
        let mut file_desc = None;
        match event.content.msgtype.clone() {
            MessageType::Text(content) => {
                if let Some(formatted) = &content.formatted {
                    if formatted.format == MessageFormat::Html {
                        text_desc.set_formatted_body(Some(formatted.body.clone()));
                    }
                }
            }
            MessageType::Emote(content) => {}
            MessageType::Image(content) => {
                image_desc = content.info.as_ref().map(|info| {
                    ImageDesc::new(
                        content.body.clone(),
                        content.source.clone(),
                        *info.to_owned(),
                    )
                });
            }
            MessageType::Audio(content) => {
                audio_desc = content.info.as_ref().map(|info| {
                    AudioDesc::new(
                        content.body.clone(),
                        content.source.clone(),
                        *info.to_owned(),
                    )
                });
            }
            MessageType::Audio(content) => {
                audio_desc = content.info.as_ref().map(|info| {
                    AudioDesc::new(content.body.clone(), content.source.clone(), *info.clone())
                });
            }
            MessageType::Video(content) => {
                video_desc = content.info.as_ref().map(|info| {
                    VideoDesc::new(
                        content.body.clone(),
                        content.source.clone(),
                        *info.to_owned(),
                    )
                });
            }
            MessageType::File(content) => {
                file_desc = content.info.as_ref().map(|info| {
                    FileDesc::new(
                        content.body.clone(),
                        content.source.clone(),
                        *info.to_owned(),
                    )
                });
            }
            _ => {}
        }
        RoomMessage::new(
            "event".to_string(),
            room.room_id().to_owned(),
            Some(RoomEventItem::new(
                event.event_id.to_string(),
                event.sender.to_string(),
                event.origin_server_ts.get().into(),
                "m.room.message".to_string(),
                Some(event.content.msgtype().to_string()),
                Some(text_desc),
                image_desc,
                audio_desc,
                video_desc,
                file_desc,
                None,
                Default::default(),
                sent_by_me,
            )),
            None,
        )
    }

    pub(crate) fn room_message_from_sync_event(
        event: OriginalSyncRoomMessageEvent,
        room_id: OwnedRoomId,
        sent_by_me: bool,
    ) -> Self {
        let fallback = match event.content.msgtype.clone() {
            MessageType::Audio(content) => "sent an audio.".to_string(),
            MessageType::Emote(content) => content.body,
            MessageType::File(content) => "sent a file.".to_string(),
            MessageType::Image(content) => "sent an image.".to_string(),
            MessageType::Location(content) => content.body,
            MessageType::Notice(content) => content.body,
            MessageType::ServerNotice(content) => content.body,
            MessageType::Text(content) => content.body,
            MessageType::Video(content) => "sent a video.".to_string(),
            _ => "Unknown sync item".to_string(),
        };
        let mut text_desc = TextDesc::new(fallback, None);
        let mut image_desc = None;
        let mut audio_desc = None;
        let mut video_desc = None;
        let mut file_desc = None;
        match event.content.msgtype.clone() {
            MessageType::Text(content) => {
                if let Some(formatted) = &content.formatted {
                    if formatted.format == MessageFormat::Html {
                        text_desc.set_formatted_body(Some(formatted.body.clone()));
                    }
                }
            }
            MessageType::Emote(content) => {}
            MessageType::Image(content) => {
                image_desc = content.info.as_ref().map(|info| {
                    ImageDesc::new(
                        content.body.clone(),
                        content.source.clone(),
                        *info.to_owned(),
                    )
                });
            }
            MessageType::Audio(content) => {
                audio_desc = content.info.as_ref().map(|info| {
                    AudioDesc::new(
                        content.body.clone(),
                        content.source.clone(),
                        *info.to_owned(),
                    )
                });
            }
            MessageType::Audio(content) => {
                audio_desc = content.info.as_ref().map(|info| {
                    AudioDesc::new(
                        content.body.clone(),
                        content.source.clone(),
                        *info.to_owned(),
                    )
                });
            }
            MessageType::Video(content) => {
                video_desc = content.info.as_ref().map(|info| {
                    VideoDesc::new(
                        content.body.clone(),
                        content.source.clone(),
                        *info.to_owned(),
                    )
                });
            }
            MessageType::File(content) => {
                file_desc = content.info.as_ref().map(|info| {
                    FileDesc::new(
                        content.body.clone(),
                        content.source.clone(),
                        *info.to_owned(),
                    )
                });
            }
            _ => {}
        }
        RoomMessage::new(
            "event".to_string(),
            room_id,
            Some(RoomEventItem::new(
                event.event_id.to_string(),
                event.sender.to_string(),
                event.origin_server_ts.get().into(),
                "m.room.message".to_string(),
                Some(event.content.msgtype().to_string()),
                Some(text_desc),
                image_desc,
                audio_desc,
                video_desc,
                file_desc,
                None,
                Default::default(),
                sent_by_me,
            )),
            None,
        )
    }

    pub(crate) fn room_name_from_event(event: OriginalRoomNameEvent, room_id: OwnedRoomId) -> Self {
        let body = match event.content.name {
            Some(name) => format!("changed name to {name}"),
            None => "changed name".to_string(),
        };
        let text_desc = TextDesc::new(body, None);
        RoomMessage::new(
            "event".to_string(),
            room_id,
            Some(RoomEventItem::new(
                event.event_id.to_string(),
                event.sender.to_string(),
                event.origin_server_ts.get().into(),
                "m.room.name".to_string(),
                None,
                Some(text_desc),
                None,
                None,
                None,
                None,
                None,
                Default::default(),
                false,
            )),
            None,
        )
    }

    pub(crate) fn room_name_from_sync_event(
        event: OriginalSyncRoomNameEvent,
        room_id: OwnedRoomId,
    ) -> Self {
        let body = match event.content.name {
            Some(name) => format!("changed name to {name}"),
            None => "changed name".to_string(),
        };
        let text_desc = TextDesc::new(body, None);
        RoomMessage::new(
            "event".to_string(),
            room_id,
            Some(RoomEventItem::new(
                event.event_id.to_string(),
                event.sender.to_string(),
                event.origin_server_ts.get().into(),
                "m.room.name".to_string(),
                None,
                Some(text_desc),
                None,
                None,
                None,
                None,
                None,
                Default::default(),
                false,
            )),
            None,
        )
    }

    pub(crate) fn room_pinned_events_from_event(
        event: OriginalRoomPinnedEventsEvent,
        room_id: OwnedRoomId,
    ) -> Self {
        let text_desc = TextDesc::new(
            format!("pinned {} events", event.content.pinned.len()),
            None,
        );
        RoomMessage::new(
            "event".to_string(),
            room_id,
            Some(RoomEventItem::new(
                event.event_id.to_string(),
                event.sender.to_string(),
                event.origin_server_ts.get().into(),
                "m.room.pinned.events".to_string(),
                None,
                Some(text_desc),
                None,
                None,
                None,
                None,
                None,
                Default::default(),
                false,
            )),
            None,
        )
    }

    pub(crate) fn room_pinned_events_from_sync_event(
        event: OriginalSyncRoomPinnedEventsEvent,
        room_id: OwnedRoomId,
    ) -> Self {
        let text_desc = TextDesc::new(
            format!("pinned {} events", event.content.pinned.len()),
            None,
        );
        RoomMessage::new(
            "event".to_string(),
            room_id,
            Some(RoomEventItem::new(
                event.event_id.to_string(),
                event.sender.to_string(),
                event.origin_server_ts.get().into(),
                "m.room.pinned.events".to_string(),
                None,
                Some(text_desc),
                None,
                None,
                None,
                None,
                None,
                Default::default(),
                false,
            )),
            None,
        )
    }

    pub(crate) fn room_power_levels_from_event(
        event: OriginalRoomPowerLevelsEvent,
        room_id: OwnedRoomId,
    ) -> Self {
        let users = event
            .content
            .users
            .iter()
            .map(|(user_id, value)| format!("power level of {user_id} to {value}"))
            .collect::<Vec<String>>()
            .join(", ");
        let text_desc = TextDesc::new(format!("changed {users}"), None);
        RoomMessage::new(
            "event".to_string(),
            room_id,
            Some(RoomEventItem::new(
                event.event_id.to_string(),
                event.sender.to_string(),
                event.origin_server_ts.get().into(),
                "m.room.power.levels".to_string(),
                None,
                Some(text_desc),
                None,
                None,
                None,
                None,
                None,
                Default::default(),
                false,
            )),
            None,
        )
    }

    pub(crate) fn room_power_levels_from_sync_event(
        event: OriginalSyncRoomPowerLevelsEvent,
        room_id: OwnedRoomId,
    ) -> Self {
        let users = event
            .content
            .users
            .iter()
            .map(|(user_id, value)| format!("power level of {user_id} to {value}"))
            .collect::<Vec<String>>()
            .join(", ");
        let text_desc = TextDesc::new(format!("changed {users}"), None);
        RoomMessage::new(
            "event".to_string(),
            room_id,
            Some(RoomEventItem::new(
                event.event_id.to_string(),
                event.sender.to_string(),
                event.origin_server_ts.get().into(),
                "m.room.power.levels".to_string(),
                None,
                Some(text_desc),
                None,
                None,
                None,
                None,
                None,
                Default::default(),
                false,
            )),
            None,
        )
    }

    pub(crate) fn room_redaction_from_event(
        event: RoomRedactionEvent,
        room_id: OwnedRoomId,
    ) -> Self {
        let mut reason = None;
        if let Some(ev) = event.as_original() {
            reason = ev.content.reason.clone();
        }
        let body = match reason {
            Some(reason) => format!("deleted this item because {reason}"),
            None => "deleted this item".to_string(),
        };
        let text_desc = TextDesc::new(body, None);
        RoomMessage::new(
            "event".to_string(),
            room_id,
            Some(RoomEventItem::new(
                event.event_id().to_string(),
                event.sender().to_string(),
                event.origin_server_ts().get().into(),
                "m.room.redaction".to_string(),
                None,
                Some(text_desc),
                None,
                None,
                None,
                None,
                None,
                Default::default(),
                false,
            )),
            None,
        )
    }

    pub(crate) fn room_redaction_from_sync_event(
        event: SyncRoomRedactionEvent,
        room_id: OwnedRoomId,
    ) -> Self {
        let mut reason = None;
        if let Some(ev) = event.as_original() {
            reason = ev.content.reason.clone();
        }
        let body = match reason {
            Some(reason) => format!("deleted this item because {reason}"),
            None => "deleted this item".to_string(),
        };
        let text_desc = TextDesc::new(body, None);
        RoomMessage::new(
            "event".to_string(),
            room_id,
            Some(RoomEventItem::new(
                event.event_id().to_string(),
                event.sender().to_string(),
                event.origin_server_ts().get().into(),
                "m.room.redaction".to_string(),
                None,
                Some(text_desc),
                None,
                None,
                None,
                None,
                None,
                Default::default(),
                false,
            )),
            None,
        )
    }

    pub(crate) fn room_server_acl_from_event(
        event: OriginalRoomServerAclEvent,
        room_id: OwnedRoomId,
    ) -> Self {
        let allow = event.content.allow.join(", ");
        let deny = event.content.deny.join(", ");
        let body = match (allow.is_empty(), deny.is_empty()) {
            (true, true) => format!("allowed {allow}, denied {deny}"),
            (true, false) => format!("allowed {allow}"),
            (false, true) => format!("denied {deny}"),
            (false, false) => "".to_string(),
        };
        let text_desc = TextDesc::new(body, None);
        RoomMessage::new(
            "event".to_string(),
            room_id,
            Some(RoomEventItem::new(
                event.event_id.to_string(),
                event.sender.to_string(),
                event.origin_server_ts.get().into(),
                "m.room.server.acl".to_string(),
                None,
                Some(text_desc),
                None,
                None,
                None,
                None,
                None,
                Default::default(),
                false,
            )),
            None,
        )
    }

    pub(crate) fn room_server_acl_from_sync_event(
        event: OriginalSyncRoomServerAclEvent,
        room_id: OwnedRoomId,
    ) -> Self {
        let allow = event.content.allow.join(", ");
        let deny = event.content.deny.join(", ");
        let body = match (allow.is_empty(), deny.is_empty()) {
            (true, true) => format!("allowed {allow}, denied {deny}"),
            (true, false) => format!("allowed {allow}"),
            (false, true) => format!("denied {deny}"),
            (false, false) => "".to_string(),
        };
        let text_desc = TextDesc::new(body, None);
        RoomMessage::new(
            "event".to_string(),
            room_id,
            Some(RoomEventItem::new(
                event.event_id.to_string(),
                event.sender.to_string(),
                event.origin_server_ts.get().into(),
                "m.room.server.acl".to_string(),
                None,
                Some(text_desc),
                None,
                None,
                None,
                None,
                None,
                Default::default(),
                false,
            )),
            None,
        )
    }

    pub(crate) fn room_third_party_invite_from_event(
        event: OriginalRoomThirdPartyInviteEvent,
        room_id: OwnedRoomId,
    ) -> Self {
        let text_desc = TextDesc::new(format!("invited {}", event.content.display_name), None);
        RoomMessage::new(
            "event".to_string(),
            room_id,
            Some(RoomEventItem::new(
                event.event_id.to_string(),
                event.sender.to_string(),
                event.origin_server_ts.get().into(),
                "m.room.third.party.invite".to_string(),
                None,
                Some(text_desc),
                None,
                None,
                None,
                None,
                None,
                Default::default(),
                false,
            )),
            None,
        )
    }

    pub(crate) fn room_third_party_invite_from_sync_event(
        event: OriginalSyncRoomThirdPartyInviteEvent,
        room_id: OwnedRoomId,
    ) -> Self {
        let text_desc = TextDesc::new(format!("invited {}", event.content.display_name), None);
        RoomMessage::new(
            "event".to_string(),
            room_id,
            Some(RoomEventItem::new(
                event.event_id.to_string(),
                event.sender.to_string(),
                event.origin_server_ts.get().into(),
                "m.room.third.party.invite".to_string(),
                None,
                Some(text_desc),
                None,
                None,
                None,
                None,
                None,
                Default::default(),
                false,
            )),
            None,
        )
    }

    pub(crate) fn room_tombstone_from_event(
        event: OriginalRoomTombstoneEvent,
        room_id: OwnedRoomId,
    ) -> Self {
        let text_desc = TextDesc::new(event.content.body, None);
        RoomMessage::new(
            "event".to_string(),
            room_id,
            Some(RoomEventItem::new(
                event.event_id.to_string(),
                event.sender.to_string(),
                event.origin_server_ts.get().into(),
                "m.room.tombstone".to_string(),
                None,
                Some(text_desc),
                None,
                None,
                None,
                None,
                None,
                Default::default(),
                false,
            )),
            None,
        )
    }

    pub(crate) fn room_tombstone_from_sync_event(
        event: OriginalSyncRoomTombstoneEvent,
        room_id: OwnedRoomId,
    ) -> Self {
        let text_desc = TextDesc::new(event.content.body, None);
        RoomMessage::new(
            "event".to_string(),
            room_id,
            Some(RoomEventItem::new(
                event.event_id.to_string(),
                event.sender.to_string(),
                event.origin_server_ts.get().into(),
                "m.room.tombstone".to_string(),
                None,
                Some(text_desc),
                None,
                None,
                None,
                None,
                None,
                Default::default(),
                false,
            )),
            None,
        )
    }

    pub(crate) fn room_topic_from_event(
        event: OriginalRoomTopicEvent,
        room_id: OwnedRoomId,
    ) -> Self {
        let text_desc = TextDesc::new(format!("changed topic to {}", event.content.topic), None);
        RoomMessage::new(
            "event".to_string(),
            room_id,
            Some(RoomEventItem::new(
                event.event_id.to_string(),
                event.sender.to_string(),
                event.origin_server_ts.get().into(),
                "m.room.topic".to_string(),
                None,
                Some(text_desc),
                None,
                None,
                None,
                None,
                None,
                Default::default(),
                false,
            )),
            None,
        )
    }

    pub(crate) fn room_topic_from_sync_event(
        event: OriginalSyncRoomTopicEvent,
        room_id: OwnedRoomId,
    ) -> Self {
        let text_desc = TextDesc::new(format!("changed topic to {}", event.content.topic), None);
        RoomMessage::new(
            "event".to_string(),
            room_id,
            Some(RoomEventItem::new(
                event.event_id.to_string(),
                event.sender.to_string(),
                event.origin_server_ts.get().into(),
                "m.room.topic".to_string(),
                None,
                Some(text_desc),
                None,
                None,
                None,
                None,
                None,
                Default::default(),
                false,
            )),
            None,
        )
    }

    pub(crate) fn space_child_from_event(
        event: OriginalSpaceChildEvent,
        room_id: OwnedRoomId,
    ) -> Self {
        let body = match event.content.order {
            Some(order) => order,
            None => "".to_string(),
        };
        let text_desc = TextDesc::new(body, None);
        RoomMessage::new(
            "event".to_string(),
            room_id,
            Some(RoomEventItem::new(
                event.event_id.to_string(),
                event.sender.to_string(),
                event.origin_server_ts.get().into(),
                "m.space.child".to_string(),
                None,
                Some(text_desc),
                None,
                None,
                None,
                None,
                None,
                Default::default(),
                false,
            )),
            None,
        )
    }

    pub(crate) fn space_child_from_sync_event(
        event: OriginalSyncSpaceChildEvent,
        room_id: OwnedRoomId,
    ) -> Self {
        let body = match event.content.order {
            Some(order) => order,
            None => "".to_string(),
        };
        let text_desc = TextDesc::new(body, None);
        RoomMessage::new(
            "event".to_string(),
            room_id,
            Some(RoomEventItem::new(
                event.event_id.to_string(),
                event.sender.to_string(),
                event.origin_server_ts.get().into(),
                "m.space.child".to_string(),
                None,
                Some(text_desc),
                None,
                None,
                None,
                None,
                None,
                Default::default(),
                false,
            )),
            None,
        )
    }

    pub(crate) fn space_parent_from_event(
        event: OriginalSpaceParentEvent,
        room_id: OwnedRoomId,
    ) -> Self {
        let body = match event.content.via {
            Some(via) => format!(
                "changed parent to {}",
                via.iter()
                    .map(|x| x.to_string())
                    .collect::<Vec<String>>()
                    .join(", "),
            ),
            None => "".to_string(),
        };
        let text_desc = TextDesc::new(body, None);
        RoomMessage::new(
            "event".to_string(),
            room_id,
            Some(RoomEventItem::new(
                event.event_id.to_string(),
                event.sender.to_string(),
                event.origin_server_ts.get().into(),
                "m.space.parent".to_string(),
                None,
                Some(text_desc),
                None,
                None,
                None,
                None,
                None,
                Default::default(),
                false,
            )),
            None,
        )
    }

    pub(crate) fn space_parent_from_sync_event(
        event: OriginalSyncSpaceParentEvent,
        room_id: OwnedRoomId,
    ) -> Self {
        let body = match event.content.via {
            Some(via) => format!(
                "changed parent to {}",
                via.iter()
                    .map(|x| x.to_string())
                    .collect::<Vec<String>>()
                    .join(", "),
            ),
            None => "".to_string(),
        };
        let text_desc = TextDesc::new(body, None);
        RoomMessage::new(
            "event".to_string(),
            room_id,
            Some(RoomEventItem::new(
                event.event_id.to_string(),
                event.sender.to_string(),
                event.origin_server_ts.get().into(),
                "m.space.parent".to_string(),
                None,
                Some(text_desc),
                None,
                None,
                None,
                None,
                None,
                Default::default(),
                false,
            )),
            None,
        )
    }

    pub(crate) fn sticker_from_event(event: OriginalStickerEvent, room_id: OwnedRoomId) -> Self {
        let text_desc = TextDesc::new(event.content.body, None);
        RoomMessage::new(
            "event".to_string(),
            room_id,
            Some(RoomEventItem::new(
                event.event_id.to_string(),
                event.sender.to_string(),
                event.origin_server_ts.get().into(),
                "m.sticker".to_string(),
                None,
                Some(text_desc),
                None,
                None,
                None,
                None,
                None,
                Default::default(),
                false,
            )),
            None,
        )
    }

    pub(crate) fn sticker_from_sync_event(
        event: OriginalSyncStickerEvent,
        room_id: OwnedRoomId,
    ) -> Self {
        let text_desc = TextDesc::new(event.content.body, None);
        RoomMessage::new(
            "event".to_string(),
            room_id,
            Some(RoomEventItem::new(
                event.event_id.to_string(),
                event.sender.to_string(),
                event.origin_server_ts.get().into(),
                "m.sticker".to_string(),
                None,
                Some(text_desc),
                None,
                None,
                None,
                None,
                None,
                Default::default(),
                false,
            )),
            None,
        )
    }

    pub(crate) fn from_timeline_event_item(event: &EventTimelineItem, room: Room) -> Self {
        let event_id = event.unique_identifier();
        let room_id = room.room_id().to_owned();
        let sender = event.sender().to_string();
        let origin_server_ts: u64 = event.timestamp().get().into();
        let mut reactions: HashMap<String, ReactionDesc> = HashMap::new();
        for (key, value) in event.reactions().iter() {
            let senders = value
                .senders()
                .map(|x| x.to_owned())
                .collect::<Vec<OwnedUserId>>();
            let description = ReactionDesc::new(senders.len() as u32, senders);
            reactions.insert(key.clone(), description);
        }

        let event_item = match event.content() {
            TimelineItemContent::Message(msg) => {
                let mut sent_by_me = false;
                if let Some(user_id) = room.client().user_id() {
                    if user_id == event.sender() {
                        sent_by_me = true;
                    }
                }
                let sub_type = msg.msgtype();
                let fallback = match sub_type {
                    MessageType::Audio(content) => "sent an audio.".to_string(),
                    MessageType::Emote(content) => content.body.clone(),
                    MessageType::File(content) => "sent a file.".to_string(),
                    MessageType::Image(content) => "sent an image.".to_string(),
                    MessageType::Location(content) => content.body.clone(),
                    MessageType::Notice(content) => content.body.clone(),
                    MessageType::ServerNotice(content) => content.body.clone(),
                    MessageType::Text(content) => content.body.clone(),
                    MessageType::Video(content) => "sent a video.".to_string(),
                    _ => "Unknown timeline item".to_string(),
                };
                let mut text_desc = TextDesc::new(fallback, None);
                let mut image_desc = None;
                let mut audio_desc = None;
                let mut video_desc = None;
                let mut file_desc = None;
                let mut is_editable = false;
                match sub_type {
                    MessageType::Text(content) => {
                        if let Some(formatted) = &content.formatted {
                            if formatted.format == MessageFormat::Html {
                                text_desc.set_formatted_body(Some(formatted.body.clone()));
                            }
                        }
                        if sent_by_me {
                            is_editable = true;
                        }
                    }
                    MessageType::Emote(content) => {
                        if sent_by_me {
                            is_editable = true;
                        }
                    }
                    MessageType::Image(content) => {
                        image_desc = content.info.as_ref().map(|info| {
                            ImageDesc::new(
                                content.body.clone(),
                                content.source.clone(),
                                *info.clone(),
                            )
                        });
                    }
                    MessageType::Audio(content) => {
                        audio_desc = content.info.as_ref().map(|info| {
                            AudioDesc::new(
                                content.body.clone(),
                                content.source.clone(),
                                *info.clone(),
                            )
                        });
                    }
                    MessageType::Audio(content) => {
                        audio_desc = content.info.as_ref().map(|info| {
                            AudioDesc::new(
                                content.body.clone(),
                                content.source.clone(),
                                *info.clone(),
                            )
                        });
                    }
                    MessageType::Video(content) => {
                        video_desc = content.info.as_ref().map(|info| {
                            VideoDesc::new(
                                content.body.clone(),
                                content.source.clone(),
                                *info.clone(),
                            )
                        });
                    }
                    MessageType::File(content) => {
                        file_desc = content.info.as_ref().map(|info| {
                            FileDesc::new(
                                content.body.clone(),
                                content.source.clone(),
                                *info.clone(),
                            )
                        });
                    }
                    _ => {}
                }
                let mut replied_to_id = None;
                if let Some(in_reply_to) = msg.in_reply_to() {
                    replied_to_id = Some(in_reply_to.clone().event_id);
                }
                RoomEventItem::new(
                    event_id,
                    sender,
                    origin_server_ts,
                    "m.room.message".to_string(),
                    Some(sub_type.msgtype().to_string()),
                    Some(text_desc),
                    image_desc,
                    audio_desc,
                    video_desc,
                    file_desc,
                    replied_to_id,
                    reactions,
                    is_editable,
                )
            }
            TimelineItemContent::RedactedMessage => {
                info!("Edit event applies to a redacted message, discarding");
                RoomEventItem::new(
                    event_id,
                    sender,
                    origin_server_ts,
                    "m.room.redaction".to_string(),
                    None,
                    None,
                    None,
                    None,
                    None,
                    None,
                    None,
                    Default::default(),
                    false,
                )
            }
            TimelineItemContent::Sticker(s) => {
                let content = s.content();
                let image_desc = ImageDesc::new(
                    content.body.clone(),
                    MediaSource::Plain(content.url.clone()),
                    content.info.clone(),
                );
                RoomEventItem::new(
                    event_id,
                    sender,
                    origin_server_ts,
                    "m.sticker".to_string(),
                    None,
                    None,
                    Some(image_desc),
                    None,
                    None,
                    None,
                    None,
                    Default::default(),
                    false,
                )
            }
            TimelineItemContent::UnableToDecrypt(encrypted_msg) => {
                info!("Edit event applies to event that couldn't be decrypted, discarding");
                RoomEventItem::new(
                    event_id,
                    sender,
                    origin_server_ts,
                    "m.room.encrypted".to_string(),
                    None,
                    None,
                    None,
                    None,
                    None,
                    None,
                    None,
                    Default::default(),
                    false,
                )
            }
            TimelineItemContent::MembershipChange(m) => {
                info!("Edit event applies to a state event, discarding");
                let (sub_type, fallback) = match m.change() {
                    Some(MembershipChange::None) => (
                        Some("None".to_string()),
                        "not changed membership".to_string(),
                    ),
                    Some(MembershipChange::Error) => (
                        Some("Error".to_string()),
                        "error in membership change".to_string(),
                    ),
                    Some(MembershipChange::Joined) => {
                        (Some("Joined".to_string()), "joined".to_string())
                    }
                    Some(MembershipChange::Left) => (Some("Left".to_string()), "left".to_string()),
                    Some(MembershipChange::Banned) => {
                        (Some("Banned".to_string()), "banned".to_string())
                    }
                    Some(MembershipChange::Unbanned) => {
                        (Some("Unbanned".to_string()), "unbanned".to_string())
                    }
                    Some(MembershipChange::Kicked) => {
                        (Some("Kicked".to_string()), "kicked".to_string())
                    }
                    Some(MembershipChange::Invited) => {
                        (Some("Invited".to_string()), "invited".to_string())
                    }
                    Some(MembershipChange::KickedAndBanned) => (
                        Some("KickedAndBanned".to_string()),
                        "kicked and banned".to_string(),
                    ),
                    Some(MembershipChange::InvitationAccepted) => (
                        Some("InvitationAccepted".to_string()),
                        "accepted invitation".to_string(),
                    ),
                    Some(MembershipChange::InvitationRejected) => (
                        Some("InvitationRejected".to_string()),
                        "rejected invitation".to_string(),
                    ),
                    Some(MembershipChange::InvitationRevoked) => (
                        Some("InvitationRevoked".to_string()),
                        "revoked invitation".to_string(),
                    ),
                    Some(MembershipChange::Knocked) => {
                        (Some("Knocked".to_string()), "knocked".to_string())
                    }
                    Some(MembershipChange::KnockAccepted) => (
                        Some("KnockAccepted".to_string()),
                        "accepted knock".to_string(),
                    ),
                    Some(MembershipChange::KnockRetracted) => (
                        Some("KnockRetracted".to_string()),
                        "retracted knock".to_string(),
                    ),
                    Some(MembershipChange::KnockDenied) => {
                        (Some("KnockDenied".to_string()), "denied knock".to_string())
                    }
                    Some(MembershipChange::NotImplemented) => (
                        Some("NotImplemented".to_string()),
                        "not implemented change".to_string(),
                    ),
                    None => (None, "unknown error".to_string()),
                };
                let text_desc = TextDesc::new(fallback, None);
                RoomEventItem::new(
                    event_id,
                    sender,
                    origin_server_ts,
                    "m.room.member".to_string(),
                    sub_type,
                    Some(text_desc),
                    None,
                    None,
                    None,
                    None,
                    None,
                    Default::default(),
                    false,
                )
            }
            TimelineItemContent::ProfileChange(p) => {
                info!("Edit event applies to a state event, discarding");
                let text_desc = p.displayname_change().map(|change| {
                    TextDesc::new(
                        format!(
                            "changed display name from {:?} to {:?}",
                            change.old.clone(),
                            change.new.clone(),
                        ),
                        None,
                    )
                });
                let image_desc = p.avatar_url_change().and_then(|change| {
                    change.new.as_ref().map(|uri| {
                        ImageDesc::new(
                            "new_picture".to_string(),
                            MediaSource::Plain(uri.clone()),
                            ImageInfo::new(),
                        )
                    })
                });
                RoomEventItem::new(
                    event_id,
                    sender,
                    origin_server_ts,
                    "m.room.member".to_string(),
                    Some("ProfileChange".to_string()),
                    text_desc,
                    image_desc,
                    None,
                    None,
                    None,
                    None,
                    Default::default(),
                    false,
                )
            }
            TimelineItemContent::OtherState(s) => {
                info!("Edit event applies to a state event, discarding");
                RoomEventItem::new(
                    event_id,
                    sender,
                    origin_server_ts,
                    s.content().event_type().to_string(),
                    None,
                    None,
                    None,
                    None,
                    None,
                    None,
                    None,
                    Default::default(),
                    false,
                )
            }
            TimelineItemContent::FailedToParseMessageLike { event_type, error } => {
                info!("Edit event applies to message that couldn't be parsed, discarding");
                RoomEventItem::new(
                    event_id,
                    sender,
                    origin_server_ts,
                    event_type.to_string(),
                    None,
                    None,
                    None,
                    None,
                    None,
                    None,
                    None,
                    Default::default(),
                    false,
                )
            }
            TimelineItemContent::FailedToParseState {
                event_type,
                state_key,
                error,
            } => {
                info!("Edit event applies to state that couldn't be parsed, discarding");
                RoomEventItem::new(
                    event_id,
                    sender,
                    origin_server_ts,
                    event_type.to_string(),
                    None,
                    None,
                    None,
                    None,
                    None,
                    None,
                    None,
                    Default::default(),
                    false,
                )
            }
        };
        RoomMessage::new("event".to_string(), room_id, Some(event_item), None)
    }

    pub(crate) fn from_timeline_virtual_item(event: &VirtualTimelineItem, room: Room) -> Self {
        let room_id = room.room_id().to_owned();
        match event {
            VirtualTimelineItem::DayDivider(ts) => {
                let desc = if let Some(st) = ts.to_system_time() {
                    let dt: DateTime<Utc> = st.into();
                    Some(dt.format("%Y-%m-%d").to_string())
                } else {
                    None
                };
                RoomMessage::new(
                    "virtual".to_string(),
                    room_id,
                    None,
                    Some(RoomVirtualItem::new("DayDivider".to_string(), desc)),
                )
            }
            VirtualTimelineItem::LoadingIndicator => RoomMessage::new(
                "virtual".to_string(),
                room_id,
                None,
                Some(RoomVirtualItem::new("LoadingIndicator".to_string(), None)),
            ),
            VirtualTimelineItem::ReadMarker => RoomMessage::new(
                "virtual".to_string(),
                room_id,
                None,
                Some(RoomVirtualItem::new("ReadMarker".to_string(), None)),
            ),
            VirtualTimelineItem::TimelineStart => RoomMessage::new(
                "virtual".to_string(),
                room_id,
                None,
                Some(RoomVirtualItem::new("TimelineStart".to_string(), None)),
            ),
        }
    }

    pub fn item_type(&self) -> String {
        self.item_type.clone()
    }

    pub fn room_id(&self) -> OwnedRoomId {
        self.room_id.clone()
    }

    pub fn event_item(&self) -> Option<RoomEventItem> {
        self.event_item.clone()
    }

    pub(crate) fn set_event_item(&mut self, event_item: Option<RoomEventItem>) {
        self.event_item = event_item;
    }

    pub fn virtual_item(&self) -> Option<RoomVirtualItem> {
        self.virtual_item.clone()
    }
}

pub(crate) fn sync_event_to_message(
    event: &Raw<AnySyncTimelineEvent>,
    room_id: OwnedRoomId,
) -> Option<RoomMessage> {
    info!("sync event to message: {:?}", event);
    match event.deserialize() {
        Ok(AnySyncTimelineEvent::State(AnySyncStateEvent::PolicyRuleRoom(
            SyncStateEvent::Original(e),
        ))) => {
            return Some(RoomMessage::policy_rule_room_from_sync_event(e, room_id));
        }
        Ok(AnySyncTimelineEvent::State(AnySyncStateEvent::PolicyRuleServer(
            SyncStateEvent::Original(e),
        ))) => {
            return Some(RoomMessage::policy_rule_server_from_sync_event(e, room_id));
        }
        Ok(AnySyncTimelineEvent::State(AnySyncStateEvent::PolicyRuleUser(
            SyncStateEvent::Original(e),
        ))) => {
            return Some(RoomMessage::policy_rule_user_from_sync_event(e, room_id));
        }
        Ok(AnySyncTimelineEvent::State(AnySyncStateEvent::RoomAliases(
            SyncStateEvent::Original(e),
        ))) => {
            return Some(RoomMessage::room_aliases_from_sync_event(e, room_id));
        }
        Ok(AnySyncTimelineEvent::State(AnySyncStateEvent::RoomAvatar(
            SyncStateEvent::Original(e),
        ))) => {
            return Some(RoomMessage::room_avatar_from_sync_event(e, room_id));
        }
        Ok(AnySyncTimelineEvent::State(AnySyncStateEvent::RoomCanonicalAlias(
            SyncStateEvent::Original(e),
        ))) => {
            return Some(RoomMessage::room_canonical_alias_from_sync_event(
                e, room_id,
            ));
        }
        Ok(AnySyncTimelineEvent::State(AnySyncStateEvent::RoomCreate(
            SyncStateEvent::Original(e),
        ))) => {
            return Some(RoomMessage::room_create_from_sync_event(e, room_id));
        }
        Ok(AnySyncTimelineEvent::State(AnySyncStateEvent::RoomEncryption(
            SyncStateEvent::Original(e),
        ))) => {
            return Some(RoomMessage::room_encryption_from_sync_event(e, room_id));
        }
        Ok(AnySyncTimelineEvent::State(AnySyncStateEvent::RoomGuestAccess(
            SyncStateEvent::Original(e),
        ))) => {
            return Some(RoomMessage::room_guest_access_from_sync_event(e, room_id));
        }
        Ok(AnySyncTimelineEvent::State(AnySyncStateEvent::RoomHistoryVisibility(
            SyncStateEvent::Original(e),
        ))) => {
            return Some(RoomMessage::room_history_visibility_from_sync_event(
                e, room_id,
            ));
        }
        Ok(AnySyncTimelineEvent::State(AnySyncStateEvent::RoomJoinRules(
            SyncStateEvent::Original(e),
        ))) => {
            return Some(RoomMessage::room_join_rules_from_sync_event(e, room_id));
        }
        Ok(AnySyncTimelineEvent::State(AnySyncStateEvent::RoomMember(
            SyncStateEvent::Original(e),
        ))) => {
            return Some(RoomMessage::room_member_from_sync_event(e, room_id));
        }
        Ok(AnySyncTimelineEvent::State(AnySyncStateEvent::RoomName(SyncStateEvent::Original(
            e,
        )))) => {
            return Some(RoomMessage::room_name_from_sync_event(e, room_id));
        }
        Ok(AnySyncTimelineEvent::State(AnySyncStateEvent::RoomPinnedEvents(
            SyncStateEvent::Original(e),
        ))) => {
            return Some(RoomMessage::room_pinned_events_from_sync_event(e, room_id));
        }
        Ok(AnySyncTimelineEvent::State(AnySyncStateEvent::RoomPowerLevels(
            SyncStateEvent::Original(e),
        ))) => {
            return Some(RoomMessage::room_power_levels_from_sync_event(e, room_id));
        }
        Ok(AnySyncTimelineEvent::State(AnySyncStateEvent::RoomServerAcl(
            SyncStateEvent::Original(e),
        ))) => {
            return Some(RoomMessage::room_server_acl_from_sync_event(e, room_id));
        }
        Ok(AnySyncTimelineEvent::State(AnySyncStateEvent::RoomThirdPartyInvite(
            SyncStateEvent::Original(e),
        ))) => {
            return Some(RoomMessage::room_third_party_invite_from_sync_event(
                e, room_id,
            ));
        }
        Ok(AnySyncTimelineEvent::State(AnySyncStateEvent::RoomTombstone(
            SyncStateEvent::Original(e),
        ))) => {
            return Some(RoomMessage::room_tombstone_from_sync_event(e, room_id));
        }
        Ok(AnySyncTimelineEvent::State(AnySyncStateEvent::RoomTopic(
            SyncStateEvent::Original(e),
        ))) => {
            return Some(RoomMessage::room_topic_from_sync_event(e, room_id));
        }
        Ok(AnySyncTimelineEvent::State(AnySyncStateEvent::SpaceChild(
            SyncStateEvent::Original(e),
        ))) => {
            return Some(RoomMessage::space_child_from_sync_event(e, room_id));
        }
        Ok(AnySyncTimelineEvent::State(AnySyncStateEvent::SpaceParent(
            SyncStateEvent::Original(e),
        ))) => {
            return Some(RoomMessage::space_parent_from_sync_event(e, room_id));
        }
        Ok(AnySyncTimelineEvent::MessageLike(AnySyncMessageLikeEvent::CallAnswer(
            SyncMessageLikeEvent::Original(a),
        ))) => {
            return Some(RoomMessage::call_answer_from_sync_event(a, room_id));
        }
        Ok(AnySyncTimelineEvent::MessageLike(AnySyncMessageLikeEvent::CallCandidates(
            SyncMessageLikeEvent::Original(c),
        ))) => {
            return Some(RoomMessage::call_candidates_from_sync_event(c, room_id));
        }
        Ok(AnySyncTimelineEvent::MessageLike(AnySyncMessageLikeEvent::CallHangup(
            SyncMessageLikeEvent::Original(h),
        ))) => {
            return Some(RoomMessage::call_hangup_from_sync_event(h, room_id));
        }
        Ok(AnySyncTimelineEvent::MessageLike(AnySyncMessageLikeEvent::CallInvite(
            SyncMessageLikeEvent::Original(i),
        ))) => {
            return Some(RoomMessage::call_invite_from_sync_event(i, room_id));
        }
        Ok(AnySyncTimelineEvent::MessageLike(AnySyncMessageLikeEvent::KeyVerificationAccept(
            SyncMessageLikeEvent::Original(a),
        ))) => {
            return Some(RoomMessage::key_verification_accept_from_sync_event(
                a, room_id,
            ));
        }
        Ok(AnySyncTimelineEvent::MessageLike(AnySyncMessageLikeEvent::KeyVerificationCancel(
            SyncMessageLikeEvent::Original(c),
        ))) => {
            return Some(RoomMessage::key_verification_cancel_from_sync_event(
                c, room_id,
            ));
        }
        Ok(AnySyncTimelineEvent::MessageLike(AnySyncMessageLikeEvent::KeyVerificationDone(
            SyncMessageLikeEvent::Original(d),
        ))) => {
            return Some(RoomMessage::key_verification_done_from_sync_event(
                d, room_id,
            ));
        }
        Ok(AnySyncTimelineEvent::MessageLike(AnySyncMessageLikeEvent::KeyVerificationKey(
            SyncMessageLikeEvent::Original(k),
        ))) => {
            return Some(RoomMessage::key_verification_key_from_sync_event(
                k, room_id,
            ));
        }
        Ok(AnySyncTimelineEvent::MessageLike(AnySyncMessageLikeEvent::KeyVerificationMac(
            SyncMessageLikeEvent::Original(m),
        ))) => {
            return Some(RoomMessage::key_verification_mac_from_sync_event(
                m, room_id,
            ));
        }
        Ok(AnySyncTimelineEvent::MessageLike(AnySyncMessageLikeEvent::KeyVerificationReady(
            SyncMessageLikeEvent::Original(r),
        ))) => {
            return Some(RoomMessage::key_verification_ready_from_sync_event(
                r, room_id,
            ));
        }
        Ok(AnySyncTimelineEvent::MessageLike(AnySyncMessageLikeEvent::KeyVerificationStart(
            SyncMessageLikeEvent::Original(s),
        ))) => {
            return Some(RoomMessage::key_verification_start_from_sync_event(
                s, room_id,
            ));
        }
        Ok(AnySyncTimelineEvent::MessageLike(AnySyncMessageLikeEvent::Reaction(
            SyncMessageLikeEvent::Original(r),
        ))) => {
            return Some(RoomMessage::reaction_from_sync_event(r, room_id));
        }
        Ok(AnySyncTimelineEvent::MessageLike(AnySyncMessageLikeEvent::RoomEncrypted(
            SyncMessageLikeEvent::Original(e),
        ))) => {
            return Some(RoomMessage::room_encrypted_from_sync_event(e, room_id));
        }
        Ok(AnySyncTimelineEvent::MessageLike(AnySyncMessageLikeEvent::RoomMessage(
            SyncMessageLikeEvent::Original(m),
        ))) => {
            return Some(RoomMessage::room_message_from_sync_event(m, room_id, false));
        }
        Ok(AnySyncTimelineEvent::MessageLike(AnySyncMessageLikeEvent::RoomRedaction(r))) => {
            return Some(RoomMessage::room_redaction_from_sync_event(r, room_id));
        }
        Ok(AnySyncTimelineEvent::MessageLike(AnySyncMessageLikeEvent::Sticker(
            SyncMessageLikeEvent::Original(s),
        ))) => {
            return Some(RoomMessage::sticker_from_sync_event(s, room_id));
        }
        _ => {}
    }
    None
}

pub(crate) fn timeline_item_to_message(item: Arc<TimelineItem>, room: Room) -> RoomMessage {
    match item.as_ref() {
        TimelineItem::Event(event_item) => RoomMessage::from_timeline_event_item(event_item, room),
        TimelineItem::Virtual(virtual_item) => {
            RoomMessage::from_timeline_virtual_item(virtual_item, room)
        }
    }
}<|MERGE_RESOLUTION|>--- conflicted
+++ resolved
@@ -374,22 +374,11 @@
         )
     }
 
-<<<<<<< HEAD
-    pub(crate) fn call_hangup_from_event(event: OriginalCallHangupEvent, room: &Room) -> Self {
+    pub(crate) fn call_hangup_from_event(event: OriginalCallHangupEvent, room_id: OwnedRoomId) -> Self {
         let text_desc = TextDesc::new(
             format!("hangup this call because {}", event.content.reason),
             None,
         );
-=======
-    pub(crate) fn call_hangup_from_event(
-        event: OriginalCallHangupEvent,
-        room_id: OwnedRoomId,
-    ) -> Self {
-        let text_desc = event
-            .content
-            .reason
-            .map(|x| TextDesc::new(format!("hangup this call because {x}"), None));
->>>>>>> 94f4a63b
         RoomMessage::new(
             "event".to_string(),
             room_id,
