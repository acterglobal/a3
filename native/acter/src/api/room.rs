--- conflicted
+++ resolved
@@ -174,17 +174,6 @@
             MemberPermission::CanUpdatePowerLevels => StateEventType::RoomPowerLevels.into(),
 
             // Acter specific
-<<<<<<< HEAD
-            MemberPermission::CanPostNews => PermissionTest::Message(MessageLikeEventType::from(
-                <NewsEntryEventContent as StaticEventContent>::TYPE,
-            )),
-            MemberPermission::CanPostPin => PermissionTest::Message(MessageLikeEventType::from(
-                <PinEventContent as StaticEventContent>::TYPE,
-            )),
-            MemberPermission::CanPostEvent => PermissionTest::Message(MessageLikeEventType::from(
-                <CalendarEventEventContent as StaticEventContent>::TYPE,
-            )),
-=======
             MemberPermission::CanPostNews => {
                 if self
                     .acter_app_settings
@@ -215,7 +204,21 @@
                     return false;
                 }
             }
->>>>>>> fed1945b
+            MemberPermission::CanPostEvent => {
+                if self
+                    .acter_app_settings
+                    .as_ref()
+                    .map(|s| s.events().active())
+                    .unwrap_or_default()
+                {
+                    PermissionTest::Message(MessageLikeEventType::from(
+                        <CalendarEventEventContent as StaticEventContent>::TYPE,
+                    ))
+                } else {
+                    // Not an acter space or Pins are not activated..
+                    return false;
+                }
+            }
             MemberPermission::CanUpgradeToActerSpace => {
                 if self.acter_app_settings.is_some() {
                     return false; // already an acter space
