pub use acter_core::spaces::{
    CreateSpaceSettings, CreateSpaceSettingsBuilder, RelationTargetType, SpaceRelation,
    SpaceRelations as CoreSpaceRelations,
};
use acter_core::{
    client::CoreClient,
    events::{
        calendar::CalendarEventEventContent,
        news::{NewsContent, NewsEntryEvent, NewsEntryEventContent},
        pins::PinEventContent,
        settings::{ActerAppSettings, ActerAppSettingsContent},
        tasks::{TaskEventContent, TaskListEventContent},
    },
    spaces::is_acter_space,
    statics::PURPOSE_FIELD_DEV,
};
use anyhow::{bail, Context, Result};
use core::time::Duration;
use matrix_sdk::{
    attachment::{
        AttachmentConfig, AttachmentInfo, BaseAudioInfo, BaseFileInfo, BaseImageInfo, BaseVideoInfo,
    },
    media::{MediaFormat, MediaRequest},
    room::{Room as SdkRoom, RoomMember},
    ruma::{
        api::client::space::{
            get_hierarchy::v1::{Request, Response},
            SpaceHierarchyRoomsChunk, SpaceRoomJoinRule,
        },
        api::client::{
            receipt::create_receipt::v3::ReceiptType as CreateReceiptType,
            room::report_content::v3::Request as ReportContentRequest,
        },
<<<<<<< HEAD
        assign, Int, UInt,
    },
    Client, RoomMemberships, RoomState,
};
use ruma_common::{
    events::{
        reaction::ReactionEventContent,
        receipt::ReceiptThread,
        relation::{Annotation, Replacement},
        room::{
            avatar::ImageInfo as AvatarImageInfo,
            join_rules::{AllowRule, JoinRule},
            message::{
                AddMentions, AudioInfo, AudioMessageEventContent, FileInfo,
                FileMessageEventContent, ForwardThread, ImageMessageEventContent,
                LocationMessageEventContent, MessageType, Relation, RoomMessageEvent,
                RoomMessageEventContent, TextMessageEventContent, VideoInfo,
                VideoMessageEventContent,
=======
        api::client::{
            space::get_hierarchy::v1::{
                Request as GetHierarchyRequest, Response as GetHierarchyResponse,
            },
            state::send_state_event::v3::Request as SendStateEventRequest,
        },
        assign,
        events::{
            reaction::ReactionEventContent,
            receipt::ReceiptThread,
            relation::{Annotation, Replacement},
            room::{
                avatar::ImageInfo as AvatarImageInfo,
                join_rules::{AllowRule, JoinRule},
                message::{
                    AudioInfo, AudioMessageEventContent, FileInfo, FileMessageEventContent,
                    ForwardThread, ImageMessageEventContent, LocationMessageEventContent,
                    MessageType, Relation, RoomMessageEvent, RoomMessageEventContent,
                    TextMessageEventContent, VideoInfo, VideoMessageEventContent,
                },
                ImageInfo,
>>>>>>> 23a7a554
            },
            ImageInfo,
        },
<<<<<<< HEAD
        AnyMessageLikeEvent, AnyStateEvent, AnyTimelineEvent, MessageLikeEvent,
        MessageLikeEventType, StateEvent, StateEventType, StaticEventContent,
=======
        events::{room::MediaSource, space::child::HierarchySpaceChildEvent},
        room::RoomType,
        serde::Raw,
        EventId, Int, OwnedEventId, OwnedMxcUri, OwnedRoomAliasId, OwnedRoomId, OwnedUserId,
        TransactionId, UInt, UserId,
>>>>>>> 23a7a554
    },
    room::RoomType,
    EventId, OwnedEventId, OwnedMxcUri, OwnedUserId, TransactionId, UserId,
};
use std::{io::Write, ops::Deref, path::PathBuf};
use tracing::{error, info};

use crate::OptionBuffer;

use super::{
    account::Account,
    api::FfiBuffer,
    message::RoomMessage,
    profile::{RoomProfile, UserProfile},
    RUNTIME,
};

#[derive(Eq, PartialEq, Clone, strum::Display, strum::EnumString, Debug)]
#[strum(serialize_all = "PascalCase")]
pub enum MembershipStatus {
    Admin,
    Mod,
    Custom,
    Regular,
}

#[derive(Eq, PartialEq, Clone, strum::Display, strum::EnumString, Debug)]
#[strum(serialize_all = "PascalCase")]
pub enum MemberPermission {
    // regular interaction
    CanSendChatMessages,
    CanSendReaction,
    CanSendSticker,
    // Acter Specific actions
    CanPostNews,
    CanPostPin,
    CanPostEvent,
    CanPostTaskList,
    CanPostTask,
    // moderation tools
    CanBan,
    CanInvite,
    CanKick,
    CanRedact,
    CanTriggerRoomNotification,
    // state events
    CanUpgradeToActerSpace,
    CanSetName,
    CanUpdateAvatar,
    CanSetTopic,
    CanLinkSpaces,
    CanSetParentSpace,
    CanUpdatePowerLevels,
    CanChangeAppSettings,
}

enum PermissionTest {
    StateEvent(StateEventType),
    Message(MessageLikeEventType),
}

impl From<StateEventType> for PermissionTest {
    fn from(value: StateEventType) -> Self {
        PermissionTest::StateEvent(value)
    }
}

impl From<MessageLikeEventType> for PermissionTest {
    fn from(value: MessageLikeEventType) -> Self {
        PermissionTest::Message(value)
    }
}

pub struct Member {
    pub(crate) member: RoomMember,
    pub(crate) acter_app_settings: Option<ActerAppSettingsContent>,
}

impl Deref for Member {
    type Target = RoomMember;
    fn deref(&self) -> &RoomMember {
        &self.member
    }
}

impl Member {
    pub fn get_profile(&self) -> UserProfile {
        let member = self.member.clone();
        UserProfile::from_member(member)
    }

    pub fn user_id(&self) -> OwnedUserId {
        self.member.user_id().to_owned()
    }

    pub fn can_string(&self, input: String) -> bool {
        let Ok(permission) = MemberPermission::try_from(input.as_str()) else {
            return false;
        };
        self.can(permission)
    }

    pub fn membership_status(&self) -> MembershipStatus {
        match self.member.normalized_power_level() {
            100 => MembershipStatus::Admin,
            50 => MembershipStatus::Mod,
            0 => MembershipStatus::Regular,
            _ => MembershipStatus::Custom,
        }
    }

    pub fn membership_status_str(&self) -> String {
        self.membership_status().to_string()
    }

    pub fn can(&self, permission: MemberPermission) -> bool {
        let tester: PermissionTest = match permission {
            MemberPermission::CanBan => return self.member.can_ban(),
            MemberPermission::CanInvite => return self.member.can_invite(),
            MemberPermission::CanRedact => return self.member.can_redact(),
            MemberPermission::CanKick => return self.member.can_kick(),
            MemberPermission::CanTriggerRoomNotification => {
                return self.member.can_trigger_room_notification()
            }
            MemberPermission::CanSendChatMessages => MessageLikeEventType::RoomMessage.into(), // or should this check for encrypted?
            MemberPermission::CanSendReaction => MessageLikeEventType::Reaction.into(),
            MemberPermission::CanSendSticker => MessageLikeEventType::Sticker.into(),
            MemberPermission::CanSetName => StateEventType::RoomName.into(),
            MemberPermission::CanUpdateAvatar => StateEventType::RoomAvatar.into(),
            MemberPermission::CanSetTopic => StateEventType::RoomTopic.into(),
            MemberPermission::CanLinkSpaces => StateEventType::SpaceChild.into(),
            MemberPermission::CanSetParentSpace => StateEventType::SpaceParent.into(),
            MemberPermission::CanUpdatePowerLevels => StateEventType::RoomPowerLevels.into(),

            // Acter specific
            MemberPermission::CanPostNews => {
                if self
                    .acter_app_settings
                    .as_ref()
                    .map(|s| s.news().active())
                    .unwrap_or_default()
                {
                    PermissionTest::Message(MessageLikeEventType::from(
                        <NewsEntryEventContent as StaticEventContent>::TYPE,
                    ))
                } else {
                    // Not an acter space or news Posts are not activated..
                    return false;
                }
            }
            MemberPermission::CanPostPin => {
                if self
                    .acter_app_settings
                    .as_ref()
                    .map(|s| s.pins().active())
                    .unwrap_or_default()
                {
                    PermissionTest::Message(MessageLikeEventType::from(
                        <PinEventContent as StaticEventContent>::TYPE,
                    ))
                } else {
                    // Not an acter space or Pins are not activated..
                    return false;
                }
            }
            MemberPermission::CanPostEvent => {
                if self
                    .acter_app_settings
                    .as_ref()
                    .map(|s| s.events().active())
                    .unwrap_or_default()
                {
                    PermissionTest::Message(MessageLikeEventType::from(
                        <CalendarEventEventContent as StaticEventContent>::TYPE,
                    ))
                } else {
                    // Not an acter space or Pins are not activated..
                    return false;
                }
            }
            MemberPermission::CanPostTaskList => {
                if self
                    .acter_app_settings
                    .as_ref()
                    .map(|s| s.tasks().active())
                    .unwrap_or_default()
                {
                    PermissionTest::Message(MessageLikeEventType::from(
                        <TaskListEventContent as StaticEventContent>::TYPE,
                    ))
                } else {
                    // Not an acter space or Pins are not activated..
                    return false;
                }
            }
            MemberPermission::CanPostTask => {
                if self
                    .acter_app_settings
                    .as_ref()
                    .map(|s| s.tasks().active())
                    .unwrap_or_default()
                {
                    PermissionTest::Message(MessageLikeEventType::from(
                        <TaskEventContent as StaticEventContent>::TYPE,
                    ))
                } else {
                    // Not an acter space or Pins are not activated..
                    return false;
                }
            }
            MemberPermission::CanUpgradeToActerSpace => {
                if self.acter_app_settings.is_some() {
                    return false; // already an acter space
                }
                StateEventType::from(PURPOSE_FIELD_DEV).into()
            }
            MemberPermission::CanChangeAppSettings => {
                if self.acter_app_settings.is_some() {
                    PermissionTest::StateEvent(ActerAppSettingsContent::TYPE.into())
                } else {
                    // not an acter space, you can't set setting here
                    return false;
                }
            }
        };
        match tester {
            PermissionTest::Message(msg) => self.member.can_send_message(msg),
            PermissionTest::StateEvent(state) => self.member.can_send_state(state),
        }
    }

    pub async fn ignore(&self) -> Result<bool> {
        let member = self.member.clone();
        RUNTIME
            .spawn(async move {
                member.ignore().await?;
                Ok(true)
            })
            .await?
    }

    pub async fn unignore(&self) -> Result<bool> {
        let member = self.member.clone();
        RUNTIME
            .spawn(async move {
                member.unignore().await?;
                Ok(true)
            })
            .await?
    }
}

pub struct SpaceHierarchyRoomInfo {
    chunk: SpaceHierarchyRoomsChunk,
    client: CoreClient,
}

impl SpaceHierarchyRoomInfo {
    pub fn canonical_alias(&self) -> Option<OwnedRoomAliasId> {
        self.chunk.canonical_alias.clone()
    }

    /// The name of the room, if any.
    pub fn name(&self) -> Option<String> {
        self.chunk.name.clone()
    }

    /// The number of members joined to the room.
    pub fn num_joined_members(&self) -> u64 {
        self.chunk.num_joined_members.into()
    }

    /// The ID of the room.
    pub fn room_id(&self) -> OwnedRoomId {
        self.chunk.room_id.clone()
    }

    pub fn room_id_str(&self) -> String {
        self.room_id().to_string()
    }

    pub fn topic(&self) -> Option<String> {
        self.chunk.topic.clone()
    }

    /// Whether the room may be viewed by guest users without joining.
    pub fn world_readable(&self) -> bool {
        self.chunk.world_readable
    }

    pub fn guest_can_join(&self) -> bool {
        self.chunk.guest_can_join
    }

    pub fn avatar_url(&self) -> Option<OwnedMxcUri> {
        self.chunk.avatar_url.clone()
    }

    pub fn avatar_url_str(&self) -> Option<String> {
        self.avatar_url().map(|a| a.to_string())
    }

    /// The join rule of the room.
    pub fn join_rule(&self) -> SpaceRoomJoinRule {
        self.chunk.join_rule.clone()
    }

    pub fn join_rule_str(&self) -> String {
        self.join_rule().to_string()
    }

    /// The type of room from `m.room.create`, if any.
    pub fn room_type(&self) -> Option<RoomType> {
        self.chunk.room_type.clone()
    }

    pub fn is_space(&self) -> bool {
        matches!(self.chunk.room_type, Some(RoomType::Space))
    }

    /// The stripped `m.space.child` events of the space-room.
    ///
    /// If the room is not a space-room, this should be empty.
    pub fn children_state(&self) -> Vec<Raw<HierarchySpaceChildEvent>> {
        self.chunk.children_state.clone()
    }

    pub fn has_avatar(&self) -> bool {
        self.chunk.avatar_url.is_some()
    }

    pub fn via_server_name(&self) -> Option<String> {
        for v in &self.chunk.children_state {
            let Ok(h) = v.deserialize() else { continue };
            let Some(via) = h.content.via else { continue };
            if let Some(v) = via.into_iter().next() {
                return Some(v.to_string());
            }
        }
        None
    }

    pub async fn get_avatar(&self) -> Result<OptionBuffer> {
        let client = self.client.client().clone();
        if let Some(url) = self.chunk.avatar_url.clone() {
            return RUNTIME
                .spawn(async move {
                    let request = MediaRequest {
                        source: MediaSource::Plain(url),
                        format: MediaFormat::File,
                    };
                    let buf = client.media().get_media_content(&request, true).await?;
                    Ok(OptionBuffer::new(Some(buf)))
                })
                .await?;
        }
        Ok(OptionBuffer::new(None))
    }
}

impl SpaceHierarchyRoomInfo {
    pub(crate) async fn new(chunk: SpaceHierarchyRoomsChunk, client: CoreClient) -> Self {
        SpaceHierarchyRoomInfo { chunk, client }
    }
}

pub struct SpaceHierarchyListResult {
    resp: GetHierarchyResponse,
    client: CoreClient,
}

impl SpaceHierarchyListResult {
    pub fn next_batch(&self) -> Option<String> {
        self.resp.next_batch.clone()
    }

    pub async fn rooms(&self) -> Result<Vec<SpaceHierarchyRoomInfo>> {
        let client = self.client.clone();
        let chunks = self.resp.rooms.clone();
        RUNTIME
            .spawn(async move {
                let iter = chunks
                    .into_iter()
                    .map(|chunk| SpaceHierarchyRoomInfo::new(chunk, client.clone()));
                Ok(futures::future::join_all(iter).await)
            })
            .await?
    }
}

pub struct SpaceRelations {
    pub(crate) core: CoreSpaceRelations,
    pub(crate) room: Room,
}

impl Deref for SpaceRelations {
    type Target = CoreSpaceRelations;
    fn deref(&self) -> &Self::Target {
        &self.core
    }
}

impl SpaceRelations {
    pub fn room_id(&self) -> OwnedRoomId {
        self.room.room_id().to_owned()
    }

    pub fn room_id_str(&self) -> String {
        self.room.room_id().to_string()
    }

    pub async fn query_hierarchy(&self, from: Option<String>) -> Result<SpaceHierarchyListResult> {
        let c = self.room.core.clone();
        let room_id = self.room.room_id().to_owned();
        RUNTIME
            .spawn(async move {
                let request = assign!(GetHierarchyRequest::new(room_id), { from, max_depth: Some(1u32.into()) });
                let resp = c.client().send(request, None).await?;
                Ok(SpaceHierarchyListResult { resp, client: c.clone() })
            })
            .await?
    }
}

#[derive(Clone, Debug)]
pub struct Room {
    pub(crate) core: CoreClient,
    pub(crate) room: SdkRoom,
}

impl Room {
    pub fn new(core: CoreClient, room: SdkRoom) -> Self {
        Room { core, room }
    }

    pub async fn is_acter_space(&self) -> Result<bool> {
        let inner = self.room.clone();
        let result = RUNTIME
            .spawn(async move { is_acter_space(&inner).await })
            .await?;
        Ok(result)
    }

    pub async fn space_relations(&self) -> Result<SpaceRelations> {
        let c = self.core.clone();
        let me = self.clone();
        RUNTIME
            .spawn(async move {
                let core = c.space_relations(&me.room).await?;
                Ok(SpaceRelations { core, room: me })
            })
            .await?
    }

    pub async fn get_my_membership(&self) -> Result<Member> {
        if !self.is_joined() {
            bail!("Not a room we have joined");
        }
        let room = self.room.clone();

        let client = room.client();
        let my_id = client.user_id().context("User not found")?.to_owned();
        let is_acter_space = self.is_acter_space().await?;
        let acter_app_settings = if is_acter_space {
            Some(self.app_settings_content().await?)
        } else {
            None
        };

        RUNTIME
            .spawn(async move {
                let member = room
                    .get_member(&my_id)
                    .await?
                    .context("Couldn't find me among room members")?;
                Ok(Member {
                    member,
                    acter_app_settings,
                })
            })
            .await?
    }

    pub fn get_profile(&self) -> RoomProfile {
        let client = self.room.client();
        let room_id = self.room_id().to_owned();
        RoomProfile::new(client, room_id)
    }

    pub async fn upload_avatar(&self, uri: String) -> Result<OwnedMxcUri> {
        if !self.is_joined() {
            bail!("Can't upload avatar to a room we are not in");
        }
        let room = self.room.clone();

        let client = room.client();
        let my_id = client.user_id().context("User not found")?.to_owned();
        let path = PathBuf::from(uri);

        RUNTIME
            .spawn(async move {
                let member = room
                    .get_member(&my_id)
                    .await?
                    .context("Couldn't find me among room members")?;
                if !member.can_send_state(StateEventType::RoomAvatar) {
                    bail!("No permission to change avatar of this room");
                }

                let guess = mime_guess::from_path(path.clone());
                let content_type = guess.first().context("MIME type should be given")?;
                let buf = std::fs::read(path).context("File should be read")?;
                let response = client.media().upload(&content_type, buf).await?;

                let content_uri = response.content_uri;
                let info = assign!(AvatarImageInfo::new(), {
                    blurhash: response.blurhash,
                    mimetype: Some(content_type.to_string()),
                });
                let response = room.set_avatar_url(&content_uri, Some(info)).await?;
                Ok(content_uri)
            })
            .await?
    }

    pub async fn remove_avatar(&self) -> Result<OwnedEventId> {
        if !self.is_joined() {
            bail!("Can't remove avatar to a room we are not in");
        }
        let room = self.room.clone();

        let my_id = room
            .client()
            .user_id()
            .context("User not found")?
            .to_owned();

        RUNTIME
            .spawn(async move {
                let member = room
                    .get_member(&my_id)
                    .await?
                    .context("Couldn't find me among room members")?;
                if !member.can_send_state(StateEventType::RoomAvatar) {
                    bail!("No permission to change avatar of this room");
                }
                let resp = room
                    .remove_avatar()
                    .await
                    .context("Couldn't remove avatar from room")?;
                Ok(resp.event_id)
            })
            .await?
    }

    pub async fn set_topic(&self, topic: String) -> Result<OwnedEventId> {
        if !self.is_joined() {
            bail!("Can't set topic to a room we are not in");
        }
        let room = self.room.clone();

        let my_id = room
            .client()
            .user_id()
            .context("User not found")?
            .to_owned();

        RUNTIME
            .spawn(async move {
                let member = room
                    .get_member(&my_id)
                    .await?
                    .context("Couldn't find me among room members")?;
                if !member.can_send_state(StateEventType::RoomTopic) {
                    bail!("No permission to change topic of this room");
                }
                let resp = room
                    .set_room_topic(topic.as_str())
                    .await
                    .context("Couldn't set topic to the room")?;
                Ok(resp.event_id)
            })
            .await?
    }

    pub async fn set_name(&self, name: Option<String>) -> Result<OwnedEventId> {
        if !self.is_joined() {
            bail!("Can't set name to a room we are not in");
        }
        let room = self.room.clone();

        let my_id = room
            .client()
            .user_id()
            .context("User not found")?
            .to_owned();

        RUNTIME
            .spawn(async move {
                let member = room
                    .get_member(&my_id)
                    .await?
                    .context("Couldn't find me among room members")?;
                if !member.can_send_state(StateEventType::RoomName) {
                    bail!("No permission to change name of this room");
                }
                let resp = room
                    .set_name(name)
                    .await
                    .context("Couldn't set name to the room")?;
                Ok(resp.event_id)
            })
            .await?
    }

    pub async fn active_members(&self) -> Result<Vec<Member>> {
        let room = self.room.clone();

        let is_acter_space = self.is_acter_space().await?;
        let acter_app_settings = if is_acter_space {
            Some(self.app_settings_content().await?)
        } else {
            None
        };

        RUNTIME
            .spawn(async move {
                let members = room
                    .members(RoomMemberships::ACTIVE)
                    .await?
                    .into_iter()
                    .map(|member| Member {
                        member,
                        acter_app_settings: acter_app_settings.clone(),
                    })
                    .collect();
                Ok(members)
            })
            .await?
    }

    pub async fn invited_members(&self) -> Result<Vec<Member>> {
        let room = self.room.clone();
        let is_acter_space = self.is_acter_space().await?;
        let acter_app_settings = if is_acter_space {
            Some(self.app_settings_content().await?)
        } else {
            None
        };

        RUNTIME
            .spawn(async move {
                let members = room
                    .members(RoomMemberships::INVITE)
                    .await?
                    .into_iter()
                    .map(|member| Member {
                        member,
                        acter_app_settings: acter_app_settings.clone(),
                    })
                    .collect();
                Ok(members)
            })
            .await?
    }

    pub async fn active_members_no_sync(&self) -> Result<Vec<Member>> {
        let room = self.room.clone();
        let is_acter_space = self.is_acter_space().await?;
        let acter_app_settings = if is_acter_space {
            Some(self.app_settings_content().await?)
        } else {
            None
        };

        RUNTIME
            .spawn(async move {
                let members = room
                    .members_no_sync(RoomMemberships::ACTIVE)
                    .await?
                    .into_iter()
                    .map(|member| Member {
                        member,
                        acter_app_settings: acter_app_settings.clone(),
                    })
                    .collect();
                Ok(members)
            })
            .await?
    }

    pub async fn get_member(&self, user_id: String) -> Result<Member> {
        let room = self.room.clone();
        let uid = UserId::parse(user_id)?;
        let is_acter_space = self.is_acter_space().await?;
        let acter_app_settings = if is_acter_space {
            Some(self.app_settings_content().await?)
        } else {
            None
        };

        RUNTIME
            .spawn(async move {
                let member = room
                    .get_member(&uid)
                    .await?
                    .context("User not found among room members")?;
                Ok(Member {
                    member,
                    acter_app_settings: acter_app_settings.clone(),
                })
            })
            .await?
    }

    pub async fn typing_notice(&self, typing: bool) -> Result<bool> {
        if !self.is_joined() {
            bail!("Can't send typing notice to a room we are not in");
        }
        let room = self.room.clone();

        let my_id = room
            .client()
            .user_id()
            .context("User not found")?
            .to_owned();

        RUNTIME
            .spawn(async move {
                let member = room
                    .get_member(&my_id)
                    .await?
                    .context("Couldn't find me among room members")?;
                if !member.can_send_message(MessageLikeEventType::RoomMessage) {
                    bail!("No permission to send message in this room");
                }
                room.typing_notice(typing).await?;
                Ok(true)
            })
            .await?
    }

    pub async fn read_receipt(&self, event_id: String) -> Result<bool> {
        if !self.is_joined() {
            bail!("Can't send read_receipt to a room we are not in");
        }
        let room = self.room.clone();

        let event_id = EventId::parse(event_id)?;

        RUNTIME
            .spawn(async move {
                room.send_single_receipt(
                    CreateReceiptType::Read,
                    ReceiptThread::Unthreaded,
                    event_id,
                )
                .await?;
                Ok(true)
            })
            .await?
    }

    pub async fn send_plain_message(&self, message: String) -> Result<OwnedEventId> {
        if !self.is_joined() {
            bail!("Can't send message as plain text to a room we are not in");
        }
        let room = self.room.clone();

        let my_id = room
            .client()
            .user_id()
            .context("User not found")?
            .to_owned();

        RUNTIME
            .spawn(async move {
                let member = room
                    .get_member(&my_id)
                    .await?
                    .context("Couldn't find me among room members")?;
                if !member.can_send_message(MessageLikeEventType::RoomMessage) {
                    bail!("No permission to send message in this room");
                }
                let content = RoomMessageEventContent::text_plain(message);
                let txn_id = TransactionId::new();
                let response = room.send(content, Some(&txn_id)).await?;
                Ok(response.event_id)
            })
            .await?
    }

    pub async fn edit_plain_message(
        &self,
        event_id: String,
        new_msg: String,
    ) -> Result<OwnedEventId> {
        if !self.is_joined() {
            bail!("Can't edit message as plain text to a room we are not in");
        }
        let room = self.room.clone();
        let event_id = EventId::parse(event_id)?;
        let client = self.room.client();

        let my_id = room
            .client()
            .user_id()
            .context("User not found")?
            .to_owned();

        RUNTIME
            .spawn(async move {
                let member = room
                    .get_member(&my_id)
                    .await?
                    .context("Couldn't find me among room members")?;
                if !member.can_send_message(MessageLikeEventType::RoomMessage) {
                    bail!("No permission to send message in this room");
                }

                let timeline_event = room.event(&event_id).await?;
                let event_content = timeline_event
                    .event
                    .deserialize_as::<RoomMessageEvent>()
                    .context("Couldn't deserialise event")?;

                let mut sent_by_me = false;
                if let Some(user_id) = client.user_id() {
                    if user_id == event_content.sender() {
                        sent_by_me = true;
                    }
                }
                if !sent_by_me {
                    bail!("Can't edit an event not sent by own user");
                }

                let replacement = Replacement::new(
                    event_id.to_owned(),
                    MessageType::text_plain(new_msg.to_string()).into(),
                );
                let mut edited_content = RoomMessageEventContent::text_markdown(new_msg);
                edited_content.relates_to = Some(Relation::Replacement(replacement));

                let txn_id = TransactionId::new();
                let response = room.send(edited_content, Some(&txn_id)).await?;
                Ok(response.event_id)
            })
            .await?
    }

    pub async fn send_formatted_message(&self, markdown: String) -> Result<OwnedEventId> {
        if !self.is_joined() {
            bail!("Can't send message as formatted text to a room we are not in");
        }
        let room = self.room.clone();

        let my_id = room
            .client()
            .user_id()
            .context("User not found")?
            .to_owned();

        RUNTIME
            .spawn(async move {
                let member = room
                    .get_member(&my_id)
                    .await?
                    .context("Couldn't find me among room members")?;
                if !member.can_send_message(MessageLikeEventType::RoomMessage) {
                    bail!("No permission to send message in this room");
                }
                let content = RoomMessageEventContent::text_markdown(markdown);
                let txn_id = TransactionId::new();
                let response = room.send(content, Some(&txn_id)).await?;
                Ok(response.event_id)
            })
            .await?
    }

    pub async fn edit_formatted_message(
        &self,
        event_id: String,
        new_msg: String,
    ) -> Result<OwnedEventId> {
        if !self.is_joined() {
            bail!("Can't edit message as formatted text to a room we are not in");
        }
        let room = self.room.clone();
        let event_id = EventId::parse(event_id)?;
        let client = self.room.client();

        let my_id = room
            .client()
            .user_id()
            .context("User not found")?
            .to_owned();

        RUNTIME
            .spawn(async move {
                let member = room
                    .get_member(&my_id)
                    .await?
                    .context("Couldn't find me among room members")?;
                if !member.can_send_message(MessageLikeEventType::RoomMessage) {
                    bail!("No permission to send message in this room");
                }

                let timeline_event = room.event(&event_id).await?;
                let event_content = timeline_event
                    .event
                    .deserialize_as::<RoomMessageEvent>()
                    .context("Couldn't deserialise event")?;

                let mut sent_by_me = false;
                if let Some(user_id) = client.user_id() {
                    if user_id == event_content.sender() {
                        sent_by_me = true;
                    }
                }
                if !sent_by_me {
                    bail!("Can't edit an event not sent by own user");
                }

                let replacement = Replacement::new(
                    event_id.to_owned(),
                    MessageType::text_markdown(new_msg.to_string()).into(),
                );
                let mut edited_content = RoomMessageEventContent::text_markdown(new_msg);
                edited_content.relates_to = Some(Relation::Replacement(replacement));

                let txn_id = TransactionId::new();
                let response = room.send(edited_content, Some(&txn_id)).await?;
                Ok(response.event_id)
            })
            .await?
    }

    pub async fn send_reaction(&self, event_id: String, key: String) -> Result<OwnedEventId> {
        if !self.is_joined() {
            bail!("Can't send message to a room we are not in");
        }
        let room = self.room.clone();

        let my_id = room
            .client()
            .user_id()
            .context("User not found")?
            .to_owned();

        let event_id = EventId::parse(event_id)?;

        RUNTIME
            .spawn(async move {
                let member = room
                    .get_member(&my_id)
                    .await?
                    .context("Couldn't find me among room members")?;
                if !member.can_send_message(MessageLikeEventType::Reaction) {
                    bail!("No permission to send reaction in this room");
                }
                let relates_to = Annotation::new(event_id, key);
                let content = ReactionEventContent::new(relates_to);
                let txn_id = TransactionId::new();
                let response = room.send(content, Some(&txn_id)).await?;
                Ok(response.event_id)
            })
            .await?
    }

    #[allow(clippy::too_many_arguments)]
    pub async fn send_image_message(
        &self,
        uri: String,
        name: String,
        mimetype: String,
        size: Option<u32>,
        width: Option<u32>,
        height: Option<u32>,
        blurhash: Option<String>,
    ) -> Result<OwnedEventId> {
        if !self.is_joined() {
            bail!("Can't send message as image to a room we are not in")
        }
        let room = self.room.clone();

        let my_id = room
            .client()
            .user_id()
            .context("User not found")?
            .to_owned();

        let path = PathBuf::from(uri);
        let config = AttachmentConfig::new().info(AttachmentInfo::Image(BaseImageInfo {
            height: height.map(UInt::from),
            width: width.map(UInt::from),
            size: size.map(UInt::from),
            blurhash: None,
        }));
        let mime_type = mimetype.parse::<mime::Mime>()?;

        RUNTIME
            .spawn(async move {
                let member = room
                    .get_member(&my_id)
                    .await?
                    .context("Couldn't find me among room members")?;
                if !member.can_send_message(MessageLikeEventType::RoomMessage) {
                    bail!("No permission to send message in this room");
                }
                let image_buf = std::fs::read(path).context("File should be read")?;
                let response = room
                    .send_attachment(name.as_str(), &mime_type, image_buf, config)
                    .await?;
                Ok(response.event_id)
            })
            .await?
    }

    pub async fn image_binary(&self, event_id: String) -> Result<FfiBuffer<u8>> {
        if !self.is_joined() {
            bail!("Can't read message as image from a room we are not in");
        }
        let room = self.room.clone();
        let client = self.room.client();

        let event_id = EventId::parse(event_id)?;

        RUNTIME
            .spawn(async move {
                let evt = room.event(&event_id).await?;
                let Ok(AnyTimelineEvent::MessageLike(AnyMessageLikeEvent::RoomMessage(
                    MessageLikeEvent::Original(m),
                ))) = evt.event.deserialize() else {
                    bail!("It is not message");
                };
                let MessageType::Image(content) = &m.content.msgtype else {
                    bail!("Invalid file format");
                };
                let request = MediaRequest {
                    source: content.source.clone(),
                    format: MediaFormat::File,
                };
                let data = client.media().get_media_content(&request, false).await?;
                Ok(FfiBuffer::new(data))
            })
            .await?
    }

    #[allow(clippy::too_many_arguments)]
    pub async fn edit_image_message(
        &self,
        event_id: String,
        uri: String,
        name: String,
        mimetype: String,
        size: Option<u32>,
        width: Option<u32>,
        height: Option<u32>,
    ) -> Result<OwnedEventId> {
        if !self.is_joined() {
            bail!("Can't edit message as image to a room we are not in");
        }
        let room = self.room.clone();
        let event_id = EventId::parse(event_id)?;
        let client = self.room.client();

        let my_id = room
            .client()
            .user_id()
            .context("User not found")?
            .to_owned();

        RUNTIME
            .spawn(async move {
                let member = room
                    .get_member(&my_id)
                    .await?
                    .context("Couldn't find me among room members")?;
                if !member.can_send_message(MessageLikeEventType::RoomMessage) {
                    bail!("No permission to send message in this room");
                }

                let path = PathBuf::from(uri);
                let mut image_buf = std::fs::read(path)?;

                let timeline_event = room.event(&event_id).await?;
                let event_content = timeline_event
                    .event
                    .deserialize_as::<RoomMessageEvent>()
                    .context("Couldn't deserialise event")?;

                let mut sent_by_me = false;
                if let Some(user_id) = client.user_id() {
                    if user_id == event_content.sender() {
                        sent_by_me = true;
                    }
                }
                if !sent_by_me {
                    bail!("Can't edit an event not sent by own user");
                }

                let content_type: mime::Mime = mimetype.parse()?;
                let response = client.media().upload(&content_type, image_buf).await?;

                let info = assign!(ImageInfo::new(), {
                    height: height.map(UInt::from),
                    width: width.map(UInt::from),
                    mimetype: Some(mimetype),
                    size: size.map(UInt::from),
                });
                let mut image_content = ImageMessageEventContent::plain(name, response.content_uri);
                image_content.info = Some(Box::new(info));
                let mut edited_content =
                    RoomMessageEventContent::new(MessageType::Image(image_content.clone()));
                let replacement = Replacement::new(
                    event_id.to_owned(),
                    MessageType::Image(image_content).into(),
                );
                edited_content.relates_to = Some(Relation::Replacement(replacement));

                let txn_id = TransactionId::new();
                let response = room.send(edited_content, Some(&txn_id)).await?;
                Ok(response.event_id)
            })
            .await?
    }

    pub async fn send_audio_message(
        &self,
        uri: String,
        name: String,
        mimetype: String,
        secs: Option<u32>,
        size: Option<u32>,
    ) -> Result<OwnedEventId> {
        if !self.is_joined() {
            bail!("Can't send message as audio to a room we are not in");
        }
        let room = self.room.clone();

        let my_id = room
            .client()
            .user_id()
            .context("User not found")?
            .to_owned();

        let path = PathBuf::from(uri);
        let config = AttachmentConfig::new().info(AttachmentInfo::Audio(BaseAudioInfo {
            duration: secs.map(|x| Duration::from_secs(x as u64)),
            size: size.map(UInt::from),
        }));
        let mime_type = mimetype.parse::<mime::Mime>()?;

        RUNTIME
            .spawn(async move {
                let member = room
                    .get_member(&my_id)
                    .await?
                    .context("Couldn't find me among room members")?;
                if !member.can_send_message(MessageLikeEventType::RoomMessage) {
                    bail!("No permission to send message in this room");
                }
                let audio_buf = std::fs::read(path).context("File should be read")?;
                let response = room
                    .send_attachment(name.as_str(), &mime_type, audio_buf, config)
                    .await?;
                Ok(response.event_id)
            })
            .await?
    }

    pub async fn audio_binary(&self, event_id: String) -> Result<FfiBuffer<u8>> {
        if !self.is_joined() {
            bail!("Can't read message as audio from a room we are not in");
        }
        let room = self.room.clone();
        let client = self.room.client();

        let event_id = EventId::parse(event_id)?;

        RUNTIME
            .spawn(async move {
                let evt = room.event(&event_id).await?;
                let Ok(AnyTimelineEvent::MessageLike(AnyMessageLikeEvent::RoomMessage(
                    MessageLikeEvent::Original(m),
                ))) = evt.event.deserialize() else {
                    bail!("It is not message");
                };
                let MessageType::Audio(content) = &m.content.msgtype else {
                    bail!("Invalid file format");
                };
                let request = MediaRequest {
                    source: content.source.clone(),
                    format: MediaFormat::File,
                };
                let data = client.media().get_media_content(&request, false).await?;
                Ok(FfiBuffer::new(data))
            })
            .await?
    }

    #[allow(clippy::too_many_arguments)]
    pub async fn edit_audio_message(
        &self,
        event_id: String,
        uri: String,
        name: String,
        mimetype: String,
        secs: Option<u32>,
        size: Option<u32>,
    ) -> Result<OwnedEventId> {
        if !self.is_joined() {
            bail!("Can't edit message as audio to a room we are not in");
        }
        let room = self.room.clone();
        let event_id = EventId::parse(event_id)?;
        let client = self.room.client();

        let my_id = room
            .client()
            .user_id()
            .context("User not found")?
            .to_owned();

        RUNTIME
            .spawn(async move {
                let member = room
                    .get_member(&my_id)
                    .await?
                    .context("Couldn't find me among room members")?;
                if !member.can_send_message(MessageLikeEventType::RoomMessage) {
                    bail!("No permission to send message in this room");
                }

                let path = PathBuf::from(uri);
                let mut audio_buf = std::fs::read(path)?;

                let timeline_event = room.event(&event_id).await?;
                let event_content = timeline_event
                    .event
                    .deserialize_as::<RoomMessageEvent>()
                    .context("Couldn't deserialise event")?;

                let mut sent_by_me = false;
                if let Some(user_id) = client.user_id() {
                    if user_id == event_content.sender() {
                        sent_by_me = true;
                    }
                }
                if !sent_by_me {
                    bail!("Can't edit an event not sent by own user");
                }

                let content_type: mime::Mime = mimetype.parse()?;
                let response = client.media().upload(&content_type, audio_buf).await?;

                let info = assign!(AudioInfo::new(), {
                    duration: secs.map(|x| Duration::from_secs(x as u64)),
                    mimetype: Some(mimetype),
                    size: size.map(UInt::from),
                });
                let mut audio_content = AudioMessageEventContent::plain(name, response.content_uri);
                audio_content.info = Some(Box::new(info));
                let mut edited_content =
                    RoomMessageEventContent::new(MessageType::Audio(audio_content.clone()));
                let replacement = Replacement::new(
                    event_id.to_owned(),
                    MessageType::Audio(audio_content).into(),
                );
                edited_content.relates_to = Some(Relation::Replacement(replacement));

                let txn_id = TransactionId::new();
                let response = room.send(edited_content, Some(&txn_id)).await?;
                Ok(response.event_id)
            })
            .await?
    }

    #[allow(clippy::too_many_arguments)]
    pub async fn send_video_message(
        &self,
        uri: String,
        name: String,
        mimetype: String,
        secs: Option<u32>,
        height: Option<u32>,
        width: Option<u32>,
        size: Option<u32>,
        blurhash: Option<String>,
    ) -> Result<OwnedEventId> {
        if !self.is_joined() {
            bail!("Can't send message as video to a room we are not in");
        }
        let room = self.room.clone();

        let my_id = room
            .client()
            .user_id()
            .context("User not found")?
            .to_owned();

        let path = PathBuf::from(uri);
        let config = AttachmentConfig::new().info(AttachmentInfo::Video(BaseVideoInfo {
            duration: secs.map(|x| Duration::from_secs(x as u64)),
            height: height.map(UInt::from),
            width: width.map(UInt::from),
            size: size.map(UInt::from),
            blurhash,
        }));
        let mime_type = mimetype.parse::<mime::Mime>()?;

        RUNTIME
            .spawn(async move {
                let member = room
                    .get_member(&my_id)
                    .await?
                    .context("Couldn't find me among room members")?;
                if !member.can_send_message(MessageLikeEventType::RoomMessage) {
                    bail!("No permission to send message in this room");
                }
                let video_buf = std::fs::read(path).context("File should be read")?;
                let response = room
                    .send_attachment(name.as_str(), &mime_type, video_buf, config)
                    .await?;
                Ok(response.event_id)
            })
            .await?
    }

    pub async fn video_binary(&self, event_id: String) -> Result<FfiBuffer<u8>> {
        if !self.is_joined() {
            bail!("Can't read message as video from a room we are not in");
        }
        let room = self.room.clone();
        let client = self.room.client();

        let event_id = EventId::parse(event_id)?;

        RUNTIME
            .spawn(async move {
                let evt = room.event(&event_id).await?;
                let Ok(AnyTimelineEvent::MessageLike(AnyMessageLikeEvent::RoomMessage(
                    MessageLikeEvent::Original(m),
                ))) = evt.event.deserialize() else {
                    bail!("It is not message");
                };
                let MessageType::Video(content) = &m.content.msgtype else {
                    bail!("Invalid file format");
                };
                let request = MediaRequest {
                    source: content.source.clone(),
                    format: MediaFormat::File,
                };
                let data = client.media().get_media_content(&request, false).await?;
                Ok(FfiBuffer::new(data))
            })
            .await?
    }

    #[allow(clippy::too_many_arguments)]
    pub async fn edit_video_message(
        &self,
        event_id: String,
        uri: String,
        name: String,
        mimetype: String,
        secs: Option<u32>,
        height: Option<u32>,
        width: Option<u32>,
        size: Option<u32>,
    ) -> Result<OwnedEventId> {
        if !self.is_joined() {
            bail!("Can't edit message as video to a room we are not in");
        }
        let room = self.room.clone();
        let event_id = EventId::parse(event_id)?;
        let client = self.room.client();

        let my_id = room
            .client()
            .user_id()
            .context("User not found")?
            .to_owned();

        RUNTIME
            .spawn(async move {
                let member = room
                    .get_member(&my_id)
                    .await?
                    .context("Couldn't find me among room members")?;
                if !member.can_send_message(MessageLikeEventType::RoomMessage) {
                    bail!("No permission to send message in this room");
                }

                let path = PathBuf::from(uri);
                let mut video_buf = std::fs::read(path)?;

                let timeline_event = room.event(&event_id).await?;
                let event_content = timeline_event
                    .event
                    .deserialize_as::<RoomMessageEvent>()
                    .context("Couldn't deserialise event")?;

                let mut sent_by_me = false;
                if let Some(user_id) = client.user_id() {
                    if user_id == event_content.sender() {
                        sent_by_me = true;
                    }
                }
                if !sent_by_me {
                    bail!("Can't edit an event not sent by own user");
                }

                let content_type: mime::Mime = mimetype.parse()?;
                let response = client.media().upload(&content_type, video_buf).await?;

                let info = assign!(VideoInfo::new(), {
                    duration: secs.map(|x| Duration::from_secs(x as u64)),
                    height: height.map(UInt::from),
                    width: width.map(UInt::from),
                    mimetype: Some(mimetype),
                    size: size.map(UInt::from),
                });
                let mut video_content = VideoMessageEventContent::plain(name, response.content_uri);
                video_content.info = Some(Box::new(info));
                let mut edited_content =
                    RoomMessageEventContent::new(MessageType::Video(video_content.clone()));
                let replacement = Replacement::new(
                    event_id.to_owned(),
                    MessageType::Video(video_content).into(),
                );
                edited_content.relates_to = Some(Relation::Replacement(replacement));

                let txn_id = TransactionId::new();
                let response = room.send(edited_content, Some(&txn_id)).await?;
                Ok(response.event_id)
            })
            .await?
    }

    pub async fn send_file_message(
        &self,
        uri: String,
        name: String,
        mimetype: String,
        size: u32,
    ) -> Result<OwnedEventId> {
        if !self.is_joined() {
            bail!("Can't send message as file to a room we are not in");
        }
        let room = self.room.clone();

        let my_id = room
            .client()
            .user_id()
            .context("User not found")?
            .to_owned();

        let path = PathBuf::from(uri);
        let config = AttachmentConfig::new().info(AttachmentInfo::File(BaseFileInfo {
            size: Some(UInt::from(size)),
        }));
        let mime_type = mimetype.parse::<mime::Mime>()?;

        RUNTIME
            .spawn(async move {
                let member = room
                    .get_member(&my_id)
                    .await?
                    .context("Couldn't find me among room members")?;
                if !member.can_send_message(MessageLikeEventType::RoomMessage) {
                    bail!("No permission to send message in this room");
                }
                let file_buf = std::fs::read(path).context("File should be read")?;
                let response = room
                    .send_attachment(name.as_str(), &mime_type, file_buf, config)
                    .await?;
                Ok(response.event_id)
            })
            .await?
    }

    pub async fn file_binary(&self, event_id: String) -> Result<FfiBuffer<u8>> {
        if !self.is_joined() {
            bail!("Can't read message as file from a room we are not in");
        }
        let room = self.room.clone();
        let client = self.room.client();

        let event_id = EventId::parse(event_id)?;

        RUNTIME
            .spawn(async move {
                let evt = room.event(&event_id).await?;
                let Ok(AnyTimelineEvent::MessageLike(AnyMessageLikeEvent::RoomMessage(
                    MessageLikeEvent::Original(m),
                ))) = evt.event.deserialize() else {
                    bail!("It is not message");
                };
                let MessageType::File(content) = &m.content.msgtype else {
                    bail!("Invalid file format");
                };
                let request = MediaRequest {
                    source: content.source.clone(),
                    format: MediaFormat::File,
                };
                let data = client.media().get_media_content(&request, false).await?;
                Ok(FfiBuffer::new(data))
            })
            .await?
    }

    pub async fn edit_file_message(
        &self,
        event_id: String,
        uri: String,
        name: String,
        mimetype: String,
        size: Option<u32>,
    ) -> Result<OwnedEventId> {
        if !self.is_joined() {
            bail!("Can't edit message as file to a room we are not in");
        }
        let room = self.room.clone();
        let event_id = EventId::parse(event_id)?;
        let client = self.room.client();

        let my_id = room
            .client()
            .user_id()
            .context("User not found")?
            .to_owned();

        RUNTIME
            .spawn(async move {
                let member = room
                    .get_member(&my_id)
                    .await?
                    .context("Couldn't find me among room members")?;
                if !member.can_send_message(MessageLikeEventType::RoomMessage) {
                    bail!("No permission to send message in this room");
                }

                let path = PathBuf::from(uri);
                let mut file_buf = std::fs::read(path)?;

                let timeline_event = room.event(&event_id).await?;
                let event_content = timeline_event
                    .event
                    .deserialize_as::<RoomMessageEvent>()
                    .context("Couldn't deserialise event")?;

                let mut sent_by_me = false;
                if let Some(user_id) = client.user_id() {
                    if user_id == event_content.sender() {
                        sent_by_me = true;
                    }
                }
                if !sent_by_me {
                    bail!("Can't edit an event not sent by own user");
                }

                let content_type: mime::Mime = mimetype.parse()?;
                let response = client.media().upload(&content_type, file_buf).await?;

                let info = assign!(FileInfo::new(), {
                    mimetype: Some(mimetype),
                    size: size.map(UInt::from),
                });
                let mut file_content = FileMessageEventContent::plain(name, response.content_uri);
                file_content.info = Some(Box::new(info));
                let mut edited_content =
                    RoomMessageEventContent::new(MessageType::File(file_content.clone()));
                let replacement =
                    Replacement::new(event_id.to_owned(), MessageType::File(file_content).into());
                edited_content.relates_to = Some(Relation::Replacement(replacement));

                let txn_id = TransactionId::new();
                let response = room.send(edited_content, Some(&txn_id)).await?;
                Ok(response.event_id)
            })
            .await?
    }

    pub async fn send_location_message(
        &self,
        body: String,
        geo_uri: String,
    ) -> Result<OwnedEventId> {
        if !self.is_joined() {
            bail!("Can't send message as location to a room we are not in");
        }
        let room = self.room.clone();

        let my_id = room
            .client()
            .user_id()
            .context("User not found")?
            .to_owned();

        RUNTIME
            .spawn(async move {
                let member = room
                    .get_member(&my_id)
                    .await?
                    .context("Couldn't find me among room members")?;
                if !member.can_send_message(MessageLikeEventType::RoomMessage) {
                    bail!("No permission to send message in this room");
                }
                let location_content = LocationMessageEventContent::new(body, geo_uri);
                let content = RoomMessageEventContent::new(MessageType::Location(location_content));
                let txn_id = TransactionId::new();
                let response = room.send(content, Some(&txn_id)).await?;
                Ok(response.event_id)
            })
            .await?
    }

    pub async fn edit_location_message(
        &self,
        event_id: String,
        body: String,
        geo_uri: String,
    ) -> Result<OwnedEventId> {
        if !self.is_joined() {
            bail!("Can't edit message as location to a room we are not in");
        }
        let room = self.room.clone();
        let event_id = EventId::parse(event_id)?;
        let client = self.room.client();

        let my_id = room
            .client()
            .user_id()
            .context("User not found")?
            .to_owned();

        RUNTIME
            .spawn(async move {
                let member = room
                    .get_member(&my_id)
                    .await?
                    .context("Couldn't find me among room members")?;
                if !member.can_send_message(MessageLikeEventType::RoomMessage) {
                    bail!("No permission to send message in this room");
                }

                let timeline_event = room.event(&event_id).await?;
                let event_content = timeline_event
                    .event
                    .deserialize_as::<RoomMessageEvent>()
                    .context("Couldn't deserialise event")?;

                let mut sent_by_me = false;
                if let Some(user_id) = client.user_id() {
                    if user_id == event_content.sender() {
                        sent_by_me = true;
                    }
                }
                if !sent_by_me {
                    bail!("Can't edit an event not sent by own user");
                }

                let location_content = LocationMessageEventContent::new(body, geo_uri);
                let mut edited_content =
                    RoomMessageEventContent::new(MessageType::Location(location_content.clone()));
                let replacement = Replacement::new(
                    event_id.to_owned(),
                    MessageType::Location(location_content).into(),
                );
                edited_content.relates_to = Some(Relation::Replacement(replacement));

                let txn_id = TransactionId::new();
                let response = room.send(edited_content, Some(&txn_id)).await?;
                Ok(response.event_id)
            })
            .await?
    }

    pub fn room_type(&self) -> String {
        match self.room.state() {
            RoomState::Joined => "joined".to_string(),
            RoomState::Left => "left".to_string(),
            RoomState::Invited => "invited".to_string(),
        }
    }

    fn is_invited(&self) -> bool {
        matches!(self.room.state(), RoomState::Invited)
    }

    pub fn is_joined(&self) -> bool {
        matches!(self.room.state(), RoomState::Joined)
    }

    fn is_left(&self) -> bool {
        matches!(self.room.state(), RoomState::Left)
    }

    pub fn room_id_str(&self) -> String {
        self.room.room_id().to_string()
    }

    pub async fn invite_user(&self, user_id: String) -> Result<bool> {
        if !self.is_joined() {
            bail!("Can't send message to a room we are not in");
        }
        let room = self.room.clone();

        let my_id = room
            .client()
            .user_id()
            .context("User not found")?
            .to_owned();

        let user_id = UserId::parse(user_id.as_str())?;

        RUNTIME
            .spawn(async move {
                let member = room
                    .get_member(&my_id)
                    .await?
                    .context("Couldn't find me among room members")?;
                if !member.can_invite() {
                    bail!("No permission to invite someone in this room");
                }
                room.invite_user_by_id(&user_id).await?;
                Ok(true)
            })
            .await?
    }

    pub async fn join(&self) -> Result<bool> {
        if !self.is_left() {
            bail!("Can't join a room we are not left");
        }
        let room = self.room.clone();

        RUNTIME
            .spawn(async move {
                room.join().await?;
                Ok(true)
            })
            .await?
    }

    pub async fn leave(&self) -> Result<bool> {
        if !self.is_joined() {
            bail!("Can't leave a room we are not joined");
        }
        let room = self.room.clone();

        RUNTIME
            .spawn(async move {
                room.leave().await?;
                Ok(true)
            })
            .await?
    }

    pub async fn get_invitees(&self) -> Result<Vec<Member>> {
        let my_client = self.room.client();
        if !self.is_invited() {
            bail!("Can't get a room we are not invited");
        }
        let room = self.room.clone();
        let is_acter_space = self.is_acter_space().await?;
        let acter_app_settings = if is_acter_space {
            Some(self.app_settings_content().await?)
        } else {
            None
        };

        RUNTIME
            .spawn(async move {
                let invited = my_client
                    .store()
                    .get_user_ids(room.room_id(), RoomMemberships::INVITE)
                    .await?;
                let mut members = vec![];
                for user_id in invited.iter() {
                    if let Some(member) = room.get_member(user_id).await? {
                        members.push(Member {
                            member,
                            acter_app_settings: acter_app_settings.clone(),
                        });
                    }
                }
                Ok(members)
            })
            .await?
    }

    pub async fn download_media(&self, event_id: String, dir_path: String) -> Result<String> {
        if !self.is_joined() {
            bail!("Can't read message from a room we are not in");
        }
        let room = self.room.clone();
        let client = self.room.client();

        let eid = EventId::parse(event_id.clone())?;

        RUNTIME
            .spawn(async move {
                let evt = room.event(&eid).await?;
                let Ok(AnyTimelineEvent::MessageLike(AnyMessageLikeEvent::RoomMessage(
                    MessageLikeEvent::Original(m),
                ))) = evt.event.deserialize() else {
                    bail!("It is not message");
                };
                let (request, name) = match m.content.msgtype {
                    MessageType::Image(content) => {
                        let request = MediaRequest {
                            source: content.source.clone(),
                            format: MediaFormat::File,
                        };
                        (request, content.body)
                    }
                    MessageType::Audio(content) => {
                        let request = MediaRequest {
                            source: content.source.clone(),
                            format: MediaFormat::File,
                        };
                        (request, content.body)
                    }
                    MessageType::Video(content) => {
                        let request = MediaRequest {
                            source: content.source.clone(),
                            format: MediaFormat::File,
                        };
                        (request, content.body)
                    }
                    MessageType::File(content) => {
                        let request = MediaRequest {
                            source: content.source.clone(),
                            format: MediaFormat::File,
                        };
                        (request, content.body)
                    }
                    _ => bail!("This message type is not downloadable"),
                };
                let mut path = PathBuf::from(dir_path.clone());
                path.push(name);
                let mut file =
                    std::fs::File::create(path.clone()).context("File should be created")?;
                let data = client.media().get_media_content(&request, false).await?;
                file.write_all(&data)?;
                let key = [
                    room.room_id().as_str().as_bytes(),
                    event_id.as_str().as_bytes(),
                ]
                .concat();
                let path_text = path
                    .to_str()
                    .context("Path was generated from strings. Must be string")?;
                client
                    .store()
                    .set_custom_value(&key, path_text.as_bytes().to_vec())
                    .await?;
                Ok(path_text.to_string())
            })
            .await?
    }

    pub async fn media_path(&self, event_id: String) -> Result<String> {
        if !self.is_joined() {
            bail!("Can't read message from a room we are not in");
        }
        let room = self.room.clone();
        let client = self.room.client();

        let eid = EventId::parse(event_id.clone())?;

        RUNTIME
            .spawn(async move {
                let evt = room.event(&eid).await?;
                let Ok(AnyTimelineEvent::MessageLike(AnyMessageLikeEvent::RoomMessage(
                    MessageLikeEvent::Original(m),
                ))) = evt.event.deserialize() else {
                    bail!("It is not message");
                };
                match m.content.msgtype {
                    MessageType::Image(content) => {}
                    MessageType::Audio(content) => {}
                    MessageType::Video(content) => {}
                    MessageType::File(content) => {}
                    _ => bail!("This message type is not downloadable"),
                }
                let key = [
                    room.room_id().as_str().as_bytes(),
                    event_id.as_str().as_bytes(),
                ]
                .concat();
                let path = client
                    .store()
                    .get_custom_value(&key)
                    .await?
                    .context("Couldn't get the path of downloaded media")?;
                let text = std::str::from_utf8(&path)?;
                Ok(text.to_string())
            })
            .await?
    }

    pub async fn is_encrypted(&self) -> Result<bool> {
        if !self.is_joined() {
            bail!("Can't know if a room we are not in is encrypted");
        }
        let room = self.room.clone();

        RUNTIME
            .spawn(async move {
                let encrypted = room.is_encrypted().await?;
                Ok(encrypted)
            })
            .await?
    }

    pub fn join_rule_str(&self) -> String {
        match self.room.join_rule() {
            JoinRule::Invite => "invite".to_owned(),
            JoinRule::Knock => "knock".to_owned(),
            JoinRule::KnockRestricted(_) => "knock_restricted".to_owned(),
            JoinRule::Restricted(_) => "restricted".to_owned(),
            JoinRule::Private => "private".to_owned(),
            JoinRule::Public => "public".to_owned(),
            _ => "unknown".to_owned(),
        }
    }

    pub fn restricted_room_ids_str(&self) -> Vec<String> {
        match self.room.join_rule() {
            JoinRule::KnockRestricted(res) | JoinRule::Restricted(res) => res
                .allow
                .into_iter()
                .filter_map(|a| match a {
                    AllowRule::RoomMembership(o) => Some(o.room_id.to_string()),
                    _ => None,
                })
                .collect(),
            _ => vec![],
        }
    }

    pub async fn get_message(&self, event_id: String) -> Result<RoomMessage> {
        if !self.is_joined() {
            bail!("Can't read message from a room we are not in");
        }
        let room = self.room.clone();
        let r = self.room.clone();

        let event_id = EventId::parse(event_id)?;

        RUNTIME
            .spawn(async move {
                let evt = room.event(&event_id).await?;
                match evt.event.deserialize() {
                    Ok(AnyTimelineEvent::State(AnyStateEvent::PolicyRuleRoom(
                        StateEvent::Original(e),
                    ))) => {
                        let msg =
                            RoomMessage::policy_rule_room_from_event(e, r.room_id().to_owned());
                        Ok(msg)
                    }
                    Ok(AnyTimelineEvent::State(AnyStateEvent::PolicyRuleServer(
                        StateEvent::Original(e),
                    ))) => {
                        let msg =
                            RoomMessage::policy_rule_server_from_event(e, r.room_id().to_owned());
                        Ok(msg)
                    }
                    Ok(AnyTimelineEvent::State(AnyStateEvent::PolicyRuleUser(
                        StateEvent::Original(e),
                    ))) => {
                        let msg =
                            RoomMessage::policy_rule_user_from_event(e, r.room_id().to_owned());
                        Ok(msg)
                    }
                    Ok(AnyTimelineEvent::State(AnyStateEvent::RoomAliases(
                        StateEvent::Original(e),
                    ))) => {
                        let msg = RoomMessage::room_aliases_from_event(e, r.room_id().to_owned());
                        Ok(msg)
                    }
                    Ok(AnyTimelineEvent::State(AnyStateEvent::RoomAvatar(
                        StateEvent::Original(e),
                    ))) => {
                        let msg = RoomMessage::room_avatar_from_event(e, r.room_id().to_owned());
                        Ok(msg)
                    }
                    Ok(AnyTimelineEvent::State(AnyStateEvent::RoomCanonicalAlias(
                        StateEvent::Original(e),
                    ))) => {
                        let msg =
                            RoomMessage::room_canonical_alias_from_event(e, r.room_id().to_owned());
                        Ok(msg)
                    }
                    Ok(AnyTimelineEvent::State(AnyStateEvent::RoomCreate(
                        StateEvent::Original(e),
                    ))) => {
                        let msg = RoomMessage::room_create_from_event(e, r.room_id().to_owned());
                        Ok(msg)
                    }
                    Ok(AnyTimelineEvent::State(AnyStateEvent::RoomEncryption(
                        StateEvent::Original(e),
                    ))) => {
                        let msg =
                            RoomMessage::room_encryption_from_event(e, r.room_id().to_owned());
                        Ok(msg)
                    }
                    Ok(AnyTimelineEvent::State(AnyStateEvent::RoomGuestAccess(
                        StateEvent::Original(e),
                    ))) => {
                        let msg =
                            RoomMessage::room_guest_access_from_event(e, r.room_id().to_owned());
                        Ok(msg)
                    }
                    Ok(AnyTimelineEvent::State(AnyStateEvent::RoomHistoryVisibility(
                        StateEvent::Original(e),
                    ))) => {
                        let msg = RoomMessage::room_history_visibility_from_event(
                            e,
                            r.room_id().to_owned(),
                        );
                        Ok(msg)
                    }
                    Ok(AnyTimelineEvent::State(AnyStateEvent::RoomJoinRules(
                        StateEvent::Original(e),
                    ))) => {
                        let msg =
                            RoomMessage::room_join_rules_from_event(e, r.room_id().to_owned());
                        Ok(msg)
                    }
                    Ok(AnyTimelineEvent::State(AnyStateEvent::RoomMember(
                        StateEvent::Original(e),
                    ))) => {
                        let msg = RoomMessage::room_member_from_event(e, r.room_id().to_owned());
                        Ok(msg)
                    }
                    Ok(AnyTimelineEvent::State(AnyStateEvent::RoomName(StateEvent::Original(
                        e,
                    )))) => {
                        let msg = RoomMessage::room_name_from_event(e, r.room_id().to_owned());
                        Ok(msg)
                    }
                    Ok(AnyTimelineEvent::State(AnyStateEvent::RoomPinnedEvents(
                        StateEvent::Original(e),
                    ))) => {
                        let msg =
                            RoomMessage::room_pinned_events_from_event(e, r.room_id().to_owned());
                        Ok(msg)
                    }
                    Ok(AnyTimelineEvent::State(AnyStateEvent::RoomPowerLevels(
                        StateEvent::Original(e),
                    ))) => {
                        let msg =
                            RoomMessage::room_power_levels_from_event(e, r.room_id().to_owned());
                        Ok(msg)
                    }
                    Ok(AnyTimelineEvent::State(AnyStateEvent::RoomServerAcl(
                        StateEvent::Original(e),
                    ))) => {
                        let msg =
                            RoomMessage::room_server_acl_from_event(e, r.room_id().to_owned());
                        Ok(msg)
                    }
                    Ok(AnyTimelineEvent::State(AnyStateEvent::RoomThirdPartyInvite(
                        StateEvent::Original(e),
                    ))) => {
                        let msg = RoomMessage::room_third_party_invite_from_event(
                            e,
                            r.room_id().to_owned(),
                        );
                        Ok(msg)
                    }
                    Ok(AnyTimelineEvent::State(AnyStateEvent::RoomTombstone(
                        StateEvent::Original(e),
                    ))) => {
                        let msg = RoomMessage::room_tombstone_from_event(e, r.room_id().to_owned());
                        Ok(msg)
                    }
                    Ok(AnyTimelineEvent::State(AnyStateEvent::RoomTopic(
                        StateEvent::Original(e),
                    ))) => {
                        let msg = RoomMessage::room_topic_from_event(e, r.room_id().to_owned());
                        Ok(msg)
                    }
                    Ok(AnyTimelineEvent::State(AnyStateEvent::SpaceChild(
                        StateEvent::Original(e),
                    ))) => {
                        let msg = RoomMessage::space_child_from_event(e, r.room_id().to_owned());
                        Ok(msg)
                    }
                    Ok(AnyTimelineEvent::State(AnyStateEvent::SpaceParent(
                        StateEvent::Original(e),
                    ))) => {
                        let msg = RoomMessage::space_parent_from_event(e, r.room_id().to_owned());
                        Ok(msg)
                    }
                    Ok(AnyTimelineEvent::State(_)) => {
                        bail!("Invalid AnyTimelineEvent::State: other");
                    }
                    Ok(AnyTimelineEvent::MessageLike(AnyMessageLikeEvent::CallAnswer(
                        MessageLikeEvent::Original(e),
                    ))) => {
                        let msg = RoomMessage::call_answer_from_event(e, r.room_id().to_owned());
                        Ok(msg)
                    }
                    Ok(AnyTimelineEvent::MessageLike(AnyMessageLikeEvent::CallCandidates(
                        MessageLikeEvent::Original(e),
                    ))) => {
                        let msg =
                            RoomMessage::call_candidates_from_event(e, r.room_id().to_owned());
                        Ok(msg)
                    }
                    Ok(AnyTimelineEvent::MessageLike(AnyMessageLikeEvent::CallHangup(
                        MessageLikeEvent::Original(e),
                    ))) => {
                        let msg = RoomMessage::call_hangup_from_event(e, r.room_id().to_owned());
                        Ok(msg)
                    }
                    Ok(AnyTimelineEvent::MessageLike(AnyMessageLikeEvent::CallInvite(
                        MessageLikeEvent::Original(e),
                    ))) => {
                        let msg = RoomMessage::call_invite_from_event(e, r.room_id().to_owned());
                        Ok(msg)
                    }
                    Ok(AnyTimelineEvent::MessageLike(AnyMessageLikeEvent::Reaction(
                        MessageLikeEvent::Original(e),
                    ))) => {
                        let msg = RoomMessage::reaction_from_event(e, r.room_id().to_owned());
                        Ok(msg)
                    }
                    Ok(AnyTimelineEvent::MessageLike(AnyMessageLikeEvent::RoomEncrypted(
                        MessageLikeEvent::Original(e),
                    ))) => {
                        info!("RoomEncrypted: {:?}", e.content);
                        let msg = RoomMessage::room_encrypted_from_event(e, r.room_id().to_owned());
                        Ok(msg)
                    }
                    Ok(AnyTimelineEvent::MessageLike(AnyMessageLikeEvent::RoomMessage(
                        MessageLikeEvent::Original(m),
                    ))) => {
                        let msg = RoomMessage::room_message_from_event(m, r, false);
                        Ok(msg)
                    }
                    Ok(AnyTimelineEvent::MessageLike(AnyMessageLikeEvent::RoomRedaction(e))) => {
                        let msg = RoomMessage::room_redaction_from_event(e, r.room_id().to_owned());
                        Ok(msg)
                    }
                    Ok(AnyTimelineEvent::MessageLike(AnyMessageLikeEvent::Sticker(
                        MessageLikeEvent::Original(s),
                    ))) => {
                        let msg = RoomMessage::sticker_from_event(s, r.room_id().to_owned());
                        Ok(msg)
                    }
                    Ok(AnyTimelineEvent::MessageLike(_)) => {
                        bail!("Invalid AnyTimelineEvent::MessageLike: other");
                    }
                    Err(e) => {
                        error!("Error deserializing event {:?}", e);
                        bail!("Invalid event deserialization error");
                    }
                }
            })
            .await?
    }

    pub async fn send_text_reply(
        &self,
        msg: String,
        event_id: String,
        txn_id: Option<String>,
    ) -> Result<OwnedEventId> {
        if !self.is_joined() {
            bail!("Can't send reply as text to a room we are not in");
        }
        let room = self.room.clone();

        let my_id = room
            .client()
            .user_id()
            .context("User not found")?
            .to_owned();

        let event_id = EventId::parse(event_id)?;

        RUNTIME
            .spawn(async move {
                let member = room
                    .get_member(&my_id)
                    .await?
                    .context("Couldn't find me among room members")?;
                if !member.can_send_message(MessageLikeEventType::RoomMessage) {
                    bail!("No permission to send message in this room");
                }

                let timeline_event = room.event(&event_id).await?;

                let event_content = timeline_event.event.deserialize_as::<RoomMessageEvent>()?;

                let original_message = event_content
                    .as_original()
                    .context("Couldn't retrieve original message.")?;

                let text_content = TextMessageEventContent::markdown(msg);
                let content = RoomMessageEventContent::new(MessageType::Text(text_content))
                    .make_reply_to(original_message, ForwardThread::Yes, AddMentions::No);

                let response = room
                    .send(content, txn_id.as_deref().map(Into::into))
                    .await?;
                Ok(response.event_id)
            })
            .await?
    }

    #[allow(clippy::too_many_arguments)]
    pub async fn send_image_reply(
        &self,
        uri: String,
        name: String,
        mimetype: String,
        size: Option<u32>,
        width: Option<u32>,
        height: Option<u32>,
        event_id: String,
        txn_id: Option<String>,
    ) -> Result<OwnedEventId> {
        if !self.is_joined() {
            bail!("Can't send reply as image to a room we are not in");
        }
        let room = self.room.clone();
        let client = room.client();
        let my_id = client.user_id().context("User not found")?.to_owned();

        let path = PathBuf::from(uri);
        let event_id = EventId::parse(event_id)?;
        let content_type = mimetype.parse::<mime::Mime>()?;
        let info = assign!(ImageInfo::new(), {
            height: height.map(UInt::from),
            width: width.map(UInt::from),
            mimetype: Some(mimetype),
            size: size.map(UInt::from),
        });

        RUNTIME
            .spawn(async move {
                let member = room
                    .get_member(&my_id)
                    .await?
                    .context("Couldn't find me among room members")?;
                if !member.can_send_message(MessageLikeEventType::RoomMessage) {
                    bail!("No permission to send message in this room");
                }

                let image_buf = std::fs::read(path).context("File should be read")?;

                let timeline_event = room.event(&event_id).await?;

                let event_content = timeline_event.event.deserialize_as::<RoomMessageEvent>()?;

                let original_message = event_content
                    .as_original()
                    .context("Couldn't retrieve original message.")?;

                let response = client.media().upload(&content_type, image_buf).await?;

                let mut image_content = ImageMessageEventContent::plain(name, response.content_uri);
                image_content.info = Some(Box::new(info));
                let content = RoomMessageEventContent::new(MessageType::Image(image_content))
                    .make_reply_to(original_message, ForwardThread::Yes, AddMentions::No);

                let response = room
                    .send(content, txn_id.as_deref().map(Into::into))
                    .await?;
                Ok(response.event_id)
            })
            .await?
    }

    #[allow(clippy::too_many_arguments)]
    pub async fn send_audio_reply(
        &self,
        uri: String,
        name: String,
        mimetype: String,
        secs: Option<u32>,
        size: Option<u32>,
        event_id: String,
        txn_id: Option<String>,
    ) -> Result<OwnedEventId> {
        if !self.is_joined() {
            bail!("Can't send reply as audio to a room we are not in");
        }
        let room = self.room.clone();
        let client = room.client();
        let my_id = client.user_id().context("User not found")?.to_owned();

        let path = PathBuf::from(uri);
        let event_id = EventId::parse(event_id)?;
        let content_type = mimetype.parse::<mime::Mime>()?;
        let info = assign!(AudioInfo::new(), {
            mimetype: Some(mimetype),
            duration: secs.map(|x| Duration::from_secs(x as u64)),
            size: size.map(UInt::from),
        });

        RUNTIME
            .spawn(async move {
                let member = room
                    .get_member(&my_id)
                    .await?
                    .context("Couldn't find me among room members")?;
                if !member.can_send_message(MessageLikeEventType::RoomMessage) {
                    bail!("No permission to send message in this room");
                }

                let image_buf = std::fs::read(path).context("File should be read")?;

                let timeline_event = room.event(&event_id).await?;

                let event_content = timeline_event.event.deserialize_as::<RoomMessageEvent>()?;

                let original_message = event_content
                    .as_original()
                    .context("Couldn't retrieve original message.")?;

                let response = client.media().upload(&content_type, image_buf).await?;

                let mut audio_content = AudioMessageEventContent::plain(name, response.content_uri);
                audio_content.info = Some(Box::new(info));
                let content = RoomMessageEventContent::new(MessageType::Audio(audio_content))
                    .make_reply_to(original_message, ForwardThread::Yes, AddMentions::No);

                let response = room
                    .send(content, txn_id.as_deref().map(Into::into))
                    .await?;
                Ok(response.event_id)
            })
            .await?
    }

    #[allow(clippy::too_many_arguments)]
    pub async fn send_video_reply(
        &self,
        uri: String,
        name: String,
        mimetype: String,
        secs: Option<u32>,
        width: Option<u32>,
        height: Option<u32>,
        size: Option<u32>,
        blurhash: Option<String>,
        event_id: String,
        txn_id: Option<String>,
    ) -> Result<OwnedEventId> {
        if !self.is_joined() {
            bail!("Can't send reply as video to a room we are not in");
        }
        let room = self.room.clone();
        let client = room.client();
        let my_id = client.user_id().context("User not found")?.to_owned();

        let path = PathBuf::from(uri);
        let event_id = EventId::parse(event_id)?;
        let content_type = mimetype.parse::<mime::Mime>()?;
        let info = assign!(VideoInfo::new(), {
            duration: secs.map(|x| Duration::from_secs(x as u64)),
            height: height.map(UInt::from),
            width: width.map(UInt::from),
            mimetype: Some(mimetype),
            size: size.map(UInt::from),
            blurhash,
        });

        RUNTIME
            .spawn(async move {
                let member = room
                    .get_member(&my_id)
                    .await?
                    .context("Couldn't find me among room members")?;
                if !member.can_send_message(MessageLikeEventType::RoomMessage) {
                    bail!("No permission to send message in this room");
                }

                let video_buf = std::fs::read(path).context("File should be read")?;

                let timeline_event = room.event(&event_id).await?;

                let event_content = timeline_event.event.deserialize_as::<RoomMessageEvent>()?;

                let original_message = event_content
                    .as_original()
                    .context("Couldn't retrieve original message.")?;

                let response = client.media().upload(&content_type, video_buf).await?;

                let mut video_content = VideoMessageEventContent::plain(name, response.content_uri);
                video_content.info = Some(Box::new(info));
                let content = RoomMessageEventContent::new(MessageType::Video(video_content))
                    .make_reply_to(original_message, ForwardThread::Yes, AddMentions::No);

                let response = room
                    .send(content, txn_id.as_deref().map(Into::into))
                    .await?;
                Ok(response.event_id)
            })
            .await?
    }

    pub async fn send_file_reply(
        &self,
        uri: String,
        name: String,
        mimetype: String,
        size: Option<u32>,
        event_id: String,
        txn_id: Option<String>,
    ) -> Result<OwnedEventId> {
        if !self.is_joined() {
            bail!("Can't send reply as file to a room we are not in");
        }
        let room = self.room.clone();
        let client = room.client();
        let my_id = client.user_id().context("User not found")?.to_owned();

        let path = PathBuf::from(uri);
        let event_id = EventId::parse(event_id)?;
        let content_type = mimetype.parse::<mime::Mime>()?;
        let info = assign!(FileInfo::new(), {
            mimetype: Some(mimetype),
            size: size.map(UInt::from),
        });

        RUNTIME
            .spawn(async move {
                let member = room
                    .get_member(&my_id)
                    .await?
                    .context("Couldn't find me among room members")?;
                if !member.can_send_message(MessageLikeEventType::RoomMessage) {
                    bail!("No permission to send message in this room");
                }

                let file_buf = std::fs::read(path).context("File should be read")?;

                let timeline_event = room.event(&event_id).await?;

                let event_content = timeline_event.event.deserialize_as::<RoomMessageEvent>()?;

                let original_message = event_content
                    .as_original()
                    .context("Couldn't retrieve original message.")?;

                let response = client.media().upload(&content_type, file_buf).await?;

                let mut file_content = FileMessageEventContent::plain(name, response.content_uri);
                file_content.info = Some(Box::new(info));
                let content = RoomMessageEventContent::new(MessageType::File(file_content))
                    .make_reply_to(original_message, ForwardThread::Yes, AddMentions::No);

                let response = room
                    .send(content, txn_id.as_deref().map(Into::into))
                    .await?;
                Ok(response.event_id)
            })
            .await?
    }

    pub async fn redact_message(
        &self,
        event_id: String,
        reason: Option<String>,
        txn_id: Option<String>,
    ) -> Result<OwnedEventId> {
        if !self.is_joined() {
            bail!("Can't redact any message from a room we are not in");
        }
        let room = self.room.clone();

        let my_id = room
            .client()
            .user_id()
            .context("User not found")?
            .to_owned();

        let event_id = EventId::parse(event_id)?;

        RUNTIME
            .spawn(async move {
                let member = room
                    .get_member(&my_id)
                    .await?
                    .context("Couldn't find me among room members")?;
                if !member.can_redact() {
                    bail!("No permission to redact message in this room");
                }
                let response = room
                    .redact(&event_id, reason.as_deref(), txn_id.map(Into::into))
                    .await?;
                Ok(response.event_id)
            })
            .await?
    }

    pub async fn update_power_level(&self, user_id: String, level: i32) -> Result<OwnedEventId> {
        if !self.is_joined() {
            bail!("Can't update power level in a room we are not in");
        }
        let room = self.room.clone();

        let my_id = room
            .client()
            .user_id()
            .context("User not found")?
            .to_owned();

        let user_id = UserId::parse(user_id)?;

        RUNTIME
            .spawn(async move {
                let member = room
                    .get_member(&my_id)
                    .await?
                    .context("Couldn't find me among room members")?;
                if !member.can_send_state(StateEventType::RoomPowerLevels) {
                    bail!("No permission to change power levels in this room");
                }
                let resp = room
                    .update_power_levels(vec![(&user_id, Int::from(level))])
                    .await?;
                Ok(resp.event_id)
            })
            .await?
    }

    pub async fn report_content(
        &self,
        event_id: String,
        score: Option<i32>,
        reason: Option<String>,
    ) -> Result<bool> {
        if !self.is_joined() {
            bail!("Can't block content in a room we are not in");
        }
        let room = self.room.clone();
        let event_id = EventId::parse(event_id)?;
        let int_score = score.map(|value| value.into());

        RUNTIME
            .spawn(async move {
                let request = ReportContentRequest::new(
                    room.room_id().to_owned(),
                    event_id,
                    int_score,
                    reason,
                );
                room.client().send(request, None).await?;
                Ok(true)
            })
            .await?
    }

    pub async fn redact_content(&self, event_id: String, reason: Option<String>) -> Result<bool> {
        let event_id = EventId::parse(event_id)?;
        if !self.is_joined() {
            bail!("Can't redact content in a room we are not in");
        }
        let room = self.room.clone();

        RUNTIME
            .spawn(async move {
                room.redact(&event_id, reason.as_deref(), None).await?;
                Ok(true)
            })
            .await?
    }
}

impl Deref for Room {
    type Target = SdkRoom;
    fn deref(&self) -> &SdkRoom {
        &self.room
    }
}<|MERGE_RESOLUTION|>--- conflicted
+++ resolved
@@ -23,15 +23,16 @@
     media::{MediaFormat, MediaRequest},
     room::{Room as SdkRoom, RoomMember},
     ruma::{
-        api::client::space::{
-            get_hierarchy::v1::{Request, Response},
-            SpaceHierarchyRoomsChunk, SpaceRoomJoinRule,
-        },
         api::client::{
             receipt::create_receipt::v3::ReceiptType as CreateReceiptType,
             room::report_content::v3::Request as ReportContentRequest,
+            space::{
+                get_hierarchy::v1::{
+                    Request as GetHierarchyRequest, Response as GetHierarchyResponse,
+                },
+                SpaceHierarchyRoomsChunk,
+            },
         },
-<<<<<<< HEAD
         assign, Int, UInt,
     },
     Client, RoomMemberships, RoomState,
@@ -50,45 +51,18 @@
                 LocationMessageEventContent, MessageType, Relation, RoomMessageEvent,
                 RoomMessageEventContent, TextMessageEventContent, VideoInfo,
                 VideoMessageEventContent,
-=======
-        api::client::{
-            space::get_hierarchy::v1::{
-                Request as GetHierarchyRequest, Response as GetHierarchyResponse,
             },
-            state::send_state_event::v3::Request as SendStateEventRequest,
+            ImageInfo, MediaSource,
         },
-        assign,
-        events::{
-            reaction::ReactionEventContent,
-            receipt::ReceiptThread,
-            relation::{Annotation, Replacement},
-            room::{
-                avatar::ImageInfo as AvatarImageInfo,
-                join_rules::{AllowRule, JoinRule},
-                message::{
-                    AudioInfo, AudioMessageEventContent, FileInfo, FileMessageEventContent,
-                    ForwardThread, ImageMessageEventContent, LocationMessageEventContent,
-                    MessageType, Relation, RoomMessageEvent, RoomMessageEventContent,
-                    TextMessageEventContent, VideoInfo, VideoMessageEventContent,
-                },
-                ImageInfo,
->>>>>>> 23a7a554
-            },
-            ImageInfo,
-        },
-<<<<<<< HEAD
+        space::child::HierarchySpaceChildEvent,
         AnyMessageLikeEvent, AnyStateEvent, AnyTimelineEvent, MessageLikeEvent,
         MessageLikeEventType, StateEvent, StateEventType, StaticEventContent,
-=======
-        events::{room::MediaSource, space::child::HierarchySpaceChildEvent},
-        room::RoomType,
-        serde::Raw,
-        EventId, Int, OwnedEventId, OwnedMxcUri, OwnedRoomAliasId, OwnedRoomId, OwnedUserId,
-        TransactionId, UInt, UserId,
->>>>>>> 23a7a554
     },
     room::RoomType,
-    EventId, OwnedEventId, OwnedMxcUri, OwnedUserId, TransactionId, UserId,
+    serde::Raw,
+    space::SpaceRoomJoinRule,
+    EventId, OwnedEventId, OwnedMxcUri, OwnedRoomAliasId, OwnedRoomId, OwnedUserId, TransactionId,
+    UserId,
 };
 use std::{io::Write, ops::Deref, path::PathBuf};
 use tracing::{error, info};
