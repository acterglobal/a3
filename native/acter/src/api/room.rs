pub use acter_core::spaces::{
    CreateSpaceSettings, CreateSpaceSettingsBuilder, RelationTargetType, SpaceRelation,
    SpaceRelations as CoreSpaceRelations,
};
use acter_core::{
    client::CoreClient,
    error::Error,
    events::{
        calendar::CalendarEventEventContent,
        news::NewsEntryEventContent,
        pins::PinEventContent,
        settings::ActerAppSettingsContent,
        tasks::{TaskEventContent, TaskListEventContent},
    },
    spaces::is_acter_space,
    statics::PURPOSE_FIELD_DEV,
};
use anyhow::{bail, Context, Result};
use matrix_sdk::{
    deserialized_responses::SyncOrStrippedState,
    media::{MediaFormat, MediaRequest},
    notification_settings::{IsEncrypted, IsOneToOne, RoomNotificationMode},
    room::{Room as SdkRoom, RoomMember},
    ruma::{
        api::client::{
            room::report_content,
            space::{get_hierarchy, SpaceHierarchyRoomsChunk},
        },
        assign, Int,
    },
    RoomMemberships, RoomState,
};
use ruma_common::{
    room::RoomType, serde::Raw, space::SpaceRoomJoinRule, EventId, IdParseError, OwnedEventId,
    OwnedMxcUri, OwnedRoomAliasId, OwnedRoomId, OwnedUserId, UserId,
};
use ruma_events::{
    room::{
        avatar::ImageInfo as AvatarImageInfo,
<<<<<<< HEAD
        join_rules::{AllowRule, JoinRule, Restricted, RoomJoinRulesEventContent, RoomMembership},
        message::MessageType,
=======
        join_rules::{AllowRule, JoinRule},
        message::{MessageType, RoomMessageEvent},
>>>>>>> f117bbdf
        MediaSource,
    },
    space::{child::HierarchySpaceChildEvent, parent::SpaceParentEventContent},
    AnyMessageLikeEvent, AnyStateEvent, AnyTimelineEvent, MessageLikeEvent, MessageLikeEventType,
    StateEvent, StateEventType, StaticEventContent,
};
use std::{io::Write, ops::Deref, path::PathBuf};
use tracing::{error, info, warn};

use crate::{OptionBuffer, RoomMessage, RoomProfile, UserProfile, RUNTIME};

use super::api::FfiBuffer;

#[derive(Eq, PartialEq, Clone, strum::Display, strum::EnumString, Debug)]
#[strum(serialize_all = "PascalCase")]
pub enum MembershipStatus {
    Admin,
    Mod,
    Custom,
    Regular,
}

#[derive(Eq, PartialEq, Clone, strum::Display, strum::EnumString, Debug)]
#[strum(serialize_all = "PascalCase")]
pub enum MemberPermission {
    // regular interaction
    CanSendChatMessages,
    CanSendReaction,
    CanSendSticker,
    // Acter Specific actions
    CanPostNews,
    CanPostPin,
    CanPostEvent,
    CanPostTaskList,
    CanPostTask,
    // moderation tools
    CanBan,
    CanInvite,
    CanKick,
    CanRedact,
    CanTriggerRoomNotification,
    // state events
    CanUpgradeToActerSpace,
    CanSetName,
    CanUpdateAvatar,
    CanSetTopic,
    CanLinkSpaces,
    CanSetParentSpace,
    CanUpdatePowerLevels,
    CanChangeAppSettings,
}

enum PermissionTest {
    StateEvent(StateEventType),
    Message(MessageLikeEventType),
}

impl From<StateEventType> for PermissionTest {
    fn from(value: StateEventType) -> Self {
        PermissionTest::StateEvent(value)
    }
}

impl From<MessageLikeEventType> for PermissionTest {
    fn from(value: MessageLikeEventType) -> Self {
        PermissionTest::Message(value)
    }
}

pub struct Member {
    pub(crate) member: RoomMember,
    pub(crate) acter_app_settings: Option<ActerAppSettingsContent>,
}

impl Deref for Member {
    type Target = RoomMember;
    fn deref(&self) -> &RoomMember {
        &self.member
    }
}

impl Member {
    pub fn get_profile(&self) -> UserProfile {
        let member = self.member.clone();
        UserProfile::from_member(member)
    }

    pub fn user_id(&self) -> OwnedUserId {
        self.member.user_id().to_owned()
    }

    pub fn can_string(&self, input: String) -> bool {
        let Ok(permission) = MemberPermission::try_from(input.as_str()) else {
            return false;
        };
        self.can(permission)
    }

    pub fn membership_status(&self) -> MembershipStatus {
        match self.member.normalized_power_level() {
            100 => MembershipStatus::Admin,
            50 => MembershipStatus::Mod,
            0 => MembershipStatus::Regular,
            _ => MembershipStatus::Custom,
        }
    }

    pub fn membership_status_str(&self) -> String {
        self.membership_status().to_string()
    }

    pub fn can(&self, permission: MemberPermission) -> bool {
        let tester: PermissionTest = match permission {
            MemberPermission::CanBan => return self.member.can_ban(),
            MemberPermission::CanInvite => return self.member.can_invite(),
            MemberPermission::CanRedact => return self.member.can_redact(),
            MemberPermission::CanKick => return self.member.can_kick(),
            MemberPermission::CanTriggerRoomNotification => {
                return self.member.can_trigger_room_notification()
            }
            MemberPermission::CanSendChatMessages => MessageLikeEventType::RoomMessage.into(), // or should this check for encrypted?
            MemberPermission::CanSendReaction => MessageLikeEventType::Reaction.into(),
            MemberPermission::CanSendSticker => MessageLikeEventType::Sticker.into(),
            MemberPermission::CanSetName => StateEventType::RoomName.into(),
            MemberPermission::CanUpdateAvatar => StateEventType::RoomAvatar.into(),
            MemberPermission::CanSetTopic => StateEventType::RoomTopic.into(),
            MemberPermission::CanLinkSpaces => StateEventType::SpaceChild.into(),
            MemberPermission::CanSetParentSpace => StateEventType::SpaceParent.into(),
            MemberPermission::CanUpdatePowerLevels => StateEventType::RoomPowerLevels.into(),

            // Acter specific
            MemberPermission::CanPostNews => {
                if self
                    .acter_app_settings
                    .as_ref()
                    .map(|s| s.news().active())
                    .unwrap_or_default()
                {
                    PermissionTest::Message(MessageLikeEventType::from(
                        <NewsEntryEventContent as StaticEventContent>::TYPE,
                    ))
                } else {
                    // Not an acter space or news Posts are not activated..
                    return false;
                }
            }
            MemberPermission::CanPostPin => {
                if self
                    .acter_app_settings
                    .as_ref()
                    .map(|s| s.pins().active())
                    .unwrap_or_default()
                {
                    PermissionTest::Message(MessageLikeEventType::from(
                        <PinEventContent as StaticEventContent>::TYPE,
                    ))
                } else {
                    // Not an acter space or Pins are not activated..
                    return false;
                }
            }
            MemberPermission::CanPostEvent => {
                if self
                    .acter_app_settings
                    .as_ref()
                    .map(|s| s.events().active())
                    .unwrap_or_default()
                {
                    PermissionTest::Message(MessageLikeEventType::from(
                        <CalendarEventEventContent as StaticEventContent>::TYPE,
                    ))
                } else {
                    // Not an acter space or Pins are not activated..
                    return false;
                }
            }
            MemberPermission::CanPostTaskList => {
                if self
                    .acter_app_settings
                    .as_ref()
                    .map(|s| s.tasks().active())
                    .unwrap_or_default()
                {
                    PermissionTest::Message(MessageLikeEventType::from(
                        <TaskListEventContent as StaticEventContent>::TYPE,
                    ))
                } else {
                    // Not an acter space or Pins are not activated..
                    return false;
                }
            }
            MemberPermission::CanPostTask => {
                if self
                    .acter_app_settings
                    .as_ref()
                    .map(|s| s.tasks().active())
                    .unwrap_or_default()
                {
                    PermissionTest::Message(MessageLikeEventType::from(
                        <TaskEventContent as StaticEventContent>::TYPE,
                    ))
                } else {
                    // Not an acter space or Pins are not activated..
                    return false;
                }
            }
            MemberPermission::CanUpgradeToActerSpace => {
                if self.acter_app_settings.is_some() {
                    return false; // already an acter space
                }
                StateEventType::from(PURPOSE_FIELD_DEV).into()
            }
            MemberPermission::CanChangeAppSettings => {
                if self.acter_app_settings.is_some() {
                    PermissionTest::StateEvent(ActerAppSettingsContent::TYPE.into())
                } else {
                    // not an acter space, you can't set setting here
                    return false;
                }
            }
        };
        match tester {
            PermissionTest::Message(msg) => self.member.can_send_message(msg),
            PermissionTest::StateEvent(state) => self.member.can_send_state(state),
        }
    }

    pub async fn ignore(&self) -> Result<bool> {
        let member = self.member.clone();
        RUNTIME
            .spawn(async move {
                member.ignore().await?;
                Ok(true)
            })
            .await?
    }

    pub async fn unignore(&self) -> Result<bool> {
        let member = self.member.clone();
        RUNTIME
            .spawn(async move {
                member.unignore().await?;
                Ok(true)
            })
            .await?
    }
}

pub struct SpaceHierarchyRoomInfo {
    chunk: SpaceHierarchyRoomsChunk,
    client: CoreClient,
}

impl SpaceHierarchyRoomInfo {
    pub fn canonical_alias(&self) -> Option<OwnedRoomAliasId> {
        self.chunk.canonical_alias.clone()
    }

    /// The name of the room, if any.
    pub fn name(&self) -> Option<String> {
        self.chunk.name.clone()
    }

    /// The number of members joined to the room.
    pub fn num_joined_members(&self) -> u64 {
        self.chunk.num_joined_members.into()
    }

    /// The ID of the room.
    pub fn room_id(&self) -> OwnedRoomId {
        self.chunk.room_id.clone()
    }

    pub fn room_id_str(&self) -> String {
        self.room_id().to_string()
    }

    pub fn topic(&self) -> Option<String> {
        self.chunk.topic.clone()
    }

    /// Whether the room may be viewed by guest users without joining.
    pub fn world_readable(&self) -> bool {
        self.chunk.world_readable
    }

    pub fn guest_can_join(&self) -> bool {
        self.chunk.guest_can_join
    }

    pub fn avatar_url(&self) -> Option<OwnedMxcUri> {
        self.chunk.avatar_url.clone()
    }

    pub fn avatar_url_str(&self) -> Option<String> {
        self.avatar_url().map(|a| a.to_string())
    }

    /// The join rule of the room.
    pub fn join_rule(&self) -> SpaceRoomJoinRule {
        self.chunk.join_rule.clone()
    }

    pub fn join_rule_str(&self) -> String {
        self.join_rule().to_string()
    }

    /// The type of room from `m.room.create`, if any.
    pub fn room_type(&self) -> Option<RoomType> {
        self.chunk.room_type.clone()
    }

    pub fn is_space(&self) -> bool {
        matches!(self.chunk.room_type, Some(RoomType::Space))
    }

    /// The stripped `m.space.child` events of the space-room.
    ///
    /// If the room is not a space-room, this should be empty.
    pub fn children_state(&self) -> Vec<Raw<HierarchySpaceChildEvent>> {
        self.chunk.children_state.clone()
    }

    pub fn has_avatar(&self) -> bool {
        self.chunk.avatar_url.is_some()
    }

    pub fn via_server_name(&self) -> Option<String> {
        for v in &self.chunk.children_state {
            let Ok(h) = v.deserialize() else { continue };
            if let Some(v) = h.content.via.into_iter().next() {
                return Some(v.to_string());
            }
        }
        None
    }

    pub async fn get_avatar(&self) -> Result<OptionBuffer> {
        let client = self.client.client().clone();
        if let Some(url) = self.chunk.avatar_url.clone() {
            return RUNTIME
                .spawn(async move {
                    let request = MediaRequest {
                        source: MediaSource::Plain(url),
                        format: MediaFormat::File,
                    };
                    let buf = client.media().get_media_content(&request, true).await?;
                    Ok(OptionBuffer::new(Some(buf)))
                })
                .await?;
        }
        Ok(OptionBuffer::new(None))
    }
}

impl SpaceHierarchyRoomInfo {
    pub(crate) async fn new(chunk: SpaceHierarchyRoomsChunk, client: CoreClient) -> Self {
        SpaceHierarchyRoomInfo { chunk, client }
    }
}

pub struct SpaceHierarchyListResult {
    resp: get_hierarchy::v1::Response,
    client: CoreClient,
}

impl SpaceHierarchyListResult {
    pub fn next_batch(&self) -> Option<String> {
        self.resp.next_batch.clone()
    }

    pub async fn rooms(&self) -> Result<Vec<SpaceHierarchyRoomInfo>> {
        let client = self.client.clone();
        let chunks = self.resp.rooms.clone();
        RUNTIME
            .spawn(async move {
                let iter = chunks
                    .into_iter()
                    .map(|chunk| SpaceHierarchyRoomInfo::new(chunk, client.clone()));
                Ok(futures::future::join_all(iter).await)
            })
            .await?
    }
}

pub struct JoinRuleBuilder {
    rule: String,
    restricted_rooms: Vec<String>,
}

impl JoinRuleBuilder {
    fn new() -> Self {
        JoinRuleBuilder {
            rule: "private".to_owned(),
            restricted_rooms: Vec::new(),
        }
    }
    pub fn join_rule(&mut self, input: String) {
        self.rule = input;
    }

    pub fn add_room(&mut self, new_room: String) {
        self.restricted_rooms.push(new_room);
    }

    fn build(self) -> Result<RoomJoinRulesEventContent> {
        let JoinRuleBuilder {
            rule,
            restricted_rooms,
        } = self;
        let allow_rules = restricted_rooms
            .iter()
            .map(|s| OwnedRoomId::try_from(s.as_str()).map(AllowRule::room_membership))
            .collect::<Result<Vec<AllowRule>, IdParseError>>()?;
        Ok(match rule.to_lowercase().as_str() {
            "private" => RoomJoinRulesEventContent::new(JoinRule::Private),
            "public" => RoomJoinRulesEventContent::new(JoinRule::Public),
            "invite" => RoomJoinRulesEventContent::new(JoinRule::Invite),
            "knock" => RoomJoinRulesEventContent::new(JoinRule::Knock),
            "restricted" => RoomJoinRulesEventContent::restricted(allow_rules),
            "knock_restricted" => RoomJoinRulesEventContent::knock_restricted(allow_rules),
            _ => bail!("Unsupported join rule {rule}"),
        })
    }
}

pub fn new_join_rule_builder() -> JoinRuleBuilder {
    JoinRuleBuilder::new()
}

pub struct SpaceRelations {
    pub(crate) core: CoreSpaceRelations,
    pub(crate) room: Room,
}

impl Deref for SpaceRelations {
    type Target = CoreSpaceRelations;
    fn deref(&self) -> &Self::Target {
        &self.core
    }
}

impl SpaceRelations {
    pub fn room_id(&self) -> OwnedRoomId {
        self.room.room_id().to_owned()
    }

    pub fn room_id_str(&self) -> String {
        self.room.room_id().to_string()
    }

    pub async fn query_hierarchy(&self, from: Option<String>) -> Result<SpaceHierarchyListResult> {
        let c = self.room.core.clone();
        let room_id = self.room.room_id().to_owned();
        RUNTIME
            .spawn(async move {
                let request = assign!(get_hierarchy::v1::Request::new(room_id), { from, max_depth: Some(1u32.into()) });
                let resp = c.client().send(request, None).await?;
                Ok(SpaceHierarchyListResult { resp, client: c.clone() })
            })
            .await?
    }
}

fn room_notification_mode_name(input: &RoomNotificationMode) -> String {
    match input {
        RoomNotificationMode::AllMessages => "all".to_owned(),
        RoomNotificationMode::MentionsAndKeywordsOnly => "mentions".to_owned(),
        RoomNotificationMode::Mute => "muted".to_owned(),
    }
}

fn notification_mode_from_input(input: &str) -> Option<RoomNotificationMode> {
    match input.trim().to_lowercase().as_str() {
        "all" => Some(RoomNotificationMode::AllMessages),
        "mentions" => Some(RoomNotificationMode::MentionsAndKeywordsOnly),
        "muted" => Some(RoomNotificationMode::Mute),
        _ => None,
    }
}

#[derive(Clone, Debug)]
pub struct Room {
    pub(crate) core: CoreClient,
    pub(crate) room: SdkRoom,
}

impl Room {
    pub fn new(core: CoreClient, room: SdkRoom) -> Self {
        Room { core, room }
    }

    pub async fn is_acter_space(&self) -> Result<bool> {
        let inner = self.room.clone();
        let result = RUNTIME
            .spawn(async move { is_acter_space(&inner).await })
            .await?;
        Ok(result)
    }

    pub async fn space_relations(&self) -> Result<SpaceRelations> {
        let c = self.core.clone();
        let me = self.clone();
        RUNTIME
            .spawn(async move {
                let core = c.space_relations(&me.room).await?;
                Ok(SpaceRelations { core, room: me })
            })
            .await?
    }

    pub async fn add_parent_room(&self, room_id: String, canonical: bool) -> Result<String> {
        if !self.is_joined() {
            bail!("You can't update a room you aren't part of");
        }
        let room_id = OwnedRoomId::try_from(room_id)?;
        if !self
            .get_my_membership()
            .await?
            .can(crate::MemberPermission::CanLinkSpaces)
        {
            bail!("You don't have permissions to add parent to room");
        }
        let room = self.room.clone();
        let client = self.core.client().clone();

        RUNTIME
            .spawn(async move {
                let Some(Ok(homeserver)) = client.homeserver().host_str().map(|h| h.try_into()) else {
                    return Err(Error::HomeserverMissesHostname)?;
                };
                let content = assign!(SpaceParentEventContent::new(vec![homeserver]), { canonical });
                let response = room
                    .send_state_event_for_key(
                        &room_id,
                        content,
                    )
                    .await?;
                Ok(response.event_id.to_string())
            })
            .await?
    }

    pub async fn remove_parent_room(
        &self,
        room_id: String,
        reason: Option<String>,
    ) -> Result<bool> {
        if !self.is_joined() {
            bail!("You can't update a room you aren't part of");
        }
        let room_id = OwnedRoomId::try_from(room_id)?;
        if !self
            .get_my_membership()
            .await?
            .can(crate::MemberPermission::CanLinkSpaces)
        {
            bail!("You don't have permissions to remove parent from room");
        }
        let room = self.room.clone();

        RUNTIME
            .spawn(async move {
                let response = room
                    .get_state_event_static_for_key::<SpaceParentEventContent, OwnedRoomId>(
                        &room_id,
                    )
                    .await?;
                let Some(raw_state) = response else {
                    warn!("Room {} is not a parent", room_id);
                    return Ok(true);
                };
                let Ok(state) = raw_state.deserialize() else {
                    bail!("Invalid room parent event")
                };
                let event_id = match state {
                    SyncOrStrippedState::Stripped(ev) => {
                        bail!("Couldn't get event id about stripped event")
                    }
                    SyncOrStrippedState::Sync(ev) => ev.event_id().to_owned(),
                };
                room.redact(&event_id, reason.as_deref(), None).await?;
                Ok(true)
            })
            .await?
    }

    pub async fn get_my_membership(&self) -> Result<Member> {
        if !self.is_joined() {
            bail!("Not a room we have joined");
        }
        let room = self.room.clone();

        let client = room.client();
        let my_id = client.user_id().context("User not found")?.to_owned();
        let is_acter_space = self.is_acter_space().await?;
        let acter_app_settings = if is_acter_space {
            Some(self.app_settings_content().await?)
        } else {
            None
        };

        RUNTIME
            .spawn(async move {
                let member = room
                    .get_member(&my_id)
                    .await?
                    .context("Couldn't find me among room members")?;
                Ok(Member {
                    member,
                    acter_app_settings,
                })
            })
            .await?
    }

    pub fn get_profile(&self) -> RoomProfile {
        let client = self.room.client();
        let room_id = self.room_id().to_owned();
        RoomProfile::new(client, room_id)
    }

    pub async fn upload_avatar(&self, uri: String) -> Result<OwnedMxcUri> {
        if !self.is_joined() {
            bail!("Can't upload avatar to a room we are not in");
        }
        let room = self.room.clone();

        let client = room.client();
        let my_id = client.user_id().context("User not found")?.to_owned();
        let path = PathBuf::from(uri);

        RUNTIME
            .spawn(async move {
                let member = room
                    .get_member(&my_id)
                    .await?
                    .context("Couldn't find me among room members")?;
                if !member.can_send_state(StateEventType::RoomAvatar) {
                    bail!("No permission to change avatar of this room");
                }

                let guess = mime_guess::from_path(path.clone());
                let content_type = guess.first().context("MIME type should be given")?;
                let buf = std::fs::read(path).context("File should be read")?;
                let response = client.media().upload(&content_type, buf).await?;

                let content_uri = response.content_uri;
                let info = assign!(AvatarImageInfo::new(), {
                    blurhash: response.blurhash,
                    mimetype: Some(content_type.to_string()),
                });
                let response = room.set_avatar_url(&content_uri, Some(info)).await?;
                Ok(content_uri)
            })
            .await?
    }

    pub async fn remove_avatar(&self) -> Result<OwnedEventId> {
        if !self.is_joined() {
            bail!("Can't remove avatar to a room we are not in");
        }
        let room = self.room.clone();

        let my_id = room
            .client()
            .user_id()
            .context("User not found")?
            .to_owned();

        RUNTIME
            .spawn(async move {
                let member = room
                    .get_member(&my_id)
                    .await?
                    .context("Couldn't find me among room members")?;
                if !member.can_send_state(StateEventType::RoomAvatar) {
                    bail!("No permission to change avatar of this room");
                }
                let resp = room
                    .remove_avatar()
                    .await
                    .context("Couldn't remove avatar from room")?;
                Ok(resp.event_id)
            })
            .await?
    }

    pub async fn set_topic(&self, topic: String) -> Result<OwnedEventId> {
        if !self.is_joined() {
            bail!("Can't set topic to a room we are not in");
        }
        let room = self.room.clone();

        let my_id = room
            .client()
            .user_id()
            .context("User not found")?
            .to_owned();

        RUNTIME
            .spawn(async move {
                let member = room
                    .get_member(&my_id)
                    .await?
                    .context("Couldn't find me among room members")?;
                if !member.can_send_state(StateEventType::RoomTopic) {
                    bail!("No permission to change topic of this room");
                }
                let resp = room
                    .set_room_topic(topic.as_str())
                    .await
                    .context("Couldn't set topic to the room")?;
                Ok(resp.event_id)
            })
            .await?
    }

    pub async fn set_name(&self, name: String) -> Result<OwnedEventId> {
        if !self.is_joined() {
            bail!("Can't set name to a room we are not in");
        }
        let room = self.room.clone();

        let my_id = room
            .client()
            .user_id()
            .context("User not found")?
            .to_owned();

        RUNTIME
            .spawn(async move {
                let member = room
                    .get_member(&my_id)
                    .await?
                    .context("Couldn't find me among room members")?;
                if !member.can_send_state(StateEventType::RoomName) {
                    bail!("No permission to change name of this room");
                }
                let resp = room
                    .set_name(name)
                    .await
                    .context("Couldn't set name to the room")?;
                Ok(resp.event_id)
            })
            .await?
    }

    pub async fn active_members(&self) -> Result<Vec<Member>> {
        let room = self.room.clone();

        let is_acter_space = self.is_acter_space().await?;
        let acter_app_settings = if is_acter_space {
            Some(self.app_settings_content().await?)
        } else {
            None
        };

        RUNTIME
            .spawn(async move {
                let members = room
                    .members(RoomMemberships::ACTIVE)
                    .await?
                    .into_iter()
                    .map(|member| Member {
                        member,
                        acter_app_settings: acter_app_settings.clone(),
                    })
                    .collect();
                Ok(members)
            })
            .await?
    }

    pub async fn invited_members(&self) -> Result<Vec<Member>> {
        let room = self.room.clone();
        let is_acter_space = self.is_acter_space().await?;
        let acter_app_settings = if is_acter_space {
            Some(self.app_settings_content().await?)
        } else {
            None
        };

        RUNTIME
            .spawn(async move {
                let members = room
                    .members(RoomMemberships::INVITE)
                    .await?
                    .into_iter()
                    .map(|member| Member {
                        member,
                        acter_app_settings: acter_app_settings.clone(),
                    })
                    .collect();
                Ok(members)
            })
            .await?
    }

    pub async fn active_members_no_sync(&self) -> Result<Vec<Member>> {
        let room = self.room.clone();
        let is_acter_space = self.is_acter_space().await?;
        let acter_app_settings = if is_acter_space {
            Some(self.app_settings_content().await?)
        } else {
            None
        };

        RUNTIME
            .spawn(async move {
                let members = room
                    .members_no_sync(RoomMemberships::ACTIVE)
                    .await?
                    .into_iter()
                    .map(|member| Member {
                        member,
                        acter_app_settings: acter_app_settings.clone(),
                    })
                    .collect();
                Ok(members)
            })
            .await?
    }

    pub async fn get_member(&self, user_id: String) -> Result<Member> {
        let room = self.room.clone();
        let uid = UserId::parse(user_id)?;
        let is_acter_space = self.is_acter_space().await?;
        let acter_app_settings = if is_acter_space {
            Some(self.app_settings_content().await?)
        } else {
            None
        };

        RUNTIME
            .spawn(async move {
                let member = room
                    .get_member(&uid)
                    .await?
                    .context("User not found among room members")?;
                Ok(Member {
                    member,
                    acter_app_settings: acter_app_settings.clone(),
                })
            })
            .await?
    }

    pub async fn notification_mode(&self) -> Result<String> {
        let room = self.room.clone();
        RUNTIME
            .spawn(async move {
                room.user_defined_notification_mode()
                    .await
                    .map(|x| room_notification_mode_name(&x))
            })
            .await?
            .context("Mode not set")
    }

    pub async fn default_notification_mode(&self) -> String {
        let room = self.room.clone();
        RUNTIME
            .spawn(async move {
                let notification_settings = room.client().notification_settings().await;
                let is_encrypted = room.is_encrypted().await.unwrap_or_default();
                // Otherwise, if encrypted status is available, get the default mode for this
                // type of room.
                // From the point of view of notification settings, a `one-to-one` room is one
                // that involves exactly two people.
                let is_one_to_one = IsOneToOne::from(room.active_members_count() == 2);
                let default_mode = notification_settings
                    .get_default_room_notification_mode(
                        IsEncrypted::from(is_encrypted),
                        is_one_to_one,
                    )
                    .await;
                room_notification_mode_name(&default_mode)
            })
            .await
            .unwrap_or_default()
    }

    pub async fn unmute(&self) -> Result<bool> {
        let room = self.room.clone();
        RUNTIME
            .spawn(async move {
                let notification_settings = room.client().notification_settings().await;
                let is_encrypted = room.is_encrypted().await.unwrap_or_default();
                // Otherwise, if encrypted status is available, get the default mode for this
                // type of room.
                // From the point of view of notification settings, a `one-to-one` room is one
                // that involves exactly two people.
                let is_one_to_one = IsOneToOne::from(room.active_members_count() == 2);
                notification_settings
                    .unmute_room(
                        room.room_id(),
                        IsEncrypted::from(is_encrypted),
                        is_one_to_one,
                    )
                    .await?;
                Ok(true)
            })
            .await?
    }

    pub async fn set_notification_mode(&self, new_mode: Option<String>) -> Result<bool> {
        let room = self.room.clone();
        let mode = new_mode.and_then(|s| notification_mode_from_input(&s));
        RUNTIME
            .spawn(async move {
                let notification_settings = room.client().notification_settings().await;
                let room_id = room.room_id();
                if let Some(mode) = mode {
                    notification_settings
                        .set_room_notification_mode(room_id, mode)
                        .await?;
                } else {
                    notification_settings
                        .delete_user_defined_room_rules(room_id)
                        .await?;
                }
                Ok(true)
            })
            .await?
    }

    pub async fn typing_notice(&self, typing: bool) -> Result<bool> {
        if !self.is_joined() {
            bail!("Can't send typing notice to a room we are not in");
        }
        let room = self.room.clone();

        let my_id = room
            .client()
            .user_id()
            .context("User not found")?
            .to_owned();

        RUNTIME
            .spawn(async move {
                let member = room
                    .get_member(&my_id)
                    .await?
                    .context("Couldn't find me among room members")?;
                if !member.can_send_message(MessageLikeEventType::RoomMessage) {
                    bail!("No permission to send message in this room");
                }
                room.typing_notice(typing).await?;
                Ok(true)
            })
            .await?
    }

    pub async fn image_binary(&self, event_id: String) -> Result<FfiBuffer<u8>> {
        if !self.is_joined() {
            bail!("Can't read message as image from a room we are not in");
        }
        let room = self.room.clone();
        let client = self.room.client();
        let event_id = EventId::parse(event_id)?;

        RUNTIME
            .spawn(async move {
                let evt = room.event(&event_id).await?;
                let Ok(event_content) = evt.event.deserialize_as::<RoomMessageEvent>() else {
                    bail!("It is not message")
                };
                let original = event_content
                    .as_original()
                    .expect("Couldn't get original msg");
                let MessageType::Image(content) = &original.content.msgtype else {
                    bail!("Invalid file format");
                };
                let request = MediaRequest {
                    source: content.source.clone(),
                    format: MediaFormat::File,
                };
                let data = client.media().get_media_content(&request, false).await?;
                Ok(FfiBuffer::new(data))
            })
            .await?
    }

    pub async fn audio_binary(&self, event_id: String) -> Result<FfiBuffer<u8>> {
        if !self.is_joined() {
            bail!("Can't read message as audio from a room we are not in");
        }
        let room = self.room.clone();
        let client = self.room.client();
        let event_id = EventId::parse(event_id)?;

        RUNTIME
            .spawn(async move {
                let evt = room.event(&event_id).await?;
                let Ok(event_content) = evt.event.deserialize_as::<RoomMessageEvent>() else {
                    bail!("It is not message")
                };
                let original = event_content
                    .as_original()
                    .expect("Couldn't get original msg");
                let MessageType::Audio(content) = &original.content.msgtype else {
                    bail!("Invalid file format");
                };
                let request = MediaRequest {
                    source: content.source.clone(),
                    format: MediaFormat::File,
                };
                let data = client.media().get_media_content(&request, false).await?;
                Ok(FfiBuffer::new(data))
            })
            .await?
    }

    pub async fn video_binary(&self, event_id: String) -> Result<FfiBuffer<u8>> {
        if !self.is_joined() {
            bail!("Can't read message as video from a room we are not in");
        }
        let room = self.room.clone();
        let client = self.room.client();

        let event_id = EventId::parse(event_id)?;

        RUNTIME
            .spawn(async move {
                let evt = room.event(&event_id).await?;
                let Ok(event_content) = evt.event.deserialize_as::<RoomMessageEvent>() else {
                    bail!("It is not message")
                };
                let original = event_content
                    .as_original()
                    .expect("Couldn't get original msg");
                let MessageType::Video(content) = &original.content.msgtype else {
                    bail!("Invalid file format");
                };
                let request = MediaRequest {
                    source: content.source.clone(),
                    format: MediaFormat::File,
                };
                let data = client.media().get_media_content(&request, false).await?;
                Ok(FfiBuffer::new(data))
            })
            .await?
    }

    pub async fn file_binary(&self, event_id: String) -> Result<FfiBuffer<u8>> {
        if !self.is_joined() {
            bail!("Can't read message as file from a room we are not in");
        }
        let room = self.room.clone();
        let client = self.room.client();

        let event_id = EventId::parse(event_id)?;

        RUNTIME
            .spawn(async move {
                let evt = room.event(&event_id).await?;
                let Ok(event_content) = evt.event.deserialize_as::<RoomMessageEvent>() else {
                    bail!("It is not message")
                };
                let original = event_content
                    .as_original()
                    .expect("Couldn't get original msg");
                let MessageType::File(content) = &original.content.msgtype else {
                    bail!("Invalid file format");
                };
                let request = MediaRequest {
                    source: content.source.clone(),
                    format: MediaFormat::File,
                };
                let data = client.media().get_media_content(&request, false).await?;
                Ok(FfiBuffer::new(data))
            })
            .await?
    }

    pub fn room_type(&self) -> String {
        match self.room.state() {
            RoomState::Joined => "joined".to_string(),
            RoomState::Left => "left".to_string(),
            RoomState::Invited => "invited".to_string(),
        }
    }

    fn is_invited(&self) -> bool {
        matches!(self.room.state(), RoomState::Invited)
    }

    pub fn is_joined(&self) -> bool {
        matches!(self.room.state(), RoomState::Joined)
    }

    fn is_left(&self) -> bool {
        matches!(self.room.state(), RoomState::Left)
    }

    pub fn room_id_str(&self) -> String {
        self.room.room_id().to_string()
    }

    pub async fn invite_user(&self, user_id: String) -> Result<bool> {
        if !self.is_joined() {
            bail!("Can't send message to a room we are not in");
        }
        let room = self.room.clone();

        let my_id = room
            .client()
            .user_id()
            .context("User not found")?
            .to_owned();

        let user_id = UserId::parse(user_id.as_str())?;

        RUNTIME
            .spawn(async move {
                let member = room
                    .get_member(&my_id)
                    .await?
                    .context("Couldn't find me among room members")?;
                if !member.can_invite() {
                    bail!("No permission to invite someone in this room");
                }
                room.invite_user_by_id(&user_id).await?;
                Ok(true)
            })
            .await?
    }

    pub async fn join(&self) -> Result<bool> {
        if !self.is_left() {
            bail!("Can't join a room we are not left");
        }
        let room = self.room.clone();

        RUNTIME
            .spawn(async move {
                room.join().await?;
                Ok(true)
            })
            .await?
    }

    pub async fn leave(&self) -> Result<bool> {
        if !self.is_joined() {
            bail!("Can't leave a room we are not joined");
        }
        let room = self.room.clone();

        RUNTIME
            .spawn(async move {
                room.leave().await?;
                Ok(true)
            })
            .await?
    }

    pub async fn get_invitees(&self) -> Result<Vec<Member>> {
        let my_client = self.room.client();
        if !self.is_invited() {
            bail!("Can't get a room we are not invited");
        }
        let room = self.room.clone();
        let is_acter_space = self.is_acter_space().await?;
        let acter_app_settings = if is_acter_space {
            Some(self.app_settings_content().await?)
        } else {
            None
        };

        RUNTIME
            .spawn(async move {
                let invited = my_client
                    .store()
                    .get_user_ids(room.room_id(), RoomMemberships::INVITE)
                    .await?;
                let mut members = vec![];
                for user_id in invited.iter() {
                    if let Some(member) = room.get_member(user_id).await? {
                        members.push(Member {
                            member,
                            acter_app_settings: acter_app_settings.clone(),
                        });
                    }
                }
                Ok(members)
            })
            .await?
    }

    pub async fn download_media(&self, event_id: String, dir_path: String) -> Result<String> {
        if !self.is_joined() {
            bail!("Can't read message from a room we are not in");
        }
        let room = self.room.clone();
        let client = self.room.client();

        let eid = EventId::parse(event_id.clone())?;

        RUNTIME
            .spawn(async move {
                let evt = room.event(&eid).await?;
                let Ok(event_content) = evt.event.deserialize_as::<RoomMessageEvent>() else {
                    bail!("It is not message")
                };
                let original = event_content
                    .as_original()
                    .expect("Couldn't get original msg");
                let (request, name) = match &original.content.msgtype {
                    MessageType::Image(content) => {
                        let request = MediaRequest {
                            source: content.source.clone(),
                            format: MediaFormat::File,
                        };
                        (request, content.body.clone())
                    }
                    MessageType::Audio(content) => {
                        let request = MediaRequest {
                            source: content.source.clone(),
                            format: MediaFormat::File,
                        };
                        (request, content.body.clone())
                    }
                    MessageType::Video(content) => {
                        let request = MediaRequest {
                            source: content.source.clone(),
                            format: MediaFormat::File,
                        };
                        (request, content.body.clone())
                    }
                    MessageType::File(content) => {
                        let request = MediaRequest {
                            source: content.source.clone(),
                            format: MediaFormat::File,
                        };
                        (request, content.body.clone())
                    }
                    _ => bail!("This message type is not downloadable"),
                };
                let mut path = PathBuf::from(dir_path.clone());
                path.push(name);
                let mut file =
                    std::fs::File::create(path.clone()).context("File should be created")?;
                let data = client.media().get_media_content(&request, false).await?;
                file.write_all(&data)?;
                let key = [
                    room.room_id().as_str().as_bytes(),
                    event_id.as_str().as_bytes(),
                ]
                .concat();
                let path_text = path
                    .to_str()
                    .context("Path was generated from strings. Must be string")?;
                client
                    .store()
                    .set_custom_value(&key, path_text.as_bytes().to_vec())
                    .await?;
                Ok(path_text.to_string())
            })
            .await?
    }

    pub async fn media_path(&self, event_id: String) -> Result<String> {
        if !self.is_joined() {
            bail!("Can't read message from a room we are not in");
        }
        let room = self.room.clone();
        let client = self.room.client();

        let eid = EventId::parse(event_id.clone())?;

        RUNTIME
            .spawn(async move {
                let evt = room.event(&eid).await?;
                let Ok(event_content) = evt.event.deserialize_as::<RoomMessageEvent>() else {
                    bail!("It is not message")
                };
                let original = event_content
                    .as_original()
                    .expect("Couldn't get original msg");
                match &original.content.msgtype {
                    MessageType::Image(content) => {}
                    MessageType::Audio(content) => {}
                    MessageType::Video(content) => {}
                    MessageType::File(content) => {}
                    _ => bail!("This message type is not downloadable"),
                }
                let key = [
                    room.room_id().as_str().as_bytes(),
                    event_id.as_str().as_bytes(),
                ]
                .concat();
                let path = client
                    .store()
                    .get_custom_value(&key)
                    .await?
                    .context("Couldn't get the path of downloaded media")?;
                let text = std::str::from_utf8(&path)?;
                Ok(text.to_string())
            })
            .await?
    }

    pub async fn is_encrypted(&self) -> Result<bool> {
        if !self.is_joined() {
            bail!("Can't know if a room we are not in is encrypted");
        }
        let room = self.room.clone();

        RUNTIME
            .spawn(async move {
                let encrypted = room.is_encrypted().await?;
                Ok(encrypted)
            })
            .await?
    }

    pub fn join_rule_str(&self) -> String {
        match self.room.join_rule() {
            JoinRule::Invite => "invite".to_owned(),
            JoinRule::Knock => "knock".to_owned(),
            JoinRule::KnockRestricted(_) => "knock_restricted".to_owned(),
            JoinRule::Restricted(_) => "restricted".to_owned(),
            JoinRule::Private => "private".to_owned(),
            JoinRule::Public => "public".to_owned(),
            _ => "unknown".to_owned(),
        }
    }

    pub fn restricted_room_ids_str(&self) -> Vec<String> {
        match self.room.join_rule() {
            JoinRule::KnockRestricted(res) | JoinRule::Restricted(res) => res
                .allow
                .into_iter()
                .filter_map(|a| match a {
                    AllowRule::RoomMembership(o) => Some(o.room_id.to_string()),
                    _ => None,
                })
                .collect(),
            _ => vec![],
        }
    }

    /// set the join_rul to `join_rule`. if that is `restricted` or `knock_restricted`
    /// use the given `restricted_rooms` as subset of rooms to use.
    pub async fn set_join_rule(&self, join_rule_builder: Box<JoinRuleBuilder>) -> Result<bool> {
        let join_rule = join_rule_builder.build()?;

        let room = self.room.clone();
        RUNTIME
            .spawn(async move {
                let evt = room.send_state_event(join_rule).await?;
                Ok(true)
            })
            .await?
    }

    pub async fn get_message(&self, event_id: String) -> Result<RoomMessage> {
        if !self.is_joined() {
            bail!("Can't read message from a room we are not in");
        }
        let room = self.room.clone();
        let r = self.room.clone();

        let event_id = EventId::parse(event_id)?;

        RUNTIME
            .spawn(async move {
                let evt = room.event(&event_id).await?;
                match evt.event.deserialize() {
                    Ok(AnyTimelineEvent::State(AnyStateEvent::PolicyRuleRoom(
                        StateEvent::Original(e),
                    ))) => {
                        let msg =
                            RoomMessage::policy_rule_room_from_event(e, r.room_id().to_owned());
                        Ok(msg)
                    }
                    Ok(AnyTimelineEvent::State(AnyStateEvent::PolicyRuleServer(
                        StateEvent::Original(e),
                    ))) => {
                        let msg =
                            RoomMessage::policy_rule_server_from_event(e, r.room_id().to_owned());
                        Ok(msg)
                    }
                    Ok(AnyTimelineEvent::State(AnyStateEvent::PolicyRuleUser(
                        StateEvent::Original(e),
                    ))) => {
                        let msg =
                            RoomMessage::policy_rule_user_from_event(e, r.room_id().to_owned());
                        Ok(msg)
                    }
                    Ok(AnyTimelineEvent::State(AnyStateEvent::RoomAliases(
                        StateEvent::Original(e),
                    ))) => {
                        let msg = RoomMessage::room_aliases_from_event(e, r.room_id().to_owned());
                        Ok(msg)
                    }
                    Ok(AnyTimelineEvent::State(AnyStateEvent::RoomAvatar(
                        StateEvent::Original(e),
                    ))) => {
                        let msg = RoomMessage::room_avatar_from_event(e, r.room_id().to_owned());
                        Ok(msg)
                    }
                    Ok(AnyTimelineEvent::State(AnyStateEvent::RoomCanonicalAlias(
                        StateEvent::Original(e),
                    ))) => {
                        let msg =
                            RoomMessage::room_canonical_alias_from_event(e, r.room_id().to_owned());
                        Ok(msg)
                    }
                    Ok(AnyTimelineEvent::State(AnyStateEvent::RoomCreate(
                        StateEvent::Original(e),
                    ))) => {
                        let msg = RoomMessage::room_create_from_event(e, r.room_id().to_owned());
                        Ok(msg)
                    }
                    Ok(AnyTimelineEvent::State(AnyStateEvent::RoomEncryption(
                        StateEvent::Original(e),
                    ))) => {
                        let msg =
                            RoomMessage::room_encryption_from_event(e, r.room_id().to_owned());
                        Ok(msg)
                    }
                    Ok(AnyTimelineEvent::State(AnyStateEvent::RoomGuestAccess(
                        StateEvent::Original(e),
                    ))) => {
                        let msg =
                            RoomMessage::room_guest_access_from_event(e, r.room_id().to_owned());
                        Ok(msg)
                    }
                    Ok(AnyTimelineEvent::State(AnyStateEvent::RoomHistoryVisibility(
                        StateEvent::Original(e),
                    ))) => {
                        let msg = RoomMessage::room_history_visibility_from_event(
                            e,
                            r.room_id().to_owned(),
                        );
                        Ok(msg)
                    }
                    Ok(AnyTimelineEvent::State(AnyStateEvent::RoomJoinRules(
                        StateEvent::Original(e),
                    ))) => {
                        let msg =
                            RoomMessage::room_join_rules_from_event(e, r.room_id().to_owned());
                        Ok(msg)
                    }
                    Ok(AnyTimelineEvent::State(AnyStateEvent::RoomMember(
                        StateEvent::Original(e),
                    ))) => {
                        let msg = RoomMessage::room_member_from_event(e, r.room_id().to_owned());
                        Ok(msg)
                    }
                    Ok(AnyTimelineEvent::State(AnyStateEvent::RoomName(StateEvent::Original(
                        e,
                    )))) => {
                        let msg = RoomMessage::room_name_from_event(e, r.room_id().to_owned());
                        Ok(msg)
                    }
                    Ok(AnyTimelineEvent::State(AnyStateEvent::RoomPinnedEvents(
                        StateEvent::Original(e),
                    ))) => {
                        let msg =
                            RoomMessage::room_pinned_events_from_event(e, r.room_id().to_owned());
                        Ok(msg)
                    }
                    Ok(AnyTimelineEvent::State(AnyStateEvent::RoomPowerLevels(
                        StateEvent::Original(e),
                    ))) => {
                        let msg =
                            RoomMessage::room_power_levels_from_event(e, r.room_id().to_owned());
                        Ok(msg)
                    }
                    Ok(AnyTimelineEvent::State(AnyStateEvent::RoomServerAcl(
                        StateEvent::Original(e),
                    ))) => {
                        let msg =
                            RoomMessage::room_server_acl_from_event(e, r.room_id().to_owned());
                        Ok(msg)
                    }
                    Ok(AnyTimelineEvent::State(AnyStateEvent::RoomThirdPartyInvite(
                        StateEvent::Original(e),
                    ))) => {
                        let msg = RoomMessage::room_third_party_invite_from_event(
                            e,
                            r.room_id().to_owned(),
                        );
                        Ok(msg)
                    }
                    Ok(AnyTimelineEvent::State(AnyStateEvent::RoomTombstone(
                        StateEvent::Original(e),
                    ))) => {
                        let msg = RoomMessage::room_tombstone_from_event(e, r.room_id().to_owned());
                        Ok(msg)
                    }
                    Ok(AnyTimelineEvent::State(AnyStateEvent::RoomTopic(
                        StateEvent::Original(e),
                    ))) => {
                        let msg = RoomMessage::room_topic_from_event(e, r.room_id().to_owned());
                        Ok(msg)
                    }
                    Ok(AnyTimelineEvent::State(AnyStateEvent::SpaceChild(
                        StateEvent::Original(e),
                    ))) => {
                        let msg = RoomMessage::space_child_from_event(e, r.room_id().to_owned());
                        Ok(msg)
                    }
                    Ok(AnyTimelineEvent::State(AnyStateEvent::SpaceParent(
                        StateEvent::Original(e),
                    ))) => {
                        let msg = RoomMessage::space_parent_from_event(e, r.room_id().to_owned());
                        Ok(msg)
                    }
                    Ok(AnyTimelineEvent::State(_)) => {
                        bail!("Invalid AnyTimelineEvent::State: other");
                    }
                    Ok(AnyTimelineEvent::MessageLike(AnyMessageLikeEvent::CallAnswer(
                        MessageLikeEvent::Original(e),
                    ))) => {
                        let msg = RoomMessage::call_answer_from_event(e, r.room_id().to_owned());
                        Ok(msg)
                    }
                    Ok(AnyTimelineEvent::MessageLike(AnyMessageLikeEvent::CallCandidates(
                        MessageLikeEvent::Original(e),
                    ))) => {
                        let msg =
                            RoomMessage::call_candidates_from_event(e, r.room_id().to_owned());
                        Ok(msg)
                    }
                    Ok(AnyTimelineEvent::MessageLike(AnyMessageLikeEvent::CallHangup(
                        MessageLikeEvent::Original(e),
                    ))) => {
                        let msg = RoomMessage::call_hangup_from_event(e, r.room_id().to_owned());
                        Ok(msg)
                    }
                    Ok(AnyTimelineEvent::MessageLike(AnyMessageLikeEvent::CallInvite(
                        MessageLikeEvent::Original(e),
                    ))) => {
                        let msg = RoomMessage::call_invite_from_event(e, r.room_id().to_owned());
                        Ok(msg)
                    }
                    Ok(AnyTimelineEvent::MessageLike(AnyMessageLikeEvent::Reaction(
                        MessageLikeEvent::Original(e),
                    ))) => {
                        let msg = RoomMessage::reaction_from_event(e, r.room_id().to_owned());
                        Ok(msg)
                    }
                    Ok(AnyTimelineEvent::MessageLike(AnyMessageLikeEvent::RoomEncrypted(
                        MessageLikeEvent::Original(e),
                    ))) => {
                        info!("RoomEncrypted: {:?}", e.content);
                        let msg = RoomMessage::room_encrypted_from_event(e, r.room_id().to_owned());
                        Ok(msg)
                    }
                    Ok(AnyTimelineEvent::MessageLike(AnyMessageLikeEvent::RoomMessage(
                        MessageLikeEvent::Original(m),
                    ))) => {
                        let msg = RoomMessage::room_message_from_event(m, r, false);
                        Ok(msg)
                    }
                    Ok(AnyTimelineEvent::MessageLike(AnyMessageLikeEvent::RoomRedaction(e))) => {
                        let msg = RoomMessage::room_redaction_from_event(e, r.room_id().to_owned());
                        Ok(msg)
                    }
                    Ok(AnyTimelineEvent::MessageLike(AnyMessageLikeEvent::Sticker(
                        MessageLikeEvent::Original(s),
                    ))) => {
                        let msg = RoomMessage::sticker_from_event(s, r.room_id().to_owned());
                        Ok(msg)
                    }
                    Ok(AnyTimelineEvent::MessageLike(_)) => {
                        bail!("Invalid AnyTimelineEvent::MessageLike: other");
                    }
                    Err(e) => {
                        error!("Error deserializing event {:?}", e);
                        bail!("Invalid event deserialization error");
                    }
                }
            })
            .await?
    }

    pub async fn redact_message(
        &self,
        event_id: String,
        reason: Option<String>,
        txn_id: Option<String>,
    ) -> Result<OwnedEventId> {
        if !self.is_joined() {
            bail!("Can't redact any message from a room we are not in");
        }
        let room = self.room.clone();

        let my_id = room
            .client()
            .user_id()
            .context("User not found")?
            .to_owned();

        let event_id = EventId::parse(event_id)?;

        RUNTIME
            .spawn(async move {
                let member = room
                    .get_member(&my_id)
                    .await?
                    .context("Couldn't find me among room members")?;
                if !member.can_redact() {
                    bail!("No permission to redact message in this room");
                }
                let response = room
                    .redact(&event_id, reason.as_deref(), txn_id.map(Into::into))
                    .await?;
                Ok(response.event_id)
            })
            .await?
    }

    pub async fn update_power_level(&self, user_id: String, level: i32) -> Result<OwnedEventId> {
        if !self.is_joined() {
            bail!("Can't update power level in a room we are not in");
        }
        let room = self.room.clone();

        let my_id = room
            .client()
            .user_id()
            .context("User not found")?
            .to_owned();

        let user_id = UserId::parse(user_id)?;

        RUNTIME
            .spawn(async move {
                let member = room
                    .get_member(&my_id)
                    .await?
                    .context("Couldn't find me among room members")?;
                if !member.can_send_state(StateEventType::RoomPowerLevels) {
                    bail!("No permission to change power levels in this room");
                }
                let resp = room
                    .update_power_levels(vec![(&user_id, Int::from(level))])
                    .await?;
                Ok(resp.event_id)
            })
            .await?
    }

    pub async fn report_content(
        &self,
        event_id: String,
        score: Option<i32>,
        reason: Option<String>,
    ) -> Result<bool> {
        if !self.is_joined() {
            bail!("Can't block content in a room we are not in");
        }
        let room = self.room.clone();
        let event_id = EventId::parse(event_id)?;
        let int_score = score.map(|value| value.into());

        RUNTIME
            .spawn(async move {
                let request = report_content::v3::Request::new(
                    room.room_id().to_owned(),
                    event_id,
                    int_score,
                    reason,
                );
                room.client().send(request, None).await?;
                Ok(true)
            })
            .await?
    }

    pub async fn redact_content(&self, event_id: String, reason: Option<String>) -> Result<bool> {
        if !self.is_joined() {
            bail!("Can't redact content in a room we are not in");
        }
        let event_id = EventId::parse(event_id)?;
        let room = self.room.clone();

        RUNTIME
            .spawn(async move {
                room.redact(&event_id, reason.as_deref(), None).await?;
                Ok(true)
            })
            .await?
    }
}

impl Deref for Room {
    type Target = SdkRoom;
    fn deref(&self) -> &SdkRoom {
        &self.room
    }
}<|MERGE_RESOLUTION|>--- conflicted
+++ resolved
@@ -37,13 +37,8 @@
 use ruma_events::{
     room::{
         avatar::ImageInfo as AvatarImageInfo,
-<<<<<<< HEAD
         join_rules::{AllowRule, JoinRule, Restricted, RoomJoinRulesEventContent, RoomMembership},
-        message::MessageType,
-=======
-        join_rules::{AllowRule, JoinRule},
         message::{MessageType, RoomMessageEvent},
->>>>>>> f117bbdf
         MediaSource,
     },
     space::{child::HierarchySpaceChildEvent, parent::SpaceParentEventContent},
