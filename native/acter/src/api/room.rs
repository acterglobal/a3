--- conflicted
+++ resolved
@@ -1019,7 +1019,6 @@
                 let event_content = evt.event.deserialize_as::<RoomMessageEvent>()?;
                 let original = event_content
                     .as_original()
-<<<<<<< HEAD
                     .expect("Couldn't get original msg");
                 let (source, format) = match thumb_size {
                     Some(thumb_size) => {
@@ -1082,16 +1081,6 @@
                             }
                         };
                         (source, MediaFormat::File)
-=======
-                    .context("Couldn't get original msg")?;
-                let source = match &original.content.msgtype {
-                    MessageType::Image(content) => content.source.clone(),
-                    MessageType::Audio(content) => content.source.clone(),
-                    MessageType::Video(content) => content.source.clone(),
-                    MessageType::File(content) => content.source.clone(),
-                    _ => {
-                        bail!("Not an Image, Audio, Video or Regular file.")
->>>>>>> 2c2457f6
                     }
                 };
                 let request = MediaRequest { source, format };
@@ -1215,160 +1204,7 @@
             .await?
     }
 
-<<<<<<< HEAD
     pub async fn download_media(
-=======
-    pub async fn download_media(&self, event_id: String, dir_path: String) -> Result<String> {
-        if !self.is_joined() {
-            bail!("Can't read message from a room we are not in");
-        }
-        let room = self.room.clone();
-        let client = self.room.client();
-
-        let evt_id = EventId::parse(event_id.clone())?;
-
-        RUNTIME
-            .spawn(async move {
-                let evt = room.event(&evt_id).await?;
-                let event_content = evt.event.deserialize_as::<RoomMessageEvent>()?;
-                let original = event_content
-                    .as_original()
-                    .context("Couldn't get original msg")?;
-                // get file extension from msg info
-                let (request, mut filename) = match &original.content.msgtype {
-                    MessageType::Image(content) => {
-                        let request = MediaRequest {
-                            source: content.source.clone(),
-                            format: MediaFormat::File,
-                        };
-                        let filename = content
-                            .info
-                            .clone()
-                            .and_then(|info| info.mimetype)
-                            .and_then(|mimetype| {
-                                mime2ext::mime2ext(mimetype)
-                                    .map(|ext| format!("{}.{}", event_id.clone(), ext))
-                            });
-                        (request, filename)
-                    }
-                    MessageType::Audio(content) => {
-                        let request = MediaRequest {
-                            source: content.source.clone(),
-                            format: MediaFormat::File,
-                        };
-                        let filename = content
-                            .info
-                            .clone()
-                            .and_then(|info| info.mimetype)
-                            .and_then(|mimetype| {
-                                mime2ext::mime2ext(mimetype)
-                                    .map(|ext| format!("{}.{}", event_id.clone(), ext))
-                            });
-                        (request, filename)
-                    }
-                    MessageType::Video(content) => {
-                        let request = MediaRequest {
-                            source: content.source.clone(),
-                            format: MediaFormat::File,
-                        };
-                        let filename = content
-                            .info
-                            .clone()
-                            .and_then(|info| info.mimetype)
-                            .and_then(|mimetype| {
-                                mime2ext::mime2ext(mimetype)
-                                    .map(|ext| format!("{}.{}", event_id.clone(), ext))
-                            });
-                        (request, filename)
-                    }
-                    MessageType::File(content) => {
-                        let request = MediaRequest {
-                            source: content.source.clone(),
-                            format: MediaFormat::File,
-                        };
-                        let filename = content
-                            .info
-                            .clone()
-                            .and_then(|info| info.mimetype)
-                            .and_then(|mimetype| {
-                                mime2ext::mime2ext(mimetype)
-                                    .map(|ext| format!("{}.{}", event_id.clone(), ext))
-                            });
-                        (request, filename)
-                    }
-                    _ => bail!("This message type is not downloadable"),
-                };
-                let data = client.media().get_media_content(&request, false).await?;
-                // infer file extension via parsing of file binary
-                if filename.is_none() {
-                    if let Some(kind) = infer::get(&data) {
-                        filename = Some(format!("{}.{}", event_id.clone(), kind.extension()));
-                    }
-                }
-                let mut path = PathBuf::from(dir_path.clone());
-                path.push(filename.unwrap_or_else(|| event_id.clone()));
-                let mut file =
-                    std::fs::File::create(path.clone()).context("File should be created")?;
-                file.write_all(&data)?;
-                let key = [
-                    room.room_id().as_str().as_bytes(),
-                    event_id.as_str().as_bytes(),
-                ]
-                .concat();
-                let path_text = path
-                    .to_str()
-                    .context("Path was generated from strings. Must be string")?;
-                client
-                    .store()
-                    .set_custom_value(&key, path_text.as_bytes().to_vec())
-                    .await?;
-                Ok(path_text.to_string())
-            })
-            .await?
-    }
-
-    pub async fn media_path(&self, event_id: String) -> Result<OptionString> {
-        if !self.is_joined() {
-            bail!("Can't read message from a room we are not in");
-        }
-        let room = self.room.clone();
-        let client = self.room.client();
-
-        let evt_id = EventId::parse(event_id.clone())?;
-
-        RUNTIME
-            .spawn(async move {
-                let evt = room.event(&evt_id).await?;
-                let event_content = evt.event.deserialize_as::<RoomMessageEvent>()?;
-                let original = event_content
-                    .as_original()
-                    .context("Couldn't get original msg")?;
-                if !matches!(
-                    &original.content.msgtype,
-                    MessageType::Image(_)
-                        | MessageType::Audio(_)
-                        | MessageType::Video(_)
-                        | MessageType::File(_)
-                ) {
-                    bail!("This message type is not downloadable");
-                }
-                let key = [
-                    room.room_id().as_str().as_bytes(),
-                    event_id.as_str().as_bytes(),
-                ]
-                .concat();
-                let path = client.store().get_custom_value(&key).await?;
-                let text = match path {
-                    Some(path) => Some(std::str::from_utf8(&path)?.to_string()),
-                    None => None,
-                };
-                Ok(OptionString::new(text))
-            })
-            .await?
-    }
-
-    pub async fn download_media_thumbnail(
->>>>>>> 2c2457f6
         &self,
         event_id: String,
         thumb_size: Option<Box<ThumbnailSize>>,
@@ -1615,7 +1451,6 @@
                 let event_content = evt.event.deserialize_as::<RoomMessageEvent>()?;
                 let original = event_content
                     .as_original()
-<<<<<<< HEAD
                     .expect("Couldn't get original msg");
                 if is_thumb {
                     let available = matches!(
@@ -1639,17 +1474,6 @@
                     if !available {
                         bail!("This message type is not downloadable");
                     }
-=======
-                    .context("Couldn't get original msg")?;
-                if !matches!(
-                    &original.content.msgtype,
-                    MessageType::Image(_)
-                        | MessageType::Audio(_)
-                        | MessageType::Video(_)
-                        | MessageType::File(_)
-                ) {
-                    bail!("This message type is not downloadable");
->>>>>>> 2c2457f6
                 }
                 let key = if is_thumb {
                     [
