--- conflicted
+++ resolved
@@ -962,8 +962,10 @@
                 let Ok(event_content) = evt.event.deserialize_as::<RoomMessageEvent>() else {
                     bail!("It is not message")
                 };
-<<<<<<< HEAD
-                let source = match &m.content.msgtype {
+                let original = event_content
+                    .as_original()
+                    .expect("Couldn't get original msg");
+                let source = match &original.content.msgtype {
                     MessageType::Image(content) => content.source.clone(),
                     MessageType::Audio(content) => content.source.clone(),
                     MessageType::Video(content) => content.source.clone(),
@@ -971,105 +973,6 @@
                     _ => {
                         bail!("Invalid file format")
                     }
-=======
-                let original = event_content
-                    .as_original()
-                    .expect("Couldn't get original msg");
-                let MessageType::Image(content) = &original.content.msgtype else {
-                    bail!("Invalid file format");
-                };
-                let request = MediaRequest {
-                    source: content.source.clone(),
-                    format: MediaFormat::File,
-                };
-                let data = client.media().get_media_content(&request, false).await?;
-                Ok(FfiBuffer::new(data))
-            })
-            .await?
-    }
-
-    pub async fn audio_binary(&self, event_id: String) -> Result<FfiBuffer<u8>> {
-        if !self.is_joined() {
-            bail!("Can't read message as audio from a room we are not in");
-        }
-        let room = self.room.clone();
-        let client = self.room.client();
-        let event_id = EventId::parse(event_id)?;
-
-        RUNTIME
-            .spawn(async move {
-                let evt = room.event(&event_id).await?;
-                let Ok(event_content) = evt.event.deserialize_as::<RoomMessageEvent>() else {
-                    bail!("It is not message")
-                };
-                let original = event_content
-                    .as_original()
-                    .expect("Couldn't get original msg");
-                let MessageType::Audio(content) = &original.content.msgtype else {
-                    bail!("Invalid file format");
-                };
-                let request = MediaRequest {
-                    source: content.source.clone(),
-                    format: MediaFormat::File,
-                };
-                let data = client.media().get_media_content(&request, false).await?;
-                Ok(FfiBuffer::new(data))
-            })
-            .await?
-    }
-
-    pub async fn video_binary(&self, event_id: String) -> Result<FfiBuffer<u8>> {
-        if !self.is_joined() {
-            bail!("Can't read message as video from a room we are not in");
-        }
-        let room = self.room.clone();
-        let client = self.room.client();
-
-        let event_id = EventId::parse(event_id)?;
-
-        RUNTIME
-            .spawn(async move {
-                let evt = room.event(&event_id).await?;
-                let Ok(event_content) = evt.event.deserialize_as::<RoomMessageEvent>() else {
-                    bail!("It is not message")
-                };
-                let original = event_content
-                    .as_original()
-                    .expect("Couldn't get original msg");
-                let MessageType::Video(content) = &original.content.msgtype else {
-                    bail!("Invalid file format");
-                };
-                let request = MediaRequest {
-                    source: content.source.clone(),
-                    format: MediaFormat::File,
-                };
-                let data = client.media().get_media_content(&request, false).await?;
-                Ok(FfiBuffer::new(data))
-            })
-            .await?
-    }
-
-    pub async fn file_binary(&self, event_id: String) -> Result<FfiBuffer<u8>> {
-        if !self.is_joined() {
-            bail!("Can't read message as file from a room we are not in");
-        }
-        let room = self.room.clone();
-        let client = self.room.client();
-
-        let event_id = EventId::parse(event_id)?;
-
-        RUNTIME
-            .spawn(async move {
-                let evt = room.event(&event_id).await?;
-                let Ok(event_content) = evt.event.deserialize_as::<RoomMessageEvent>() else {
-                    bail!("It is not message")
-                };
-                let original = event_content
-                    .as_original()
-                    .expect("Couldn't get original msg");
-                let MessageType::File(content) = &original.content.msgtype else {
-                    bail!("Invalid file format");
->>>>>>> 1a2e8065
                 };
                 let request = MediaRequest {
                     source,
