use acter_core::{
    events::{
        news::{NewsContent, NewsEntryEvent, NewsEntryEventContent},
        pins::PinEventContent,
    },
    spaces::is_acter_space,
};
use anyhow::{bail, Context, Result};
use core::time::Duration;
#[cfg(feature = "audio-meta")]
use lofty::{AudioFile, Probe};
use matrix_sdk::{
    attachment::{
        AttachmentConfig, AttachmentInfo, BaseAudioInfo, BaseFileInfo, BaseImageInfo, BaseVideoInfo,
    },
    media::{MediaFormat, MediaRequest},
    room::{Room as SdkRoom, RoomMember},
    ruma::{
        api::client::receipt::create_receipt::v3::ReceiptType as CreateReceiptType,
        assign,
        events::{
            reaction::ReactionEventContent,
            receipt::ReceiptThread,
            relation::Annotation,
            room::{
                avatar::ImageInfo as AvatarImageInfo,
                message::{
                    AudioInfo, AudioMessageEventContent, FileInfo, FileMessageEventContent,
                    ForwardThread, ImageMessageEventContent, MessageType, RoomMessageEvent,
                    RoomMessageEventContent, TextMessageEventContent, VideoInfo,
                    VideoMessageEventContent,
                },
                ImageInfo,
            },
            AnyMessageLikeEvent, AnyStateEvent, AnyTimelineEvent, MessageLikeEvent,
            MessageLikeEventType, StateEvent, StateEventType,
        },
        room::RoomType,
        EventId, Int, OwnedEventId, OwnedMxcUri, OwnedUserId, TransactionId, UInt, UserId,
    },
    Client, RoomMemberships, RoomState,
};
use matrix_sdk_ui::timeline::RoomExt;
use ruma::events::{EventContent, StaticEventContent};
use std::{fs, io::Write, ops::Deref, path::PathBuf, sync::Arc};
use tracing::{error, info};

use super::{
    account::Account,
    api::FfiBuffer,
    message::RoomMessage,
    profile::{RoomProfile, UserProfile},
    stream::TimelineStream,
    RUNTIME,
};

#[derive(Eq, PartialEq, Clone, strum::Display, strum::EnumString, Debug)]
#[strum(serialize_all = "PascalCase")]
pub enum MembershipStatus {
    Admin,
    Mod,
    Custom,
    Regular,
}

#[derive(Eq, PartialEq, Clone, strum::Display, strum::EnumString, Debug)]
#[strum(serialize_all = "PascalCase")]
pub enum MemberPermission {
    // regular interaction
    CanSendChatMessages,
    CanSendReaction,
    CanSendSticker,
    // Acter Specific actions
    CanPostNews,
    CanPostPin,
    // moderation tools
    CanBan,
    CanInvite,
    CanKick,
    CanRedact,
    CanTriggerRoomNotification,
    // state events
    CanSetName,
    CanUpdateAvatar,
    CanSetTopic,
    CanLinkSpaces,
    CanSetParentSpace,
    CanUpdatePowerLevels,
}

enum PermissionTest {
    StateEvent(StateEventType),
    Message(MessageLikeEventType),
}

impl From<StateEventType> for PermissionTest {
    fn from(value: StateEventType) -> Self {
        PermissionTest::StateEvent(value)
    }
}

impl From<MessageLikeEventType> for PermissionTest {
    fn from(value: MessageLikeEventType) -> Self {
        PermissionTest::Message(value)
    }
}

pub struct Member {
    pub(crate) member: RoomMember,
}

impl Deref for Member {
    type Target = RoomMember;
    fn deref(&self) -> &RoomMember {
        &self.member
    }
}

impl Member {
    pub fn get_profile(&self) -> UserProfile {
        let member = self.member.clone();
        UserProfile::from_member(member)
    }

    pub fn user_id(&self) -> OwnedUserId {
        self.member.user_id().to_owned()
    }

    pub fn can_string(&self, input: String) -> bool {
        let Ok(permission) = MemberPermission::try_from(input.as_str()) else {
            return false;
        };
        self.can(permission)
    }

    pub fn membership_status(&self) -> MembershipStatus {
        match self.member.normalized_power_level() {
            100 => MembershipStatus::Admin,
            50 => MembershipStatus::Mod,
            0 => MembershipStatus::Regular,
            _ => MembershipStatus::Custom,
        }
    }

    pub fn membership_status_str(&self) -> String {
        self.membership_status().to_string()
    }

    pub fn can(&self, permission: MemberPermission) -> bool {
        let tester: PermissionTest = match permission {
            MemberPermission::CanBan => return self.member.can_ban(),
            MemberPermission::CanInvite => return self.member.can_invite(),
            MemberPermission::CanRedact => return self.member.can_redact(),
            MemberPermission::CanKick => return self.member.can_kick(),
            MemberPermission::CanTriggerRoomNotification => {
                return self.member.can_trigger_room_notification()
            }
            MemberPermission::CanSendChatMessages => MessageLikeEventType::RoomMessage.into(), // or should this check for encrypted?
            MemberPermission::CanSendReaction => MessageLikeEventType::Reaction.into(),
            MemberPermission::CanSendSticker => MessageLikeEventType::Sticker.into(),
            MemberPermission::CanSetName => StateEventType::RoomName.into(),
            MemberPermission::CanUpdateAvatar => StateEventType::RoomAvatar.into(),
            MemberPermission::CanSetTopic => StateEventType::RoomTopic.into(),
            MemberPermission::CanLinkSpaces => StateEventType::SpaceChild.into(),
            MemberPermission::CanSetParentSpace => StateEventType::SpaceParent.into(),
            MemberPermission::CanUpdatePowerLevels => StateEventType::RoomPowerLevels.into(),
            // Acter specific
            MemberPermission::CanPostNews => PermissionTest::Message(MessageLikeEventType::from(
                <NewsEntryEventContent as StaticEventContent>::TYPE,
            )),
            MemberPermission::CanPostPin => PermissionTest::Message(MessageLikeEventType::from(
                <PinEventContent as StaticEventContent>::TYPE,
            )),
        };
        match tester {
            PermissionTest::Message(msg) => self.member.can_send_message(msg),
            PermissionTest::StateEvent(state) => self.member.can_send_state(state),
        }
    }
}

#[derive(Clone, Debug)]
pub struct Room {
    pub(crate) room: SdkRoom,
}

impl Room {
    pub(crate) async fn is_acter_space(&self) -> bool {
        is_acter_space(&self.room).await
    }

    pub async fn get_my_membership(&self) -> Result<Member> {
        let room = if let SdkRoom::Joined(r) = &self.room {
            r.clone()
        } else {
            bail!("Not a room we have joined")
        };

        let client = room.client();
        let my_id = client.user_id().context("User not found")?.to_owned();

        RUNTIME
            .spawn(async move {
                let member = room
                    .get_member(&my_id)
                    .await?
                    .context("Couldn't find me among room members")?;
                Ok(Member { member })
            })
            .await?
    }

    pub fn get_profile(&self) -> RoomProfile {
        let client = self.room.client();
        let room_id = self.room_id().to_owned();
        RoomProfile::new(client, room_id)
    }

    pub async fn upload_avatar(&self, uri: String) -> Result<OwnedMxcUri> {
        let room = if let SdkRoom::Joined(r) = &self.room {
            r.clone()
        } else {
            bail!("Can't upload avatar to a room we are not in")
        };

        let client = room.client();
        let my_id = client.user_id().context("User not found")?.to_owned();
        let path = PathBuf::from(uri);

        RUNTIME
            .spawn(async move {
                let member = room
                    .get_member(&my_id)
                    .await?
                    .context("Couldn't find me among room members")?;
                if !member.can_send_state(StateEventType::RoomAvatar) {
                    bail!("No permission to change avatar of this room");
                }

                let guess = mime_guess::from_path(path.clone());
                let content_type = guess.first().context("MIME type should be given")?;
                let buf = fs::read(path).context("File should be read")?;
                let upload_resp = client.media().upload(&content_type, buf).await?;

                let info = assign!(AvatarImageInfo::new(), {
                    blurhash: upload_resp.blurhash,
                    mimetype: Some(content_type.to_string()),
                });
                let change_resp = room
                    .set_avatar_url(&upload_resp.content_uri, Some(info))
                    .await?;
                Ok(upload_resp.content_uri)
            })
            .await?
    }

    pub async fn remove_avatar(&self) -> Result<OwnedEventId> {
        let room = if let SdkRoom::Joined(r) = &self.room {
            r.clone()
        } else {
            bail!("Can't remove avatar to a room we are not in")
        };

        let my_id = room
            .client()
            .user_id()
            .context("User not found")?
            .to_owned();

        RUNTIME
            .spawn(async move {
                let member = room
                    .get_member(&my_id)
                    .await?
                    .context("Couldn't find me among room members")?;
                if !member.can_send_state(StateEventType::RoomAvatar) {
                    bail!("No permission to change avatar of this room");
                }
                let resp = room
                    .remove_avatar()
                    .await
                    .context("Couldn't remove avatar from room")?;
                Ok(resp.event_id)
            })
            .await?
    }

    pub async fn set_topic(&self, topic: String) -> Result<OwnedEventId> {
        let room = if let SdkRoom::Joined(r) = &self.room {
            r.clone()
        } else {
            bail!("Can't set topic to a room we are not in")
        };

        let my_id = room
            .client()
            .user_id()
            .context("User not found")?
            .to_owned();

        RUNTIME
            .spawn(async move {
                let member = room
                    .get_member(&my_id)
                    .await?
                    .context("Couldn't find me among room members")?;
                if !member.can_send_state(StateEventType::RoomTopic) {
                    bail!("No permission to change topic of this room");
                }
                let resp = room
                    .set_room_topic(topic.as_str())
                    .await
                    .context("Couldn't set topic to the room")?;
                Ok(resp.event_id)
            })
            .await?
    }

    pub async fn set_name(&self, name: Option<String>) -> Result<OwnedEventId> {
        let room = if let SdkRoom::Joined(r) = &self.room {
            r.clone()
        } else {
            bail!("Can't set name to a room we are not in")
        };

        let my_id = room
            .client()
            .user_id()
            .context("User not found")?
            .to_owned();

        RUNTIME
            .spawn(async move {
                let member = room
                    .get_member(&my_id)
                    .await?
                    .context("Couldn't find me among room members")?;
                if !member.can_send_state(StateEventType::RoomName) {
                    bail!("No permission to change name of this room");
                }
                let resp = room
                    .set_name(name)
                    .await
                    .context("Couldn't set name to the room")?;
                Ok(resp.event_id)
            })
            .await?
    }

    pub async fn active_members(&self) -> Result<Vec<Member>> {
        let room = self.room.clone();

        RUNTIME
            .spawn(async move {
                let members = room
                    .members(RoomMemberships::ACTIVE)
                    .await?
                    .into_iter()
                    .map(|member| Member { member })
                    .collect();
                Ok(members)
            })
            .await?
    }

    pub async fn invited_members(&self) -> Result<Vec<Member>> {
        let room = self.room.clone();

        RUNTIME
            .spawn(async move {
                let members = room
                    .members(RoomMemberships::INVITE)
                    .await?
                    .into_iter()
                    .map(|member| Member { member })
                    .collect();
                Ok(members)
            })
            .await?
    }

    pub async fn active_members_no_sync(&self) -> Result<Vec<Member>> {
        let room = self.room.clone();

        RUNTIME
            .spawn(async move {
                let members = room
                    .members_no_sync(RoomMemberships::ACTIVE)
                    .await?
                    .into_iter()
                    .map(|member| Member { member })
                    .collect();
                Ok(members)
            })
            .await?
    }

    pub async fn get_member(&self, user_id: String) -> Result<Member> {
        let room = self.room.clone();
        let uid = UserId::parse(user_id)?;

        RUNTIME
            .spawn(async move {
                let member = room
                    .get_member(&uid)
                    .await?
                    .context("Couldn't find him among room members")?;
                Ok(Member { member })
            })
            .await?
    }

    pub async fn timeline_stream(&self) -> Result<TimelineStream> {
        let room = self.room.clone();

        RUNTIME
            .spawn(async move {
                let timeline = Arc::new(room.timeline().await);
                let stream = TimelineStream::new(room, timeline);
                Ok(stream)
            })
            .await?
    }

    pub async fn typing_notice(&self, typing: bool) -> Result<bool> {
        let room = if let SdkRoom::Joined(r) = &self.room {
            r.clone()
        } else {
            bail!("Can't send typing notice to a room we are not in")
        };

        let my_id = room
            .client()
            .user_id()
            .context("User not found")?
            .to_owned();

        RUNTIME
            .spawn(async move {
                let member = room
                    .get_member(&my_id)
                    .await?
                    .context("Couldn't find me among room members")?;
                if !member.can_send_message(MessageLikeEventType::RoomMessage) {
                    bail!("No permission to send message in this room");
                }
                room.typing_notice(typing).await?;
                Ok(true)
            })
            .await?
    }

    pub async fn read_receipt(&self, event_id: String) -> Result<bool> {
        let room = if let SdkRoom::Joined(r) = &self.room {
            r.clone()
        } else {
            bail!("Can't send read_receipt to a room we are not in")
        };

        let event_id = EventId::parse(event_id)?;

        RUNTIME
            .spawn(async move {
                room.send_single_receipt(
                    CreateReceiptType::Read,
                    ReceiptThread::Unthreaded,
                    event_id,
                )
                .await?;
                Ok(true)
            })
            .await?
    }

    pub async fn send_plain_message(&self, message: String) -> Result<OwnedEventId> {
        let room = if let SdkRoom::Joined(r) = &self.room {
            r.clone()
        } else {
            bail!("Can't send message to a room we are not in")
        };

        let my_id = room
            .client()
            .user_id()
            .context("User not found")?
            .to_owned();

        RUNTIME
            .spawn(async move {
                let member = room
                    .get_member(&my_id)
                    .await?
                    .context("Couldn't find me among room members")?;
                if !member.can_send_message(MessageLikeEventType::RoomMessage) {
                    bail!("No permission to send message in this room");
                }
                let content = RoomMessageEventContent::text_plain(message);
                let txn_id = TransactionId::new();
                let response = room.send(content, Some(&txn_id)).await?;
                Ok(response.event_id)
            })
            .await?
    }

    pub async fn send_formatted_message(&self, markdown: String) -> Result<OwnedEventId> {
        let room = if let SdkRoom::Joined(r) = &self.room {
            r.clone()
        } else {
            bail!("Can't send message to a room we are not in")
        };

        let my_id = room
            .client()
            .user_id()
            .context("User not found")?
            .to_owned();

        RUNTIME
            .spawn(async move {
                let member = room
                    .get_member(&my_id)
                    .await?
                    .context("Couldn't find me among room members")?;
                if !member.can_send_message(MessageLikeEventType::RoomMessage) {
                    bail!("No permission to send message in this room");
                }
                let content = RoomMessageEventContent::text_markdown(markdown);
                let txn_id = TransactionId::new();
                let response = room.send(content, Some(&txn_id)).await?;
                Ok(response.event_id)
            })
            .await?
    }

    pub async fn send_reaction(&self, event_id: String, key: String) -> Result<OwnedEventId> {
        let room = if let SdkRoom::Joined(r) = &self.room {
            r.clone()
        } else {
            bail!("Can't send message to a room we are not in")
        };

        let my_id = room
            .client()
            .user_id()
            .context("User not found")?
            .to_owned();

        let event_id = EventId::parse(event_id)?;

        RUNTIME
            .spawn(async move {
                let member = room
                    .get_member(&my_id)
                    .await?
                    .context("Couldn't find me among room members")?;
                if !member.can_send_message(MessageLikeEventType::Reaction) {
                    bail!("No permission to send reaction in this room");
                }
                let relates_to = Annotation::new(event_id, key);
                let content = ReactionEventContent::new(relates_to);
                let txn_id = TransactionId::new();
                let response = room.send(content, Some(&txn_id)).await?;
                Ok(response.event_id)
            })
            .await?
    }

    pub async fn send_image_message(
        &self,
        uri: String,
        name: String,
        blurhash: Option<String>,
    ) -> Result<SendImageResult> {
        let room = if let SdkRoom::Joined(r) = &self.room {
            r.clone()
        } else {
            bail!("Can't send message as image to a room we are not in")
        };

        let my_id = room
            .client()
            .user_id()
            .context("User not found")?
            .to_owned();

        let path = PathBuf::from(uri);
        let guess = mime_guess::from_path(path.clone());
        let content_type = guess.first().context("No MIME type")?;
        if !content_type.to_string().starts_with("image/") {
            bail!("Image message accepts only image file");
        }

        RUNTIME
            .spawn(async move {
                let member = room
                    .get_member(&my_id)
                    .await?
                    .context("Couldn't find me among room members")?;
                if !member.can_send_message(MessageLikeEventType::RoomMessage) {
                    bail!("No permission to send message in this room");
                }
<<<<<<< HEAD
                let buf = std::fs::read(path.clone())?;
                let file_size = buf.len() as u64;
                let mut base_info = BaseImageInfo {
                    height: None,
                    width: None,
                    size: UInt::new(file_size),
                    blurhash,
                };
                #[cfg(feature = "image-meta")]
                if let Ok(size) = imagesize::size(path.to_string_lossy().to_string()) {
                    base_info.width = UInt::new(size.width as u64);
                    base_info.height = UInt::new(size.height as u64);
                }
                let config = AttachmentConfig::new().info(AttachmentInfo::Image(base_info.clone()));
=======
                let image_buf = fs::read(path)?;
>>>>>>> f8a33a25
                let response = room
                    .send_attachment(name.as_str(), &content_type, buf, config)
                    .await?;
                Ok(SendImageResult {
                    event_id: response.event_id,
                    file_size,
                    width: base_info.width.map(|x| x.into()),
                    height: base_info.height.map(|x| x.into()),
                })
            })
            .await?
    }

    pub async fn image_binary(&self, event_id: String) -> Result<FfiBuffer<u8>> {
        let room = if let SdkRoom::Joined(r) = &self.room {
            r.clone()
        } else {
            bail!("Can't read message from a room we are not in")
        };
        let client = self.room.client();

        let event_id = EventId::parse(event_id)?;

        RUNTIME
            .spawn(async move {
                let evt = room.event(&event_id).await?;
                let Ok(AnyTimelineEvent::MessageLike(AnyMessageLikeEvent::RoomMessage(
                    MessageLikeEvent::Original(m),
                ))) = evt.event.deserialize() else {
                    bail!("It is not message");
                };
                let MessageType::Image(content) = &m.content.msgtype else {
                    bail!("Invalid file format");
                };
                let request = MediaRequest {
                    source: content.source.clone(),
                    format: MediaFormat::File,
                };
                let data = client.media().get_media_content(&request, false).await?;
                Ok(FfiBuffer::new(data))
            })
            .await?
    }

    pub async fn send_audio_message(&self, uri: String, name: String) -> Result<SendAudioResult> {
        let room = if let SdkRoom::Joined(r) = &self.room {
            r.clone()
        } else {
            bail!("Can't send message as audio to a room we are not in")
        };

        let my_id = room
            .client()
            .user_id()
            .context("User not found")?
            .to_owned();

        let path = PathBuf::from(uri);
        let guess = mime_guess::from_path(path.clone());
        let content_type = guess.first().context("No MIME type")?;
        if !content_type.to_string().starts_with("audio/") {
            bail!("Audio message accepts only audio file");
        }

        RUNTIME
            .spawn(async move {
                let member = room
                    .get_member(&my_id)
                    .await?
                    .context("Couldn't find me among room members")?;
                if !member.can_send_message(MessageLikeEventType::RoomMessage) {
                    bail!("No permission to send message in this room");
                }
<<<<<<< HEAD
                let buf = std::fs::read(path.clone())?;
                let file_size = buf.len() as u64;
                let mut base_info = BaseAudioInfo {
                    duration: None,
                    size: UInt::new(file_size),
                };
                #[cfg(feature = "audio-meta")]
                if let Ok(probe) = Probe::open(path) {
                    if let Ok(tagged_file) = probe.read() {
                        base_info.duration = Some(tagged_file.properties().duration());
                    }
                }
                let config = AttachmentConfig::new().info(AttachmentInfo::Audio(base_info.clone()));
=======
                let audio_buf = fs::read(path)?;
>>>>>>> f8a33a25
                let response = room
                    .send_attachment(name.as_str(), &content_type, buf, config)
                    .await?;
                Ok(SendAudioResult {
                    event_id: response.event_id,
                    file_size,
                    duration: base_info.duration,
                })
            })
            .await?
    }

    pub async fn audio_binary(&self, event_id: String) -> Result<FfiBuffer<u8>> {
        let room = if let SdkRoom::Joined(r) = &self.room {
            r.clone()
        } else {
            bail!("Can't read message from a room we are not in")
        };
        let client = self.room.client();

        let event_id = EventId::parse(event_id)?;

        RUNTIME
            .spawn(async move {
                let evt = room.event(&event_id).await?;
                let Ok(AnyTimelineEvent::MessageLike(AnyMessageLikeEvent::RoomMessage(
                    MessageLikeEvent::Original(m),
                ))) = evt.event.deserialize() else {
                    bail!("It is not message");
                };
                let MessageType::Audio(content) = &m.content.msgtype else {
                    bail!("Invalid file format");
                };
                let request = MediaRequest {
                    source: content.source.clone(),
                    format: MediaFormat::File,
                };
                let data = client.media().get_media_content(&request, false).await?;
                Ok(FfiBuffer::new(data))
            })
            .await?
    }

    pub async fn send_video_message(
        &self,
        uri: String,
        name: String,
        secs: Option<u32>,
        height: Option<u32>,
        width: Option<u32>,
        blurhash: Option<String>,
    ) -> Result<OwnedEventId> {
        let room = if let SdkRoom::Joined(r) = &self.room {
            r.clone()
        } else {
            bail!("Can't send message as video to a room we are not in")
        };

        let my_id = room
            .client()
            .user_id()
            .context("User not found")?
            .to_owned();

        let path = PathBuf::from(uri);
        let guess = mime_guess::from_path(path.clone());
        let content_type = guess.first().context("No MIME type")?;
        if !content_type.to_string().starts_with("video/") {
            bail!("Video message accepts only video file");
        }

        RUNTIME
            .spawn(async move {
                let member = room
                    .get_member(&my_id)
                    .await?
                    .context("Couldn't find me among room members")?;
                if !member.can_send_message(MessageLikeEventType::RoomMessage) {
                    bail!("No permission to send message in this room");
                }
<<<<<<< HEAD
                let buf = std::fs::read(path)?;
                let config = AttachmentConfig::new().info(AttachmentInfo::Video(BaseVideoInfo {
                    duration: secs.map(|x| Duration::from_secs(x as u64)),
                    height: height.map(UInt::from),
                    width: width.map(UInt::from),
                    size: UInt::new(buf.len() as u64),
                    blurhash,
                }));
=======
                let video_buf = fs::read(path)?;
>>>>>>> f8a33a25
                let response = room
                    .send_attachment(name.as_str(), &content_type, buf, config)
                    .await?;
                Ok(response.event_id)
            })
            .await?
    }

    pub async fn video_binary(&self, event_id: String) -> Result<FfiBuffer<u8>> {
        let room = if let SdkRoom::Joined(r) = &self.room {
            r.clone()
        } else {
            bail!("Can't read message from a room we are not in")
        };
        let client = self.room.client();

        let event_id = EventId::parse(event_id)?;

        RUNTIME
            .spawn(async move {
                let evt = room.event(&event_id).await?;
                let Ok(AnyTimelineEvent::MessageLike(AnyMessageLikeEvent::RoomMessage(
                    MessageLikeEvent::Original(m),
                ))) = evt.event.deserialize() else {
                    bail!("It is not message");
                };
                let MessageType::Video(content) = &m.content.msgtype else {
                    bail!("Invalid file format");
                };
                let request = MediaRequest {
                    source: content.source.clone(),
                    format: MediaFormat::File,
                };
                let data = client.media().get_media_content(&request, false).await?;
                Ok(FfiBuffer::new(data))
            })
            .await?
    }

    pub async fn send_file_message(&self, uri: String, name: String) -> Result<OwnedEventId> {
        let room = if let SdkRoom::Joined(r) = &self.room {
            r.clone()
        } else {
            bail!("Can't send message as file to a room we are not in")
        };

        let my_id = room
            .client()
            .user_id()
            .context("User not found")?
            .to_owned();

        let path = PathBuf::from(uri);
        let guess = mime_guess::from_path(path.clone());
        let content_type = guess.first().context("No MIME type")?;

        RUNTIME
            .spawn(async move {
                let member = room
                    .get_member(&my_id)
                    .await?
                    .context("Couldn't find me among room members")?;
                if !member.can_send_message(MessageLikeEventType::RoomMessage) {
                    bail!("No permission to send message in this room");
                }
<<<<<<< HEAD
                let buf = std::fs::read(path)?;
                let config = AttachmentConfig::new().info(AttachmentInfo::File(BaseFileInfo {
                    size: UInt::new(buf.len() as u64),
                }));
=======
                let file_buf = fs::read(path)?;
>>>>>>> f8a33a25
                let response = room
                    .send_attachment(name.as_str(), &content_type, buf, config)
                    .await?;
                Ok(response.event_id)
            })
            .await?
    }

    pub async fn file_binary(&self, event_id: String) -> Result<FfiBuffer<u8>> {
        let room = if let SdkRoom::Joined(r) = &self.room {
            r.clone()
        } else {
            bail!("Can't read message from a room we are not in")
        };
        let client = self.room.client();

        let event_id = EventId::parse(event_id)?;

        RUNTIME
            .spawn(async move {
                let evt = room.event(&event_id).await?;
                let Ok(AnyTimelineEvent::MessageLike(AnyMessageLikeEvent::RoomMessage(
                    MessageLikeEvent::Original(m),
                ))) = evt.event.deserialize() else {
                    bail!("It is not message");
                };
                let MessageType::File(content) = &m.content.msgtype else {
                    bail!("Invalid file format");
                };
                let request = MediaRequest {
                    source: content.source.clone(),
                    format: MediaFormat::File,
                };
                let data = client.media().get_media_content(&request, false).await?;
                Ok(FfiBuffer::new(data))
            })
            .await?
    }

    pub fn room_type(&self) -> String {
        match self.room.state() {
            RoomState::Joined => "joined".to_string(),
            RoomState::Left => "left".to_string(),
            RoomState::Invited => "invited".to_string(),
        }
    }

    pub async fn invite_user(&self, user_id: String) -> Result<bool> {
        let room = if let SdkRoom::Joined(r) = &self.room {
            r.clone()
        } else {
            bail!("Can't send message to a room we are not in")
        };

        let my_id = room
            .client()
            .user_id()
            .context("User not found")?
            .to_owned();

        let user_id = UserId::parse(user_id.as_str())?;

        RUNTIME
            .spawn(async move {
                let member = room
                    .get_member(&my_id)
                    .await?
                    .context("Couldn't find me among room members")?;
                if !member.can_invite() {
                    bail!("No permission to invite someone in this room");
                }
                room.invite_user_by_id(&user_id).await?;
                Ok(true)
            })
            .await?
    }

    pub async fn join(&self) -> Result<bool> {
        let room = if let SdkRoom::Left(r) = &self.room {
            r.clone()
        } else {
            bail!("Can't join a room we are not left")
        };

        RUNTIME
            .spawn(async move {
                room.join().await?;
                Ok(true)
            })
            .await?
    }

    pub async fn leave(&self) -> Result<bool> {
        let room = if let SdkRoom::Joined(r) = &self.room {
            r.clone()
        } else {
            bail!("Can't leave a room we are not joined")
        };

        RUNTIME
            .spawn(async move {
                room.leave().await?;
                Ok(true)
            })
            .await?
    }

    pub async fn get_invitees(&self) -> Result<Vec<Member>> {
        let my_client = self.room.client();
        let room = if let SdkRoom::Invited(r) = &self.room {
            r.clone()
        } else {
            bail!("Can't get a room we are not invited")
        };

        RUNTIME
            .spawn(async move {
                let invited = my_client
                    .store()
                    .get_user_ids(room.room_id(), RoomMemberships::INVITE)
                    .await?;
                let mut members: Vec<Member> = vec![];
                for user_id in invited.iter() {
                    if let Some(member) = room.get_member(user_id).await? {
                        members.push(Member { member });
                    }
                }
                Ok(members)
            })
            .await?
    }

    pub async fn download_media(&self, event_id: String, dir_path: String) -> Result<String> {
        let room = if let SdkRoom::Joined(r) = &self.room {
            r.clone()
        } else {
            bail!("Can't read message from a room we are not in")
        };
        let client = self.room.client();

        let eid = EventId::parse(event_id.clone())?;

        RUNTIME
            .spawn(async move {
                let evt = room.event(&eid).await?;
                let Ok(AnyTimelineEvent::MessageLike(AnyMessageLikeEvent::RoomMessage(
                    MessageLikeEvent::Original(m),
                ))) = evt.event.deserialize() else {
                    bail!("It is not message");
                };
                let (request, name) = match m.content.msgtype {
                    MessageType::Image(content) => {
                        let request = MediaRequest {
                            source: content.source.clone(),
                            format: MediaFormat::File,
                        };
                        (request, content.body)
                    }
                    MessageType::Audio(content) => {
                        let request = MediaRequest {
                            source: content.source.clone(),
                            format: MediaFormat::File,
                        };
                        (request, content.body)
                    }
                    MessageType::Video(content) => {
                        let request = MediaRequest {
                            source: content.source.clone(),
                            format: MediaFormat::File,
                        };
                        (request, content.body)
                    }
                    MessageType::File(content) => {
                        let request = MediaRequest {
                            source: content.source.clone(),
                            format: MediaFormat::File,
                        };
                        (request, content.body)
                    }
                    _ => bail!("This message type is not downloadable"),
                };
                let mut path = PathBuf::from(dir_path.clone());
                path.push(name);
                let mut file = fs::File::create(path.clone())?;
                let data = client.media().get_media_content(&request, false).await?;
                file.write_all(&data)?;
                let key = [
                    room.room_id().as_str().as_bytes(),
                    event_id.as_str().as_bytes(),
                ]
                .concat();
                let path_text = path
                    .to_str()
                    .context("Path was generated from strings. Must be string")?;
                client
                    .store()
                    .set_custom_value(&key, path_text.as_bytes().to_vec())
                    .await?;
                Ok(path_text.to_string())
            })
            .await?
    }

    pub async fn media_path(&self, event_id: String) -> Result<String> {
        let room = if let SdkRoom::Joined(r) = &self.room {
            r.clone()
        } else {
            bail!("Can't read message from a room we are not in")
        };
        let client = self.room.client();

        let eid = EventId::parse(event_id.clone())?;

        RUNTIME
            .spawn(async move {
                let evt = room.event(&eid).await?;
                let Ok(AnyTimelineEvent::MessageLike(AnyMessageLikeEvent::RoomMessage(
                    MessageLikeEvent::Original(m),
                ))) = evt.event.deserialize() else {
                    bail!("It is not message");
                };
                match m.content.msgtype {
                    MessageType::Image(content) => {}
                    MessageType::Audio(content) => {}
                    MessageType::Video(content) => {}
                    MessageType::File(content) => {}
                    _ => bail!("This message type is not downloadable"),
                }
                let key = [
                    room.room_id().as_str().as_bytes(),
                    event_id.as_str().as_bytes(),
                ]
                .concat();
                let path = client
                    .store()
                    .get_custom_value(&key)
                    .await?
                    .context("Couldn't get the path of downloaded media")?;
                let text = std::str::from_utf8(&path)?;
                Ok(text.to_string())
            })
            .await?
    }

    pub async fn is_encrypted(&self) -> Result<bool> {
        let room = if let SdkRoom::Joined(r) = &self.room {
            r.clone()
        } else {
            bail!("Can't know if a room we are not in is encrypted")
        };

        RUNTIME
            .spawn(async move {
                let encrypted = room.is_encrypted().await?;
                Ok(encrypted)
            })
            .await?
    }

    pub async fn get_message(&self, event_id: String) -> Result<RoomMessage> {
        let room = if let SdkRoom::Joined(r) = &self.room {
            r.clone()
        } else {
            bail!("Can't read message from a room we are not in")
        };
        let r = self.room.clone();

        let event_id = EventId::parse(event_id)?;

        RUNTIME
            .spawn(async move {
                let evt = room.event(&event_id).await?;
                match evt.event.deserialize() {
                    Ok(AnyTimelineEvent::State(AnyStateEvent::PolicyRuleRoom(
                        StateEvent::Original(e),
                    ))) => {
                        let msg = RoomMessage::policy_rule_room_from_event(e, &r);
                        Ok(msg)
                    }
                    Ok(AnyTimelineEvent::State(AnyStateEvent::PolicyRuleServer(
                        StateEvent::Original(e),
                    ))) => {
                        let msg = RoomMessage::policy_rule_server_from_event(e, &r);
                        Ok(msg)
                    }
                    Ok(AnyTimelineEvent::State(AnyStateEvent::PolicyRuleUser(
                        StateEvent::Original(e),
                    ))) => {
                        let msg = RoomMessage::policy_rule_user_from_event(e, &r);
                        Ok(msg)
                    }
                    Ok(AnyTimelineEvent::State(AnyStateEvent::RoomAliases(
                        StateEvent::Original(e),
                    ))) => {
                        let msg = RoomMessage::room_aliases_from_event(e, &r);
                        Ok(msg)
                    }
                    Ok(AnyTimelineEvent::State(AnyStateEvent::RoomAvatar(
                        StateEvent::Original(e),
                    ))) => {
                        let msg = RoomMessage::room_avatar_from_event(e, &r);
                        Ok(msg)
                    }
                    Ok(AnyTimelineEvent::State(AnyStateEvent::RoomCanonicalAlias(
                        StateEvent::Original(e),
                    ))) => {
                        let msg = RoomMessage::room_canonical_alias_from_event(e, &r);
                        Ok(msg)
                    }
                    Ok(AnyTimelineEvent::State(AnyStateEvent::RoomCreate(
                        StateEvent::Original(e),
                    ))) => {
                        let msg = RoomMessage::room_create_from_event(e, &r);
                        Ok(msg)
                    }
                    Ok(AnyTimelineEvent::State(AnyStateEvent::RoomEncryption(
                        StateEvent::Original(e),
                    ))) => {
                        let msg = RoomMessage::room_encryption_from_event(e, &r);
                        Ok(msg)
                    }
                    Ok(AnyTimelineEvent::State(AnyStateEvent::RoomGuestAccess(
                        StateEvent::Original(e),
                    ))) => {
                        let msg = RoomMessage::room_guest_access_from_event(e, &r);
                        Ok(msg)
                    }
                    Ok(AnyTimelineEvent::State(AnyStateEvent::RoomHistoryVisibility(
                        StateEvent::Original(e),
                    ))) => {
                        let msg = RoomMessage::room_history_visibility_from_event(e, &r);
                        Ok(msg)
                    }
                    Ok(AnyTimelineEvent::State(AnyStateEvent::RoomJoinRules(
                        StateEvent::Original(e),
                    ))) => {
                        let msg = RoomMessage::room_join_rules_from_event(e, &r);
                        Ok(msg)
                    }
                    Ok(AnyTimelineEvent::State(AnyStateEvent::RoomMember(
                        StateEvent::Original(e),
                    ))) => {
                        let msg = RoomMessage::room_member_from_event(e, &r);
                        Ok(msg)
                    }
                    Ok(AnyTimelineEvent::State(AnyStateEvent::RoomName(StateEvent::Original(
                        e,
                    )))) => {
                        let msg = RoomMessage::room_name_from_event(e, &r);
                        Ok(msg)
                    }
                    Ok(AnyTimelineEvent::State(AnyStateEvent::RoomPinnedEvents(
                        StateEvent::Original(e),
                    ))) => {
                        let msg = RoomMessage::room_pinned_events_from_event(e, &r);
                        Ok(msg)
                    }
                    Ok(AnyTimelineEvent::State(AnyStateEvent::RoomPowerLevels(
                        StateEvent::Original(e),
                    ))) => {
                        let msg = RoomMessage::room_power_levels_from_event(e, &r);
                        Ok(msg)
                    }
                    Ok(AnyTimelineEvent::State(AnyStateEvent::RoomServerAcl(
                        StateEvent::Original(e),
                    ))) => {
                        let msg = RoomMessage::room_server_acl_from_event(e, &r);
                        Ok(msg)
                    }
                    Ok(AnyTimelineEvent::State(AnyStateEvent::RoomThirdPartyInvite(
                        StateEvent::Original(e),
                    ))) => {
                        let msg = RoomMessage::room_third_party_invite_from_event(e, &r);
                        Ok(msg)
                    }
                    Ok(AnyTimelineEvent::State(AnyStateEvent::RoomTombstone(
                        StateEvent::Original(e),
                    ))) => {
                        let msg = RoomMessage::room_tombstone_from_event(e, &r);
                        Ok(msg)
                    }
                    Ok(AnyTimelineEvent::State(AnyStateEvent::RoomTopic(
                        StateEvent::Original(e),
                    ))) => {
                        let msg = RoomMessage::room_topic_from_event(e, &r);
                        Ok(msg)
                    }
                    Ok(AnyTimelineEvent::State(AnyStateEvent::SpaceChild(
                        StateEvent::Original(e),
                    ))) => {
                        let msg = RoomMessage::space_child_from_event(e, &r);
                        Ok(msg)
                    }
                    Ok(AnyTimelineEvent::State(AnyStateEvent::SpaceParent(
                        StateEvent::Original(e),
                    ))) => {
                        let msg = RoomMessage::space_parent_from_event(e, &r);
                        Ok(msg)
                    }
                    Ok(AnyTimelineEvent::State(_)) => {
                        bail!("Invalid AnyTimelineEvent::State: other");
                    }
                    Ok(AnyTimelineEvent::MessageLike(AnyMessageLikeEvent::CallAnswer(
                        MessageLikeEvent::Original(e),
                    ))) => {
                        let msg = RoomMessage::call_answer_from_event(e, &r);
                        Ok(msg)
                    }
                    Ok(AnyTimelineEvent::MessageLike(AnyMessageLikeEvent::CallCandidates(
                        MessageLikeEvent::Original(e),
                    ))) => {
                        let msg = RoomMessage::call_candidates_from_event(e, &r);
                        Ok(msg)
                    }
                    Ok(AnyTimelineEvent::MessageLike(AnyMessageLikeEvent::CallHangup(
                        MessageLikeEvent::Original(e),
                    ))) => {
                        let msg = RoomMessage::call_hangup_from_event(e, &r);
                        Ok(msg)
                    }
                    Ok(AnyTimelineEvent::MessageLike(AnyMessageLikeEvent::CallInvite(
                        MessageLikeEvent::Original(e),
                    ))) => {
                        let msg = RoomMessage::call_invite_from_event(e, &r);
                        Ok(msg)
                    }
                    Ok(AnyTimelineEvent::MessageLike(
                        AnyMessageLikeEvent::KeyVerificationAccept(MessageLikeEvent::Original(e)),
                    )) => {
                        let msg = RoomMessage::key_verification_accept_from_event(e, &r);
                        Ok(msg)
                    }
                    Ok(AnyTimelineEvent::MessageLike(
                        AnyMessageLikeEvent::KeyVerificationCancel(MessageLikeEvent::Original(e)),
                    )) => {
                        let msg = RoomMessage::key_verification_cancel_from_event(e, &r);
                        Ok(msg)
                    }
                    Ok(AnyTimelineEvent::MessageLike(
                        AnyMessageLikeEvent::KeyVerificationDone(MessageLikeEvent::Original(e)),
                    )) => {
                        let msg = RoomMessage::key_verification_done_from_event(e, &r);
                        Ok(msg)
                    }
                    Ok(AnyTimelineEvent::MessageLike(AnyMessageLikeEvent::KeyVerificationKey(
                        MessageLikeEvent::Original(e),
                    ))) => {
                        let msg = RoomMessage::key_verification_key_from_event(e, &r);
                        Ok(msg)
                    }
                    Ok(AnyTimelineEvent::MessageLike(AnyMessageLikeEvent::KeyVerificationMac(
                        MessageLikeEvent::Original(e),
                    ))) => {
                        let msg = RoomMessage::key_verification_mac_from_event(e, &r);
                        Ok(msg)
                    }
                    Ok(AnyTimelineEvent::MessageLike(
                        AnyMessageLikeEvent::KeyVerificationReady(MessageLikeEvent::Original(e)),
                    )) => {
                        let msg = RoomMessage::key_verification_ready_from_event(e, &r);
                        Ok(msg)
                    }
                    Ok(AnyTimelineEvent::MessageLike(
                        AnyMessageLikeEvent::KeyVerificationStart(MessageLikeEvent::Original(e)),
                    )) => {
                        let msg = RoomMessage::key_verification_start_from_event(e, &r);
                        Ok(msg)
                    }
                    Ok(AnyTimelineEvent::MessageLike(AnyMessageLikeEvent::Reaction(
                        MessageLikeEvent::Original(e),
                    ))) => {
                        let msg = RoomMessage::reaction_from_event(e, &r);
                        Ok(msg)
                    }
                    Ok(AnyTimelineEvent::MessageLike(AnyMessageLikeEvent::RoomEncrypted(
                        MessageLikeEvent::Original(e),
                    ))) => {
                        info!("RoomEncrypted: {:?}", e.content);
                        let msg = RoomMessage::room_encrypted_from_event(e, &r);
                        Ok(msg)
                    }
                    Ok(AnyTimelineEvent::MessageLike(AnyMessageLikeEvent::RoomMessage(
                        MessageLikeEvent::Original(m),
                    ))) => {
                        let msg = RoomMessage::room_message_from_event(m, &r, false);
                        Ok(msg)
                    }
                    Ok(AnyTimelineEvent::MessageLike(AnyMessageLikeEvent::RoomRedaction(e))) => {
                        let msg = RoomMessage::room_redaction_from_event(e, &r);
                        Ok(msg)
                    }
                    Ok(AnyTimelineEvent::MessageLike(AnyMessageLikeEvent::Sticker(
                        MessageLikeEvent::Original(s),
                    ))) => {
                        let msg = RoomMessage::sticker_from_event(s, &r);
                        Ok(msg)
                    }
                    Ok(AnyTimelineEvent::MessageLike(_)) => {
                        bail!("Invalid AnyTimelineEvent::MessageLike: other");
                    }
                    Err(e) => {
                        error!("Error deserializing event {:?}", e);
                        bail!("Invalid event deserialization error");
                    }
                }
            })
            .await?
    }

    pub async fn send_text_reply(
        &self,
        msg: String,
        event_id: String,
        txn_id: Option<String>,
    ) -> Result<OwnedEventId> {
        let room = if let SdkRoom::Joined(r) = &self.room {
            r.clone()
        } else {
            bail!("Can't send reply as text to a room we are not in")
        };

        let my_id = room
            .client()
            .user_id()
            .context("User not found")?
            .to_owned();

        let event_id = EventId::parse(event_id)?;

        RUNTIME
            .spawn(async move {
                let member = room
                    .get_member(&my_id)
                    .await?
                    .context("Couldn't find me among room members")?;
                if !member.can_send_message(MessageLikeEventType::RoomMessage) {
                    bail!("No permission to send message in this room");
                }

                let timeline_event = room.event(&event_id).await?;

                let event_content = timeline_event.event.deserialize_as::<RoomMessageEvent>()?;

                let original_message = event_content
                    .as_original()
                    .context("Couldn't retrieve original message.")?;

                let text_content = TextMessageEventContent::markdown(msg);
                let content = RoomMessageEventContent::new(MessageType::Text(text_content))
                    .make_reply_to(original_message, ForwardThread::Yes);

                let response = room
                    .send(content, txn_id.as_deref().map(Into::into))
                    .await?;
                Ok(response.event_id)
            })
            .await?
    }

    pub async fn send_image_reply(
        &self,
        uri: String,
        name: String,
        event_id: String,
        txn_id: Option<String>,
    ) -> Result<OwnedEventId> {
        let room = if let SdkRoom::Joined(r) = &self.room {
            r.clone()
        } else {
            bail!("Can't send reply as image to a room we are not in")
        };
        let client = room.client();
        let my_id = client.user_id().context("User not found")?.to_owned();

        let path = PathBuf::from(uri);
        let event_id = EventId::parse(event_id)?;
        let guess = mime_guess::from_path(path.clone());
        let content_type = guess.first().context("No MIME type")?;
        if !content_type.to_string().starts_with("image/") {
            bail!("Image reply accepts only image file");
        }

        RUNTIME
            .spawn(async move {
                let member = room
                    .get_member(&my_id)
                    .await?
                    .context("Couldn't find me among room members")?;
                if !member.can_send_message(MessageLikeEventType::RoomMessage) {
                    bail!("No permission to send message in this room");
                }

<<<<<<< HEAD
                let buf = std::fs::read(path.clone())?;
                let mut info = assign!(ImageInfo::new(), {
                    height: None,
                    width: None,
                    mimetype: Some(content_type.to_string()),
                    size: UInt::new(buf.len() as u64),
                });
                #[cfg(feature = "image-meta")]
                if let Ok(size) = imagesize::size(path.to_string_lossy().to_string()) {
                    info.width = UInt::new(size.width as u64);
                    info.height = UInt::new(size.height as u64);
                }
=======
                let image_buf = fs::read(path)?;
>>>>>>> f8a33a25

                let timeline_event = room.event(&event_id).await?;

                let event_content = timeline_event.event.deserialize_as::<RoomMessageEvent>()?;

                let original_message = event_content
                    .as_original()
                    .context("Couldn't retrieve original message.")?;

                let response = client.media().upload(&content_type, buf).await?;

                let image_content = ImageMessageEventContent::plain(
                    name,
                    response.content_uri,
                    Some(Box::new(info)),
                );
                let content = RoomMessageEventContent::new(MessageType::Image(image_content))
                    .make_reply_to(original_message, ForwardThread::Yes);

                let response = room
                    .send(content, txn_id.as_deref().map(Into::into))
                    .await?;
                Ok(response.event_id)
            })
            .await?
    }

    pub async fn send_audio_reply(
        &self,
        uri: String,
        name: String,
        event_id: String,
        txn_id: Option<String>,
    ) -> Result<OwnedEventId> {
        let room = if let SdkRoom::Joined(r) = &self.room {
            r.clone()
        } else {
            bail!("Can't send reply as audio to a room we are not in")
        };
        let client = room.client();
        let my_id = client.user_id().context("User not found")?.to_owned();

        let path = PathBuf::from(uri);
        let event_id = EventId::parse(event_id)?;
        let guess = mime_guess::from_path(path.clone());
        let content_type = guess.first().context("No MIME type")?;
        if !content_type.to_string().starts_with("audio/") {
            bail!("Audio message accepts only audio file");
        }

        RUNTIME
            .spawn(async move {
                let member = room
                    .get_member(&my_id)
                    .await?
                    .context("Couldn't find me among room members")?;
                if !member.can_send_message(MessageLikeEventType::RoomMessage) {
                    bail!("No permission to send message in this room");
                }

<<<<<<< HEAD
                let buf = std::fs::read(path.clone())?;
                let mut info = assign!(AudioInfo::new(), {
                    mimetype: Some(content_type.to_string()),
                    duration: None,
                    size: UInt::new(buf.len() as u64),
                });
                #[cfg(feature = "audio-meta")]
                if let Ok(probe) = Probe::open(path) {
                    if let Ok(tagged_file) = probe.read() {
                        info.duration = Some(tagged_file.properties().duration());
                    }
                }
=======
                let image_buf = fs::read(path)?;
>>>>>>> f8a33a25

                let timeline_event = room.event(&event_id).await?;

                let event_content = timeline_event.event.deserialize_as::<RoomMessageEvent>()?;

                let original_message = event_content
                    .as_original()
                    .context("Couldn't retrieve original message.")?;

                let response = client.media().upload(&content_type, buf).await?;

                let audio_content = AudioMessageEventContent::plain(
                    name,
                    response.content_uri,
                    Some(Box::new(info)),
                );
                let content = RoomMessageEventContent::new(MessageType::Audio(audio_content))
                    .make_reply_to(original_message, ForwardThread::Yes);

                let response = room
                    .send(content, txn_id.as_deref().map(Into::into))
                    .await?;
                Ok(response.event_id)
            })
            .await?
    }

    #[allow(clippy::too_many_arguments)]
    pub async fn send_video_reply(
        &self,
        uri: String,
        name: String,
        secs: Option<u32>,
        width: Option<u32>,
        height: Option<u32>,
        blurhash: Option<String>,
        event_id: String,
        txn_id: Option<String>,
    ) -> Result<OwnedEventId> {
        let room = if let SdkRoom::Joined(r) = &self.room {
            r.clone()
        } else {
            bail!("Can't send reply as video to a room we are not in")
        };
        let client = room.client();
        let my_id = client.user_id().context("User not found")?.to_owned();

        let path = PathBuf::from(uri);
        let event_id = EventId::parse(event_id)?;
        let guess = mime_guess::from_path(path.clone());
        let content_type = guess.first().context("No MIME type")?;
        if !content_type.to_string().starts_with("video/") {
            bail!("Video message accepts only video file");
        }

        RUNTIME
            .spawn(async move {
                let member = room
                    .get_member(&my_id)
                    .await?
                    .context("Couldn't find me among room members")?;
                if !member.can_send_message(MessageLikeEventType::RoomMessage) {
                    bail!("No permission to send message in this room");
                }

<<<<<<< HEAD
                let buf = std::fs::read(path)?;
                let info = assign!(VideoInfo::new(), {
                    duration: secs.map(|x| Duration::from_secs(x as u64)),
                    height: height.map(UInt::from),
                    width: width.map(UInt::from),
                    mimetype: Some(content_type.to_string()),
                    size: UInt::new(buf.len() as u64),
                    blurhash,
                });
=======
                let video_buf = fs::read(path)?;
>>>>>>> f8a33a25

                let timeline_event = room.event(&event_id).await?;

                let event_content = timeline_event.event.deserialize_as::<RoomMessageEvent>()?;

                let original_message = event_content
                    .as_original()
                    .context("Couldn't retrieve original message.")?;

                let response = client.media().upload(&content_type, buf).await?;

                let video_content = VideoMessageEventContent::plain(
                    name,
                    response.content_uri,
                    Some(Box::new(info)),
                );
                let content = RoomMessageEventContent::new(MessageType::Video(video_content))
                    .make_reply_to(original_message, ForwardThread::Yes);

                let response = room
                    .send(content, txn_id.as_deref().map(Into::into))
                    .await?;
                Ok(response.event_id)
            })
            .await?
    }

    pub async fn send_file_reply(
        &self,
        uri: String,
        name: String,
        event_id: String,
        txn_id: Option<String>,
    ) -> Result<OwnedEventId> {
        let room = if let SdkRoom::Joined(r) = &self.room {
            r.clone()
        } else {
            bail!("Can't send reply as file to a room we are not in")
        };
        let client = room.client();
        let my_id = client.user_id().context("User not found")?.to_owned();

        let path = PathBuf::from(uri);
        let event_id = EventId::parse(event_id)?;
        let guess = mime_guess::from_path(path.clone());
        let content_type = guess.first().context("No MIME type")?;

        RUNTIME
            .spawn(async move {
                let member = room
                    .get_member(&my_id)
                    .await?
                    .context("Couldn't find me among room members")?;
                if !member.can_send_message(MessageLikeEventType::RoomMessage) {
                    bail!("No permission to send message in this room");
                }

<<<<<<< HEAD
                let buf = std::fs::read(path)?;
                let info = assign!(FileInfo::new(), {
                    mimetype: Some(content_type.to_string()),
                    size: UInt::new(buf.len() as u64),
                });
=======
                let file_buf = fs::read(path)?;
>>>>>>> f8a33a25

                let timeline_event = room.event(&event_id).await?;

                let event_content = timeline_event.event.deserialize_as::<RoomMessageEvent>()?;

                let original_message = event_content
                    .as_original()
                    .context("Couldn't retrieve original message.")?;

                let response = client.media().upload(&content_type, buf).await?;

                let file_content = FileMessageEventContent::plain(
                    name,
                    response.content_uri,
                    Some(Box::new(info)),
                );
                let content = RoomMessageEventContent::new(MessageType::File(file_content))
                    .make_reply_to(original_message, ForwardThread::Yes);

                let response = room
                    .send(content, txn_id.as_deref().map(Into::into))
                    .await?;
                Ok(response.event_id)
            })
            .await?
    }

    pub async fn redact_message(
        &self,
        event_id: String,
        reason: Option<String>,
        txn_id: Option<String>,
    ) -> Result<OwnedEventId> {
        let room = if let SdkRoom::Joined(r) = &self.room {
            r.clone()
        } else {
            bail!("Can't redact any message from a room we are not in")
        };

        let my_id = room
            .client()
            .user_id()
            .context("User not found")?
            .to_owned();

        let event_id = EventId::parse(event_id)?;

        RUNTIME
            .spawn(async move {
                let member = room
                    .get_member(&my_id)
                    .await?
                    .context("Couldn't find me among room members")?;
                if !member.can_redact() {
                    bail!("No permission to redact message in this room");
                }
                let response = room
                    .redact(&event_id, reason.as_deref(), txn_id.map(Into::into))
                    .await?;
                Ok(response.event_id)
            })
            .await?
    }

    pub async fn update_power_level(&self, user_id: String, level: i32) -> Result<OwnedEventId> {
        let room = if let SdkRoom::Joined(r) = &self.room {
            r.clone()
        } else {
            bail!("Can't update power level in a room we are not in")
        };

        let my_id = room
            .client()
            .user_id()
            .context("User not found")?
            .to_owned();

        let user_id = UserId::parse(user_id)?;

        RUNTIME
            .spawn(async move {
                let member = room
                    .get_member(&my_id)
                    .await?
                    .context("Couldn't find me among room members")?;
                if !member.can_send_state(StateEventType::RoomPowerLevels) {
                    bail!("No permission to change power levels in this room");
                }
                let resp = room
                    .update_power_levels(vec![(&user_id, Int::from(level))])
                    .await?;
                Ok(resp.event_id)
            })
            .await?
    }
}

impl Deref for Room {
    type Target = SdkRoom;
    fn deref(&self) -> &SdkRoom {
        &self.room
    }
}

pub struct SendImageResult {
    event_id: OwnedEventId,
    file_size: u64,
    width: Option<u64>,
    height: Option<u64>,
}

impl SendImageResult {
    pub fn event_id(&self) -> OwnedEventId {
        self.event_id.clone()
    }

    pub fn file_size(&self) -> u64 {
        self.file_size
    }

    pub fn width(&self) -> Option<u64> {
        self.width
    }

    pub fn height(&self) -> Option<u64> {
        self.height
    }
}

pub struct SendAudioResult {
    event_id: OwnedEventId,
    file_size: u64,
    duration: Option<Duration>,
}

impl SendAudioResult {
    pub fn event_id(&self) -> OwnedEventId {
        self.event_id.clone()
    }

    pub fn file_size(&self) -> u64 {
        self.file_size
    }

    pub fn duration(&self) -> Option<Duration> {
        self.duration
    }
}<|MERGE_RESOLUTION|>--- conflicted
+++ resolved
@@ -599,8 +599,7 @@
                 if !member.can_send_message(MessageLikeEventType::RoomMessage) {
                     bail!("No permission to send message in this room");
                 }
-<<<<<<< HEAD
-                let buf = std::fs::read(path.clone())?;
+                let buf = fs::read(path.clone())?;
                 let file_size = buf.len() as u64;
                 let mut base_info = BaseImageInfo {
                     height: None,
@@ -614,9 +613,6 @@
                     base_info.height = UInt::new(size.height as u64);
                 }
                 let config = AttachmentConfig::new().info(AttachmentInfo::Image(base_info.clone()));
-=======
-                let image_buf = fs::read(path)?;
->>>>>>> f8a33a25
                 let response = room
                     .send_attachment(name.as_str(), &content_type, buf, config)
                     .await?;
@@ -690,8 +686,7 @@
                 if !member.can_send_message(MessageLikeEventType::RoomMessage) {
                     bail!("No permission to send message in this room");
                 }
-<<<<<<< HEAD
-                let buf = std::fs::read(path.clone())?;
+                let buf = fs::read(path.clone())?;
                 let file_size = buf.len() as u64;
                 let mut base_info = BaseAudioInfo {
                     duration: None,
@@ -704,9 +699,6 @@
                     }
                 }
                 let config = AttachmentConfig::new().info(AttachmentInfo::Audio(base_info.clone()));
-=======
-                let audio_buf = fs::read(path)?;
->>>>>>> f8a33a25
                 let response = room
                     .send_attachment(name.as_str(), &content_type, buf, config)
                     .await?;
@@ -787,8 +779,7 @@
                 if !member.can_send_message(MessageLikeEventType::RoomMessage) {
                     bail!("No permission to send message in this room");
                 }
-<<<<<<< HEAD
-                let buf = std::fs::read(path)?;
+                let buf = fs::read(path)?;
                 let config = AttachmentConfig::new().info(AttachmentInfo::Video(BaseVideoInfo {
                     duration: secs.map(|x| Duration::from_secs(x as u64)),
                     height: height.map(UInt::from),
@@ -796,9 +787,6 @@
                     size: UInt::new(buf.len() as u64),
                     blurhash,
                 }));
-=======
-                let video_buf = fs::read(path)?;
->>>>>>> f8a33a25
                 let response = room
                     .send_attachment(name.as_str(), &content_type, buf, config)
                     .await?;
@@ -864,14 +852,10 @@
                 if !member.can_send_message(MessageLikeEventType::RoomMessage) {
                     bail!("No permission to send message in this room");
                 }
-<<<<<<< HEAD
-                let buf = std::fs::read(path)?;
+                let buf = fs::read(path)?;
                 let config = AttachmentConfig::new().info(AttachmentInfo::File(BaseFileInfo {
                     size: UInt::new(buf.len() as u64),
                 }));
-=======
-                let file_buf = fs::read(path)?;
->>>>>>> f8a33a25
                 let response = room
                     .send_attachment(name.as_str(), &content_type, buf, config)
                     .await?;
@@ -1464,8 +1448,7 @@
                     bail!("No permission to send message in this room");
                 }
 
-<<<<<<< HEAD
-                let buf = std::fs::read(path.clone())?;
+                let buf = fs::read(path.clone())?;
                 let mut info = assign!(ImageInfo::new(), {
                     height: None,
                     width: None,
@@ -1477,9 +1460,6 @@
                     info.width = UInt::new(size.width as u64);
                     info.height = UInt::new(size.height as u64);
                 }
-=======
-                let image_buf = fs::read(path)?;
->>>>>>> f8a33a25
 
                 let timeline_event = room.event(&event_id).await?;
 
@@ -1540,8 +1520,7 @@
                     bail!("No permission to send message in this room");
                 }
 
-<<<<<<< HEAD
-                let buf = std::fs::read(path.clone())?;
+                let buf = fs::read(path.clone())?;
                 let mut info = assign!(AudioInfo::new(), {
                     mimetype: Some(content_type.to_string()),
                     duration: None,
@@ -1553,9 +1532,6 @@
                         info.duration = Some(tagged_file.properties().duration());
                     }
                 }
-=======
-                let image_buf = fs::read(path)?;
->>>>>>> f8a33a25
 
                 let timeline_event = room.event(&event_id).await?;
 
@@ -1621,8 +1597,7 @@
                     bail!("No permission to send message in this room");
                 }
 
-<<<<<<< HEAD
-                let buf = std::fs::read(path)?;
+                let buf = fs::read(path)?;
                 let info = assign!(VideoInfo::new(), {
                     duration: secs.map(|x| Duration::from_secs(x as u64)),
                     height: height.map(UInt::from),
@@ -1631,9 +1606,6 @@
                     size: UInt::new(buf.len() as u64),
                     blurhash,
                 });
-=======
-                let video_buf = fs::read(path)?;
->>>>>>> f8a33a25
 
                 let timeline_event = room.event(&event_id).await?;
 
@@ -1691,15 +1663,11 @@
                     bail!("No permission to send message in this room");
                 }
 
-<<<<<<< HEAD
-                let buf = std::fs::read(path)?;
+                let buf = fs::read(path)?;
                 let info = assign!(FileInfo::new(), {
                     mimetype: Some(content_type.to_string()),
                     size: UInt::new(buf.len() as u64),
                 });
-=======
-                let file_buf = fs::read(path)?;
->>>>>>> f8a33a25
 
                 let timeline_event = room.event(&event_id).await?;
 
