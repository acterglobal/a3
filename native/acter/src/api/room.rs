--- conflicted
+++ resolved
@@ -40,16 +40,11 @@
     Client, RoomMemberships, RoomState,
 };
 use matrix_sdk_ui::timeline::RoomExt;
-<<<<<<< HEAD
 use ruma::events::{
     room::join_rules::{AllowRule, JoinRule},
     EventContent, StaticEventContent,
 };
-use std::{fs, io::Write, ops::Deref, path::PathBuf, sync::Arc};
-=======
-use ruma::events::{EventContent, StaticEventContent};
 use std::{io::Write, ops::Deref, path::PathBuf, sync::Arc};
->>>>>>> bda9e41f
 use tracing::{error, info};
 
 use super::{
