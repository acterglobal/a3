--- conflicted
+++ resolved
@@ -376,23 +376,6 @@
                 let evt = room.event(&eid).await?;
                 let Ok(AnyTimelineEvent::MessageLike(AnyMessageLikeEvent::RoomMessage(
                     MessageLikeEvent::Original(m),
-<<<<<<< HEAD
-                ))) = evt.event.deserialize()
-                {
-                    if let MessageType::Image(content) = &m.content.msgtype {
-                        let request = MediaRequest {
-                            source: content.source.clone(),
-                            format: MediaFormat::File,
-                        };
-                        let buf = client.media().get_media_content(&request, false).await?;
-                        Ok(FfiBuffer::new(buf))
-                    } else {
-                        bail!("Invalid file format")
-                    }
-                } else {
-                    bail!("Could not get timeline event from deserialization")
-                }
-=======
                 ))) = evt.event.deserialize() else {
                     bail!("It is not message");
                 };
@@ -405,7 +388,6 @@
                 };
                 let data = client.media().get_media_content(&request, false).await?;
                 Ok(FfiBuffer::new(data))
->>>>>>> a7953ade
             })
             .await?
     }
