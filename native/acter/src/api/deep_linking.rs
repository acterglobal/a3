--- conflicted
+++ resolved
@@ -4,7 +4,7 @@
 use crate::{Client, RUNTIME};
 use acter_core::events::{ObjRef as CoreObjRef, RefDetails as CoreRefDetails};
 use acter_core::share_link::api;
-use anyhow::{bail, Result};
+use anyhow::{bail, Context, Result};
 use matrix_sdk::Client as SdkClient;
 use ruma::{OwnedEventId, OwnedRoomId, OwnedServerName};
 use urlencoding::encode;
@@ -86,21 +86,21 @@
     )
 }
 
-<<<<<<< HEAD
-fn generate_invite_link(server_name: &str, token: &str, inviter_user_id: &str) -> String {
-    // acter:i/${SERVERNAME}/${INVITE_TOKEN}?userId=${INVITER}
-    format!("acter:i/{server_name}/{token}?userId={inviter_user_id}")
-=======
 fn generate_room_link(room_id: &OwnedRoomId, via: &[OwnedServerName]) -> String {
+    // matrix:roomid/${ROOM_ID}?via=${SERVER_NAME}&via=${SERVER_NAME}
     let room_id = &room_id.to_string()[1..];
     format!(
-        "matrix:roomid/{room_id}/?{}",
+        "matrix:roomid/{room_id}?{}",
         via.iter()
             .map(|v| format!("via={}", encode(v.as_str())))
             .collect::<Vec<String>>()
             .join("&")
     )
->>>>>>> 65726ccd
+}
+
+fn generate_invite_link(server_name: &str, token: &str, inviter_user_id: &str) -> String {
+    // acter:i/${SERVER_NAME}/${INVITE_TOKEN}?userId=${INVITER}
+    format!("acter:i/{server_name}/{token}?userId={inviter_user_id}")
 }
 
 impl RefDetails {
@@ -111,11 +111,8 @@
     pub fn can_generate_internal_link(&self) -> bool {
         match &self.inner {
             CoreRefDetails::Link { title, uri } => false,
-<<<<<<< HEAD
+            CoreRefDetails::Room { room_id, .. } => true, // always
             CoreRefDetails::SuperInviteToken { rooms, .. } => !rooms.is_empty(),
-=======
-            CoreRefDetails::Room { room_id, .. } => true, // always
->>>>>>> 65726ccd
             CoreRefDetails::Task { room_id, .. }
             | CoreRefDetails::TaskList { room_id, .. }
             | CoreRefDetails::News { room_id, .. }
@@ -127,24 +124,25 @@
     pub fn generate_internal_link(&self, include_preview: bool) -> Result<String> {
         Ok(match &self.inner {
             CoreRefDetails::Link { title, uri } => bail!("Link can't be made into internal link"),
-<<<<<<< HEAD
+            CoreRefDetails::Room {
+                room_id,
+                is_space,
+                via,
+                preview,
+            } => generate_room_link(room_id, via.as_slice()),
             CoreRefDetails::SuperInviteToken {
                 token,
                 create_dm,
                 accepted_count,
                 rooms,
             } => {
-                let my_id = self.client.user_id()?.to_string();
-                generate_invite_link("acter.global", token, &my_id)
-            }
-=======
-            CoreRefDetails::Room {
-                room_id,
-                is_space,
-                via,
-                preview,
-            } => generate_room_link(room_id, via.as_slice()),
->>>>>>> 65726ccd
+                let my_id = self
+                    .client
+                    .user_id()
+                    .context("You must be logged in to do that")?
+                    .as_str();
+                generate_invite_link("acter.global", token, my_id)
+            }
             CoreRefDetails::Task {
                 target_id,
                 room_id,
