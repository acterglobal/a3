use acter_core::{
    activities::{object::ActivityObject, Activity, ActivityContent},
    events::{
        attachments::{AttachmentContent, FallbackAttachmentContent},
        news::{FallbackNewsContent, NewsContent},
        rsvp::RsvpStatus,
        AnyActerEvent, RefDetails, SyncAnyActerEvent, UtcDateTime,
    },
    models::{ActerModel, AnyActerModel, Attachment},
    push::default_rules,
};
use anyhow::{bail, Context, Result};
use chrono::{NaiveDate, NaiveTime, Utc};
use derive_builder::Builder;
use futures::stream::StreamExt;
use matrix_sdk::{
    notification_settings::{
        IsEncrypted, IsOneToOne, NotificationSettings as SdkNotificationSettings,
    },
    Client as SdkClient, Room,
};
use matrix_sdk_base::{
    notification_settings::RoomNotificationMode,
    ruma::{
        api::client::{
            device,
            push::{
                get_pushers, get_pushrules_all, set_pusher, set_pushrule, EmailPusherData,
                Pusher as RumaPusher, PusherIds, PusherInit, PusherKind,
            },
        },
        assign,
        events::{
            room::{message::MessageType, MediaSource},
            AnySyncMessageLikeEvent, AnySyncTimelineEvent, MessageLikeEvent, SyncMessageLikeEvent,
        },
        push::{HttpPusherData, PushFormat, RuleKind, Ruleset},
        EventId, OwnedMxcUri, OwnedRoomId, RoomId,
    },
};
use matrix_sdk_ui::notification_client::{
    NotificationClient, NotificationEvent, NotificationItem as SdkNotificationItem,
    NotificationProcessSetup, RawNotificationEvent,
};
use pulldown_cmark::RefDefs;
use ruma::{
    api::client::push::PushRule,
    events::{policy::rule, room::message::TextMessageEventContent},
    push::{Action, NewConditionalPushRule, NewPushRule, PushCondition},
    OwnedDeviceId, OwnedEventId,
};
use std::{ops::Deref, sync::Arc};
use tokio_stream::{wrappers::BroadcastStream, Stream};
use tracing::warn;
use urlencoding::encode;

use crate::{Client, Rsvp};

use crate::{api::api::FfiBuffer, MsgContent, RoomMessage, RUNTIME};

#[derive(Debug, Clone)]
pub struct NotificationSender {
    user_id: String,
    display_name: Option<String>,
    image: Option<MediaSource>,
    client: Client,
}
impl NotificationSender {
    fn fallback(client: Client) -> Self {
        NotificationSender {
            user_id: "".to_owned(),
            client,
            image: None,
            display_name: None,
        }
    }
    fn from(client: Client, notif: &SdkNotificationItem) -> Self {
        NotificationSender {
            user_id: notif.event.sender().to_string(),
            display_name: notif.sender_display_name.clone(),
            image: notif
                .sender_avatar_url
                .clone()
                .map(|u| MediaSource::Plain(OwnedMxcUri::from(u))),
            client,
        }
    }
    pub fn user_id(&self) -> String {
        self.user_id.clone()
    }
    pub fn display_name(&self) -> Option<String> {
        self.display_name.clone()
    }
    pub fn has_image(&self) -> bool {
        self.image.is_some()
    }
    pub async fn image(&self) -> Result<FfiBuffer<u8>> {
        #[allow(clippy::diverging_sub_expression)]
        let Some(source) = self.image.clone() else {
            bail!("No media found in item")
        };
        let client = self.client.clone();

        RUNTIME
            .spawn(async move { client.source_binary(source, None).await })
            .await?
    }
}

#[derive(Debug, Clone)]
pub struct NotificationRoom {
    room_id: String,
    display_name: String,
    image: Option<MediaSource>,
    client: Client,
}
impl NotificationRoom {
    fn from(client: Client, notif: &SdkNotificationItem, room_id: &RoomId) -> Self {
        NotificationRoom {
            room_id: room_id.to_string(),
            display_name: notif.room_computed_display_name.clone(),
            image: notif
                .room_avatar_url
                .clone()
                .map(|u| MediaSource::Plain(OwnedMxcUri::from(u))),
            client,
        }
    }
    async fn for_room(client: Client, room: &Room) -> Self {
        NotificationRoom {
            room_id: room.room_id().to_string(),
            display_name: room
                .compute_display_name()
                .await
                .map(|e| e.to_string())
                .unwrap_or("".to_owned()),
            image: room.avatar_url().clone().map(MediaSource::Plain),
            client,
        }
    }
    pub fn room_id(&self) -> String {
        self.room_id.clone()
    }
    pub fn display_name(&self) -> String {
        self.display_name.clone()
    }
    pub fn has_image(&self) -> bool {
        self.image.is_some()
    }
    pub async fn image(&self) -> Result<FfiBuffer<u8>> {
        #[allow(clippy::diverging_sub_expression)]
        let Some(source) = self.image.clone() else {
            bail!("No media found in item")
        };
        let client = self.client.clone();

        RUNTIME
            .spawn(async move { client.source_binary(source, None).await })
            .await?
    }
}
#[derive(Clone, Debug)]
<<<<<<< HEAD
=======
pub enum NotificationItemParent {
    News {
        parent_id: OwnedEventId,
    },
    Pin {
        parent_id: OwnedEventId,
        title: String,
    },
    CalendarEvent {
        parent_id: OwnedEventId,
        title: String,
    },
    TaskList {
        parent_id: OwnedEventId,
        title: String,
    },
    Task {
        tl_id: OwnedEventId,
        parent_id: OwnedEventId,
        title: String,
    },
}

impl NotificationItemParent {
    pub fn object_type_str(&self) -> String {
        match self {
            NotificationItemParent::News { .. } => "news",
            NotificationItemParent::Pin { .. } => "pin",
            NotificationItemParent::CalendarEvent { .. } => "event",
            NotificationItemParent::TaskList { .. } => "task-list",
            NotificationItemParent::Task { .. } => "task",
        }
        .to_owned()
    }
    pub fn object_id_str(&self) -> String {
        match self {
            NotificationItemParent::News { parent_id }
            | NotificationItemParent::Pin { parent_id, .. }
            | NotificationItemParent::TaskList { parent_id, .. }
            | NotificationItemParent::Task { parent_id, .. }
            | NotificationItemParent::CalendarEvent { parent_id, .. } => parent_id.to_string(),
        }
    }
    pub fn title(&self) -> Option<String> {
        match self {
            NotificationItemParent::News { parent_id } => None,
            NotificationItemParent::Pin { title, .. }
            | NotificationItemParent::TaskList { title, .. }
            | NotificationItemParent::Task { title, .. }
            | NotificationItemParent::CalendarEvent { title, .. } => Some(title.clone()),
        }
    }

    pub fn target_url(&self) -> String {
        match self {
            NotificationItemParent::News { parent_id } => format!("/updates/{}", parent_id),
            NotificationItemParent::Pin { parent_id, .. } => format!("/pins/{}", parent_id),
            NotificationItemParent::TaskList { parent_id, .. } => format!("/tasks/{}", parent_id),
            NotificationItemParent::Task {
                parent_id, tl_id, ..
            } => format!("/tasks/{tl_id}/{parent_id}"),
            NotificationItemParent::CalendarEvent { parent_id, .. } => {
                format!("/events/{}", parent_id)
            } //
        }
    }

    pub fn emoji(&self) -> String {
        match self {
            NotificationItemParent::News { .. } => "🚀", // boost rocket
            NotificationItemParent::Pin { .. } => "📌",  // pin
            NotificationItemParent::TaskList { .. } => "📋", // tasklist-> clipboard
            NotificationItemParent::CalendarEvent { .. } => "🗓️", // calendar
            NotificationItemParent::Task { .. } => "☑️", // task -> checkoff
        }
        .to_owned()
    }
}

impl TryFrom<&AnyActerModel> for NotificationItemParent {
    type Error = ();

    fn try_from(value: &AnyActerModel) -> std::result::Result<Self, Self::Error> {
        match value {
            AnyActerModel::NewsEntry(e) => Ok(NotificationItemParent::News {
                parent_id: e.event_id().to_owned(),
            }),
            AnyActerModel::CalendarEvent(e) => Ok(NotificationItemParent::CalendarEvent {
                parent_id: e.event_id().to_owned(),
                title: e.title().clone(),
            }),
            AnyActerModel::Pin(e) => Ok(NotificationItemParent::Pin {
                parent_id: e.event_id().to_owned(),
                title: e.title().clone(),
            }),
            AnyActerModel::TaskList(e) => Ok(NotificationItemParent::TaskList {
                parent_id: e.event_id().to_owned(),
                title: e.name().clone(),
            }),
            AnyActerModel::Task(e) => Ok(NotificationItemParent::Task {
                parent_id: e.event_id().to_owned(),
                tl_id: e.task_list_id.event_id.clone(),
                title: e.title().clone(),
            }),
            AnyActerModel::RedactedActerModel(..)
            | AnyActerModel::CalendarEventUpdate(_)
            | AnyActerModel::TaskListUpdate(_)
            | AnyActerModel::TaskUpdate(_)
            | AnyActerModel::TaskSelfAssign(_)
            | AnyActerModel::TaskSelfUnassign(_)
            | AnyActerModel::PinUpdate(_)
            | AnyActerModel::NewsEntryUpdate(_)
            | AnyActerModel::Story(_)
            | AnyActerModel::StoryUpdate(_)
            | AnyActerModel::Comment(_)
            | AnyActerModel::CommentUpdate(_)
            | AnyActerModel::Attachment(_)
            | AnyActerModel::AttachmentUpdate(_)
            | AnyActerModel::Rsvp(_)
            | AnyActerModel::Reaction(_)
            | AnyActerModel::RoomStatus(_)
            | AnyActerModel::ReadReceipt(_) => {
                tracing::trace!("Received Notification on an unsupported parent");
                Err(())
            }
            #[cfg(any(test, feature = "testing"))]
            AnyActerModel::TestModel(test_model) => todo!(),
        }
    }
}

#[derive(Clone, Debug)]
>>>>>>> 222e2fea
pub enum NotificationItemInner {
    Fallback {
        device_id: OwnedDeviceId,
        room_id: OwnedRoomId,
    },
    Invite {
        room_id: OwnedRoomId,
    },
    ChatMessage {
        is_dm: bool,
        content: MessageType,
        room_id: OwnedRoomId,
    },
    Activity(Activity),
}

impl NotificationItemInner {
    pub fn key(&self) -> String {
        match &self {
            NotificationItemInner::Fallback { .. } => "fallback".to_owned(),
            NotificationItemInner::Invite { .. } => "invite".to_owned(),
            NotificationItemInner::Activity(a) => a.type_str(),
            NotificationItemInner::ChatMessage { is_dm, .. } => {
                if *is_dm {
                    "dm"
                } else {
                    "chat"
                }
            }
            .to_owned(),
        }
    }
    pub fn target_url(&self) -> String {
        match &self {
            NotificationItemInner::Fallback { device_id, room_id } => format!(
                "/forward?deviceId={}&roomId={}",
                encode(device_id.as_str()),
                encode(room_id.as_str())
            ),
            NotificationItemInner::Invite { room_id } => "/activities/invites".to_string(),
            NotificationItemInner::ChatMessage { room_id, .. } => format!("/chat/{room_id}"),
            NotificationItemInner::Activity(a) => a.target_url(),
        }
    }

    pub fn room_invite(&self) -> Option<OwnedRoomId> {
        if let NotificationItemInner::Invite { room_id } = &self {
            Some(room_id.clone())
        } else {
            None
        }
    }

    pub fn parent(&self) -> Option<ActivityObject> {
        let NotificationItemInner::Activity(a) = &self else {
            return None;
        };

        a.object()
    }
    pub fn parent_id_str(&self) -> Option<String> {
        let NotificationItemInner::Activity(a) = &self else {
            return None;
        };
        a.object().map(|a| a.object_id_str())
    }

    pub fn reaction_key(&self) -> Option<String> {
        let NotificationItemInner::Activity(a) = &self else {
            return None;
        };
        a.reaction_key()
    }

    pub fn new_date(&self) -> Option<UtcDateTime> {
        let NotificationItemInner::Activity(a) = &self else {
            return None;
        };
        a.new_date()
    }

    pub fn body(&self) -> Option<MsgContent> {
        match &self {
            NotificationItemInner::ChatMessage { content, .. } => match content {
                MessageType::Audio(content) => Some(MsgContent::from(content)),
                MessageType::Emote(content) => Some(MsgContent::from(content)),
                MessageType::File(content) => Some(MsgContent::from(content)),
                MessageType::Location(content) => {
                    // attach the actual content?!?
                    Some(MsgContent::from(content))
                }
                MessageType::Text(content) => Some(MsgContent::from(content)),
                MessageType::Video(content) => {
                    // attach the actual content?!?
                    Some(MsgContent::from(content))
                }
                _ => None,
            },
            NotificationItemInner::Activity(activity) => match activity.content() {
                ActivityContent::DescriptionChange { content, .. } => {
                    content.as_ref().map(|e| MsgContent::from(e.clone()))
                }
                ActivityContent::Comment { content, .. } => Some(MsgContent::from(content)),
                ActivityContent::Boost {
                    first_slide: Some(first_slide),
                    ..
                } => match &first_slide {
                    // everything else we have to fallback to the body-text thing ...
                    NewsContent::Fallback(FallbackNewsContent::Text(msg_content))
                    | NewsContent::Text(msg_content) => Some(MsgContent::from(msg_content)),
                    NewsContent::Fallback(FallbackNewsContent::Video(msg_content))
                    | NewsContent::Video(msg_content) => Some(MsgContent::from(msg_content)),
                    NewsContent::Fallback(FallbackNewsContent::Audio(msg_content))
                    | NewsContent::Audio(msg_content) => Some(MsgContent::from(msg_content)),
                    NewsContent::Fallback(FallbackNewsContent::File(msg_content))
                    | NewsContent::File(msg_content) => Some(MsgContent::from(msg_content)),
                    NewsContent::Fallback(FallbackNewsContent::Location(msg_content))
                    | NewsContent::Location(msg_content) => Some(MsgContent::from(msg_content)),
                    _ => None,
                },
                _ => None,
            },

            _ => None,
        }
    }
}

#[derive(Debug, Builder)]
pub struct NotificationItem {
    pub(crate) client: Client,
    pub(crate) title: String,
    pub(crate) sender: NotificationSender,
    pub(crate) room: NotificationRoom,
    #[builder(default)]
    pub(crate) icon_url: Option<String>,
    #[builder(default)]
    pub(crate) noisy: Option<bool>,
    #[builder(setter(into, strip_option), default)]
    pub(crate) thread_id: Option<String>,
    pub(crate) inner: NotificationItemInner,
    #[builder(setter(into, strip_option), default)]
    pub(crate) msg_content: Option<MsgContent>,
}

impl Deref for NotificationItem {
    type Target = NotificationItemInner;

    fn deref(&self) -> &Self::Target {
        &self.inner
    }
}

impl NotificationItem {
    pub fn title(&self) -> String {
        self.title.clone()
    }
    pub fn push_style(&self) -> String {
        self.inner.key()
    }
    pub fn sender(&self) -> NotificationSender {
        self.sender.clone()
    }
    pub fn room(&self) -> NotificationRoom {
        self.room.clone()
    }
    pub fn icon_url(&self) -> Option<String> {
        self.icon_url.clone()
    }
    pub fn noisy(&self) -> bool {
        self.noisy.unwrap_or_default()
    }
    pub fn thread_id(&self) -> Option<String> {
        self.thread_id.clone()
    }
    pub fn room_invite_str(&self) -> Option<String> {
        self.inner.room_invite().map(|r| r.to_string())
    }
    pub fn has_image(&self) -> bool {
        self.msg_content
            .as_ref()
            .and_then(|a| a.source())
            .is_some()
    }
    pub async fn image(&self) -> Result<FfiBuffer<u8>> {
        #[allow(clippy::diverging_sub_expression)]
        let Some(Some(source)) = self.msg_content.clone().map(|a| a.source()) else {
            bail!("No media found in item")
        };
        let client = self.client.clone();

        RUNTIME
            .spawn(async move { client.source_binary(source.inner, None).await })
            .await?
    }

    pub async fn image_path(&self, tmp_dir: String) -> Result<String> {
        #[allow(clippy::diverging_sub_expression)]
        let Some(Some(source)) = self.msg_content.clone().map(|a| a.source()) else {
            bail!("No media found in item")
        };
        self.client
            .source_binary_tmp_path(source.inner, None, tmp_dir, "png")
            .await
    }

    pub(super) async fn fallback(client: Client, room_id: OwnedRoomId) -> Result<Self> {
        let mut builder = NotificationItemBuilder::default();
        let device_id = client.device_id()?;
        // setting defaults;
        let mut builder = builder
            .sender(NotificationSender::fallback(client.clone()))
            .title("New messages".to_owned())
            .client(client.clone())
            .thread_id(room_id.to_string())
            .inner(NotificationItemInner::Fallback {
                device_id,
                room_id: room_id.clone(),
            });

        match client.room(room_id.to_string()).await {
            Ok(room) => {
                builder = builder.room(NotificationRoom::for_room(client, &room.room).await)
            }
            Err(error) => tracing::error!(?error, "Error fetching room for notification"),
        };
        Ok(builder.build()?)
    }

    pub(super) async fn from(
        client: Client,
        inner: SdkNotificationItem,
        room_id: OwnedRoomId,
    ) -> Result<Self> {
        let mut builder = NotificationItemBuilder::default();
        let device_id = client.device_id()?;
        // setting defaults;
        builder
            .sender(NotificationSender::from(client.clone(), &inner))
            .room(NotificationRoom::from(client.clone(), &inner, &room_id))
            .client(client.clone())
            .thread_id(room_id.to_string())
            .title(inner.room_computed_display_name)
            .noisy(inner.is_noisy)
            .inner(NotificationItemInner::Fallback {
                device_id,
                room_id: room_id.clone(),
            }) //default is forward
            .icon_url(inner.room_avatar_url);

        if let NotificationEvent::Invite(invite) = inner.event {
            return Ok(builder
                .inner(NotificationItemInner::Invite {
                    room_id: room_id.clone(),
                })
                .build()?);
        }

        // acter specific items:
        if let RawNotificationEvent::Timeline(raw_tl) = &inner.raw_event {
            if let Ok(event) = raw_tl.deserialize_as::<SyncAnyActerEvent>() {
                if !matches!(
                    event,
                    SyncAnyActerEvent::RegularTimelineEvent(AnySyncTimelineEvent::MessageLike(_))
                ) {
                    return builder
                        .build_for_acter_object(client, event.into_full_any_acter_event(room_id))
                        .await;
                }
            }
        }

        // fallback chat message:
        if let NotificationEvent::Timeline(AnySyncTimelineEvent::MessageLike(
            AnySyncMessageLikeEvent::RoomMessage(SyncMessageLikeEvent::Original(event)),
        )) = inner.event
        {
            let content = event.content.msgtype.clone();
            return Ok(builder
                .inner(NotificationItemInner::ChatMessage {
                    is_dm: inner.is_direct_message_room,
                    content,
                    room_id,
                })
                .build()?);
        }

        Ok(builder.build()?)
    }
}

async fn convert_acter_model(client: Client, event: AnyActerEvent) -> Result<Activity> {
    Ok(Activity::for_acter_model(client.store(), AnyActerModel::try_from(event)?).await?)
}

impl NotificationItemBuilder {
    async fn build_for_acter_object(
        mut self: NotificationItemBuilder,
        client: Client,
        event: AnyActerEvent,
<<<<<<< HEAD
    ) -> Result<NotificationItem> {
        let activity = match convert_acter_model(client, event).await {
            Err(error) => {
                warn!(?error, "Could not convert acter activity");
                return Ok(self.build()?);
=======
    ) -> Result<Self> {
        match event {
            AnyActerEvent::NewsEntry(MessageLikeEvent::Original(e)) => {
                let first_slide = e.content.slides.first().map(|a| a.content().clone());
                Ok(builder
                    .inner(NotificationItemInner::Boost {
                        first_slide,
                        event_id: e.event_id,
                    })
                    .build()?)
            }
            AnyActerEvent::Comment(MessageLikeEvent::Original(e)) => {
                let parent_obj = client
                    .store()
                    .get(&e.content.on.event_id)
                    .await
                    .map_err(|error| {
                        tracing::error!(?error, "Error loading parent of comment");
                    })
                    .ok()
                    .and_then(|o| NotificationItemParent::try_from(&o).ok());
                let content = e.content.content;
                Ok(builder
                    .inner(NotificationItemInner::Comment {
                        parent_obj,
                        parent_id: e.content.on.event_id,
                        room_id: e.room_id,
                        event_id: e.event_id,
                        content,
                    })
                    .build()?)
            }
            AnyActerEvent::Attachment(MessageLikeEvent::Original(e)) => {
                let parent_obj = client
                    .store()
                    .get(&e.content.on.event_id)
                    .await
                    .map_err(|error| {
                        tracing::error!(?error, "Error loading parent of comment");
                    })
                    .ok()
                    .and_then(|o| NotificationItemParent::try_from(&o).ok());

                Ok(match e.content.content {
                    AttachmentContent::Image(i)
                    | AttachmentContent::Fallback(FallbackAttachmentContent::Image(i)) => builder
                        .inner(NotificationItemInner::Attachment {
                            parent_obj,
                            parent_id: e.content.on.event_id,
                            room_id: e.room_id,
                            event_id: e.event_id,
                            content: Some(MsgContent::from(&i)),
                        })
                        .title(
                            i.filename
                                .map(|f| format!("🖼️ \"{f}\""))
                                .unwrap_or("🖼️ Image".to_owned()),
                        )
                        .build()?,

                    AttachmentContent::Audio(i)
                    | AttachmentContent::Fallback(FallbackAttachmentContent::Audio(i)) => builder
                        .inner(NotificationItemInner::Attachment {
                            parent_obj,
                            parent_id: e.content.on.event_id,
                            room_id: e.room_id,
                            event_id: e.event_id,
                            content: Some(MsgContent::from(&i)),
                        })
                        .title(
                            i.filename
                                .map(|f| format!("🎵 \"{f}\""))
                                .unwrap_or("Audio".to_owned()),
                        )
                        .build()?,

                    AttachmentContent::Video(i)
                    | AttachmentContent::Fallback(FallbackAttachmentContent::Video(i)) => builder
                        .inner(NotificationItemInner::Attachment {
                            parent_obj,
                            parent_id: e.content.on.event_id,
                            room_id: e.room_id,
                            event_id: e.event_id,
                            content: Some(MsgContent::from(&i)),
                        })
                        .title(
                            i.filename
                                .map(|f| format!("🎥 \"{f}\""))
                                .unwrap_or("Video".to_owned()),
                        )
                        .build()?,
                    AttachmentContent::Location(i)
                    | AttachmentContent::Fallback(FallbackAttachmentContent::Location(i)) => {
                        builder
                            .inner(NotificationItemInner::Attachment {
                                parent_obj,
                                parent_id: e.content.on.event_id,
                                room_id: e.room_id,
                                event_id: e.event_id,
                                content: None,
                            })
                            .title(
                                i.location
                                    .and_then(|l| l.description)
                                    .map(|f| format!("📍 \"{f}\""))
                                    .unwrap_or("📍 Location".to_owned()),
                            )
                            .build()?
                    }

                    AttachmentContent::File(i)
                    | AttachmentContent::Fallback(FallbackAttachmentContent::File(i)) => builder
                        .inner(NotificationItemInner::Attachment {
                            parent_obj,
                            parent_id: e.content.on.event_id,
                            room_id: e.room_id,
                            event_id: e.event_id,
                            content: None,
                        })
                        .title(
                            i.filename
                                .map(|f| format!("📄 \"{f}\""))
                                .unwrap_or("📄 File".to_owned()),
                        )
                        .build()?,
                    AttachmentContent::Link(i) => builder
                        .inner(NotificationItemInner::Attachment {
                            parent_obj,
                            parent_id: e.content.on.event_id,
                            room_id: e.room_id,
                            event_id: e.event_id,
                            content: None,
                        })
                        .title(
                            i.name
                                .map(|f| format!("🔗 \"{f}\""))
                                .unwrap_or("Link".to_owned()),
                        )
                        .build()?,
                    AttachmentContent::Reference(r) => {
                        let title = r.title().unwrap_or("Reference".to_owned());
                        let room_display_name =
                            r.room_display_name().unwrap_or("Reference".to_owned());
                        builder
                            .inner(NotificationItemInner::Reference {
                                parent_obj,
                                parent_id: e.content.on.event_id,
                                room_id: e.room_id,
                                event_id: e.event_id,
                            })
                            .title(match r {
                                RefDetails::CalendarEvent { .. } => format!("🗓️ {title}"),
                                RefDetails::Pin { .. } => format!("📌 {title}"),
                                RefDetails::News { .. } => "🚀 boost".to_string(),
                                RefDetails::Task { .. } => format!("☑️ {title}"),
                                RefDetails::TaskList { .. } => format!("📋 {title}"),
                                RefDetails::Link { .. } => format!("🔗 {title}"),
                                RefDetails::Room { .. } => room_display_name,
                            })
                            .build()?
                    }
                })
>>>>>>> 222e2fea
            }
            Ok(a) => a,
        };

        let mut builder = self;

        // a few special cases we want to deal with
        let builder = match activity.content() {
            ActivityContent::Attachment { content, .. } => match content {
                AttachmentContent::Image(i)
                | AttachmentContent::Fallback(FallbackAttachmentContent::Image(i)) => builder
                    .title(
                        i.filename
                            .as_ref()
                            .map(|f| format!("🖼️ \"{f}\""))
                            .unwrap_or("🖼️ Image".to_owned()),
                    ),

                AttachmentContent::Audio(i)
                | AttachmentContent::Fallback(FallbackAttachmentContent::Audio(i)) => builder
                    .title(
                        i.filename
                            .as_ref()
                            .map(|f| format!("🎵 \"{f}\""))
                            .unwrap_or("Audio".to_owned()),
                    ),

                AttachmentContent::Video(i)
                | AttachmentContent::Fallback(FallbackAttachmentContent::Video(i)) => builder
                    .title(
                        i.filename
                            .as_ref()
                            .map(|f| format!("🎥 \"{f}\""))
                            .unwrap_or("Video".to_owned()),
                    ),
                AttachmentContent::Location(i)
                | AttachmentContent::Fallback(FallbackAttachmentContent::Location(i)) => builder
                    .title(
                        i.location
                            .as_ref()
                            .and_then(|l| l.description.as_ref().map(|f| format!("📍 \"{f}\"")))
                            .unwrap_or("📍 Location".to_owned()),
                    ),

                AttachmentContent::File(i)
                | AttachmentContent::Fallback(FallbackAttachmentContent::File(i)) => builder.title(
                    i.filename
                        .as_ref()
                        .map(|f| format!("📄 \"{f}\""))
                        .unwrap_or("📄 File".to_owned()),
                ),
                AttachmentContent::Link(i) => builder.title(
                    i.name
                        .as_ref()
                        .map(|f| format!("🔗 \"{f}\""))
                        .unwrap_or("Link".to_owned()),
                ),
                _ => &mut builder,
            },
            ActivityContent::Reference { object, details } => {
                if let Some(title) = details.title() {
                    builder.title(match details {
                        RefDetails::CalendarEvent { .. } => format!("🗓️ {title}"),
                        RefDetails::Pin { .. } => format!("📌 {title}"),
                        RefDetails::News { .. } => "🚀 boost".to_string(),
                        RefDetails::Task { .. } => format!("☑️ {title}"),
                        RefDetails::TaskList { .. } => format!("📋 {title}"),
                        RefDetails::Link { .. } => format!("🔗 {title}"),
                    })
                } else {
                    builder.title("Reference".to_owned())
                }
            }
            ActivityContent::TitleChange { new_title, .. } => builder.title(new_title.clone()),
            ActivityContent::EventDateChange { new_date, .. } => {
                builder.title(new_date.to_rfc3339())
            }
            ActivityContent::TaskDueDateChange {
                new_due_date: Some(new_due_date),
                ..
            } => builder.title(new_due_date.format("%Y-%m-%d").to_string()),
            ActivityContent::TaskDueDateChange { new_due_date, .. } => {
                builder.title("removed due date".to_owned())
            }
            ActivityContent::TaskAdd { task, .. } => builder.title(task.title().clone()),
            ActivityContent::DescriptionChange {
                object,
                content: Some(content),
            } => builder.msg_content(MsgContent::from(content)),
            _ => &mut builder,
        };

        Ok(builder
            .inner(NotificationItemInner::Activity(activity))
            .build()?)
    }
}<|MERGE_RESOLUTION|>--- conflicted
+++ resolved
@@ -4,7 +4,7 @@
         attachments::{AttachmentContent, FallbackAttachmentContent},
         news::{FallbackNewsContent, NewsContent},
         rsvp::RsvpStatus,
-        AnyActerEvent, RefDetails, SyncAnyActerEvent, UtcDateTime,
+        AnyActerEvent, RefDetails, RefPreview, SyncAnyActerEvent, UtcDateTime,
     },
     models::{ActerModel, AnyActerModel, Attachment},
     push::default_rules,
@@ -160,141 +160,6 @@
     }
 }
 #[derive(Clone, Debug)]
-<<<<<<< HEAD
-=======
-pub enum NotificationItemParent {
-    News {
-        parent_id: OwnedEventId,
-    },
-    Pin {
-        parent_id: OwnedEventId,
-        title: String,
-    },
-    CalendarEvent {
-        parent_id: OwnedEventId,
-        title: String,
-    },
-    TaskList {
-        parent_id: OwnedEventId,
-        title: String,
-    },
-    Task {
-        tl_id: OwnedEventId,
-        parent_id: OwnedEventId,
-        title: String,
-    },
-}
-
-impl NotificationItemParent {
-    pub fn object_type_str(&self) -> String {
-        match self {
-            NotificationItemParent::News { .. } => "news",
-            NotificationItemParent::Pin { .. } => "pin",
-            NotificationItemParent::CalendarEvent { .. } => "event",
-            NotificationItemParent::TaskList { .. } => "task-list",
-            NotificationItemParent::Task { .. } => "task",
-        }
-        .to_owned()
-    }
-    pub fn object_id_str(&self) -> String {
-        match self {
-            NotificationItemParent::News { parent_id }
-            | NotificationItemParent::Pin { parent_id, .. }
-            | NotificationItemParent::TaskList { parent_id, .. }
-            | NotificationItemParent::Task { parent_id, .. }
-            | NotificationItemParent::CalendarEvent { parent_id, .. } => parent_id.to_string(),
-        }
-    }
-    pub fn title(&self) -> Option<String> {
-        match self {
-            NotificationItemParent::News { parent_id } => None,
-            NotificationItemParent::Pin { title, .. }
-            | NotificationItemParent::TaskList { title, .. }
-            | NotificationItemParent::Task { title, .. }
-            | NotificationItemParent::CalendarEvent { title, .. } => Some(title.clone()),
-        }
-    }
-
-    pub fn target_url(&self) -> String {
-        match self {
-            NotificationItemParent::News { parent_id } => format!("/updates/{}", parent_id),
-            NotificationItemParent::Pin { parent_id, .. } => format!("/pins/{}", parent_id),
-            NotificationItemParent::TaskList { parent_id, .. } => format!("/tasks/{}", parent_id),
-            NotificationItemParent::Task {
-                parent_id, tl_id, ..
-            } => format!("/tasks/{tl_id}/{parent_id}"),
-            NotificationItemParent::CalendarEvent { parent_id, .. } => {
-                format!("/events/{}", parent_id)
-            } //
-        }
-    }
-
-    pub fn emoji(&self) -> String {
-        match self {
-            NotificationItemParent::News { .. } => "🚀", // boost rocket
-            NotificationItemParent::Pin { .. } => "📌",  // pin
-            NotificationItemParent::TaskList { .. } => "📋", // tasklist-> clipboard
-            NotificationItemParent::CalendarEvent { .. } => "🗓️", // calendar
-            NotificationItemParent::Task { .. } => "☑️", // task -> checkoff
-        }
-        .to_owned()
-    }
-}
-
-impl TryFrom<&AnyActerModel> for NotificationItemParent {
-    type Error = ();
-
-    fn try_from(value: &AnyActerModel) -> std::result::Result<Self, Self::Error> {
-        match value {
-            AnyActerModel::NewsEntry(e) => Ok(NotificationItemParent::News {
-                parent_id: e.event_id().to_owned(),
-            }),
-            AnyActerModel::CalendarEvent(e) => Ok(NotificationItemParent::CalendarEvent {
-                parent_id: e.event_id().to_owned(),
-                title: e.title().clone(),
-            }),
-            AnyActerModel::Pin(e) => Ok(NotificationItemParent::Pin {
-                parent_id: e.event_id().to_owned(),
-                title: e.title().clone(),
-            }),
-            AnyActerModel::TaskList(e) => Ok(NotificationItemParent::TaskList {
-                parent_id: e.event_id().to_owned(),
-                title: e.name().clone(),
-            }),
-            AnyActerModel::Task(e) => Ok(NotificationItemParent::Task {
-                parent_id: e.event_id().to_owned(),
-                tl_id: e.task_list_id.event_id.clone(),
-                title: e.title().clone(),
-            }),
-            AnyActerModel::RedactedActerModel(..)
-            | AnyActerModel::CalendarEventUpdate(_)
-            | AnyActerModel::TaskListUpdate(_)
-            | AnyActerModel::TaskUpdate(_)
-            | AnyActerModel::TaskSelfAssign(_)
-            | AnyActerModel::TaskSelfUnassign(_)
-            | AnyActerModel::PinUpdate(_)
-            | AnyActerModel::NewsEntryUpdate(_)
-            | AnyActerModel::Story(_)
-            | AnyActerModel::StoryUpdate(_)
-            | AnyActerModel::Comment(_)
-            | AnyActerModel::CommentUpdate(_)
-            | AnyActerModel::Attachment(_)
-            | AnyActerModel::AttachmentUpdate(_)
-            | AnyActerModel::Rsvp(_)
-            | AnyActerModel::Reaction(_)
-            | AnyActerModel::RoomStatus(_)
-            | AnyActerModel::ReadReceipt(_) => {
-                tracing::trace!("Received Notification on an unsupported parent");
-                Err(())
-            }
-            #[cfg(any(test, feature = "testing"))]
-            AnyActerModel::TestModel(test_model) => todo!(),
-        }
-    }
-}
-
-#[derive(Clone, Debug)]
->>>>>>> 222e2fea
 pub enum NotificationItemInner {
     Fallback {
         device_id: OwnedDeviceId,
@@ -474,10 +339,7 @@
         self.inner.room_invite().map(|r| r.to_string())
     }
     pub fn has_image(&self) -> bool {
-        self.msg_content
-            .as_ref()
-            .and_then(|a| a.source())
-            .is_some()
+        self.msg_content.as_ref().and_then(|a| a.source()).is_some()
     }
     pub async fn image(&self) -> Result<FfiBuffer<u8>> {
         #[allow(clippy::diverging_sub_expression)]
@@ -595,176 +457,11 @@
         mut self: NotificationItemBuilder,
         client: Client,
         event: AnyActerEvent,
-<<<<<<< HEAD
     ) -> Result<NotificationItem> {
         let activity = match convert_acter_model(client, event).await {
             Err(error) => {
                 warn!(?error, "Could not convert acter activity");
                 return Ok(self.build()?);
-=======
-    ) -> Result<Self> {
-        match event {
-            AnyActerEvent::NewsEntry(MessageLikeEvent::Original(e)) => {
-                let first_slide = e.content.slides.first().map(|a| a.content().clone());
-                Ok(builder
-                    .inner(NotificationItemInner::Boost {
-                        first_slide,
-                        event_id: e.event_id,
-                    })
-                    .build()?)
-            }
-            AnyActerEvent::Comment(MessageLikeEvent::Original(e)) => {
-                let parent_obj = client
-                    .store()
-                    .get(&e.content.on.event_id)
-                    .await
-                    .map_err(|error| {
-                        tracing::error!(?error, "Error loading parent of comment");
-                    })
-                    .ok()
-                    .and_then(|o| NotificationItemParent::try_from(&o).ok());
-                let content = e.content.content;
-                Ok(builder
-                    .inner(NotificationItemInner::Comment {
-                        parent_obj,
-                        parent_id: e.content.on.event_id,
-                        room_id: e.room_id,
-                        event_id: e.event_id,
-                        content,
-                    })
-                    .build()?)
-            }
-            AnyActerEvent::Attachment(MessageLikeEvent::Original(e)) => {
-                let parent_obj = client
-                    .store()
-                    .get(&e.content.on.event_id)
-                    .await
-                    .map_err(|error| {
-                        tracing::error!(?error, "Error loading parent of comment");
-                    })
-                    .ok()
-                    .and_then(|o| NotificationItemParent::try_from(&o).ok());
-
-                Ok(match e.content.content {
-                    AttachmentContent::Image(i)
-                    | AttachmentContent::Fallback(FallbackAttachmentContent::Image(i)) => builder
-                        .inner(NotificationItemInner::Attachment {
-                            parent_obj,
-                            parent_id: e.content.on.event_id,
-                            room_id: e.room_id,
-                            event_id: e.event_id,
-                            content: Some(MsgContent::from(&i)),
-                        })
-                        .title(
-                            i.filename
-                                .map(|f| format!("🖼️ \"{f}\""))
-                                .unwrap_or("🖼️ Image".to_owned()),
-                        )
-                        .build()?,
-
-                    AttachmentContent::Audio(i)
-                    | AttachmentContent::Fallback(FallbackAttachmentContent::Audio(i)) => builder
-                        .inner(NotificationItemInner::Attachment {
-                            parent_obj,
-                            parent_id: e.content.on.event_id,
-                            room_id: e.room_id,
-                            event_id: e.event_id,
-                            content: Some(MsgContent::from(&i)),
-                        })
-                        .title(
-                            i.filename
-                                .map(|f| format!("🎵 \"{f}\""))
-                                .unwrap_or("Audio".to_owned()),
-                        )
-                        .build()?,
-
-                    AttachmentContent::Video(i)
-                    | AttachmentContent::Fallback(FallbackAttachmentContent::Video(i)) => builder
-                        .inner(NotificationItemInner::Attachment {
-                            parent_obj,
-                            parent_id: e.content.on.event_id,
-                            room_id: e.room_id,
-                            event_id: e.event_id,
-                            content: Some(MsgContent::from(&i)),
-                        })
-                        .title(
-                            i.filename
-                                .map(|f| format!("🎥 \"{f}\""))
-                                .unwrap_or("Video".to_owned()),
-                        )
-                        .build()?,
-                    AttachmentContent::Location(i)
-                    | AttachmentContent::Fallback(FallbackAttachmentContent::Location(i)) => {
-                        builder
-                            .inner(NotificationItemInner::Attachment {
-                                parent_obj,
-                                parent_id: e.content.on.event_id,
-                                room_id: e.room_id,
-                                event_id: e.event_id,
-                                content: None,
-                            })
-                            .title(
-                                i.location
-                                    .and_then(|l| l.description)
-                                    .map(|f| format!("📍 \"{f}\""))
-                                    .unwrap_or("📍 Location".to_owned()),
-                            )
-                            .build()?
-                    }
-
-                    AttachmentContent::File(i)
-                    | AttachmentContent::Fallback(FallbackAttachmentContent::File(i)) => builder
-                        .inner(NotificationItemInner::Attachment {
-                            parent_obj,
-                            parent_id: e.content.on.event_id,
-                            room_id: e.room_id,
-                            event_id: e.event_id,
-                            content: None,
-                        })
-                        .title(
-                            i.filename
-                                .map(|f| format!("📄 \"{f}\""))
-                                .unwrap_or("📄 File".to_owned()),
-                        )
-                        .build()?,
-                    AttachmentContent::Link(i) => builder
-                        .inner(NotificationItemInner::Attachment {
-                            parent_obj,
-                            parent_id: e.content.on.event_id,
-                            room_id: e.room_id,
-                            event_id: e.event_id,
-                            content: None,
-                        })
-                        .title(
-                            i.name
-                                .map(|f| format!("🔗 \"{f}\""))
-                                .unwrap_or("Link".to_owned()),
-                        )
-                        .build()?,
-                    AttachmentContent::Reference(r) => {
-                        let title = r.title().unwrap_or("Reference".to_owned());
-                        let room_display_name =
-                            r.room_display_name().unwrap_or("Reference".to_owned());
-                        builder
-                            .inner(NotificationItemInner::Reference {
-                                parent_obj,
-                                parent_id: e.content.on.event_id,
-                                room_id: e.room_id,
-                                event_id: e.event_id,
-                            })
-                            .title(match r {
-                                RefDetails::CalendarEvent { .. } => format!("🗓️ {title}"),
-                                RefDetails::Pin { .. } => format!("📌 {title}"),
-                                RefDetails::News { .. } => "🚀 boost".to_string(),
-                                RefDetails::Task { .. } => format!("☑️ {title}"),
-                                RefDetails::TaskList { .. } => format!("📋 {title}"),
-                                RefDetails::Link { .. } => format!("🔗 {title}"),
-                                RefDetails::Room { .. } => room_display_name,
-                            })
-                            .build()?
-                    }
-                })
->>>>>>> 222e2fea
             }
             Ok(a) => a,
         };
@@ -825,7 +522,17 @@
                 _ => &mut builder,
             },
             ActivityContent::Reference { object, details } => {
-                if let Some(title) = details.title() {
+                if let RefDetails::Room {
+                    preview:
+                        RefPreview {
+                            room_display_name: Some(room_name),
+                            ..
+                        },
+                    ..
+                } = details
+                {
+                    builder.title(room_name.clone())
+                } else if let Some(title) = details.title() {
                     builder.title(match details {
                         RefDetails::CalendarEvent { .. } => format!("🗓️ {title}"),
                         RefDetails::Pin { .. } => format!("📌 {title}"),
@@ -833,6 +540,7 @@
                         RefDetails::Task { .. } => format!("☑️ {title}"),
                         RefDetails::TaskList { .. } => format!("📋 {title}"),
                         RefDetails::Link { .. } => format!("🔗 {title}"),
+                        RefDetails::Room { .. } => title,
                     })
                 } else {
                     builder.title("Reference".to_owned())
