--- conflicted
+++ resolved
@@ -257,16 +257,12 @@
                 parent_id: e.event_id().to_owned(),
                 title: e.name().clone(),
             }),
-<<<<<<< HEAD
-            AnyActerModel::RedactedActerModel(..)
-=======
             AnyActerModel::Task(e) => Ok(NotificationItemParent::Task {
                 parent_id: e.event_id().to_owned(),
                 tl_id: e.task_list_id.event_id.clone(),
                 title: e.title().clone(),
             }),
-            AnyActerModel::RedactedActerModel(_)
->>>>>>> 8b4a1bf2
+            AnyActerModel::RedactedActerModel(..)
             | AnyActerModel::CalendarEventUpdate(_)
             | AnyActerModel::TaskListUpdate(_)
             | AnyActerModel::TaskUpdate(_)
