--- conflicted
+++ resolved
@@ -207,21 +207,12 @@
         let inner = self.inner.clone();
         RUNTIME
             .spawn(async move {
-<<<<<<< HEAD
                 let draft = inner.room.load_composer_draft().await?.map(|x| {
                     let (msg_type, event_id) = match x.draft_type {
                         ComposerDraftType::NewMessage => ("new".to_string(), None),
                         ComposerDraftType::Edit { event_id } => {
                             ("edit".to_string(), Some(event_id))
                         }
-=======
-                let draft = room.load_composer_draft().await?;
-
-                Ok(OptionComposeDraft::new(draft.map(|composer_draft| {
-                    let (msg_type, event_id) = match composer_draft.draft_type {
-                        ComposerDraftType::NewMessage => ("new".to_owned(), None),
-                        ComposerDraftType::Edit { event_id } => ("edit".to_owned(), Some(event_id)),
->>>>>>> 23046b79
                         ComposerDraftType::Reply { event_id } => {
                             ("reply".to_owned(), Some(event_id))
                         }
