--- conflicted
+++ resolved
@@ -22,11 +22,7 @@
 async-broadcast = { workspace = true }
 async-stream =  "0.3.4"
 derive_builder = { version = "0.10.2" }
-<<<<<<< HEAD
-env_logger = "0.10.0"
 eyeball-im = "0.1"
-=======
->>>>>>> f62e4f5b
 fern = { git = "https://github.com/acterglobal/fern", branch = "rotate", features = ["manual"] }
 ffi-gen-macro = { git = "https://github.com/acterglobal/ffi-gen" }
 futures = "0.3.17"
@@ -35,11 +31,8 @@
 log = "0.4"
 log-panics = "2.0.0"
 mime = "0.3.16"
-<<<<<<< HEAD
-=======
 parking_lot = "0.11.2"
 parse-env-filter = "0.1.0"
->>>>>>> f62e4f5b
 ruma = { workspace = true }
 sanitize-filename-reader-friendly = "2.2.1"
 serde = { version = "1", features = ["derive"] }
