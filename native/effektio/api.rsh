/// Initialize logging
fn init_logging(filter: Option<string>) -> Result<()>;

/// Create a new client for homeserver at url with storage at data_path
fn login_new_client(basepath: string, username: string, password: string, device_name: Option<string>) -> Future<Result<Client>>;

/// Create a new client from the restore token
fn login_with_token(basepath: string, restore_token: string) -> Future<Result<Client>>;

/// Create a new client anonymous client connecting to the homeserver
fn guest_client(basepath: string, homeserver: string, device_name: Option<string>) -> Future<Result<Client>>;

/// Create a new client from the restore token
fn register_with_registration_token(basepath: string, username: string, password: string, registration_token: string, device_name: Option<string>) -> Future<Result<Client>>;

/// generate news mock items
fn gen_mock_news() -> Vec<News>;

/// Representing a color
object Color {
    /// as rgba in u8
    fn rgba_u8() -> (u8, u8, u8, u8);
}

/// A news object
object News {
    /// the id of this news
    fn id() -> string;
    /// get the text of the news item
    fn text() -> Option<string>;
    /// the tags on this item
    fn tags() -> Vec<Tag>;
    /// the number of likes on this item
    fn likes_count() -> u32;
    /// the number of comments on this item
    fn comments_count() -> u32;
    /// if given, the specific foreground color
    fn fg_color() -> Option<Color>; 
    /// if given, the specific background color
    fn bg_color() -> Option<Color>; 
    /// if given, the image
    fn image() -> Option<Vec<u8>>; 
}

object Tag {
    /// the title of the tag
    fn title() -> string;
    /// dash-cased-ascii-version for usage in hashtags (no `#` at the front)
    fn hash_tag() -> string;
    /// if given, the specific color for this tag
    fn color() -> Option<Color>; 
}

/// A news object
object Faq {
    /// get the title of the news item
    fn title() -> string;
    /// get the body of the news item
    fn body() -> string;
    /// whether this object is pinned
    fn pinned() -> bool;
    // The team this faq belongs to
    //fn team() -> Room;
    /// the tags on this item
    fn tags() -> Vec<Tag>;
    /// the number of likes on this item
    fn likes_count() -> u32;
    /// the number of comments on this item
    fn comments_count() -> u32;
}

object DeviceId {
    fn to_string() -> string;
}

object EventId {
    fn to_string() -> string;
}

object RoomId {
    fn to_string() -> string;
}

object UserId {
    // full name as string
    //fn as_str() -> string;

    fn to_string() -> string;

    // only the user name itself
    //fn localpart() -> string;
}

/// A room Message metadata and content
object RoomEventItem {
    /// Unique ID of this event
    fn event_id() -> string;

    /// The User, who sent that event
    fn sender() -> string;

    /// the server receiving timestamp in milliseconds
    fn origin_server_ts() -> u64;

    /// one of Message/RedactedMessage/UnableToDecrypt/FailedToParseMessageLike/FailedToParseState
    fn item_content_type() -> string;

    /// the type of massage, like audio, text, image, file, etc
    fn msgtype() -> Option<string>;

    /// contains text fallback and formatted text
    fn text_desc() -> Option<TextDesc>;

    /// contains source data, name, mimetype, size, width and height
    fn image_desc() -> Option<ImageDesc>;

    /// contains source data, name, mimetype and size
    fn file_desc() -> Option<FileDesc>;

    /// original event id, if this msg is reply to another msg
    fn in_reply_to() -> Option<string>;

    /// the emote key list that users reacted about this message
    fn reaction_keys() -> Vec<string>;

    /// the details that users reacted using this emote key in this message
    fn reaction_desc(key: string) -> Option<ReactionDesc>;

    /// Whether this message is editable
    fn is_editable() -> bool;
}

object RoomVirtualItem {}

/// A room Message metadata and content
object RoomMessage {
    /// one of event/virtual
    fn item_type() -> string;

    /// room ID of this event
    fn room_id() -> string;

    /// valid only if item_type is "event"
    fn event_item() -> Option<RoomEventItem>;

    /// valid only if item_type is "virtual"
    fn virtual_item() -> Option<RoomVirtualItem>;
}

object TextDesc {
    /// fallback text
    fn body() -> string;

    /// formatted text
    fn formatted_body() -> Option<string>;
}

object ImageDesc {
    /// file name
    fn name() -> string;

    /// MIME
    fn mimetype() -> Option<string>;

    /// file size in bytes
    fn size() -> Option<u64>;

    /// image width
    fn width() -> Option<u64>;

    /// image height
    fn height() -> Option<u64>;
}

object FileDesc {
    /// file name
    fn name() -> string;

    /// MIME
    fn mimetype() -> Option<string>;

    /// file size in bytes
    fn size() -> Option<u64>;
}

object ReactionDesc {
    fn count() -> u64;
}

object TimelineDiff {
    /// Replace/InsertAt/UpdateAt/Push/RemoveAt/Move/Pop/Clear
    fn action() -> string;

    /// for Replace
    fn values() -> Option<Vec<RoomMessage>>;

    /// for InsertAt/UpdateAt/RemoveAt
    fn index() -> Option<usize>;

    /// for InsertAt/UpdateAt/Push
    fn value() -> Option<RoomMessage>;

    /// for Move
    fn new_index() -> Option<usize>;

    /// for Move
    fn old_index() -> Option<usize>;
}

/// Timeline with Room Events
object TimelineStream {
    /// Fires whenever new diff found
    fn diff_rx() -> Stream<TimelineDiff>;

    /// Fires whenever new event arrived
    fn next() -> Future<Result<RoomMessage>>;

    /// Get the next count messages backwards,
    fn paginate_backwards(count: u16) -> Future<Result<bool>>;

    /// modify the room message
    fn edit(new_msg: string, original_event_id: string, txn_id: Option<string>) -> Future<Result<bool>>;
}

object Conversation {
    /// get the room profile that contains avatar and display name
    fn get_profile() -> Future<Result<RoomProfile>>;

    /// the members currently in the room
    fn active_members() -> Future<Result<Vec<Member>>>;

    /// get the room member by user id
    fn get_member(user_id: string) -> Future<Result<Member>>;

    /// Get the timeline for the room
    fn timeline_stream() -> Future<Result<TimelineStream>>;

    /// The last message sent to the room
    fn latest_message() -> Option<RoomMessage>;

    /// the room id
    fn get_room_id() -> string;

    /// Activate typing notice for this room
    /// The typing notice remains active for 4s. It can be deactivate at any
    /// point by setting typing to false. If this method is called while the
    /// typing notice is active nothing will happen. This method can be called
    /// on every key stroke, since it will do nothing while typing is active.
    fn typing_notice(typing: bool) -> Future<Result<bool>>;

    /// Send a request to notify this room that the user has read specific event.
    fn read_receipt(event_id: string) -> Future<Result<bool>>;

    /// Send a simple plain text message to the room
    /// returns the event_id as given by the server of the event soon after
    /// received over timeline().next()
    fn send_plain_message(text_message: string) -> Future<Result<string>>;

    /// Send a text message in MarkDown format to the room
    fn send_formatted_message(markdown_message: string) -> Future<Result<string>>;

    /// Send reaction about existing event
    fn send_reaction(event_id: string, key: string) -> Future<Result<string>>;

    /// send the image message to this room
    fn send_image_message(uri: string, name: string, mimetype: string, size: Option<u32>, width: Option<u32>, height: Option<u32>) -> Future<Result<string>>;

    /// get the user status on this room
    fn room_type() -> string;

    /// invite the new user to this room
    fn invite_user(user_id: string) -> Future<Result<bool>>;

    /// join this room
    fn join() -> Future<Result<bool>>;

    /// leave this room
    fn leave() -> Future<Result<bool>>;

    /// get the users that were invited to this room
    fn get_invitees() -> Future<Result<Vec<Account>>>;

    /// decrypted image file data
    /// The reason that this function belongs to room object is because ChatScreen keeps it as member variable
    /// If this function belongs to message object, we may have to load too many message objects in ChatScreen
    fn image_binary(event_id: string) -> Future<Result<buffer<u8>>>;

    /// send the file message to this room
    fn send_file_message(uri: string, name: string, mimetype: string, size: u32) -> Future<Result<string>>;

    /// save file in specified path
    fn save_file(event_id: string, dir_path: string) -> Future<Result<string>>;

    /// get the path that file was saved
    fn file_path(event_id: string) -> Future<Result<string>>;

    /// initially called to get receipt status of room members
    fn user_receipts() -> Future<Result<Vec<ReceiptRecord>>>;

    /// whether this room is encrypted one
    fn is_encrypted() -> Future<Result<bool>>;

<<<<<<< HEAD
    /// modify the text message of room
    fn edit_text_message(new_msg: string, event_id: string, txn_id: Option<string>) -> Future<Result<bool>>;

    /// modify the image message of room
    fn edit_image_message(uri: string, name: string, mimetype: string, size: Option<u32>, width: Option<u32>, height: Option<u32>, event_id: string, txn_id: Option<string>) -> Future<Result<bool>>;

    /// modify the file message of room
    fn edit_file_message(uri: string, name: string, mimetype: string, size: Option<u32>, event_id: string, txn_id: Option<string>) -> Future<Result<bool>>;
=======
    /// get original of reply msg
    fn get_message(event_id: string) -> Future<Result<RoomMessage>>;

    /// send reply as text
    fn send_text_reply(msg: string, event_id: string, txn_id: Option<string>) -> Future<Result<bool>>;

    /// send reply as image
    fn send_image_reply(uri: string, name: string, mimetype: string, size: Option<u32>, width: Option<u32>, height: Option<u32>, event_id: string, txn_id: Option<string>) -> Future<Result<bool>>;

    /// send reply as file
    fn send_file_reply(uri: string, name: string, mimetype: string, size: Option<u32>, event_id: string, txn_id: Option<string>) -> Future<Result<bool>>;
>>>>>>> caf4f982
}

object Group {
    /// get the room profile that contains avatar and display name
    fn get_profile() -> Future<Result<RoomProfile>>;

    /// the members currently in the group
    fn active_members() -> Future<Result<Vec<Member>>>;

    // the members currently in the room
    fn get_member(user_id: string) -> Future<Result<Member>>;

    /// whether this room is encrypted one
    fn is_encrypted() -> Future<Result<bool>>;
}

object Member {
    /// get the user profile that contains avatar and display name
    fn get_profile() -> Future<Result<UserProfile>>;

    /// Full user_id
    fn user_id() -> string;
}

object Account {
    /// get user id of this account
    fn user_id() -> string;

    /// The display_name of the account
    fn display_name() -> Future<Result<string>>;

    /// Change the display name of the account
    fn set_display_name(name: string) -> Future<Result<bool>>;

    /// The avatar of the client
    fn avatar() -> Future<Result<buffer<u8>>>;

    /// Change the avatar of the account
    /// provide the c_type as MIME, e.g. `image/jpeg`
    fn set_avatar(c_type: string, data: Vec<u8>) -> Future<Result<bool>>;
}

object SyncState {
    /// Get event handler of first synchronization on every launch
    fn first_synced_rx() -> Option<Stream<bool>>;
}

/// Main entry point for `effektio`.
object Client {
    // Special

    /// start the sync
    fn start_sync() -> SyncState;

    /// Get the restore token for this session
    fn restore_token() -> Future<Result<string>>;

    /// Whether the client is registered as a guest account
    fn is_guest() -> bool;

    /// Whether the client has finished a first sync run
    fn has_first_synced() -> bool;

    /// Whether the client is syncing
    fn is_syncing() -> bool;

    /// Whether the client is logged in
    fn logged_in() -> bool;

    /// return the account of the logged in user, if given
    fn account() -> Result<Account>;

    // The device_id of the client
    fn device_id() -> Result<string>;

    /// The user_id of the client
    /// deprecated, please use account() instead.
    fn user_id() -> Result<UserId>;

    /// get the user profile that contains avatar and display name
    fn get_user_profile() -> Future<Result<UserProfile>>;

    /// The conversations the user is involved in
    fn conversations() -> Future<Result<Vec<Conversation>>>;

    /// The update event of conversations the user is involved in
    fn conversations_rx() -> Stream<Vec<Conversation>>;

    /// The groups the user is part of
    fn groups() -> Future<Result<Vec<Group>>>;

    /// Get the following group the user is part of by
    /// roomId or room alias;
    fn get_group(id_or_alias: string) -> Future<Result<Group>>;

    /// Get the latest News for the client
    fn latest_news() -> Future<Result<Vec<News>>>;

    /// Get the FAQs for the client
    fn faqs() -> Future<Result<Vec<Faq>>>;

    /// Get the invitation event stream
    fn invitations_rx() -> Stream<Vec<Invitation>>;

    /// the users out of room
    fn suggested_users_to_invite(room_name: string) -> Future<Result<Vec<UserProfile>>>;

    /// Whether the user already verified the device
    fn verified_device(dev_id: string) -> Future<Result<bool>>;

    /// log out this client
    fn logout() -> Future<Result<bool>>;

    /// Get the verification event receiver
    fn verification_event_rx() -> Option<Stream<VerificationEvent>>;

    /// Return the event handler of device changed
    fn device_changed_event_rx() -> Option<Stream<DeviceChangedEvent>>;

    /// Return the event handler of device left
    fn device_left_event_rx() -> Option<Stream<DeviceLeftEvent>>;

    /// Return the typing event receiver
    fn typing_event_rx() -> Option<Stream<TypingEvent>>;

    /// Return the receipt event receiver
    fn receipt_event_rx() -> Option<Stream<ReceiptEvent>>;

    /// Return the message receiver
    fn incoming_message_rx() -> Option<Stream<RoomMessage>>;
}

object UserProfile {
    /// get user id
    fn user_id() -> UserId;

    /// whether to have avatar
    fn has_avatar() -> bool;

    /// get the binary data of avatar
    fn get_avatar() -> Future<Result<buffer<u8>>>;

    /// get the display name
    fn get_display_name() -> Option<string>;
}

object RoomProfile {
    /// whether to have avatar
    fn has_avatar() -> bool;

    /// get the binary data of avatar
    fn get_avatar() -> Future<Result<buffer<u8>>>;

    /// get the display name
    fn get_display_name() -> Option<string>;
}

object Invitation {
    /// get the timestamp of this invitation in milliseconds
    fn origin_server_ts() -> Option<u64>;

    /// get the room id of this invitation
    fn room_id() -> string;

    /// get the room name of this invitation
    fn room_name() -> string;

    /// get the user id of this invitation sender
    fn sender() -> string;

    /// get the user profile that contains avatar and display name
    fn get_sender_profile() -> Future<Result<UserProfile>>;

    /// accept invitation about me to this room
    fn accept() -> Future<Result<bool>>;

    /// reject invitation about me to this room
    fn reject() -> Future<Result<bool>>;
}

object VerificationEvent {
    /// Get event type
    fn event_type() -> string;

    /// Get flow id (EventId or TransactionId)
    fn flow_id() -> Option<string>;

    /// Get user id of event sender
    fn sender() -> string;

    /// An error code for why the process/request was cancelled by the user.
    fn cancel_code() -> Option<string>;

    /// A description for why the process/request was cancelled by the user.
    fn reason() -> Option<string>;

    /// Bob accepts the verification request from Alice
    fn accept_verification_request() -> Future<Result<bool>>;

    /// Bob cancels the verification request from Alice
    fn cancel_verification_request() -> Future<Result<bool>>;

    /// Bob accepts the verification request from Alice with specified methods
    fn accept_verification_request_with_methods(methods: Vec<string>) -> Future<Result<bool>>;

    /// Alice starts the SAS verification
    fn start_sas_verification() -> Future<Result<bool>>;

    /// Whether verification request was launched from this device
    fn was_triggered_from_this_device() -> Option<bool>;

    /// Bob accepts the SAS verification
    fn accept_sas_verification() -> Future<Result<bool>>;

    /// Bob cancels the SAS verification
    fn cancel_sas_verification() -> Future<Result<bool>>;

    /// Alice sends the verification key to Bob and vice versa
    fn send_verification_key() -> Future<Result<bool>>;

    /// Alice cancels the verification key from Bob and vice versa
    fn cancel_verification_key() -> Future<Result<bool>>;

    /// Alice gets the verification emoji from Bob and vice versa
    fn get_verification_emoji() -> Future<Result<Vec<VerificationEmoji>>>;

    /// Alice says to Bob that SAS verification matches and vice versa
    fn confirm_sas_verification() -> Future<Result<bool>>;

    /// Alice says to Bob that SAS verification doesn't match and vice versa
    fn mismatch_sas_verification() -> Future<Result<bool>>;

    /// Alice and Bob reviews the AnyToDeviceEvent::KeyVerificationMac
    fn review_verification_mac() -> Future<Result<bool>>;
}

object VerificationEmoji {
    /// binary representation of emoji unicode
    fn symbol() -> u32;

    /// text description of emoji unicode
    fn description() -> string;
}

/// Deliver receipt event from rust to flutter
object ReceiptEvent {
    /// Get transaction id or flow id
    fn room_id() -> string;

    /// Get records
    fn receipt_records() -> Vec<ReceiptRecord>;
}

/// Deliver receipt record from rust to flutter
object ReceiptRecord {
    /// Get id of event that this user read message from peer
    fn event_id() -> string;

    /// Get id of user that read this message
    fn seen_by() -> string;

    /// Get time that this user read message from peer in milliseconds
    fn ts() -> Option<u64>;
}

/// Deliver devices changed event from rust to flutter
object DeviceChangedEvent {
    /// Get the device list, excluding verified ones
    fn device_records(verified: bool) -> Future<Result<Vec<DeviceRecord>>>;

    /// Request verification to any devices of user
    fn request_verification_to_user() -> Future<Result<bool>>;

    /// Request verification to specific device
    fn request_verification_to_device(dev_id: string) -> Future<Result<bool>>;

    /// Request verification to any devices of user with methods
    fn request_verification_to_user_with_methods(methods: Vec<string>) -> Future<Result<bool>>;

    /// Request verification to specific device with methods
    fn request_verification_to_device_with_methods(dev_id: string, methods: Vec<string>) -> Future<Result<bool>>;
}

/// Deliver devices left event from rust to flutter
object DeviceLeftEvent {
    /// Get the device list, including deleted ones
    fn device_records(deleted: bool) -> Future<Result<Vec<DeviceRecord>>>;
}

/// Provide various device infos
object DeviceRecord {
    /// whether this device was verified
    fn verified() -> bool;

    /// whether this device was deleted
    fn deleted() -> bool;

    /// get the id of this device user
    fn user_id() -> string;

    /// get the id of this device
    fn device_id() -> string;

    /// get the display name of this device
    fn display_name() -> Option<string>;

    /// last seen ip of this device
    fn last_seen_ip() -> Option<string>;

    /// last seen timestamp of this device in milliseconds
    fn last_seen_ts() -> Option<u64>;
}

/// Deliver typing event from rust to flutter
object TypingEvent {
    /// Get transaction id or flow id
    fn room_id() -> string;

    /// Get list of user id
    fn user_ids() -> Vec<string>;
}<|MERGE_RESOLUTION|>--- conflicted
+++ resolved
@@ -300,7 +300,6 @@
     /// whether this room is encrypted one
     fn is_encrypted() -> Future<Result<bool>>;
 
-<<<<<<< HEAD
     /// modify the text message of room
     fn edit_text_message(new_msg: string, event_id: string, txn_id: Option<string>) -> Future<Result<bool>>;
 
@@ -309,7 +308,7 @@
 
     /// modify the file message of room
     fn edit_file_message(uri: string, name: string, mimetype: string, size: Option<u32>, event_id: string, txn_id: Option<string>) -> Future<Result<bool>>;
-=======
+
     /// get original of reply msg
     fn get_message(event_id: string) -> Future<Result<RoomMessage>>;
 
@@ -321,7 +320,6 @@
 
     /// send reply as file
     fn send_file_reply(uri: string, name: string, mimetype: string, size: Option<u32>, event_id: string, txn_id: Option<string>) -> Future<Result<bool>>;
->>>>>>> caf4f982
 }
 
 object Group {
