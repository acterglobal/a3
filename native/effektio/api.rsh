/// Initialize logging
fn init_logging(filter: Option<string>) -> Result<()>;

/// Create a new client for homeserver at url with storage at data_path
fn login_new_client(basepath: string, username: string, password: string, device_name: Option<string>) -> Future<Result<Client>>;

/// Create a new client from the restore token
fn login_with_token(basepath: string, restore_token: string) -> Future<Result<Client>>;

/// Create a new client anonymous client connecting to the homeserver
fn guest_client(basepath: string, homeserver: string, device_name: Option<string>) -> Future<Result<Client>>;

/// Create a new client from the restore token
fn register_with_registration_token(basepath: string, username: string, password: string, registration_token: string, device_name: Option<string>) -> Future<Result<Client>>;

/// generate news mock items
fn gen_mock_news() -> Vec<News>;

/// Representing a time frame
object Duration {}

fn duration_from_secs(secs: u64) -> Duration;


/// Representing a color
object Color {
    /// as rgba in u8
    fn rgba_u8() -> (u8, u8, u8, u8);
}

object UtcDateTime {
    fn timestamp() -> i64;
    fn to_rfc2822() -> string;
    fn to_rfc3339() -> string;
}

/// A news object
object News {
    /// the id of this news
    fn id() -> string;
    /// get the text of the news item
    fn text() -> Option<string>;
    /// the tags on this item
    fn tags() -> Vec<Tag>;
    /// the number of likes on this item
    fn likes_count() -> u32;
    /// the number of comments on this item
    fn comments_count() -> u32;
    /// if given, the specific foreground color
    fn fg_color() -> Option<Color>;
    /// if given, the specific background color
    fn bg_color() -> Option<Color>;
    /// if given, the image
    fn image() -> Option<Vec<u8>>;
}

object Tag {
    /// the title of the tag
    fn title() -> string;
    /// dash-cased-ascii-version for usage in hashtags (no `#` at the front)
    fn hash_tag() -> string;
    /// if given, the specific color for this tag
    fn color() -> Option<Color>;
}

/// A news object
object Faq {
    /// get the title of the news item
    fn title() -> string;
    /// get the body of the news item
    fn body() -> string;
    /// whether this object is pinned
    fn pinned() -> bool;
    // The team this faq belongs to
    //fn team() -> Room;
    /// the tags on this item
    fn tags() -> Vec<Tag>;
    /// the number of likes on this item
    fn likes_count() -> u32;
    /// the number of comments on this item
    fn comments_count() -> u32;
}

object DeviceId {
    fn to_string() -> string;
}

object EventId {
    fn to_string() -> string;
}

object RoomId {
    fn to_string() -> string;
}

object UserId {
    // full name as string
    //fn as_str() -> string;

    fn to_string() -> string;

    // only the user name itself
    //fn localpart() -> string;
}

/// A room Message metadata and content
object RoomEventItem {
    /// Unique ID of this event
    fn event_id() -> string;

    /// The User, who sent that event
    fn sender() -> string;

    /// the server receiving timestamp in milliseconds
    fn origin_server_ts() -> u64;

    /// one of Message/RedactedMessage/UnableToDecrypt/FailedToParseMessageLike/FailedToParseState
    fn item_content_type() -> string;

    /// the type of massage, like audio, text, image, file, etc
    fn msgtype() -> Option<string>;

    /// contains text fallback and formatted text
    fn text_desc() -> Option<TextDesc>;

    /// contains source data, name, mimetype, size, width and height
    fn image_desc() -> Option<ImageDesc>;

    /// contains source data, name, mimetype and size
    fn file_desc() -> Option<FileDesc>;

    /// original event id, if this msg is reply to another msg
    fn in_reply_to() -> Option<string>;

    /// the emote key list that users reacted about this message
    fn reaction_keys() -> Vec<string>;

    /// the details that users reacted using this emote key in this message
    fn reaction_desc(key: string) -> Option<ReactionDesc>;

    /// Whether this message is editable
    fn is_editable() -> bool;
}

object RoomVirtualItem {}

/// A room Message metadata and content
object RoomMessage {
    /// one of event/virtual
    fn item_type() -> string;

    /// room ID of this event
    fn room_id() -> string;

    /// valid only if item_type is "event"
    fn event_item() -> Option<RoomEventItem>;

    /// valid only if item_type is "virtual"
    fn virtual_item() -> Option<RoomVirtualItem>;
}

object TextDesc {
    /// fallback text
    fn body() -> string;

    /// formatted text
    fn formatted_body() -> Option<string>;
}

object ImageDesc {
    /// file name
    fn name() -> string;

    /// MIME
    fn mimetype() -> Option<string>;

    /// file size in bytes
    fn size() -> Option<u64>;

    /// image width
    fn width() -> Option<u64>;

    /// image height
    fn height() -> Option<u64>;
}

object FileDesc {
    /// file name
    fn name() -> string;

    /// MIME
    fn mimetype() -> Option<string>;

    /// file size in bytes
    fn size() -> Option<u64>;
}

object ReactionDesc {
    /// how many times this key was clicked
    fn count() -> u64;

    /// which users selected this key
    fn senders() -> Vec<string>;
}

object TimelineDiff {
    /// Replace/InsertAt/UpdateAt/Push/RemoveAt/Move/Pop/Clear
    fn action() -> string;

    /// for Replace
    fn values() -> Option<Vec<RoomMessage>>;

    /// for InsertAt/UpdateAt/RemoveAt
    fn index() -> Option<usize>;

    /// for InsertAt/UpdateAt/Push
    fn value() -> Option<RoomMessage>;

    /// for Move
    fn new_index() -> Option<usize>;

    /// for Move
    fn old_index() -> Option<usize>;
}

/// Timeline with Room Events
object TimelineStream {
    /// Fires whenever new diff found
    fn diff_rx() -> Stream<TimelineDiff>;

    /// Fires whenever new event arrived
    fn next() -> Future<Result<RoomMessage>>;

    /// Get the next count messages backwards,
    fn paginate_backwards(count: u16) -> Future<Result<bool>>;

    /// modify the room message
    fn edit(new_msg: string, original_event_id: string, txn_id: Option<string>) -> Future<Result<bool>>;
}

object Conversation {
    /// get the room profile that contains avatar and display name
    fn get_profile() -> Future<Result<RoomProfile>>;

    /// the members currently in the room
    fn active_members() -> Future<Result<Vec<Member>>>;

    /// get the room member by user id
    fn get_member(user_id: string) -> Future<Result<Member>>;

    /// Get the timeline for the room
    fn timeline_stream() -> Future<Result<TimelineStream>>;

    /// The last message sent to the room
    fn latest_message() -> Option<RoomMessage>;

    /// the room id
    fn get_room_id() -> string;

    /// Activate typing notice for this room
    /// The typing notice remains active for 4s. It can be deactivate at any
    /// point by setting typing to false. If this method is called while the
    /// typing notice is active nothing will happen. This method can be called
    /// on every key stroke, since it will do nothing while typing is active.
    fn typing_notice(typing: bool) -> Future<Result<bool>>;

    /// Send a request to notify this room that the user has read specific event.
    fn read_receipt(event_id: string) -> Future<Result<bool>>;

    /// Send a simple plain text message to the room
    /// returns the event_id as given by the server of the event soon after
    /// received over timeline().next()
    fn send_plain_message(text_message: string) -> Future<Result<string>>;

    /// Send a text message in MarkDown format to the room
    fn send_formatted_message(markdown_message: string) -> Future<Result<string>>;

    /// Send reaction about existing event
    fn send_reaction(event_id: string, key: string) -> Future<Result<string>>;

    /// send the image message to this room
    fn send_image_message(uri: string, name: string, mimetype: string, size: Option<u32>, width: Option<u32>, height: Option<u32>) -> Future<Result<string>>;

    /// get the user status on this room
    fn room_type() -> string;

    /// invite the new user to this room
    fn invite_user(user_id: string) -> Future<Result<bool>>;

    /// join this room
    fn join() -> Future<Result<bool>>;

    /// leave this room
    fn leave() -> Future<Result<bool>>;

    /// get the users that were invited to this room
    fn get_invitees() -> Future<Result<Vec<Account>>>;

    /// decrypted image file data
    /// The reason that this function belongs to room object is because ChatScreen keeps it as member variable
    /// If this function belongs to message object, we may have to load too many message objects in ChatScreen
    fn image_binary(event_id: string) -> Future<Result<buffer<u8>>>;

    /// send the file message to this room
    fn send_file_message(uri: string, name: string, mimetype: string, size: u32) -> Future<Result<string>>;

    /// save file in specified path
    fn save_file(event_id: string, dir_path: string) -> Future<Result<string>>;

    /// get the path that file was saved
    fn file_path(event_id: string) -> Future<Result<string>>;

    /// initially called to get receipt status of room members
    fn user_receipts() -> Future<Result<Vec<ReceiptRecord>>>;

    /// whether this room is encrypted one
    fn is_encrypted() -> Future<Result<bool>>;

    /// get original of reply msg
    fn get_message(event_id: string) -> Future<Result<RoomMessage>>;

    /// send reply as text
    fn send_text_reply(msg: string, event_id: string, txn_id: Option<string>) -> Future<Result<string>>;

    /// send reply as image
    fn send_image_reply(uri: string, name: string, mimetype: string, size: Option<u32>, width: Option<u32>, height: Option<u32>, event_id: string, txn_id: Option<string>) -> Future<Result<string>>;

    /// send reply as file
    fn send_file_reply(uri: string, name: string, mimetype: string, size: Option<u32>, event_id: string, txn_id: Option<string>) -> Future<Result<string>>;

    /// redact any message (including text/image/file and reaction)
    fn redact_message(event_id: string, reason: Option<string>, txn_id: Option<string>) -> Future<Result<string>>;
}

object CommentDraft {
    /// set the content of the draft to body
    fn content_text(body: string);

    /// set the content to a formatted body of html_body, where body is the tag-stripped version
    fn content_formatted(body: string, html_body: string);

    // fire this comment over - the event_id is the confirmation
    // from the server.
    fn send() -> Future<Result<EventId>>;
}

object Comment {
    /// Who send this comment
    fn sender() -> UserId;
    /// When was this comment acknowledged by the server
    fn origin_server_ts() -> u64;
    /// what is the comment's content in raw text
    fn content_text() -> string;
    /// what is the comment's content in html text
    fn content_formatted() -> Option<string>;
    /// create a draft builder to reply to this comment
    fn reply_builder() -> CommentDraft;
}

/// Reference to the comments section of a particular item
object CommentsManager {
    /// Get the list of comments (in arrival order)
    fn comments() -> Future<Result<Vec<Comment>>>;

    /// Does this item have any comments?
    fn has_comments() -> bool;

    /// How many comments does this item have
    fn comments_count() -> u32;

    /// draft a new comment for this item
    fn comment_draft() -> CommentDraft;
}

object Task {
    /// the name of this task
    fn title() -> string;

    /// the name of this task
    fn description_text() -> Option<string>;

    /// the users assigned
    fn assignees() -> Vec<UserId>;

    /// other users to inform about updates
    fn subscribers() -> Vec<UserId>;

    /// order in the list
    fn sort_order() -> u32;

    /// does this list have a special role?
    /// Highest = 1,
    /// SecondHighest = 2,
    /// Three = 3,
    /// Four = 4,
    /// Five = 5,
    /// Six = 6,
    /// Seven = 7,
    ///  --- No value
    /// SecondLowest = 8,
    /// Lowest = 9,
    fn priority() -> Option<u8>;

    /// When this is due
    fn utc_due() -> Option<UtcDateTime>;

    /// When this was started
    fn utc_start() -> Option<UtcDateTime>;

    /// Has this been colored in?
    fn color() -> Option<Color>;

    /// is this task already done?
    fn is_done() -> bool;

    /// if it has been started, haw far is it in percent 0->100
    /// None if not yet started
    fn progress_percent() -> Option<u8>;

    /// tags on this task
    fn keywords() -> Vec<string>;

    /// categories this task is in
    fn categories() -> Vec<string>;

    /// make a builder for updating the task
    fn update_builder() -> Result<TaskUpdateBuilder>;

    // get informed about changes to this task
    fn subscribe() -> Stream<()>;

    /// replace the current task with one with the latest state
    fn refresh() -> Future<Result<Task>>;

    /// get the comments manager for this task
    fn comments() -> Future<Result<CommentsManager>>;
}

object TaskUpdateBuilder {
    /// set the title for this task
    fn title(title: string);
    fn unset_title_update();

    /// set the description for this task list
    fn description_text(text: string);
    fn unset_description();
    fn unset_description_update();

    /// set the sort order for this task list
    fn sort_order(sort_order: u32);
    fn unset_sort_order_update();

    /// set the color for this task list
    fn color(color: Color);
    fn unset_color();
    fn unset_color_update();

    /// set the utc_due for this task list in rfc3339 format
    fn utc_due_from_rfc3339(utc_due: string) -> Result<bool>;
    /// set the utc_due for this task list in rfc2822 format
    fn utc_due_from_rfc2822(utc_due: string)-> Result<bool>;
    /// set the utc_due for this task list in custom format
    fn utc_due_from_format(utc_due: string, format: string)-> Result<bool>;
    fn unset_utc_due();
    fn unset_utc_due_update();

    /// set the utc_start for this task list in rfc3339 format
    fn utc_start_from_rfc3339(utc_start: string) -> Result<bool>;
    /// set the utc_start for this task list in rfc2822 format
    fn utc_start_from_rfc2822(utc_start: string)-> Result<bool>;
    /// set the utc_start for this task list in custom format
    fn utc_start_from_format(utc_start: string, format: string)-> Result<bool>;
    fn unset_utc_start();
    fn unset_utc_start_update();

    /// set the sort order for this task list
    fn progress_percent(progress_percent: u8);
    fn unset_progress_percent();
    fn unset_progress_percent_update();

    /// set the keywords for this task list
    fn keywords(keywords: Vec<string>);
    fn unset_keywords();
    fn unset_keywords_update();

    /// set the categories for this task list
    fn categories(categories: Vec<string>);
    fn unset_categories();
    fn unset_categories_update();

    /// set the assignees for this task list
    fn assignees(assignees: Vec<UserId>);
    fn unset_assignees();
    fn unset_assignees_update();

    /// set the subscribers for this task list
    fn subscribers(subscribers: Vec<UserId>);
    fn unset_subscribers();
    fn unset_subscribers_update();

    /// send this task list draft
    /// mark it done
    fn mark_done();

    /// mark as not done
    fn mark_undone();

    /// send this task update
    fn send() -> Future<Result<EventId>>;
}

object TaskDraft {
    /// set the title for this task
    fn title(title: string);

    /// set the description for this task list
    fn description_text(text: string);
    fn unset_description();

    /// set the sort order for this task list
    fn sort_order(sort_order: u32);

    /// set the color for this task list
    fn color(color: Color);
    fn unset_color();

    /// set the utc_due for this task list in rfc3339 format
    fn utc_due_from_rfc3339(utc_due: string) -> Result<bool>;
    /// set the utc_due for this task list in rfc2822 format
    fn utc_due_from_rfc2822(utc_due: string)-> Result<bool>;
    /// set the utc_due for this task list in custom format
    fn utc_due_from_format(utc_due: string, format: string)-> Result<bool>;
    fn unset_utc_due();

    /// set the utc_start for this task list in rfc3339 format
    fn utc_start_from_rfc3339(utc_start: string) -> Result<bool>;
    /// set the utc_start for this task list in rfc2822 format
    fn utc_start_from_rfc2822(utc_start: string)-> Result<bool>;
    /// set the utc_start for this task list in custom format
    fn utc_start_from_format(utc_start: string, format: string)-> Result<bool>;
    fn unset_utc_start();

    /// set the sort order for this task list
    fn progress_percent(progress_percent: u8);
    fn unset_progress_percent();

    /// set the keywords for this task list
    fn keywords(keywords: Vec<string>);
    fn unset_keywords();
    /// set the categories for this task list
    fn categories(categories: Vec<string>);
    fn unset_categories();
    /// set the assignees for this task list
    fn assignees(assignees: Vec<UserId>);
    fn unset_assignees();
    /// set the subscribers for this task list
    fn subscribers(subscribers: Vec<UserId>);
    fn unset_subscribers();
    /// send this task list draft

    /// create this task
    fn send() -> Future<Result<EventId>>;
}

object TaskList {
    /// the name of this task list
    fn name() -> string;

    /// the name of this task list
    fn description_text() -> Option<string>;

    /// who wants to be informed on updates about this?
    fn subscribers() -> Vec<UserId>;

    /// does this list have a special role?
    fn role() -> Option<string>;

    /// order in the list
    fn sort_order() -> u32;

    /// Has this been colored in?
    fn color() -> Option<Color>;

    /// Does this have any special time zone
    fn time_zone() -> Option<string>;

    /// tags on this task
    fn keywords() -> Vec<string>;

    /// categories this task is in
    fn categories() -> Vec<string>;

    /// The tasks belonging to this tasklist
    fn tasks() -> Future<Result<Vec<Task>>>;

    /// make a builder for updating the task list
    fn update_builder() -> Result<TaskListUpdateBuilder>;

    // get informed about changes to this task
    fn subscribe() -> Stream<()>;

    /// replace the current task with one with the latest state
    fn refresh() -> Future<Result<TaskList>>;
}

object TaskListDraft {
    /// set the name for this task list
    fn name(name: string);
    /// set the description for this task list
    fn description_text(text: string);
    fn unset_description();
    /// set the sort order for this task list
    fn sort_order(sort_order: u32);
    /// set the color for this task list
    fn color(color: Color);
    fn unset_color();
    /// set the keywords for this task list
    fn keywords(keywords: Vec<string>);
    fn unset_keywords();
    /// set the categories for this task list
    fn categories(categories: Vec<string>);
    fn unset_categories();
    /// set the subscribers for this task list
    fn subscribers(subscribers: Vec<UserId>);
    fn unset_subscribers();
    /// send this task list draft
    fn send() -> Future<Result<EventId>>;
}

object TaskListUpdateBuilder {
    /// set the name for this task list
    fn name(name: string);
    /// set the description for this task list
    fn description_text(text: string);
    fn unset_description();
    fn unset_description_update();
    /// set the sort order for this task list
    fn sort_order(sort_order: u32);
    /// set the color for this task list
    fn color(color: Color);
    fn unset_color();
    fn unset_color_update();
    /// set the keywords for this task list
    fn keywords(keywords: Vec<string>);
    fn unset_keywords();
    fn unset_keywords_update();
    /// set the categories for this task list
    fn categories(categories: Vec<string>);
    fn unset_categories();
    fn unset_categories_update();
    /// set the subscribers for this task list
    fn subscribers(subscribers: Vec<UserId>);
    fn unset_subscribers();
    fn unset_subscribers_update();
    /// send this task update
    fn send() -> Future<Result<EventId>>;
}

object Group {
    /// get the room profile that contains avatar and display name
    fn get_profile() -> Future<Result<RoomProfile>>;

    /// the members currently in the group
    fn active_members() -> Future<Result<Vec<Member>>>;

    // the members currently in the room
    fn get_member(user_id: string) -> Future<Result<Member>>;

    /// whether this room is encrypted one
    fn is_encrypted() -> Future<Result<bool>>;

    /// the Tasks lists of this Group
    fn task_lists() -> Future<Result<Vec<TaskList>>>;

    /// task list draft builder
    fn task_list_draft() -> Result<TaskListDraft>;
}

object Member {
    /// get the user profile that contains avatar and display name
    fn get_profile() -> Future<Result<UserProfile>>;

    /// Full user_id
    fn user_id() -> string;
}

object Account {
    /// get user id of this account
    fn user_id() -> string;

    /// The display_name of the account
    fn display_name() -> Future<Result<string>>;

    /// Change the display name of the account
    fn set_display_name(name: string) -> Future<Result<bool>>;

    /// The avatar of the client
    fn avatar() -> Future<Result<buffer<u8>>>;

    /// Change the avatar of the account
    /// provide the c_type as MIME, e.g. `image/jpeg`
    fn set_avatar(c_type: string, data: Vec<u8>) -> Future<Result<bool>>;
}

object SyncState {
    /// Get event handler of first synchronization on every launch
    fn first_synced_rx() -> Option<Stream<bool>>;

    /// stop the sync loop
    fn cancel();
}

object CreateGroupSettings {
    /// set the alias of group
    fn alias(value: string);

    /// set the group's visibility to either Public or Private
    fn visibility(value: string);

    /// add the id of user that will be invited to this group
    fn add_invitee(value: string);
}

fn new_group_settings(name: string) -> CreateGroupSettings;

/// Main entry point for `effektio`.
object Client {
    // Special

    /// start the sync
    fn start_sync() -> SyncState;

    /// Get the restore token for this session
    fn restore_token() -> Future<Result<string>>;

    /// Whether the client is registered as a guest account
    fn is_guest() -> bool;

    /// Whether the client has finished a first sync run
    fn has_first_synced() -> bool;

    /// Whether the client is syncing
    fn is_syncing() -> bool;

    /// Whether the client is logged in
    fn logged_in() -> bool;

    /// return the account of the logged in user, if given
    fn account() -> Result<Account>;

    // The device_id of the client
    fn device_id() -> Result<string>;

    /// The user_id of the client
    /// deprecated, please use account() instead.
    fn user_id() -> Result<UserId>;

    /// get the user profile that contains avatar and display name
    fn get_user_profile() -> Future<Result<UserProfile>>;

    /// The conversations the user is involved in
    fn conversations() -> Future<Result<Vec<Conversation>>>;

    /// The update event of conversations the user is involved in
    fn conversations_rx() -> Stream<Vec<Conversation>>;

    /// The groups the user is part of
    fn groups() -> Future<Result<Vec<Group>>>;

    /// Get the following group the user is part of by
    /// roomId or room alias;
    fn get_group(id_or_alias: string) -> Future<Result<Group>>;

    /// Get the latest News for the client
    fn latest_news() -> Future<Result<Vec<News>>>;

    /// Get the FAQs for the client
    fn faqs() -> Future<Result<Vec<Faq>>>;

    /// Get the invitation event stream
    fn invitations_rx() -> Stream<Vec<Invitation>>;

    /// the users out of room
    fn suggested_users_to_invite(room_name: string) -> Future<Result<Vec<UserProfile>>>;

    /// Whether the user already verified the device
    fn verified_device(dev_id: string) -> Future<Result<bool>>;

    /// log out this client
    fn logout() -> Future<Result<bool>>;

    /// Get the verification event receiver
    fn verification_event_rx() -> Option<Stream<VerificationEvent>>;

    /// Return the event handler of device changed
    fn device_changed_event_rx() -> Option<Stream<DeviceChangedEvent>>;

    /// Return the event handler of device left
    fn device_left_event_rx() -> Option<Stream<DeviceLeftEvent>>;

    /// Return the typing event receiver
    fn typing_event_rx() -> Option<Stream<TypingEvent>>;

    /// Return the receipt event receiver
    fn receipt_event_rx() -> Option<Stream<ReceiptEvent>>;

    /// Return the message receiver
    fn incoming_message_rx() -> Option<Stream<RoomMessage>>;

    /// the Tasks lists of this Group
    fn task_lists() -> Future<Result<Vec<TaskList>>>;

<<<<<<< HEAD
    fn create_effektio_group(settings: CreateGroupSettings) -> Future<Result<RoomId>>;
=======
    /// listen to updates to any model key
    fn subscribe(key: string) -> Stream<bool>;

    /// Fetch the Comment or use its event_id to wait for it to come down the wire
    fn wait_for_comment(key: string, timeout: Option<Duration>) -> Future<Result<Comment>>;

    /// Fetch the Tasklist or use its event_id to wait for it to come down the wire
    fn wait_for_task_list(key: string, timeout: Option<Duration>) -> Future<Result<TaskList>>;

    /// Fetch the Task or use its event_id to wait for it to come down the wire
    fn wait_for_task(key: string, timeout: Option<Duration>) -> Future<Result<Task>>;
>>>>>>> 94adad26
}

object UserProfile {
    /// get user id
    fn user_id() -> UserId;

    /// whether to have avatar
    fn has_avatar() -> bool;

    /// get the binary data of avatar
    fn get_avatar() -> Future<Result<buffer<u8>>>;

    /// get the display name
    fn get_display_name() -> Option<string>;
}

object RoomProfile {
    /// whether to have avatar
    fn has_avatar() -> bool;

    /// get the binary data of avatar
    fn get_avatar() -> Future<Result<buffer<u8>>>;

    /// get the display name
    fn get_display_name() -> Option<string>;
}

object Invitation {
    /// get the timestamp of this invitation in milliseconds
    fn origin_server_ts() -> Option<u64>;

    /// get the room id of this invitation
    fn room_id() -> string;

    /// get the room name of this invitation
    fn room_name() -> string;

    /// get the user id of this invitation sender
    fn sender() -> string;

    /// get the user profile that contains avatar and display name
    fn get_sender_profile() -> Future<Result<UserProfile>>;

    /// accept invitation about me to this room
    fn accept() -> Future<Result<bool>>;

    /// reject invitation about me to this room
    fn reject() -> Future<Result<bool>>;
}

object VerificationEvent {
    /// Get event type
    fn event_type() -> string;

    /// Get flow id (EventId or TransactionId)
    fn flow_id() -> Option<string>;

    /// Get user id of event sender
    fn sender() -> string;

    /// An error code for why the process/request was cancelled by the user.
    fn cancel_code() -> Option<string>;

    /// A description for why the process/request was cancelled by the user.
    fn reason() -> Option<string>;

    /// Bob accepts the verification request from Alice
    fn accept_verification_request() -> Future<Result<bool>>;

    /// Bob cancels the verification request from Alice
    fn cancel_verification_request() -> Future<Result<bool>>;

    /// Bob accepts the verification request from Alice with specified methods
    fn accept_verification_request_with_methods(methods: Vec<string>) -> Future<Result<bool>>;

    /// Alice starts the SAS verification
    fn start_sas_verification() -> Future<Result<bool>>;

    /// Whether verification request was launched from this device
    fn was_triggered_from_this_device() -> Option<bool>;

    /// Bob accepts the SAS verification
    fn accept_sas_verification() -> Future<Result<bool>>;

    /// Bob cancels the SAS verification
    fn cancel_sas_verification() -> Future<Result<bool>>;

    /// Alice sends the verification key to Bob and vice versa
    fn send_verification_key() -> Future<Result<bool>>;

    /// Alice cancels the verification key from Bob and vice versa
    fn cancel_verification_key() -> Future<Result<bool>>;

    /// Alice gets the verification emoji from Bob and vice versa
    fn get_verification_emoji() -> Future<Result<Vec<VerificationEmoji>>>;

    /// Alice says to Bob that SAS verification matches and vice versa
    fn confirm_sas_verification() -> Future<Result<bool>>;

    /// Alice says to Bob that SAS verification doesn't match and vice versa
    fn mismatch_sas_verification() -> Future<Result<bool>>;

    /// Alice and Bob reviews the AnyToDeviceEvent::KeyVerificationMac
    fn review_verification_mac() -> Future<Result<bool>>;
}

object VerificationEmoji {
    /// binary representation of emoji unicode
    fn symbol() -> u32;

    /// text description of emoji unicode
    fn description() -> string;
}

/// Deliver receipt event from rust to flutter
object ReceiptEvent {
    /// Get transaction id or flow id
    fn room_id() -> string;

    /// Get records
    fn receipt_records() -> Vec<ReceiptRecord>;
}

/// Deliver receipt record from rust to flutter
object ReceiptRecord {
    /// Get id of event that this user read message from peer
    fn event_id() -> string;

    /// Get id of user that read this message
    fn seen_by() -> string;

    /// Get time that this user read message from peer in milliseconds
    fn ts() -> Option<u64>;
}

/// Deliver devices changed event from rust to flutter
object DeviceChangedEvent {
    /// Get the device list, excluding verified ones
    fn device_records(verified: bool) -> Future<Result<Vec<DeviceRecord>>>;

    /// Request verification to any devices of user
    fn request_verification_to_user() -> Future<Result<bool>>;

    /// Request verification to specific device
    fn request_verification_to_device(dev_id: string) -> Future<Result<bool>>;

    /// Request verification to any devices of user with methods
    fn request_verification_to_user_with_methods(methods: Vec<string>) -> Future<Result<bool>>;

    /// Request verification to specific device with methods
    fn request_verification_to_device_with_methods(dev_id: string, methods: Vec<string>) -> Future<Result<bool>>;
}

/// Deliver devices left event from rust to flutter
object DeviceLeftEvent {
    /// Get the device list, including deleted ones
    fn device_records(deleted: bool) -> Future<Result<Vec<DeviceRecord>>>;
}

/// Provide various device infos
object DeviceRecord {
    /// whether this device was verified
    fn verified() -> bool;

    /// whether this device was deleted
    fn deleted() -> bool;

    /// get the id of this device user
    fn user_id() -> string;

    /// get the id of this device
    fn device_id() -> string;

    /// get the display name of this device
    fn display_name() -> Option<string>;

    /// last seen ip of this device
    fn last_seen_ip() -> Option<string>;

    /// last seen timestamp of this device in milliseconds
    fn last_seen_ts() -> Option<u64>;
}

/// Deliver typing event from rust to flutter
object TypingEvent {
    /// Get transaction id or flow id
    fn room_id() -> string;

    /// Get list of user id
    fn user_ids() -> Vec<string>;
}<|MERGE_RESOLUTION|>--- conflicted
+++ resolved
@@ -810,9 +810,9 @@
     /// the Tasks lists of this Group
     fn task_lists() -> Future<Result<Vec<TaskList>>>;
 
-<<<<<<< HEAD
+    /// create default group
     fn create_effektio_group(settings: CreateGroupSettings) -> Future<Result<RoomId>>;
-=======
+
     /// listen to updates to any model key
     fn subscribe(key: string) -> Stream<bool>;
 
@@ -824,7 +824,6 @@
 
     /// Fetch the Task or use its event_id to wait for it to come down the wire
     fn wait_for_task(key: string, timeout: Option<Duration>) -> Future<Result<Task>>;
->>>>>>> 94adad26
 }
 
 object UserProfile {
