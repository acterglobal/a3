--- conflicted
+++ resolved
@@ -234,24 +234,18 @@
 object SyncState {
     /// Get event handler of first synchronization on every launch
     fn get_first_synced_rx() -> Option<Stream<bool>>;
-<<<<<<< HEAD
 
     /// Get event handler of emoji verification
     fn get_emoji_verification_event_rx() -> Option<Stream<EmojiVerificationEvent>>;
 
+    /// Get event handler of devices changed
+    fn get_devices_changed_event_rx() -> Option<Stream<DevicesChangedEvent>>;
+
+    /// Get event handler of devices left
+    fn get_devices_left_event_rx() -> Option<Stream<DevicesLeftEvent>>;
+
     /// Get event handler of typing notification
     fn get_typing_notification_rx() -> Option<Stream<TypingNotification>>;
-=======
-
-    /// Get event handler of emoji verification
-    fn get_emoji_verification_event_rx() -> Option<Stream<EmojiVerificationEvent>>;
-
-    /// Get event handler of devices changed
-    fn get_devices_changed_event_rx() -> Option<Stream<DevicesChangedEvent>>;
-
-    /// Get event handler of devices left
-    fn get_devices_left_event_rx() -> Option<Stream<DevicesLeftEvent>>;
->>>>>>> c85dd6c1
 }
 
 /// Main entry point for `effektio`.
@@ -334,15 +328,8 @@
     /// Alice starts the SAS verification
     fn start_sas_verification() -> Future<Result<bool>>;
 
-<<<<<<< HEAD
-/// Deliver emoji verification event from rust to flutter
-object EmojiVerificationEvent {
-    /// Get event name
-    fn get_event_name() -> string;
-=======
     /// Bob accepts the SAS verification
     fn accept_sas_verification() -> Future<Result<bool>>;
->>>>>>> c85dd6c1
 
     /// Bob cancels the SAS verification
     fn cancel_sas_verification() -> Future<Result<bool>>;
