
/// Initialize logging
fn init_logging(filter: Option<string>) -> Result<()>;

/// Create a new client for homeserver at url with storage at data_path
fn login_new_client(basepath: string, username: string, password: string) -> Future<Result<Client>>;

/// Create a new client from the restore token
fn login_with_token(basepath: string, restore_token: string) -> Future<Result<Client>>;

/// Create a new client anonymous client connecting to the homeserver
fn guest_client(basepath: string, homeserver: string) -> Future<Result<Client>>;

<<<<<<< HEAD
/// Create a new client from the restore token
fn register_with_registration_token(basepath: string, username: string, password: string, registration_token: string) -> Future<Result<Client>>;

object UserId {}
=======
object UserId {
    // full name as string
    //fn as_str() -> string;
>>>>>>> ec0c65a6

    // only the user name itself
    //fn localpart() -> string;
}
object EventId {}

/// A room Message metadata and content
object RoomMessage {

    /// Unique ID of this event
    fn event_id() -> string;

    /// The User, who sent that event
    fn sender() -> string;

    /// the body of the massage - fallback string reprensentation
    fn body() -> string;

    /// the server receiving timestamp
    fn origin_server_ts() -> u64;
}

/// Timeline with Room Events
object TimelineStream {
    /// Fires whenever a new event arrived
    fn next() -> Future<Result<RoomMessage>>;

    /// Get the next count messages backwards,
    fn paginate_backwards(count: u64) -> Future<Result<Vec<RoomMessage>>>;
}

object Conversation {
    /// Calculate the display name
    fn display_name() -> Future<Result<string>>;

    /// The avatar of the room
    fn avatar() -> Future<Result<buffer<u8>>>;

    /// the members currently in the room
    fn active_members() -> Future<Result<Vec<Member>>>;

    /// Get the timeline for the room
    fn timeline() -> Future<Result<TimelineStream>>;

    // the members currently in the room
    // fn get_member(user: UserId) -> Future<Result<RoomMember>>;

    /// The last message sent to the room
    fn latest_message() -> Future<Result<RoomMessage>>;

    /// Activate typing notice for this room
    /// The typing notice remains active for 4s. It can be deactivate at any
    /// point by setting typing to false. If this method is called while the
    /// typing notice is active nothing will happen. This method can be called
    /// on every key stroke, since it will do nothing while typing is active.
    fn typing_notice(typing: bool) -> Future<Result<bool>>;

    /// Send a request to notify this room that the user has read specific event.
    fn read_receipt(event_id: string) -> Future<Result<bool>>;

    /// Send a simple plain text message to the room
    /// returns the event_id as given by the server of the event soon after
    /// received over timeline().next()
    fn send_plain_message(text_message: string) -> Future<Result<string>>;
}

object Group {
    /// Calculate the display name
    fn display_name() -> Future<Result<string>>;

    /// The avatar of the Group
    fn avatar() -> Future<Result<buffer<u8>>>;

    /// the members currently in the group
    fn active_members() -> Future<Result<Vec<Member>>>;

    // the members currently in the room
    // fn get_member(user: UserId) -> Future<Result<Member>>;
}

object Member {

    /// The avatar of the member
    fn avatar() -> Future<Result<buffer<u8>>>;

    /// Calculate the display name
    fn display_name() -> Option<string>;

    /// Falback name
    // fn name() -> string;

    /// Full user_id
    fn user_id() -> UserId;

}

object Account {
    /// The display_name of the account
    fn display_name() -> Future<Result<string>>;

    /// Change the display name of the account
    fn set_display_name(name: string) -> Future<Result<bool>>;

    /// The avatar of the client
    fn avatar() -> Future<Result<buffer<u8>>>;

    /// Change the avatar of the account
    /// provide the c_type as MIME, e.g. `image/jpeg`
    fn set_avatar(c_type: string, data: Vec<u8>) -> Future<Result<bool>>;
}



/// Main entry point for `effektio`.
object Client {
    // Special

    /// Get the restore token for this session
    fn restore_token() -> Future<Result<string>>;

    /// Whether the client is registered as a guest account
    fn is_guest() -> bool;

    /// Whether the client has finished a first sync run
    fn has_first_synced() -> bool;

    /// Whether the client is syncing
    fn is_syncing() -> bool;

    /// Whether the client is logged in
    fn logged_in() -> Future<bool>;

    /// return the account of the logged in user, if given
    fn account() -> Future<Result<Account>>;

    // The device_id of the client
    fn device_id() -> Future<Result<string>>;

    /// The user_id of the client
    /// deprecated, please use account() instead.
    fn user_id() -> Future<Result<string>>;

    /// The display_name of the client
    /// deprecated, please use account() instead.
    fn display_name() -> Future<Result<string>>;

    /// The avatar of the client
    /// deprecated, please use account() instead.
    fn avatar() -> Future<Result<buffer<u8>>>;

    /// The conversations the user is involved in
    fn conversations() -> Future<Result<Vec<Conversation>>>;

    /// The groups the user is part of
    fn groups() -> Future<Result<Vec<Group>>>;
}<|MERGE_RESOLUTION|>--- conflicted
+++ resolved
@@ -11,20 +11,17 @@
 /// Create a new client anonymous client connecting to the homeserver
 fn guest_client(basepath: string, homeserver: string) -> Future<Result<Client>>;
 
-<<<<<<< HEAD
 /// Create a new client from the restore token
 fn register_with_registration_token(basepath: string, username: string, password: string, registration_token: string) -> Future<Result<Client>>;
 
-object UserId {}
-=======
 object UserId {
     // full name as string
     //fn as_str() -> string;
->>>>>>> ec0c65a6
 
     // only the user name itself
     //fn localpart() -> string;
 }
+
 object EventId {}
 
 /// A room Message metadata and content
