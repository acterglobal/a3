--- conflicted
+++ resolved
@@ -366,7 +366,10 @@
     /// Return the receipt event receiver
     fn receipt_event_rx() -> Option<Stream<ReceiptEvent>>;
 
-<<<<<<< HEAD
+    /// Return the message event receiver
+    fn message_event_rx() -> Option<Stream<RoomMessage>>;
+}
+
 object MembershipEvent {
     /// get the timestamp of this invitation
     fn get_timestamp() -> Option<u64>;
@@ -379,14 +382,6 @@
 
     /// get the user id of this invitation sender
     fn get_sender() -> string;
-}
-
-object SessionVerificationController {
-    fn get_event_rx() -> Option<Stream<SessionVerificationEvent>>;
-=======
-    /// Return the message event receiver
-    fn message_event_rx() -> Option<Stream<RoomMessage>>;
->>>>>>> 560dc2af
 }
 
 object VerificationEvent {
