
/// Initialize logging
fn init_logging(filter: Option<string>) -> Result<()>;

/// Create a new client for homeserver at url with storage at data_path
fn login_new_client(basepath: string, username: string, password: string) -> Future<Result<Client>>;

/// Create a new client from the restore token
fn login_with_token(basepath: string, restore_token: string) -> Future<Result<Client>>;

/// Create a new client anonymous client connecting to the homeserver
fn guest_client(basepath: string, homeserver: string) -> Future<Result<Client>>;

/// generate news mock items
fn gen_mock_news() -> Vec<News>;

/// Create a new client from the restore token
fn register_with_registration_token(basepath: string, username: string, password: string, registration_token: string) -> Future<Result<Client>>;

/// Representing a color
object Color {
    /// as rgba in u8
    fn rgba_u8() -> (u8, u8, u8, u8);
}

/// A news object
object News {
    /// get the text of the news item
    fn text() -> Option<string>;
    /// the tags on this item
    fn tags() -> Vec<Tag>;
    /// the number of likes on this item
    fn likes_count() -> u32;
    /// the number of comments on this item
    fn comments_count() -> u32;
    /// if given, the specific foreground color
    fn fg_color() -> Option<Color>; 
    /// if given, the specific background color
    fn bg_color() -> Option<Color>; 
    /// if given, the image
    fn image() -> Option<Vec<u8>>; 
}

object Tag {
    /// the title of the tag
    fn title() -> string;
    /// dash-cased-ascii-version for usage in hashtags (no `#` at the front)
    fn hash_tag() -> string;
    /// if given, the specific color for this tag
    fn color() -> Option<Color>; 
}

/// A news object
object Faq {
    /// get the title of the news item
    fn title() -> string;
    /// get the body of the news item
    fn body() -> string;
    /// whether this object is pinned
    fn pinned() -> bool;
    // The team this faq belongs to
    //fn team() -> Room;
    /// the tags on this item
    fn tags() -> Vec<Tag>;
    /// the number of likes on this item
    fn likes_count() -> u32;
    /// the number of comments on this item
    fn comments_count() -> u32;
}

object UserId {
    // full name as string
    //fn as_str() -> string;

    fn to_string() -> string;

    // only the user name itself
    //fn localpart() -> string;
}

object EventId {}

/// A room Message metadata and content
object RoomMessage {

    /// Unique ID of this event
    fn event_id() -> string;

    /// The User, who sent that event
    fn sender() -> string;

    /// the body of the massage - fallback string reprensentation
    fn body() -> string;

    /// the server receiving timestamp
    fn origin_server_ts() -> u64;

    /// the type of massage, like audio, text, image, file, etc
    fn msgtype() -> string;

    /// contains source data, name, mimetype, size, width and height
    fn image_description() -> Option<ImageDescription>;

    /// contains source data, name, mimetype and size
    fn file_description() -> Option<FileDescription>;
}

object ImageDescription {

    /// file name
    fn name() -> string;

    /// MIME
    fn mimetype() -> Option<string>;

    /// file size in bytes
    fn size() -> Option<u64>;

    /// image width
    fn width() -> Option<u64>;

    /// image height
    fn height() -> Option<u64>;
}

object FileDescription {

    /// file name
    fn name() -> string;

    /// MIME
    fn mimetype() -> Option<string>;

    /// file size in bytes
    fn size() -> Option<u64>;
}

/// Timeline with Room Events
object TimelineStream {
    /// Fires whenever a new event arrived
    fn next() -> Future<Result<RoomMessage>>;

    /// Get the next count messages backwards,
    fn paginate_backwards(count: u64) -> Future<Result<Vec<RoomMessage>>>;
}

object Conversation {
    /// Calculate the display name
    fn display_name() -> Future<Result<string>>;

    /// The avatar of the room
    fn avatar() -> Future<Result<buffer<u8>>>;

    /// the members currently in the room
    fn active_members() -> Future<Result<Vec<Member>>>;

    /// Get the timeline for the room
    fn timeline() -> Future<Result<TimelineStream>>;

    // the members currently in the room
    fn get_member(user_id: UserId) -> Future<Result<Member>>;

    /// The last message sent to the room
    fn latest_message() -> Future<Result<RoomMessage>>;

    /// Activate typing notice for this room
    /// The typing notice remains active for 4s. It can be deactivate at any
    /// point by setting typing to false. If this method is called while the
    /// typing notice is active nothing will happen. This method can be called
    /// on every key stroke, since it will do nothing while typing is active.
    fn typing_notice(typing: bool) -> Future<Result<bool>>;

    /// Send a request to notify this room that the user has read specific event.
    fn read_receipt(event_id: string) -> Future<Result<bool>>;

    /// Send a simple plain text message to the room
    /// returns the event_id as given by the server of the event soon after
    /// received over timeline().next()
    fn send_plain_message(text_message: string) -> Future<Result<string>>;

    fn send_image_message(uri: string, name: string, mimetype: string, size: Option<u32>, width: Option<u32>, height: Option<u32>) -> Future<Result<string>>;

    /// decrypted image file data
    /// The reason that this function belongs to room object is because ChatScreen keeps it as member variable
    /// If this function belongs to message object, we may have to load too many message objects in ChatScreen
    fn image_binary(event_id: string) -> Future<Result<buffer<u8>>>;

    fn send_file_message(uri: string, name: string, mimetype: string, size: u32) -> Future<Result<string>>;

    /// save file in specified path
    fn save_file(event_id: string, dir_path: string) -> Future<Result<string>>;

    /// get the path that file was saved
    fn file_path(event_id: string) -> Future<Result<string>>;
}

object Group {
    /// Calculate the display name
    fn display_name() -> Future<Result<string>>;

    /// The avatar of the Group
    fn avatar() -> Future<Result<buffer<u8>>>;

    /// the members currently in the group
    fn active_members() -> Future<Result<Vec<Member>>>;

    // the members currently in the room
    fn get_member(user: UserId) -> Future<Result<Member>>;
}

object Member {

    /// The avatar of the member
    fn avatar() -> Future<Result<buffer<u8>>>;

    /// Calculate the display name
    fn display_name() -> Option<string>;

    /// Full user_id
    fn user_id() -> UserId;

}

object Account {
    /// The display_name of the account
    fn display_name() -> Future<Result<string>>;

    /// Change the display name of the account
    fn set_display_name(name: string) -> Future<Result<bool>>;

    /// The avatar of the client
    fn avatar() -> Future<Result<buffer<u8>>>;

    /// Change the avatar of the account
    /// provide the c_type as MIME, e.g. `image/jpeg`
    fn set_avatar(c_type: string, data: Vec<u8>) -> Future<Result<bool>>;
}



/// Main entry point for `effektio`.
object Client {
    // Special

    /// Get the restore token for this session
    fn restore_token() -> Future<Result<string>>;

    /// Whether the client is registered as a guest account
    fn is_guest() -> bool;

    /// Whether the client has finished a first sync run
    fn has_first_synced() -> bool;

    /// Whether the client is syncing
    fn is_syncing() -> bool;

    /// Whether the client is logged in
    fn logged_in() -> Future<bool>;

    /// return the account of the logged in user, if given
    fn account() -> Future<Result<Account>>;

    // The device_id of the client
    fn device_id() -> Future<Result<string>>;

    /// The user_id of the client
    /// deprecated, please use account() instead.
    fn user_id() -> Future<Result<UserId>>;

    /// The display_name of the client
    /// deprecated, please use account() instead.
    fn display_name() -> Future<Result<string>>;

    /// The avatar of the client
    /// deprecated, please use account() instead.
    fn avatar() -> Future<Result<buffer<u8>>>;

    /// The conversations the user is involved in
    fn conversations() -> Future<Result<Vec<Conversation>>>;

    /// The groups the user is part of
    fn groups() -> Future<Result<Vec<Group>>>;

    /// Get the latest News for the client
    fn latest_news() -> Future<Result<Vec<News>>>;

    /// Get the FAQs for the client
    fn faqs() -> Future<Result<Vec<Faq>>>;
<<<<<<< HEAD

    fn get_to_device_rx() -> Option<Stream<CrossSigningEvent>>;

    fn get_sync_msg_like_rx() -> Option<Stream<CrossSigningEvent>>;
}

object CrossSigningEvent {
    fn get_event_name() -> string;

    fn get_event_id() -> string;

    fn get_sender() -> string;
=======
>>>>>>> 5b77d8f4
}<|MERGE_RESOLUTION|>--- conflicted
+++ resolved
@@ -286,7 +286,6 @@
 
     /// Get the FAQs for the client
     fn faqs() -> Future<Result<Vec<Faq>>>;
-<<<<<<< HEAD
 
     fn get_to_device_rx() -> Option<Stream<CrossSigningEvent>>;
 
@@ -299,6 +298,4 @@
     fn get_event_id() -> string;
 
     fn get_sender() -> string;
-=======
->>>>>>> 5b77d8f4
 }