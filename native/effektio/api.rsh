
/// Initialize logging
fn init_logging(filter: Option<string>) -> Result<()>;

/// Create a new client for homeserver at url with storage at data_path
fn login_new_client(basepath: string, username: string, password: string) -> Future<Result<Client>>;

/// Create a new client from the restore token
fn login_with_token(basepath: string, restore_token: string) -> Future<Result<Client>>;

/// Create a new client anonymous client connecting to the homeserver
fn guest_client(basepath: string, homeserver: string) -> Future<Result<Client>>;

/// Create a new client from the restore token
fn register_with_registration_token(basepath: string, username: string, password: string, registration_token: string) -> Future<Result<Client>>;

/// generate news mock items
fn gen_mock_news() -> Vec<News>;

/// Representing a color
object Color {
    /// as rgba in u8
    fn rgba_u8() -> (u8, u8, u8, u8);
}

/// A news object
object News {
    /// get the text of the news item
    fn text() -> Option<string>;
    /// the tags on this item
    fn tags() -> Vec<Tag>;
    /// the number of likes on this item
    fn likes_count() -> u32;
    /// the number of comments on this item
    fn comments_count() -> u32;
    /// if given, the specific foreground color
    fn fg_color() -> Option<Color>; 
    /// if given, the specific background color
    fn bg_color() -> Option<Color>; 
    /// if given, the image
    fn image() -> Option<Vec<u8>>; 
}

object Tag {
    /// the title of the tag
    fn title() -> string;
    /// dash-cased-ascii-version for usage in hashtags (no `#` at the front)
    fn hash_tag() -> string;
    /// if given, the specific color for this tag
    fn color() -> Option<Color>; 
}

/// A news object
object Faq {
    /// get the title of the news item
    fn title() -> string;
    /// get the body of the news item
    fn body() -> string;
    /// whether this object is pinned
    fn pinned() -> bool;
    // The team this faq belongs to
    //fn team() -> Room;
    /// the tags on this item
    fn tags() -> Vec<Tag>;
    /// the number of likes on this item
    fn likes_count() -> u32;
    /// the number of comments on this item
    fn comments_count() -> u32;
}

object UserId {
    // full name as string
    //fn as_str() -> string;

    fn to_string() -> string;

    // only the user name itself
    //fn localpart() -> string;
}

/// A room Message metadata and content
object RoomMessage {

    /// Unique ID of this event
    fn event_id() -> string;

    /// The User, who sent that event
    fn sender() -> string;

    /// the body of the massage - fallback string reprensentation
    fn body() -> string;

    /// the server receiving timestamp
    fn origin_server_ts() -> u64;

    /// the type of massage, like audio, text, image, file, etc
    fn msgtype() -> string;

    /// contains source data, name, mimetype, size, width and height
    fn image_description() -> Option<ImageDescription>;

    /// contains source data, name, mimetype and size
    fn file_description() -> Option<FileDescription>;
}

object ImageDescription {

    /// file name
    fn name() -> string;

    /// MIME
    fn mimetype() -> Option<string>;

    /// file size in bytes
    fn size() -> Option<u64>;

    /// image width
    fn width() -> Option<u64>;

    /// image height
    fn height() -> Option<u64>;
}

object FileDescription {

    /// file name
    fn name() -> string;

    /// MIME
    fn mimetype() -> Option<string>;

    /// file size in bytes
    fn size() -> Option<u64>;
}

/// Timeline with Room Events
object TimelineStream {
    /// Fires whenever a new event arrived
    fn next() -> Future<Result<RoomMessage>>;

    /// Get the next count messages backwards,
    fn paginate_backwards(count: u64) -> Future<Result<Vec<RoomMessage>>>;
}

object Conversation {
    /// Calculate the display name
    fn display_name() -> Future<Result<string>>;

    /// The avatar of the room
    fn avatar() -> Future<Result<buffer<u8>>>;

    /// the members currently in the room
    fn active_members() -> Future<Result<Vec<Member>>>;

    /// Get the timeline for the room
    fn timeline() -> Future<Result<TimelineStream>>;

    // the members currently in the room
    fn get_member(user_id: UserId) -> Future<Result<Member>>;

    /// The last message sent to the room
    fn latest_message() -> Future<Result<RoomMessage>>;

    /// Activate typing notice for this room
    /// The typing notice remains active for 4s. It can be deactivate at any
    /// point by setting typing to false. If this method is called while the
    /// typing notice is active nothing will happen. This method can be called
    /// on every key stroke, since it will do nothing while typing is active.
    fn typing_notice(typing: bool) -> Future<Result<bool>>;

    /// Send a request to notify this room that the user has read specific event.
    fn read_receipt(event_id: string) -> Future<Result<bool>>;

    /// Send a simple plain text message to the room
    /// returns the event_id as given by the server of the event soon after
    /// received over timeline().next()
    fn send_plain_message(text_message: string) -> Future<Result<string>>;

    fn send_image_message(uri: string, name: string, mimetype: string, size: Option<u32>, width: Option<u32>, height: Option<u32>) -> Future<Result<string>>;

    /// decrypted image file data
    /// The reason that this function belongs to room object is because ChatScreen keeps it as member variable
    /// If this function belongs to message object, we may have to load too many message objects in ChatScreen
    fn image_binary(event_id: string) -> Future<Result<buffer<u8>>>;

    fn send_file_message(uri: string, name: string, mimetype: string, size: u32) -> Future<Result<string>>;

    /// save file in specified path
    fn save_file(event_id: string, dir_path: string) -> Future<Result<string>>;

    /// get the path that file was saved
    fn file_path(event_id: string) -> Future<Result<string>>;
}

object Group {
    /// Calculate the display name
    fn display_name() -> Future<Result<string>>;

    /// The avatar of the Group
    fn avatar() -> Future<Result<buffer<u8>>>;

    /// the members currently in the group
    fn active_members() -> Future<Result<Vec<Member>>>;

    // the members currently in the room
    fn get_member(user: UserId) -> Future<Result<Member>>;
}

object Member {

    /// The avatar of the member
    fn avatar() -> Future<Result<buffer<u8>>>;

    /// Calculate the display name
    fn display_name() -> Option<string>;

    /// Full user_id
    fn user_id() -> UserId;

}

object Account {
    /// The display_name of the account
    fn display_name() -> Future<Result<string>>;

    /// Change the display name of the account
    fn set_display_name(name: string) -> Future<Result<bool>>;

    /// The avatar of the client
    fn avatar() -> Future<Result<buffer<u8>>>;

    /// Change the avatar of the account
    /// provide the c_type as MIME, e.g. `image/jpeg`
    fn set_avatar(c_type: string, data: Vec<u8>) -> Future<Result<bool>>;
}

object SyncState {
    /// Get event handler of first synchronization on every launch
    fn get_first_synced_rx() -> Option<Stream<bool>>;
}

/// Main entry point for `effektio`.
object Client {
    // Special

    /// start the sync
    fn start_sync() -> SyncState;

    /// Get the restore token for this session
    fn restore_token() -> Future<Result<string>>;

    /// Whether the client is registered as a guest account
    fn is_guest() -> bool;

    /// Whether the client has finished a first sync run
    fn has_first_synced() -> bool;

    /// Whether the client is syncing
    fn is_syncing() -> bool;

    /// Whether the client is logged in
    fn logged_in() -> bool;

    /// return the account of the logged in user, if given
    fn account() -> Future<Result<Account>>;

    // The device_id of the client
    fn device_id() -> Future<Result<string>>;

    /// The user_id of the client
    /// deprecated, please use account() instead.
    fn user_id() -> Future<Result<UserId>>;

    /// The display_name of the client
    /// deprecated, please use account() instead.
    fn display_name() -> Future<Result<string>>;

    /// The avatar of the client
    /// deprecated, please use account() instead.
    fn avatar() -> Future<Result<buffer<u8>>>;

    /// The conversations the user is involved in
    fn conversations() -> Future<Result<Vec<Conversation>>>;

    /// The groups the user is part of
    fn groups() -> Future<Result<Vec<Group>>>;

    /// Get the following group the user is part of by
    /// roomId or room alias;
    fn get_group(id_or_alias: string) -> Future<Result<Group>>;

    /// Get the latest News for the client
    fn latest_news() -> Future<Result<Vec<News>>>;

    /// Get the FAQs for the client
    fn faqs() -> Future<Result<Vec<Faq>>>;

    /// Whether the user already verified the device
    fn verified_device(dev_id: string) -> Future<Result<bool>>;

    /// Return the session verification controller. If not exists, create it.
    fn get_session_verification_controller() -> Future<Result<SessionVerificationController>>;

    /// Return the device lists controller. If not exists, create it.
    fn get_device_lists_controller() -> Future<Result<DeviceListsController>>;

<<<<<<< HEAD
    /// Return the read notification controller. If not exists, create it.
    fn get_receipt_notification_controller() -> Future<Result<ReceiptNotificationController>>;
=======
    /// Return the typing notification controller. If not exists, create it.
    fn get_typing_notification_controller() -> Future<Result<TypingNotificationController>>;
>>>>>>> c1d8842a
}

object SessionVerificationController {
    fn get_event_rx() -> Option<Stream<SessionVerificationEvent>>;
}

object SessionVerificationEvent {
    /// Get event name
    fn get_event_name() -> string;

    /// Get transaction id
    fn get_txn_id() -> string;

    /// Get user id of event sender
    fn get_sender() -> string;

    /// An error code for why the process/request was cancelled by the user.
    fn get_cancel_code() -> Option<string>;

    /// A description for why the process/request was cancelled by the user.
    fn get_reason() -> Option<string>;

    /// Bob accepts the verification request from Alice
    fn accept_verification_request() -> Future<Result<bool>>;

    /// Bob cancels the verification request from Alice
    fn cancel_verification_request() -> Future<Result<bool>>;

    /// Bob accepts the verification request from Alice with specified methods
    fn accept_verification_request_with_methods(methods: Vec<string>) -> Future<Result<bool>>;

    /// Alice starts the SAS verification
    fn start_sas_verification() -> Future<Result<bool>>;

    /// Whether verification request was launched from this device
    fn was_triggered_from_this_device() -> Option<bool>;

    /// Bob accepts the SAS verification
    fn accept_sas_verification() -> Future<Result<bool>>;

    /// Bob cancels the SAS verification
    fn cancel_sas_verification() -> Future<Result<bool>>;

    /// Alice sends the verification key to Bob and vice versa
    fn send_verification_key() -> Future<Result<bool>>;

    /// Alice cancels the verification key from Bob and vice versa
    fn cancel_verification_key() -> Future<Result<bool>>;

    /// Alice gets the verification emoji from Bob and vice versa
    fn get_verification_emoji() -> Future<Result<Vec<SessionVerificationEmoji>>>;

    /// Alice says to Bob that SAS verification matches and vice versa
    fn confirm_sas_verification() -> Future<Result<bool>>;

    /// Alice says to Bob that SAS verification doesn't match and vice versa
    fn mismatch_sas_verification() -> Future<Result<bool>>;

    /// Alice and Bob reviews the AnyToDeviceEvent::KeyVerificationMac
    fn review_verification_mac() -> Future<Result<bool>>;
}

object SessionVerificationEmoji {
    /// binary representation of emoji unicode
    fn symbol() -> u32;

    /// text description of emoji unicode
    fn description() -> string;
}

object ReceiptNotificationController {
    fn get_event_rx() -> Option<Stream<ReceiptNotificationEvent>>;
}

/// Deliver read notification from rust to flutter
object ReceiptNotificationEvent {
    /// Get transaction id or flow id
    fn get_room_id() -> string;

    /// Get records
    fn get_receipt_records() -> Vec<ReceiptRecord>;
}

/// Deliver typing notification from rust to flutter
object ReceiptRecord {
    /// Get id of event that this user read message from peer
    fn get_event_id() -> string;

    /// Get id of user that read message from peer
    fn get_user_id() -> string;

    /// Get time that this user read message from peer
    fn get_timestamp() -> u32;
}

object DeviceListsController {
    /// Get event handler of devices changed
    fn get_changed_event_rx() -> Option<Stream<DeviceChangedEvent>>;

    /// Get event handler of devices left
    fn get_left_event_rx() -> Option<Stream<DeviceLeftEvent>>;
}

/// Deliver devices changed event from rust to flutter
object DeviceChangedEvent {
    /// Get the device list, excluding verified ones
    fn get_devices(verified: bool) -> Future<Result<Vec<Device>>>;

    /// Request verification to any devices of user
    fn request_verification_to_user() -> Future<Result<bool>>;

    /// Request verification to specific device
    fn request_verification_to_device(dev_id: string) -> Future<Result<bool>>;

    /// Request verification to any devices of user with methods
    fn request_verification_to_user_with_methods(methods: Vec<string>) -> Future<Result<bool>>;

    /// Request verification to specific device with methods
    fn request_verification_to_device_with_methods(dev_id: string, methods: Vec<string>) -> Future<Result<bool>>;
}

/// Deliver devices left event from rust to flutter
object DeviceLeftEvent {
    /// Get the device list, including deleted ones
    fn get_devices(deleted: bool) -> Future<Result<Vec<Device>>>;
}

/// Provide various device infos
object Device {
    /// whether this device was verified
    fn was_verified() -> bool;

    /// whether this device was deleted
    fn was_deleted() -> bool;

    /// get the id of this device user
    fn get_user_id() -> string;

    /// get the id of this device
    fn get_device_id() -> string;

    /// get the display name of this device
    fn get_display_name() -> Option<string>;
}

object TypingNotificationController {
    fn get_event_rx() -> Option<Stream<TypingNotificationEvent>>;
}

/// Deliver typing notification from rust to flutter
object TypingNotificationEvent {
    /// Get transaction id or flow id
    fn get_room_id() -> string;

    /// Get list of user id
    fn get_user_ids() -> Vec<string>;
}<|MERGE_RESOLUTION|>--- conflicted
+++ resolved
@@ -304,13 +304,11 @@
     /// Return the device lists controller. If not exists, create it.
     fn get_device_lists_controller() -> Future<Result<DeviceListsController>>;
 
-<<<<<<< HEAD
+    /// Return the typing notification controller. If not exists, create it.
+    fn get_typing_notification_controller() -> Future<Result<TypingNotificationController>>;
+
     /// Return the read notification controller. If not exists, create it.
     fn get_receipt_notification_controller() -> Future<Result<ReceiptNotificationController>>;
-=======
-    /// Return the typing notification controller. If not exists, create it.
-    fn get_typing_notification_controller() -> Future<Result<TypingNotificationController>>;
->>>>>>> c1d8842a
 }
 
 object SessionVerificationController {
