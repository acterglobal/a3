--- conflicted
+++ resolved
@@ -301,16 +301,14 @@
     /// Whether the user already verified the device
     fn verified_device(dev_id: string) -> Future<Result<bool>>;
 
-<<<<<<< HEAD
+    /// Return the session verification controller. If not exists, create it.
+    fn get_session_verification_controller() -> Future<Result<SessionVerificationController>>;
+
+    /// Return the device lists controller. If not exists, create it.
+    fn get_device_lists_controller() -> Future<Result<DeviceListsController>>;
+
     /// Return the read notification controller. If not exists, create it.
     fn get_read_notification_controller() -> Future<Result<ReadNotificationController>>;
-=======
-    /// Return the session verification controller. If not exists, create it.
-    fn get_session_verification_controller() -> Future<Result<SessionVerificationController>>;
-
-    /// Return the device lists controller. If not exists, create it.
-    fn get_device_lists_controller() -> Future<Result<DeviceListsController>>;
->>>>>>> 2cbaf014
 }
 
 object SessionVerificationController {
@@ -373,11 +371,12 @@
     fn review_verification_mac() -> Future<Result<bool>>;
 }
 
-<<<<<<< HEAD
-/// Deliver typing notification from rust to flutter
-object TypingNotification {
-    /// Get transaction id or flow id
-    fn get_room_id() -> string;
+object SessionVerificationEmoji {
+    /// binary representation of emoji unicode
+    fn symbol() -> u32;
+
+    /// text description of emoji unicode
+    fn description() -> string;
 }
 
 object ReadNotificationController {
@@ -403,18 +402,6 @@
 
     /// Get time that this user read message from peer
     fn get_timestamp() -> u32;
-}
-
-/// Extend the return value of getVerificationEmoji function
-object EmojiUnit {
-=======
-object SessionVerificationEmoji {
->>>>>>> 2cbaf014
-    /// binary representation of emoji unicode
-    fn symbol() -> u32;
-
-    /// text description of emoji unicode
-    fn description() -> string;
 }
 
 object DeviceListsController {
