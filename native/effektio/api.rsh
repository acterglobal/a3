--- conflicted
+++ resolved
@@ -454,13 +454,6 @@
     fn get_display_name() -> Option<string>;
 }
 
-<<<<<<< HEAD
-object TypingNotificationController {
-    fn get_event_rx() -> Option<Stream<Result<TypingNotificationEvent>>>;
-}
-
-=======
->>>>>>> 97686892
 /// Deliver typing notification from rust to flutter
 object TypingNotificationEvent {
     /// Get transaction id or flow id
