#[allow(unused)]
pub mod api {
    use core::future::Future;
    use core::mem::ManuallyDrop;
    use core::pin::Pin;
    use core::task::{Context, Poll, RawWaker, RawWakerVTable, Waker};
    use std::sync::Arc;
    use std::ffi::c_void;
    use super::*;

    #[doc=" Try to execute some function, catching any panics and aborting to make sure Rust"]
    #[doc=" doesn't unwind across the FFI boundary."]
    pub fn panic_abort<R>(func: impl FnOnce() -> R + std::panic::UnwindSafe) -> R {
        match std::panic::catch_unwind(func) {
            Ok(res) => res,
            Err(_) => {
                std::process::abort();
            }
        }
    }

    #[inline(always)]
    pub fn assert_send_static<T: Send + 'static>(t: T) -> T {
        t
    }

    pub type Result<T, E = String> = core::result::Result<T, E>;

    #[no_mangle]
    pub unsafe extern "C" fn allocate(size: usize, align: usize) -> *mut u8 {
        let layout = std::alloc::Layout::from_size_align_unchecked(size, align);
        let ptr = std::alloc::alloc(layout);
        if ptr.is_null() {
            std::alloc::handle_alloc_error(layout);
        }
        ptr
    }

    #[no_mangle]
    pub unsafe extern "C" fn deallocate(ptr: *mut u8, size: usize, align: usize) {
        let layout = std::alloc::Layout::from_size_align_unchecked(size, align);
        std::alloc::dealloc(ptr, layout);
    }

    pub struct FfiBuffer<T> {
        addr: usize,
        size: usize,
        alloc: usize,
        phantom: std::marker::PhantomData<T>
    }

    impl<T> FfiBuffer<T> {
        pub fn new(data: Vec<T>) -> FfiBuffer<T> {
            unsafe {
                let (addr, size, alloc) = data.into_raw_parts();
                FfiBuffer {
                    addr: std::mem::transmute(addr),
                    size: size * std::mem::size_of::<T>(),
                    alloc: alloc * std::mem::size_of::<T>(),
                    phantom: Default::default(),
                }
            }
        }
    }

    impl<T> Drop for FfiBuffer<T> {
        fn drop(&mut self) {
            unsafe {
                Vec::from_raw_parts(self.addr as *mut u8, self.size, self.alloc);
            }
        }
    }

    #[no_mangle]
    pub unsafe extern "C" fn __ffi_buffer_address(ptr: *mut c_void) -> *mut c_void {
        let buffer = &*(ptr as *mut FfiBuffer<u8>);
        buffer.addr as _
    }

    #[no_mangle]
    pub unsafe extern "C" fn __ffi_buffer_size(ptr: *mut c_void) -> u32 {
        let buffer = &*(ptr as *mut FfiBuffer<u8>);
        buffer.size as _
    }

    #[no_mangle]
    pub extern "C" fn drop_box_FfiBuffer(_: i64, boxed: i64) {
        panic_abort(move || {
            unsafe { Box::<FfiBuffer<u8>>::from_raw(boxed as *mut _) };
        });
    }

<<<<<<< HEAD
    #[doc=" 'elementAt' method of list types returns a non owning reference"]
    #[no_mangle]
    pub extern "C" fn drop_box_Leak(_: i64, boxed: i64) {
    }

=======
>>>>>>> b201a57b
    #[repr(transparent)]
    pub struct FfiIter<T: Send + 'static>(Box<dyn Iterator<Item = T> + Send + 'static>);

    impl<T: Send + 'static> FfiIter<T> {
        pub fn new<I>(iter: I) -> Self
        where
            I: IntoIterator<Item = T>,
            I::IntoIter: Send + 'static,
        {
            Self(Box::new(iter.into_iter()))
        }

        pub fn next(&mut self) -> Option<T> {
            self.0.next()
        }
    }

    #[doc=" Converts a closure into a [`Waker`]."]
    #[doc=""]
    #[doc=" The closure gets called every time the waker is woken."]
    pub fn waker_fn<F: Fn() + Send + Sync + 'static>(f: F) -> Waker {
        let raw = Arc::into_raw(Arc::new(f)) as *const ();
        let vtable = &Helper::<F>::VTABLE;
        unsafe { Waker::from_raw(RawWaker::new(raw, vtable)) }
    }

    struct Helper<F>(F);

    impl<F: Fn() + Send + Sync + 'static> Helper<F> {
        const VTABLE: RawWakerVTable = RawWakerVTable::new(
            Self::clone_waker,
            Self::wake,
            Self::wake_by_ref,
            Self::drop_waker,
        );

        unsafe fn clone_waker(ptr: *const ()) -> RawWaker {
            let arc = ManuallyDrop::new(Arc::from_raw(ptr as *const F));
            core::mem::forget(arc.clone());
            RawWaker::new(ptr, &Self::VTABLE)
        }

        unsafe fn wake(ptr: *const ()) {
            let arc = Arc::from_raw(ptr as *const F);
            (arc)();
        }

        unsafe fn wake_by_ref(ptr: *const ()) {
            let arc = ManuallyDrop::new(Arc::from_raw(ptr as *const F));
            (arc)();
        }

        unsafe fn drop_waker(ptr: *const ()) {
            drop(Arc::from_raw(ptr as *const F));
        }
    }

    fn ffi_waker(_post_cobject: isize, port: i64) -> Waker {
        waker_fn(move || unsafe {
            if cfg!(target_family = "wasm") {
                extern "C" {
                    fn __notifier_callback(idx: i32);
                }
                __notifier_callback(port as _);
            } else {
                let post_cobject: extern "C" fn(i64, *const core::ffi::c_void) =
                    core::mem::transmute(_post_cobject);
                let obj: i32 = 0;
                post_cobject(port, &obj as *const _ as *const _);
            }
        })
    }

    #[repr(transparent)]
    pub struct FfiFuture<T: Send + 'static>(Pin<Box<dyn Future<Output = T> + Send + 'static>>);

    impl<T: Send + 'static> FfiFuture<T> {
        pub fn new(f: impl Future<Output = T> + Send + 'static) -> Self {
            Self(Box::pin(f))
        }

        pub fn poll(&mut self, post_cobject: isize, port: i64) -> Option<T> {
            let waker = ffi_waker(post_cobject, port);
            let mut ctx = Context::from_waker(&waker);
            match Pin::new(&mut self.0).poll(&mut ctx) {
                Poll::Ready(res) => Some(res),
                Poll::Pending => None,
            }
        }
    }

    #[cfg(feature = "test_runner")]
    pub trait Stream {
        type Item;

        fn poll_next(self: Pin<&mut Self>, cx: &mut Context) -> Poll<Option<Self::Item>>;
    }

    #[cfg(feature = "test_runner")]
    impl<T> Stream for Pin<T>
    where
        T: core::ops::DerefMut + Unpin,
        T::Target: Stream,
    {
        type Item = <T::Target as Stream>::Item;

        fn poll_next(self: Pin<&mut Self>, cx: &mut Context) -> Poll<Option<Self::Item>> {
            self.get_mut().as_mut().poll_next(cx)
        }
    }

    #[repr(transparent)]
    pub struct FfiStream<T: Send + 'static>(Pin<Box<dyn Stream<Item = T> + Send + 'static>>);

    impl<T: Send + 'static> FfiStream<T> {
        pub fn new(f: impl Stream<Item = T> + Send + 'static) -> Self {
            Self(Box::pin(f))
        }

        pub fn poll(&mut self, post_cobject: isize, port: i64, done: i64) -> Option<T> {
            let waker = ffi_waker(post_cobject, port);
            let mut ctx = Context::from_waker(&waker);
            match Pin::new(&mut self.0).poll_next(&mut ctx) {
                Poll::Ready(Some(res)) => {
                    ffi_waker(post_cobject, port).wake();
                    Some(res)
                }
                Poll::Ready(None) => {
                    ffi_waker(post_cobject, done).wake();
                    None
                }
                Poll::Pending => None,
            }
        }
    }

    #[no_mangle]
    pub extern "C" fn __init_logging(tmp1: u8,tmp3: i64,tmp4: u64,tmp5: u64,) -> __init_loggingReturn {
        panic_abort(move || {
            let tmp0 = if tmp1 == 0 {
                None
            } else {
                let tmp2 = unsafe {
                    String::from_raw_parts(
                        tmp3 as _,
                        tmp4 as _,
                        tmp5 as _,
                    )
                };
                Some(tmp2)
            };let tmp6 = init_logging(tmp0,);#[allow(unused_assignments)] let mut tmp7 = Default::default();#[allow(unused_assignments)] let mut tmp10 = Default::default();#[allow(unused_assignments)] let mut tmp11 = Default::default();#[allow(unused_assignments)] let mut tmp12 = Default::default();match tmp6 {
                Ok(tmp8) => {
                    tmp7 = 1;
                }
                Err(tmp9_0) => {
                    tmp7 = 0;
                    let tmp9 = tmp9_0.to_string();
                    let tmp9_0 = ManuallyDrop::new(tmp9);
                    tmp10 = tmp9_0.as_ptr() as _;
                    tmp11 = tmp9_0.len() as _;
                    tmp12 = tmp9_0.capacity() as _;
                }
            };
            __init_loggingReturn {
                ret0: tmp7,ret1: tmp10,ret2: tmp11,ret3: tmp12,
            }
        })
    }
    #[repr(C)]
    pub struct __init_loggingReturn {
        pub ret0: u8,pub ret1: i64,pub ret2: u64,pub ret3: u64,
    }#[no_mangle]
    pub extern "C" fn __login_new_client(tmp1: i64,tmp2: u64,tmp3: u64,tmp5: i64,tmp6: u64,tmp7: u64,tmp9: i64,tmp10: u64,tmp11: u64,) -> i64 {
        panic_abort(move || {
            let tmp0 = unsafe {
                String::from_raw_parts(
                    tmp1 as _,
                    tmp2 as _,
                    tmp3 as _,
                )
            };let tmp4 = unsafe {
                String::from_raw_parts(
                    tmp5 as _,
                    tmp6 as _,
                    tmp7 as _,
                )
            };let tmp8 = unsafe {
                String::from_raw_parts(
                    tmp9 as _,
                    tmp10 as _,
                    tmp11 as _,
                )
            };let tmp12 = login_new_client(tmp0,tmp4,tmp8,);#[allow(unused_assignments)] let mut tmp13 = Default::default();let tmp13_0 = async move { tmp12.await.map_err(|err| err.to_string()) };
            let tmp13_1: FfiFuture<Result<Client>> = FfiFuture::new(tmp13_0);
            tmp13 = Box::into_raw(Box::new(tmp13_1)) as _;
            tmp13
        })
    }
    #[no_mangle]
    pub extern "C" fn __login_with_token(tmp1: i64,tmp2: u64,tmp3: u64,tmp5: i64,tmp6: u64,tmp7: u64,) -> i64 {
        panic_abort(move || {
            let tmp0 = unsafe {
                String::from_raw_parts(
                    tmp1 as _,
                    tmp2 as _,
                    tmp3 as _,
                )
            };let tmp4 = unsafe {
                String::from_raw_parts(
                    tmp5 as _,
                    tmp6 as _,
                    tmp7 as _,
                )
            };let tmp8 = login_with_token(tmp0,tmp4,);#[allow(unused_assignments)] let mut tmp9 = Default::default();let tmp9_0 = async move { tmp8.await.map_err(|err| err.to_string()) };
            let tmp9_1: FfiFuture<Result<Client>> = FfiFuture::new(tmp9_0);
            tmp9 = Box::into_raw(Box::new(tmp9_1)) as _;
            tmp9
        })
    }
    #[no_mangle]
    pub extern "C" fn __guest_client(tmp1: i64,tmp2: u64,tmp3: u64,tmp5: i64,tmp6: u64,tmp7: u64,) -> i64 {
        panic_abort(move || {
            let tmp0 = unsafe {
                String::from_raw_parts(
                    tmp1 as _,
                    tmp2 as _,
                    tmp3 as _,
                )
            };let tmp4 = unsafe {
                String::from_raw_parts(
                    tmp5 as _,
                    tmp6 as _,
                    tmp7 as _,
                )
            };let tmp8 = guest_client(tmp0,tmp4,);#[allow(unused_assignments)] let mut tmp9 = Default::default();let tmp9_0 = async move { tmp8.await.map_err(|err| err.to_string()) };
            let tmp9_1: FfiFuture<Result<Client>> = FfiFuture::new(tmp9_0);
            tmp9 = Box::into_raw(Box::new(tmp9_1)) as _;
            tmp9
        })
    }
    #[no_mangle]
    pub extern "C" fn __Room_display_name(tmp1: i64,) -> i64 {
        panic_abort(move || {
            let tmp0 = unsafe { &mut *(tmp1 as *mut Room) };let tmp2 = tmp0.display_name();#[allow(unused_assignments)] let mut tmp3 = Default::default();let tmp3_0 = async move { tmp2.await.map_err(|err| err.to_string()) };
            let tmp3_1: FfiFuture<Result<String>> = FfiFuture::new(tmp3_0);
            tmp3 = Box::into_raw(Box::new(tmp3_1)) as _;
            tmp3
        })
    }
    #[no_mangle]
    pub extern "C" fn __Room_avatar(tmp1: i64,) -> i64 {
        panic_abort(move || {
            let tmp0 = unsafe { &mut *(tmp1 as *mut Room) };let tmp2 = tmp0.avatar();#[allow(unused_assignments)] let mut tmp3 = Default::default();let tmp3_0 = async move { tmp2.await.map_err(|err| err.to_string()) };
            let tmp3_1: FfiFuture<Result<FfiBuffer<u8>>> = FfiFuture::new(tmp3_0);
            tmp3 = Box::into_raw(Box::new(tmp3_1)) as _;
            tmp3
        })
    }
    #[no_mangle]
    pub extern "C" fn drop_box_Room(_: i64, boxed: i64) {
        panic_abort(move || {
            unsafe { Box::<Room>::from_raw(boxed as *mut _) };
        });
    }#[no_mangle]
    pub extern "C" fn __Client_restore_token(tmp1: i64,) -> i64 {
        panic_abort(move || {
            let tmp0 = unsafe { &mut *(tmp1 as *mut Client) };let tmp2 = tmp0.restore_token();#[allow(unused_assignments)] let mut tmp3 = Default::default();let tmp3_0 = async move { tmp2.await.map_err(|err| err.to_string()) };
            let tmp3_1: FfiFuture<Result<String>> = FfiFuture::new(tmp3_0);
            tmp3 = Box::into_raw(Box::new(tmp3_1)) as _;
            tmp3
        })
    }
    #[no_mangle]
    pub extern "C" fn __Client_is_guest(tmp1: i64,) -> u8 {
        panic_abort(move || {
            let tmp0 = unsafe { &mut *(tmp1 as *mut Client) };let tmp2 = tmp0.is_guest();#[allow(unused_assignments)] let mut tmp3 = Default::default();tmp3 = if tmp2 { 1 } else { 0 };
            tmp3
        })
    }
    #[no_mangle]
    pub extern "C" fn __Client_has_first_synced(tmp1: i64,) -> u8 {
        panic_abort(move || {
            let tmp0 = unsafe { &mut *(tmp1 as *mut Client) };let tmp2 = tmp0.has_first_synced();#[allow(unused_assignments)] let mut tmp3 = Default::default();tmp3 = if tmp2 { 1 } else { 0 };
            tmp3
        })
    }
    #[no_mangle]
    pub extern "C" fn __Client_is_syncing(tmp1: i64,) -> u8 {
        panic_abort(move || {
            let tmp0 = unsafe { &mut *(tmp1 as *mut Client) };let tmp2 = tmp0.is_syncing();#[allow(unused_assignments)] let mut tmp3 = Default::default();tmp3 = if tmp2 { 1 } else { 0 };
            tmp3
        })
    }
    #[no_mangle]
    pub extern "C" fn __Client_logged_in(tmp1: i64,) -> i64 {
        panic_abort(move || {
            let tmp0 = unsafe { &mut *(tmp1 as *mut Client) };let tmp2 = tmp0.logged_in();#[allow(unused_assignments)] let mut tmp3 = Default::default();let tmp3_0 = tmp2;
            let tmp3_1: FfiFuture<bool> = FfiFuture::new(tmp3_0);
            tmp3 = Box::into_raw(Box::new(tmp3_1)) as _;
            tmp3
        })
    }
    #[no_mangle]
    pub extern "C" fn __Client_user_id(tmp1: i64,) -> i64 {
        panic_abort(move || {
            let tmp0 = unsafe { &mut *(tmp1 as *mut Client) };let tmp2 = tmp0.user_id();#[allow(unused_assignments)] let mut tmp3 = Default::default();let tmp3_0 = async move { tmp2.await.map_err(|err| err.to_string()) };
            let tmp3_1: FfiFuture<Result<String>> = FfiFuture::new(tmp3_0);
            tmp3 = Box::into_raw(Box::new(tmp3_1)) as _;
            tmp3
        })
    }
    #[no_mangle]
    pub extern "C" fn __Client_device_id(tmp1: i64,) -> i64 {
        panic_abort(move || {
            let tmp0 = unsafe { &mut *(tmp1 as *mut Client) };let tmp2 = tmp0.device_id();#[allow(unused_assignments)] let mut tmp3 = Default::default();let tmp3_0 = async move { tmp2.await.map_err(|err| err.to_string()) };
            let tmp3_1: FfiFuture<Result<String>> = FfiFuture::new(tmp3_0);
            tmp3 = Box::into_raw(Box::new(tmp3_1)) as _;
            tmp3
        })
    }
    #[no_mangle]
    pub extern "C" fn __Client_display_name(tmp1: i64,) -> i64 {
        panic_abort(move || {
            let tmp0 = unsafe { &mut *(tmp1 as *mut Client) };let tmp2 = tmp0.display_name();#[allow(unused_assignments)] let mut tmp3 = Default::default();let tmp3_0 = async move { tmp2.await.map_err(|err| err.to_string()) };
            let tmp3_1: FfiFuture<Result<String>> = FfiFuture::new(tmp3_0);
            tmp3 = Box::into_raw(Box::new(tmp3_1)) as _;
            tmp3
        })
    }
    #[no_mangle]
    pub extern "C" fn __Client_avatar(tmp1: i64,) -> i64 {
        panic_abort(move || {
            let tmp0 = unsafe { &mut *(tmp1 as *mut Client) };let tmp2 = tmp0.avatar();#[allow(unused_assignments)] let mut tmp3 = Default::default();let tmp3_0 = async move { tmp2.await.map_err(|err| err.to_string()) };
            let tmp3_1: FfiFuture<Result<FfiBuffer<u8>>> = FfiFuture::new(tmp3_0);
            tmp3 = Box::into_raw(Box::new(tmp3_1)) as _;
            tmp3
        })
    }
    #[no_mangle]
    pub extern "C" fn __Client_conversations(tmp1: i64,) -> i64 {
        panic_abort(move || {
            let tmp0 = unsafe { &mut *(tmp1 as *mut Client) };let tmp2 = tmp0.conversations();#[allow(unused_assignments)] let mut tmp4 = Default::default();let tmp3 = FfiListRoom::new(tmp2);let tmp3_0 = assert_send_static(tmp3);
            tmp4 = Box::into_raw(Box::new(tmp3_0)) as _;
            tmp4
        })
    }
    #[no_mangle]
    pub extern "C" fn drop_box_Client(_: i64, boxed: i64) {
        panic_abort(move || {
            unsafe { Box::<Client>::from_raw(boxed as *mut _) };
        });
    }
    #[no_mangle]
    pub extern "C" fn __login_new_client_future_poll(tmp1: i64,tmp3: i64,tmp5: i64,) -> __login_new_client_future_pollReturn {
        panic_abort(move || {
            let tmp0 = unsafe { &mut *(tmp1 as *mut FfiFuture<Result<Client>>) };let tmp2 = tmp3 as _;let tmp4 = tmp5 as _;let tmp6 = tmp0.poll(tmp2,tmp4,);#[allow(unused_assignments)] let mut tmp7 = Default::default();#[allow(unused_assignments)] let mut tmp9 = Default::default();#[allow(unused_assignments)] let mut tmp12 = Default::default();#[allow(unused_assignments)] let mut tmp13 = Default::default();#[allow(unused_assignments)] let mut tmp14 = Default::default();#[allow(unused_assignments)] let mut tmp15 = Default::default();if let Some(tmp8) = tmp6 {
                tmp7 = 1;
                match tmp8 {
                    Ok(tmp10) => {
                        tmp9 = 1;
                        let tmp10_0 = assert_send_static(tmp10);
                        tmp15 = Box::into_raw(Box::new(tmp10_0)) as _;
                    }
                    Err(tmp11_0) => {
                        tmp9 = 0;
                        let tmp11 = tmp11_0.to_string();
                        let tmp11_0 = ManuallyDrop::new(tmp11);
                        tmp12 = tmp11_0.as_ptr() as _;
                        tmp13 = tmp11_0.len() as _;
                        tmp14 = tmp11_0.capacity() as _;
                    }
                };
            } else {
                tmp7 = 0;
            }
            __login_new_client_future_pollReturn {
                ret0: tmp7,ret1: tmp9,ret2: tmp12,ret3: tmp13,ret4: tmp14,ret5: tmp15,
            }
        })
    }
    #[repr(C)]
    pub struct __login_new_client_future_pollReturn {
        pub ret0: u8,pub ret1: u8,pub ret2: i64,pub ret3: u64,pub ret4: u64,pub ret5: i64,
    }
    #[no_mangle]
    pub extern "C" fn __login_new_client_future_drop(_: i64, boxed: i64) {
        panic_abort(move || {
            unsafe { Box::<FfiFuture<Result<Client>>>::from_raw(boxed as *mut _) };
        });
    }#[no_mangle]
    pub extern "C" fn __login_with_token_future_poll(tmp1: i64,tmp3: i64,tmp5: i64,) -> __login_with_token_future_pollReturn {
        panic_abort(move || {
            let tmp0 = unsafe { &mut *(tmp1 as *mut FfiFuture<Result<Client>>) };let tmp2 = tmp3 as _;let tmp4 = tmp5 as _;let tmp6 = tmp0.poll(tmp2,tmp4,);#[allow(unused_assignments)] let mut tmp7 = Default::default();#[allow(unused_assignments)] let mut tmp9 = Default::default();#[allow(unused_assignments)] let mut tmp12 = Default::default();#[allow(unused_assignments)] let mut tmp13 = Default::default();#[allow(unused_assignments)] let mut tmp14 = Default::default();#[allow(unused_assignments)] let mut tmp15 = Default::default();if let Some(tmp8) = tmp6 {
                tmp7 = 1;
                match tmp8 {
                    Ok(tmp10) => {
                        tmp9 = 1;
                        let tmp10_0 = assert_send_static(tmp10);
                        tmp15 = Box::into_raw(Box::new(tmp10_0)) as _;
                    }
                    Err(tmp11_0) => {
                        tmp9 = 0;
                        let tmp11 = tmp11_0.to_string();
                        let tmp11_0 = ManuallyDrop::new(tmp11);
                        tmp12 = tmp11_0.as_ptr() as _;
                        tmp13 = tmp11_0.len() as _;
                        tmp14 = tmp11_0.capacity() as _;
                    }
                };
            } else {
                tmp7 = 0;
            }
            __login_with_token_future_pollReturn {
                ret0: tmp7,ret1: tmp9,ret2: tmp12,ret3: tmp13,ret4: tmp14,ret5: tmp15,
            }
        })
    }
    #[repr(C)]
    pub struct __login_with_token_future_pollReturn {
        pub ret0: u8,pub ret1: u8,pub ret2: i64,pub ret3: u64,pub ret4: u64,pub ret5: i64,
    }
    #[no_mangle]
    pub extern "C" fn __login_with_token_future_drop(_: i64, boxed: i64) {
        panic_abort(move || {
            unsafe { Box::<FfiFuture<Result<Client>>>::from_raw(boxed as *mut _) };
        });
    }#[no_mangle]
    pub extern "C" fn __guest_client_future_poll(tmp1: i64,tmp3: i64,tmp5: i64,) -> __guest_client_future_pollReturn {
        panic_abort(move || {
            let tmp0 = unsafe { &mut *(tmp1 as *mut FfiFuture<Result<Client>>) };let tmp2 = tmp3 as _;let tmp4 = tmp5 as _;let tmp6 = tmp0.poll(tmp2,tmp4,);#[allow(unused_assignments)] let mut tmp7 = Default::default();#[allow(unused_assignments)] let mut tmp9 = Default::default();#[allow(unused_assignments)] let mut tmp12 = Default::default();#[allow(unused_assignments)] let mut tmp13 = Default::default();#[allow(unused_assignments)] let mut tmp14 = Default::default();#[allow(unused_assignments)] let mut tmp15 = Default::default();if let Some(tmp8) = tmp6 {
                tmp7 = 1;
                match tmp8 {
                    Ok(tmp10) => {
                        tmp9 = 1;
                        let tmp10_0 = assert_send_static(tmp10);
                        tmp15 = Box::into_raw(Box::new(tmp10_0)) as _;
                    }
                    Err(tmp11_0) => {
                        tmp9 = 0;
                        let tmp11 = tmp11_0.to_string();
                        let tmp11_0 = ManuallyDrop::new(tmp11);
                        tmp12 = tmp11_0.as_ptr() as _;
                        tmp13 = tmp11_0.len() as _;
                        tmp14 = tmp11_0.capacity() as _;
                    }
                };
            } else {
                tmp7 = 0;
            }
            __guest_client_future_pollReturn {
                ret0: tmp7,ret1: tmp9,ret2: tmp12,ret3: tmp13,ret4: tmp14,ret5: tmp15,
            }
        })
    }
    #[repr(C)]
    pub struct __guest_client_future_pollReturn {
        pub ret0: u8,pub ret1: u8,pub ret2: i64,pub ret3: u64,pub ret4: u64,pub ret5: i64,
    }
    #[no_mangle]
    pub extern "C" fn __guest_client_future_drop(_: i64, boxed: i64) {
        panic_abort(move || {
            unsafe { Box::<FfiFuture<Result<Client>>>::from_raw(boxed as *mut _) };
        });
    }#[no_mangle]
    pub extern "C" fn __Room_display_name_future_poll(tmp1: i64,tmp3: i64,tmp5: i64,) -> __Room_display_name_future_pollReturn {
        panic_abort(move || {
            let tmp0 = unsafe { &mut *(tmp1 as *mut FfiFuture<Result<String>>) };let tmp2 = tmp3 as _;let tmp4 = tmp5 as _;let tmp6 = tmp0.poll(tmp2,tmp4,);#[allow(unused_assignments)] let mut tmp7 = Default::default();#[allow(unused_assignments)] let mut tmp9 = Default::default();#[allow(unused_assignments)] let mut tmp12 = Default::default();#[allow(unused_assignments)] let mut tmp13 = Default::default();#[allow(unused_assignments)] let mut tmp14 = Default::default();#[allow(unused_assignments)] let mut tmp15 = Default::default();#[allow(unused_assignments)] let mut tmp16 = Default::default();#[allow(unused_assignments)] let mut tmp17 = Default::default();if let Some(tmp8) = tmp6 {
                tmp7 = 1;
                match tmp8 {
                    Ok(tmp10) => {
                        tmp9 = 1;
                        let tmp10_0 = ManuallyDrop::new(tmp10);
                        tmp15 = tmp10_0.as_ptr() as _;
                        tmp16 = tmp10_0.len() as _;
                        tmp17 = tmp10_0.capacity() as _;
                    }
                    Err(tmp11_0) => {
                        tmp9 = 0;
                        let tmp11 = tmp11_0.to_string();
                        let tmp11_0 = ManuallyDrop::new(tmp11);
                        tmp12 = tmp11_0.as_ptr() as _;
                        tmp13 = tmp11_0.len() as _;
                        tmp14 = tmp11_0.capacity() as _;
                    }
                };
            } else {
                tmp7 = 0;
            }
            __Room_display_name_future_pollReturn {
                ret0: tmp7,ret1: tmp9,ret2: tmp12,ret3: tmp13,ret4: tmp14,ret5: tmp15,ret6: tmp16,ret7: tmp17,
            }
        })
    }
    #[repr(C)]
    pub struct __Room_display_name_future_pollReturn {
        pub ret0: u8,pub ret1: u8,pub ret2: i64,pub ret3: u64,pub ret4: u64,pub ret5: i64,pub ret6: u64,pub ret7: u64,
    }
    #[no_mangle]
    pub extern "C" fn __Room_display_name_future_drop(_: i64, boxed: i64) {
        panic_abort(move || {
            unsafe { Box::<FfiFuture<Result<String>>>::from_raw(boxed as *mut _) };
        });
    }#[no_mangle]
    pub extern "C" fn __Room_avatar_future_poll(tmp1: i64,tmp3: i64,tmp5: i64,) -> __Room_avatar_future_pollReturn {
        panic_abort(move || {
            let tmp0 = unsafe { &mut *(tmp1 as *mut FfiFuture<Result<FfiBuffer<u8>>>) };let tmp2 = tmp3 as _;let tmp4 = tmp5 as _;let tmp6 = tmp0.poll(tmp2,tmp4,);#[allow(unused_assignments)] let mut tmp7 = Default::default();#[allow(unused_assignments)] let mut tmp9 = Default::default();#[allow(unused_assignments)] let mut tmp12 = Default::default();#[allow(unused_assignments)] let mut tmp13 = Default::default();#[allow(unused_assignments)] let mut tmp14 = Default::default();#[allow(unused_assignments)] let mut tmp15 = Default::default();if let Some(tmp8) = tmp6 {
                tmp7 = 1;
                match tmp8 {
                    Ok(tmp10) => {
                        tmp9 = 1;
                        let tmp10_0 = assert_send_static(tmp10);
                        tmp15 = Box::into_raw(Box::new(tmp10_0)) as _;
                    }
                    Err(tmp11_0) => {
                        tmp9 = 0;
                        let tmp11 = tmp11_0.to_string();
                        let tmp11_0 = ManuallyDrop::new(tmp11);
                        tmp12 = tmp11_0.as_ptr() as _;
                        tmp13 = tmp11_0.len() as _;
                        tmp14 = tmp11_0.capacity() as _;
                    }
                };
            } else {
                tmp7 = 0;
            }
            __Room_avatar_future_pollReturn {
                ret0: tmp7,ret1: tmp9,ret2: tmp12,ret3: tmp13,ret4: tmp14,ret5: tmp15,
            }
        })
    }
    #[repr(C)]
    pub struct __Room_avatar_future_pollReturn {
        pub ret0: u8,pub ret1: u8,pub ret2: i64,pub ret3: u64,pub ret4: u64,pub ret5: i64,
    }
    #[no_mangle]
    pub extern "C" fn __Room_avatar_future_drop(_: i64, boxed: i64) {
        panic_abort(move || {
            unsafe { Box::<FfiFuture<Result<FfiBuffer<u8>>>>::from_raw(boxed as *mut _) };
        });
    }#[no_mangle]
    pub extern "C" fn __Client_restore_token_future_poll(tmp1: i64,tmp3: i64,tmp5: i64,) -> __Client_restore_token_future_pollReturn {
        panic_abort(move || {
            let tmp0 = unsafe { &mut *(tmp1 as *mut FfiFuture<Result<String>>) };let tmp2 = tmp3 as _;let tmp4 = tmp5 as _;let tmp6 = tmp0.poll(tmp2,tmp4,);#[allow(unused_assignments)] let mut tmp7 = Default::default();#[allow(unused_assignments)] let mut tmp9 = Default::default();#[allow(unused_assignments)] let mut tmp12 = Default::default();#[allow(unused_assignments)] let mut tmp13 = Default::default();#[allow(unused_assignments)] let mut tmp14 = Default::default();#[allow(unused_assignments)] let mut tmp15 = Default::default();#[allow(unused_assignments)] let mut tmp16 = Default::default();#[allow(unused_assignments)] let mut tmp17 = Default::default();if let Some(tmp8) = tmp6 {
                tmp7 = 1;
                match tmp8 {
                    Ok(tmp10) => {
                        tmp9 = 1;
                        let tmp10_0 = ManuallyDrop::new(tmp10);
                        tmp15 = tmp10_0.as_ptr() as _;
                        tmp16 = tmp10_0.len() as _;
                        tmp17 = tmp10_0.capacity() as _;
                    }
                    Err(tmp11_0) => {
                        tmp9 = 0;
                        let tmp11 = tmp11_0.to_string();
                        let tmp11_0 = ManuallyDrop::new(tmp11);
                        tmp12 = tmp11_0.as_ptr() as _;
                        tmp13 = tmp11_0.len() as _;
                        tmp14 = tmp11_0.capacity() as _;
                    }
                };
            } else {
                tmp7 = 0;
            }
            __Client_restore_token_future_pollReturn {
                ret0: tmp7,ret1: tmp9,ret2: tmp12,ret3: tmp13,ret4: tmp14,ret5: tmp15,ret6: tmp16,ret7: tmp17,
            }
        })
    }
    #[repr(C)]
    pub struct __Client_restore_token_future_pollReturn {
        pub ret0: u8,pub ret1: u8,pub ret2: i64,pub ret3: u64,pub ret4: u64,pub ret5: i64,pub ret6: u64,pub ret7: u64,
    }
    #[no_mangle]
    pub extern "C" fn __Client_restore_token_future_drop(_: i64, boxed: i64) {
        panic_abort(move || {
            unsafe { Box::<FfiFuture<Result<String>>>::from_raw(boxed as *mut _) };
        });
    }#[no_mangle]
    pub extern "C" fn __Client_logged_in_future_poll(tmp1: i64,tmp3: i64,tmp5: i64,) -> __Client_logged_in_future_pollReturn {
        panic_abort(move || {
            let tmp0 = unsafe { &mut *(tmp1 as *mut FfiFuture<bool>) };let tmp2 = tmp3 as _;let tmp4 = tmp5 as _;let tmp6 = tmp0.poll(tmp2,tmp4,);#[allow(unused_assignments)] let mut tmp7 = Default::default();#[allow(unused_assignments)] let mut tmp9 = Default::default();if let Some(tmp8) = tmp6 {
                tmp7 = 1;
                tmp9 = if tmp8 { 1 } else { 0 };
            } else {
                tmp7 = 0;
            }
            __Client_logged_in_future_pollReturn {
                ret0: tmp7,ret1: tmp9,
            }
        })
    }
    #[repr(C)]
    pub struct __Client_logged_in_future_pollReturn {
        pub ret0: u8,pub ret1: u8,
    }
    #[no_mangle]
    pub extern "C" fn __Client_logged_in_future_drop(_: i64, boxed: i64) {
        panic_abort(move || {
            unsafe { Box::<FfiFuture<bool>>::from_raw(boxed as *mut _) };
        });
    }#[no_mangle]
    pub extern "C" fn __Client_user_id_future_poll(tmp1: i64,tmp3: i64,tmp5: i64,) -> __Client_user_id_future_pollReturn {
        panic_abort(move || {
            let tmp0 = unsafe { &mut *(tmp1 as *mut FfiFuture<Result<String>>) };let tmp2 = tmp3 as _;let tmp4 = tmp5 as _;let tmp6 = tmp0.poll(tmp2,tmp4,);#[allow(unused_assignments)] let mut tmp7 = Default::default();#[allow(unused_assignments)] let mut tmp9 = Default::default();#[allow(unused_assignments)] let mut tmp12 = Default::default();#[allow(unused_assignments)] let mut tmp13 = Default::default();#[allow(unused_assignments)] let mut tmp14 = Default::default();#[allow(unused_assignments)] let mut tmp15 = Default::default();#[allow(unused_assignments)] let mut tmp16 = Default::default();#[allow(unused_assignments)] let mut tmp17 = Default::default();if let Some(tmp8) = tmp6 {
                tmp7 = 1;
                match tmp8 {
                    Ok(tmp10) => {
                        tmp9 = 1;
                        let tmp10_0 = ManuallyDrop::new(tmp10);
                        tmp15 = tmp10_0.as_ptr() as _;
                        tmp16 = tmp10_0.len() as _;
                        tmp17 = tmp10_0.capacity() as _;
                    }
                    Err(tmp11_0) => {
                        tmp9 = 0;
                        let tmp11 = tmp11_0.to_string();
                        let tmp11_0 = ManuallyDrop::new(tmp11);
                        tmp12 = tmp11_0.as_ptr() as _;
                        tmp13 = tmp11_0.len() as _;
                        tmp14 = tmp11_0.capacity() as _;
                    }
                };
            } else {
                tmp7 = 0;
            }
            __Client_user_id_future_pollReturn {
                ret0: tmp7,ret1: tmp9,ret2: tmp12,ret3: tmp13,ret4: tmp14,ret5: tmp15,ret6: tmp16,ret7: tmp17,
            }
        })
    }
    #[repr(C)]
    pub struct __Client_user_id_future_pollReturn {
        pub ret0: u8,pub ret1: u8,pub ret2: i64,pub ret3: u64,pub ret4: u64,pub ret5: i64,pub ret6: u64,pub ret7: u64,
    }
    #[no_mangle]
    pub extern "C" fn __Client_user_id_future_drop(_: i64, boxed: i64) {
        panic_abort(move || {
            unsafe { Box::<FfiFuture<Result<String>>>::from_raw(boxed as *mut _) };
        });
    }#[no_mangle]
    pub extern "C" fn __Client_device_id_future_poll(tmp1: i64,tmp3: i64,tmp5: i64,) -> __Client_device_id_future_pollReturn {
        panic_abort(move || {
            let tmp0 = unsafe { &mut *(tmp1 as *mut FfiFuture<Result<String>>) };let tmp2 = tmp3 as _;let tmp4 = tmp5 as _;let tmp6 = tmp0.poll(tmp2,tmp4,);#[allow(unused_assignments)] let mut tmp7 = Default::default();#[allow(unused_assignments)] let mut tmp9 = Default::default();#[allow(unused_assignments)] let mut tmp12 = Default::default();#[allow(unused_assignments)] let mut tmp13 = Default::default();#[allow(unused_assignments)] let mut tmp14 = Default::default();#[allow(unused_assignments)] let mut tmp15 = Default::default();#[allow(unused_assignments)] let mut tmp16 = Default::default();#[allow(unused_assignments)] let mut tmp17 = Default::default();if let Some(tmp8) = tmp6 {
                tmp7 = 1;
                match tmp8 {
                    Ok(tmp10) => {
                        tmp9 = 1;
                        let tmp10_0 = ManuallyDrop::new(tmp10);
                        tmp15 = tmp10_0.as_ptr() as _;
                        tmp16 = tmp10_0.len() as _;
                        tmp17 = tmp10_0.capacity() as _;
                    }
                    Err(tmp11_0) => {
                        tmp9 = 0;
                        let tmp11 = tmp11_0.to_string();
                        let tmp11_0 = ManuallyDrop::new(tmp11);
                        tmp12 = tmp11_0.as_ptr() as _;
                        tmp13 = tmp11_0.len() as _;
                        tmp14 = tmp11_0.capacity() as _;
                    }
                };
            } else {
                tmp7 = 0;
            }
            __Client_device_id_future_pollReturn {
                ret0: tmp7,ret1: tmp9,ret2: tmp12,ret3: tmp13,ret4: tmp14,ret5: tmp15,ret6: tmp16,ret7: tmp17,
            }
        })
    }
    #[repr(C)]
    pub struct __Client_device_id_future_pollReturn {
        pub ret0: u8,pub ret1: u8,pub ret2: i64,pub ret3: u64,pub ret4: u64,pub ret5: i64,pub ret6: u64,pub ret7: u64,
    }
    #[no_mangle]
    pub extern "C" fn __Client_device_id_future_drop(_: i64, boxed: i64) {
        panic_abort(move || {
            unsafe { Box::<FfiFuture<Result<String>>>::from_raw(boxed as *mut _) };
        });
    }#[no_mangle]
    pub extern "C" fn __Client_display_name_future_poll(tmp1: i64,tmp3: i64,tmp5: i64,) -> __Client_display_name_future_pollReturn {
        panic_abort(move || {
            let tmp0 = unsafe { &mut *(tmp1 as *mut FfiFuture<Result<String>>) };let tmp2 = tmp3 as _;let tmp4 = tmp5 as _;let tmp6 = tmp0.poll(tmp2,tmp4,);#[allow(unused_assignments)] let mut tmp7 = Default::default();#[allow(unused_assignments)] let mut tmp9 = Default::default();#[allow(unused_assignments)] let mut tmp12 = Default::default();#[allow(unused_assignments)] let mut tmp13 = Default::default();#[allow(unused_assignments)] let mut tmp14 = Default::default();#[allow(unused_assignments)] let mut tmp15 = Default::default();#[allow(unused_assignments)] let mut tmp16 = Default::default();#[allow(unused_assignments)] let mut tmp17 = Default::default();if let Some(tmp8) = tmp6 {
                tmp7 = 1;
                match tmp8 {
                    Ok(tmp10) => {
                        tmp9 = 1;
                        let tmp10_0 = ManuallyDrop::new(tmp10);
                        tmp15 = tmp10_0.as_ptr() as _;
                        tmp16 = tmp10_0.len() as _;
                        tmp17 = tmp10_0.capacity() as _;
                    }
                    Err(tmp11_0) => {
                        tmp9 = 0;
                        let tmp11 = tmp11_0.to_string();
                        let tmp11_0 = ManuallyDrop::new(tmp11);
                        tmp12 = tmp11_0.as_ptr() as _;
                        tmp13 = tmp11_0.len() as _;
                        tmp14 = tmp11_0.capacity() as _;
                    }
                };
            } else {
                tmp7 = 0;
            }
            __Client_display_name_future_pollReturn {
                ret0: tmp7,ret1: tmp9,ret2: tmp12,ret3: tmp13,ret4: tmp14,ret5: tmp15,ret6: tmp16,ret7: tmp17,
            }
        })
    }
    #[repr(C)]
    pub struct __Client_display_name_future_pollReturn {
        pub ret0: u8,pub ret1: u8,pub ret2: i64,pub ret3: u64,pub ret4: u64,pub ret5: i64,pub ret6: u64,pub ret7: u64,
    }
    #[no_mangle]
    pub extern "C" fn __Client_display_name_future_drop(_: i64, boxed: i64) {
        panic_abort(move || {
            unsafe { Box::<FfiFuture<Result<String>>>::from_raw(boxed as *mut _) };
        });
    }#[no_mangle]
    pub extern "C" fn __Client_avatar_future_poll(tmp1: i64,tmp3: i64,tmp5: i64,) -> __Client_avatar_future_pollReturn {
        panic_abort(move || {
            let tmp0 = unsafe { &mut *(tmp1 as *mut FfiFuture<Result<FfiBuffer<u8>>>) };let tmp2 = tmp3 as _;let tmp4 = tmp5 as _;let tmp6 = tmp0.poll(tmp2,tmp4,);#[allow(unused_assignments)] let mut tmp7 = Default::default();#[allow(unused_assignments)] let mut tmp9 = Default::default();#[allow(unused_assignments)] let mut tmp12 = Default::default();#[allow(unused_assignments)] let mut tmp13 = Default::default();#[allow(unused_assignments)] let mut tmp14 = Default::default();#[allow(unused_assignments)] let mut tmp15 = Default::default();if let Some(tmp8) = tmp6 {
                tmp7 = 1;
                match tmp8 {
                    Ok(tmp10) => {
                        tmp9 = 1;
                        let tmp10_0 = assert_send_static(tmp10);
                        tmp15 = Box::into_raw(Box::new(tmp10_0)) as _;
                    }
                    Err(tmp11_0) => {
                        tmp9 = 0;
                        let tmp11 = tmp11_0.to_string();
                        let tmp11_0 = ManuallyDrop::new(tmp11);
                        tmp12 = tmp11_0.as_ptr() as _;
                        tmp13 = tmp11_0.len() as _;
                        tmp14 = tmp11_0.capacity() as _;
                    }
                };
            } else {
                tmp7 = 0;
            }
            __Client_avatar_future_pollReturn {
                ret0: tmp7,ret1: tmp9,ret2: tmp12,ret3: tmp13,ret4: tmp14,ret5: tmp15,
            }
        })
    }
    #[repr(C)]
    pub struct __Client_avatar_future_pollReturn {
        pub ret0: u8,pub ret1: u8,pub ret2: i64,pub ret3: u64,pub ret4: u64,pub ret5: i64,
    }
    #[no_mangle]
    pub extern "C" fn __Client_avatar_future_drop(_: i64, boxed: i64) {
        panic_abort(move || {
            unsafe { Box::<FfiFuture<Result<FfiBuffer<u8>>>>::from_raw(boxed as *mut _) };
        });
    }
    pub struct FfiListRoom {
        data: Vec<Room>,
    }

    impl FfiListRoom {
        fn new(data: Vec<Room>) -> Self {
            Self { data }
        }

        fn len(&self) -> u32 {
            self.data.len() as _
        }

        fn element_at(&self, idx: u32) -> Option<&Room> {
            self.data.get(idx as usize)
        }
    }
    #[no_mangle]
    pub extern "C" fn __FfiListRoomCreate() -> usize {
        panic_abort(move || unsafe {
            let list = Box::new(FfiListRoom::new(vec![]));
            Box::into_raw(list) as _
        })
    }

    #[no_mangle]
    pub extern "C" fn drop_box_FfiListRoom(_: i64, boxed: i64) {
        panic_abort(move || unsafe {
            Box::<FfiListRoom>::from_raw(boxed as _);
        })
    }

    #[no_mangle]
    pub extern "C" fn __FfiListRoomLen(boxed: usize) -> u32 {
        panic_abort(move || unsafe {
            let list = Box::<FfiListRoom>::from_raw(boxed as _);
            let result = list.len();
            Box::into_raw(list);
            result as _
        })
    }

    #[no_mangle]
    pub extern "C" fn __FfiListRoomElementAt(boxed: usize, index: u32) -> usize {
        panic_abort(move || unsafe {
            let list = Box::<FfiListRoom>::from_raw(boxed as _);
            let result = list.element_at(index).unwrap() as *const _;
            Box::into_raw(list);
            result as _
        })
    }
}<|MERGE_RESOLUTION|>--- conflicted
+++ resolved
@@ -90,14 +90,11 @@
         });
     }
 
-<<<<<<< HEAD
     #[doc=" 'elementAt' method of list types returns a non owning reference"]
     #[no_mangle]
     pub extern "C" fn drop_box_Leak(_: i64, boxed: i64) {
     }
 
-=======
->>>>>>> b201a57b
     #[repr(transparent)]
     pub struct FfiIter<T: Send + 'static>(Box<dyn Iterator<Item = T> + Send + 'static>);
 
