use anyhow::{bail, Result};
use derive_builder::Builder;
use effektio_core::RestoreToken;
use futures::{stream, Stream};
use lazy_static::lazy_static;
pub use matrix_sdk::ruma::{
    api::client::r0::account::register, DeviceId, MxcUri, RoomId, ServerName, UserId,
};
use matrix_sdk::{
    media::{MediaFormat, MediaRequest, MediaType},
    room::Room as MatrixRoom,
    Client as MatrixClient, LoopCtrl, Session,
};
use parking_lot::RwLock;
use std::sync::Arc;
use tokio::runtime;
use url::Url;
use crate::platform;

lazy_static! {
    static ref RUNTIME: runtime::Runtime =
        runtime::Runtime::new().expect("Can't start Tokio runtime");
}

ffi_gen_macro::ffi_gen!("native/effektio/api.rsh");

#[derive(Default, Builder, Debug)]
pub struct ClientState {
    #[builder(default)]
    pub is_guest: bool,
    #[builder(default)]
    pub has_first_synced: bool,
    #[builder(default)]
    pub is_syncing: bool,
    #[builder(default)]
    pub should_stop_syncing: bool,
}

#[derive(Clone)]
pub struct Client {
    client: MatrixClient,
    state: Arc<RwLock<ClientState>>,
}

pub struct Room {
    room: MatrixRoom,
}

pub struct RoomMember {
    member: matrix_sdk::RoomMember,
}

impl Room {
    async fn display_name(&self) -> Result<String> {
        let r = self.room.clone();
        RUNTIME
            .spawn(async move { Ok(r.display_name().await?) })
            .await?
    }

    pub async fn avatar(&self) -> Result<api::FfiBuffer<u8>> {
        let r = self.room.clone();
        RUNTIME
            .spawn(async move {
                Ok(api::FfiBuffer::new(
                    r.avatar(MediaFormat::File).await?.expect("No avatar"),
                ))
            })
            .await?
    }

    pub async fn active_members(&self) -> Result<Vec<RoomMember>> {
        let r = self.room.clone();
        RUNTIME
            .spawn(async move {
                Ok(r.active_members().await.expect("No members")
                    .into_iter()
                    .map(|member| RoomMember { member })
                    .collect())
            })
            .await?
    }

    pub async fn active_members_no_sync(&self) -> Result<Vec<RoomMember>> {
        let r = self.room.clone();
        RUNTIME
            .spawn(async move {
                Ok(r.active_members_no_sync().await.expect("No members")
                    .into_iter()
                    .map(|member| RoomMember { member })
                    .collect())
            })
            .await?
    }
}

impl std::ops::Deref for Room {
    type Target = MatrixRoom;
    fn deref(&self) -> &MatrixRoom {
        &self.room
    }
}

impl std::ops::Deref for Client {
    type Target = MatrixClient;
    fn deref(&self) -> &MatrixClient {
        &self.client
    }
}

impl Client {
    fn new(client: MatrixClient, state: ClientState) -> Self {
        Client {
            client,
            state: Arc::new(RwLock::new(state)),
        }
    }

    fn start_sync(&self) {
        let client = self.client.clone();
        let state = self.state.clone();
        RUNTIME.spawn(async move {
            client
                .sync_with_callback(matrix_sdk::config::SyncSettings::new(), |_response| async {
                    if !state.read().has_first_synced {
                        state.write().has_first_synced = true
                    }

                    if state.read().should_stop_syncing {
                        state.write().is_syncing = false;
                        return LoopCtrl::Break;
                    } else if !state.read().is_syncing {
                        state.write().is_syncing = true;
                    }
                    LoopCtrl::Continue
                })
                .await;
        });
    }

    /// Indication whether we've received a first sync response since
    /// establishing the client (in memory)
    pub fn has_first_synced(&self) -> bool {
        self.state.read().has_first_synced
    }

    /// Indication whether we are currently syncing
    pub fn is_syncing(&self) -> bool {
        self.state.read().has_first_synced
    }

    /// Is this a guest account?
    pub fn is_guest(&self) -> bool {
        self.state.read().is_guest
    }

    pub async fn restore_token(&self) -> Result<String> {
        let session = self.client.session().await.expect("Missing session");
        let homeurl = self.client.homeserver().await.into();
        Ok(serde_json::to_string(&RestoreToken {
            session,
            homeurl,
            is_guest: self.state.read().is_guest,
        })?)
    }

<<<<<<< HEAD
    pub fn conversations(&self) -> stream::Iter<std::vec::IntoIter<Room>> {
        #[allow(clippy::needless_collect)]
            let v: Vec<_> = self.rooms().into_iter().map(|room| Room { room }).collect();
        stream::iter(v.into_iter())
=======
    pub fn conversations(&self) -> Vec<Room> {
        let r: Vec<_> = self.rooms().into_iter().map(|room| Room { room }).collect();
        r
>>>>>>> 5f6db1cb
    }

    // pub async fn get_mxcuri_media(&self, uri: String) -> Result<Vec<u8>> {
    //     let l = self.client.clone();
    //     RUNTIME.spawn(async move {
    //         let user_id = l.user_id().await.expect("No User ID found");
    //         Ok(user_id.as_str().to_string())
    //     }).await?
    // }

    pub async fn user_id(&self) -> Result<String> {
        let l = self.client.clone();
        RUNTIME
            .spawn(async move {
                let user_id = l.user_id().await.expect("No User ID found");
                Ok(user_id.as_str().to_string())
            })
            .await?
    }

    pub async fn room(&self, room_name: String) -> Result<Room> {
        let room_id = RoomId::parse(room_name)?;
        let l = self.client.clone();
        RUNTIME
            .spawn(async move {
                if let Some(room) = l.get_room(&room_id) {
                    return Ok(Room { room });
                }
                bail!("Room not found")
            })
            .await?
    }

    pub async fn display_name(&self) -> Result<String> {
        let l = self.client.clone();
        RUNTIME
            .spawn(async move {
                let display_name = l.display_name().await?.expect("No User ID found");
                Ok(display_name.as_str().to_string())
            })
            .await?
    }

    pub async fn device_id(&self) -> Result<String> {
        let l = self.client.clone();
        RUNTIME
            .spawn(async move {
                let device_id = l.device_id().await.expect("No Device ID found");
                Ok(device_id.as_str().to_string())
            })
            .await?
    }

    pub async fn avatar(&self) -> Result<api::FfiBuffer<u8>> {
        let l = self.client.clone();
        RUNTIME
            .spawn(async move {
                let uri = l.avatar_url().await?.expect("No avatar Url given");
                Ok(api::FfiBuffer::new(
                    l.get_media_content(
                        &MediaRequest {
                            media_type: MediaType::Uri(uri),
                            format: MediaFormat::File,
                        },
                        true,
                    )
                        .await?,
                ))
            })
            .await?
    }
}

pub async fn guest_client(base_path: String, homeurl: String) -> Result<Client> {
    dbg!(&homeurl);
    let homeserver = Url::parse(&homeurl)?;
    let config = platform::new_client_config(base_path, homeurl)?;
    let mut guest_registration = register::Request::new();
    guest_registration.kind = register::RegistrationKind::Guest;
    RUNTIME
        .spawn(async move {
            let client = MatrixClient::new_with_config(homeserver, config).await?;
            let register = client.register(guest_registration).await?;
            let session = Session {
                access_token: register.access_token.expect("no access token given"),
                user_id: register.user_id,
                device_id: register
                    .device_id
                    .clone()
                    .expect("device id is given by server"),
            };
            client.restore_login(session).await?;
            let c = Client::new(
                client,
                ClientStateBuilder::default().is_guest(true).build()?,
            );
            c.start_sync();
            Ok(c)
        })
        .await?
}

pub async fn login_with_token(base_path: String, restore_token: String) -> Result<Client> {
    let RestoreToken {
        session,
        homeurl,
        is_guest,
    } = serde_json::from_str(&restore_token)?;
    let homeserver = Url::parse(&homeurl)?;
    let config = platform::new_client_config(base_path, session.user_id.to_string())?;
    // First we need to log in.
    RUNTIME
        .spawn(async move {
            let client = MatrixClient::new_with_config(homeserver, config).await?;
            client.restore_login(session).await?;
            let c = Client::new(
                client,
                ClientStateBuilder::default().is_guest(is_guest).build()?,
            );
            c.start_sync();
            Ok(c)
        })
        .await?
}

pub async fn login_new_client(
    base_path: String,
    username: String,
    password: String,
) -> Result<Client> {
    let config = platform::new_client_config(base_path, username.clone())?;
    let user = Box::<UserId>::try_from(username)?;
    // First we need to log in.
    RUNTIME
        .spawn(async move {
            let client = MatrixClient::new_from_user_id_with_config(&user, config).await?;
            client.login(user, &password, None, None).await?;
            let c = Client::new(
                client,
                ClientStateBuilder::default().is_guest(false).build()?,
            );
            c.start_sync();
            Ok(c)
        })
        .await?
}

fn init_logging(filter: Option<String>) -> Result<()> {
    platform::init_logging(filter)?;
    Ok(())
}<|MERGE_RESOLUTION|>--- conflicted
+++ resolved
@@ -164,16 +164,9 @@
         })?)
     }
 
-<<<<<<< HEAD
-    pub fn conversations(&self) -> stream::Iter<std::vec::IntoIter<Room>> {
-        #[allow(clippy::needless_collect)]
-            let v: Vec<_> = self.rooms().into_iter().map(|room| Room { room }).collect();
-        stream::iter(v.into_iter())
-=======
     pub fn conversations(&self) -> Vec<Room> {
         let r: Vec<_> = self.rooms().into_iter().map(|room| Room { room }).collect();
         r
->>>>>>> 5f6db1cb
     }
 
     // pub async fn get_mxcuri_media(&self, uri: String) -> Result<Vec<u8>> {
@@ -248,7 +241,6 @@
 }
 
 pub async fn guest_client(base_path: String, homeurl: String) -> Result<Client> {
-    dbg!(&homeurl);
     let homeserver = Url::parse(&homeurl)?;
     let config = platform::new_client_config(base_path, homeurl)?;
     let mut guest_registration = register::Request::new();
