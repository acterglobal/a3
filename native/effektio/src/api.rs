--- conflicted
+++ resolved
@@ -1,10 +1,5 @@
 use crate::platform;
 use anyhow::{bail, Context, Result};
-<<<<<<< HEAD
-use effektio_core::ruma::api::client::{account::register, uiaa};
-use effektio_core::RestoreToken;
-=======
->>>>>>> 68855d95
 use futures::Stream;
 use lazy_static::lazy_static;
 use matrix_sdk::Session;
@@ -38,18 +33,12 @@
 pub use room::{Member, Room};
 pub use stream::TimelineStream;
 
-<<<<<<< HEAD
-pub type UserId = ruma::OwnedUserId;
-pub type EventId = Box<ruma::EventId>;
-
-=======
 #[cfg(feature = "with-mocks")]
 pub use effektio_core::mocks::*;
 
 pub type UserId = ruma::OwnedUserId;
 pub type EventId = ruma::OwnedEventId;
 
->>>>>>> 68855d95
 ffi_gen_macro::ffi_gen!("native/effektio/api.rsh");
 
 fn init_logging(filter: Option<String>) -> Result<()> {
