use crate::platform;
use anyhow::{bail, Context, Result};
use effektio_core::ruma::api::client::account::register;
use effektio_core::RestoreToken;
use futures::Stream;
use lazy_static::lazy_static;
pub use matrix_sdk::ruma;
use matrix_sdk::Session;
use tokio::runtime;
use url::Url;

lazy_static! {
    static ref RUNTIME: runtime::Runtime =
        runtime::Runtime::new().expect("Can't start Tokio runtime");
}

mod client;
mod conversation;
mod group;
mod messages;
mod room;
mod stream;

pub use client::{Client, ClientStateBuilder};
<<<<<<< HEAD
pub use messages::RoomMessage;
pub use room::{Room, RoomMember};
=======
pub use conversation::Conversation;
pub use group::Group;
pub use messages::AnyMessage;
pub use room::{Member, Room};
>>>>>>> 29282faa
pub use stream::TimelineStream;

pub type UserId = Box<ruma::UserId>;
pub type EventId = Box<ruma::EventId>;

ffi_gen_macro::ffi_gen!("native/effektio/api.rsh");

pub async fn guest_client(base_path: String, homeurl: String) -> Result<Client> {
    let config = platform::new_client_config(base_path, homeurl.clone())?.homeserver_url(homeurl);
    let mut guest_registration = register::v3::Request::new();
    guest_registration.kind = register::RegistrationKind::Guest;
    RUNTIME
        .spawn(async move {
            let client = config.build().await?;
            let register = client.register(guest_registration).await?;
            let session = Session {
                access_token: register.access_token.context("no access token given")?,
                user_id: register.user_id,
                device_id: register
                    .device_id
                    .clone()
                    .context("device id is given by server")?,
            };
            client.restore_login(session).await?;
            let c = Client::new(
                client,
                ClientStateBuilder::default().is_guest(true).build()?,
            );
            c.start_sync();
            Ok(c)
        })
        .await?
}

pub async fn login_with_token(base_path: String, restore_token: String) -> Result<Client> {
    let RestoreToken {
        session,
        homeurl,
        is_guest,
    } = serde_json::from_str(&restore_token)?;
    let config = platform::new_client_config(base_path, session.user_id.to_string())?
        .homeserver_url(homeurl);
    // First we need to log in.
    RUNTIME
        .spawn(async move {
            let client = config.build().await?;
            client.restore_login(session).await?;
            let c = Client::new(
                client,
                ClientStateBuilder::default().is_guest(is_guest).build()?,
            );
            c.start_sync();
            Ok(c)
        })
        .await?
}

pub async fn login_new_client(
    base_path: String,
    username: String,
    password: String,
) -> Result<Client> {
    let user = Box::<ruma::UserId>::try_from(username.clone())?;
    let config = platform::new_client_config(base_path, username)?.user_id(&user);
    // First we need to log in.
    RUNTIME
        .spawn(async move {
            let client = config.build().await?;
            client.login(user, &password, None, None).await?;
            let c = Client::new(
                client,
                ClientStateBuilder::default().is_guest(false).build()?,
            );
            c.start_sync();
            Ok(c)
        })
        .await?
}

fn init_logging(filter: Option<String>) -> Result<()> {
    platform::init_logging(filter)?;
    Ok(())
}<|MERGE_RESOLUTION|>--- conflicted
+++ resolved
@@ -22,15 +22,10 @@
 mod stream;
 
 pub use client::{Client, ClientStateBuilder};
-<<<<<<< HEAD
-pub use messages::RoomMessage;
-pub use room::{Room, RoomMember};
-=======
 pub use conversation::Conversation;
 pub use group::Group;
-pub use messages::AnyMessage;
+pub use messages::RoomMessage;
 pub use room::{Member, Room};
->>>>>>> 29282faa
 pub use stream::TimelineStream;
 
 pub type UserId = Box<ruma::UserId>;
