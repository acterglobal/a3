--- conflicted
+++ resolved
@@ -23,11 +23,8 @@
 mod room;
 mod session_verification;
 mod stream;
-<<<<<<< HEAD
 mod tasks;
-=======
 mod typing_notification;
->>>>>>> 809c44e8
 
 pub use account::Account;
 pub use auth::{
@@ -47,11 +44,8 @@
     SessionVerificationController, SessionVerificationEmoji, SessionVerificationEvent,
 };
 pub use stream::TimelineStream;
-<<<<<<< HEAD
 pub use tasks::TaskListDraft;
-=======
 pub use typing_notification::{TypingNotificationController, TypingNotificationEvent};
->>>>>>> 809c44e8
 
 #[cfg(feature = "with-mocks")]
 pub use effektio_core::mocks::*;
