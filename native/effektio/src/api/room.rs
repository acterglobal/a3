use anyhow::{bail, Context, Result};
use derive_builder::Builder;
use effektio_core::statics::{PURPOSE_FIELD, PURPOSE_FIELD_DEV, PURPOSE_TEAM_VALUE};
<<<<<<< HEAD
use log::info;
=======
use log::{info, warn};

>>>>>>> caf4f982
use matrix_sdk::{
    attachment::{AttachmentConfig, AttachmentInfo, BaseFileInfo, BaseImageInfo},
    media::{MediaFormat, MediaRequest},
    room::{Room as MatrixRoom, RoomMember},
    ruma::{
        assign,
        events::{
<<<<<<< HEAD
            reaction::{ReactionEventContent, Relation as ReactionRelation},
            room::{
                message::{
                    FileInfo, FileMessageEventContent, ImageMessageEventContent, MessageType,
                    Relation as MessageRelation, Replacement, RoomMessageEvent,
                    RoomMessageEventContent, TextMessageEventContent,
=======
            reaction::ReactionEventContent,
            relation::Annotation,
            room::{
                message::{
                    FileInfo, FileMessageEventContent, ForwardThread, ImageMessageEventContent,
                    MessageType, RoomMessageEvent, RoomMessageEventContent,
                    TextMessageEventContent,
>>>>>>> caf4f982
                },
                ImageInfo,
            },
            AnyMessageLikeEvent, AnyMessageLikeEventContent, AnyTimelineEvent, MessageLikeEvent,
        },
        EventId, UInt, UserId,
    },
    Client as MatrixClient, RoomType,
};
use std::{fs::File, io::Write, path::PathBuf, sync::Arc};

use super::{
    account::Account,
    api::FfiBuffer,
    message::RoomMessage,
    profile::{RoomProfile, UserProfile},
    stream::TimelineStream,
    RUNTIME,
};

pub struct Member {
    pub(crate) client: MatrixClient,
    pub(crate) member: RoomMember,
}

impl std::ops::Deref for Member {
    type Target = matrix_sdk::room::RoomMember;
    fn deref(&self) -> &matrix_sdk::room::RoomMember {
        &self.member
    }
}

impl Member {
    pub async fn get_profile(&self) -> Result<UserProfile> {
        let client = self.client.clone();
        let member = self.member.clone();
        RUNTIME
            .spawn(async move {
                let user_profile = UserProfile::new(
                    client,
                    member.user_id().to_owned(),
                    member.avatar_url().map(|x| (*x).to_owned()),
                    member.display_name().map(|x| x.to_string()),
                );
                Ok(user_profile)
            })
            .await?
    }

    pub fn user_id(&self) -> String {
        self.member.user_id().to_string()
    }
}

#[derive(Clone, Debug)]
pub struct Room {
    pub(crate) client: MatrixClient,
    pub(crate) room: MatrixRoom,
}

impl Room {
    pub(crate) async fn is_effektio_group(&self) -> bool {
        if let Ok(Some(_)) = self
            .room
            .get_state_event(PURPOSE_FIELD.into(), PURPOSE_TEAM_VALUE)
            .await
        {
            true
        } else {
            matches!(
                self.room
                    .get_state_event(PURPOSE_FIELD_DEV.into(), PURPOSE_TEAM_VALUE)
                    .await,
                Ok(Some(_))
            )
        }
    }

    pub async fn get_profile(&self) -> Result<RoomProfile> {
        let client = self.client.clone();
        let room_id = self.room_id().to_owned();
        RUNTIME
            .spawn(async move {
                let mut room_profile = RoomProfile::new(client, room_id);
                room_profile.fetch().await;
                Ok(room_profile)
            })
            .await?
    }

    pub async fn active_members(&self) -> Result<Vec<Member>> {
        let client = self.client.clone();
        let room = self.room.clone();
        RUNTIME
            .spawn(async move {
                let members = room
                    .active_members()
                    .await
                    .context("No members")?
                    .into_iter()
                    .map(|member| Member {
                        client: client.clone(),
                        member,
                    })
                    .collect();
                Ok(members)
            })
            .await?
    }

    pub async fn active_members_no_sync(&self) -> Result<Vec<Member>> {
        let client = self.client.clone();
        let room = self.room.clone();
        RUNTIME
            .spawn(async move {
                let members = room
                    .active_members_no_sync()
                    .await
                    .context("No members")?
                    .into_iter()
                    .map(|member| Member {
                        client: client.clone(),
                        member,
                    })
                    .collect();
                Ok(members)
            })
            .await?
    }

    pub async fn get_member(&self, user_id: String) -> Result<Member> {
        let client = self.client.clone();
        let room = self.room.clone();
        let uid = UserId::parse(user_id)?;
        RUNTIME
            .spawn(async move {
                let member = room.get_member(&uid).await?.context("User not found")?;
                Ok(Member {
                    client: client.clone(),
                    member,
                })
            })
            .await?
    }

    pub async fn timeline_stream(&self) -> Result<TimelineStream> {
        let room = self.room.clone();
        let client = self.client.clone();
        RUNTIME
            .spawn(async move {
                let timeline = Arc::new(room.timeline().await);
                let stream = TimelineStream::new(client, room, timeline);
                Ok(stream)
            })
            .await?
    }

    pub async fn typing_notice(&self, typing: bool) -> Result<bool> {
        let room = if let MatrixRoom::Joined(r) = &self.room {
            r.clone()
        } else {
            bail!("Can't send typing notice to a room we are not in")
        };
        RUNTIME
            .spawn(async move {
                room.typing_notice(typing).await?;
                Ok(true)
            })
            .await?
    }

    pub async fn read_receipt(&self, event_id: String) -> Result<bool> {
        let room = if let MatrixRoom::Joined(r) = &self.room {
            r.clone()
        } else {
            bail!("Can't send read_receipt to a room we are not in")
        };
        let event_id = EventId::parse(event_id)?;
        RUNTIME
            .spawn(async move {
                room.read_receipt(&event_id).await?;
                Ok(true)
            })
            .await?
    }

    pub async fn send_plain_message(&self, message: String) -> Result<String> {
        let room = if let MatrixRoom::Joined(r) = &self.room {
            r.clone()
        } else {
            bail!("Can't send message to a room we are not in")
        };
        RUNTIME
            .spawn(async move {
                let content = AnyMessageLikeEventContent::RoomMessage(
                    RoomMessageEventContent::text_plain(message),
                );
                let response = room.send(content, None).await?;
                Ok(response.event_id.to_string())
            })
            .await?
    }

    pub async fn send_formatted_message(&self, markdown: String) -> Result<String> {
        let room = if let MatrixRoom::Joined(r) = &self.room {
            r.clone()
        } else {
            bail!("Can't send message to a room we are not in")
        };
        RUNTIME
            .spawn(async move {
                let content = AnyMessageLikeEventContent::RoomMessage(
                    RoomMessageEventContent::text_markdown(markdown),
                );
                let response = room.send(content, None).await?;
                Ok(response.event_id.to_string())
            })
            .await?
    }

    pub async fn send_reaction(&self, event_id: String, key: String) -> Result<String> {
        let room = if let MatrixRoom::Joined(r) = &self.room {
            r.clone()
        } else {
            bail!("Can't send message to a room we are not in")
        };
        let event_id = EventId::parse(event_id)?;
        RUNTIME
            .spawn(async move {
<<<<<<< HEAD
                let relates_to = ReactionRelation::new(event_id, key);
=======
                let relates_to = Annotation::new(event_id, key);
>>>>>>> caf4f982
                let content = ReactionEventContent::new(relates_to);
                let response = room.send(content, None).await?;
                Ok(response.event_id.to_string())
            })
            .await?
    }

    pub async fn send_image_message(
        &self,
        uri: String,
        name: String,
        mimetype: String,
        size: Option<u32>,
        width: Option<u32>,
        height: Option<u32>,
    ) -> Result<String> {
        let room = if let MatrixRoom::Joined(r) = &self.room {
            r.clone()
        } else {
            bail!("Can't send message to a room we are not in")
        };
        RUNTIME
            .spawn(async move {
                let path = PathBuf::from(uri);
                let mut image_buf = std::fs::read(path)?;
                let config = AttachmentConfig::new().info(AttachmentInfo::Image(BaseImageInfo {
                    height: height.map(UInt::from),
                    width: width.map(UInt::from),
                    size: size.map(UInt::from),
                    blurhash: None,
                }));
                let mime_type: mime::Mime = mimetype.parse()?;
                let response = room
                    .send_attachment(name.as_str(), &mime_type, image_buf, config)
                    .await?;
                Ok(response.event_id.to_string())
            })
            .await?
    }

    pub fn room_type(&self) -> String {
        match self.room.room_type() {
            RoomType::Joined => "joined".to_string(),
            RoomType::Left => "left".to_string(),
            RoomType::Invited => "invited".to_string(),
        }
    }

    pub async fn invite_user(&self, user_id: String) -> Result<bool> {
        let room = if let MatrixRoom::Joined(r) = &self.room {
            r.clone()
        } else {
            bail!("Can't send message to a room we are not in")
        };
        // any variable in self can't be called directly in spawn
        RUNTIME
            .spawn(async move {
                let uid = UserId::parse(user_id.as_str())?;
                room.invite_user_by_id(&uid).await?;
                Ok(true)
            })
            .await?
    }

    pub async fn join(&self) -> Result<bool> {
        let room = if let MatrixRoom::Left(r) = &self.room {
            r.clone()
        } else {
            bail!("Can't join a room we are not left")
        };
        // any variable in self can't be called directly in spawn
        RUNTIME
            .spawn(async move {
                room.join().await?;
                Ok(true)
            })
            .await?
    }

    pub async fn leave(&self) -> Result<bool> {
        let room = if let MatrixRoom::Joined(r) = &self.room {
            r.clone()
        } else {
            bail!("Can't leave a room we are not joined")
        };
        // any variable in self can't be called directly in spawn
        RUNTIME
            .spawn(async move {
                room.leave().await?;
                Ok(true)
            })
            .await?
    }

    pub async fn get_invitees(&self) -> Result<Vec<Account>> {
        let my_client = self.client.clone();
        let room = if let MatrixRoom::Invited(r) = &self.room {
            r.clone()
        } else {
            bail!("Can't get a room we are not invited")
        };
        // any variable in self can't be called directly in spawn
        RUNTIME
            .spawn(async move {
                let invited = my_client
                    .store()
                    .get_invited_user_ids(room.room_id())
                    .await?;
                let mut accounts: Vec<Account> = vec![];
                for user_id in invited.iter() {
                    let other_client = MatrixClient::builder()
                        .server_name(user_id.server_name())
                        .build()
                        .await?;
                    accounts.push(Account::new(other_client.account(), user_id.to_string()));
                }
                Ok(accounts)
            })
            .await?
    }

    pub async fn image_binary(&self, event_id: String) -> Result<FfiBuffer<u8>> {
        let room = if let MatrixRoom::Joined(r) = &self.room {
            r.clone()
        } else {
            bail!("Can't read message from a room we are not in")
        };
        let client = self.client.clone();
        // any variable in self can't be called directly in spawn
        RUNTIME
            .spawn(async move {
                let eid = EventId::parse(event_id.clone())?;
                let evt = room.event(&eid).await?;
                if let Ok(AnyTimelineEvent::MessageLike(AnyMessageLikeEvent::RoomMessage(
                    MessageLikeEvent::Original(m),
                ))) = evt.event.deserialize()
                {
                    if let MessageType::Image(content) = &m.content.msgtype {
                        let request = MediaRequest {
                            source: content.source.clone(),
                            format: MediaFormat::File,
                        };
                        let data = client.media().get_media_content(&request, false).await?;
                        Ok(FfiBuffer::new(data))
                    } else {
                        bail!("Invalid file format")
                    }
                } else {
                    bail!("Invalid file format")
                }
            })
            .await?
    }

    pub async fn send_file_message(
        &self,
        uri: String,
        name: String,
        mimetype: String,
        size: u32,
    ) -> Result<String> {
        let room = if let MatrixRoom::Joined(r) = &self.room {
            r.clone()
        } else {
            bail!("Can't send message to a room we are not in")
        };
        RUNTIME
            .spawn(async move {
                let path = PathBuf::from(uri);
                let mut image_buf = std::fs::read(path)?;
                let config = AttachmentConfig::new().info(AttachmentInfo::File(BaseFileInfo {
                    size: Some(UInt::from(size)),
                }));
                let mime_type: mime::Mime = mimetype.parse()?;
                let response = room
                    .send_attachment(name.as_str(), &mime_type, image_buf, config)
                    .await?;
                Ok(response.event_id.to_string())
            })
            .await?
    }

    pub async fn save_file(&self, event_id: String, dir_path: String) -> Result<String> {
        let room = if let MatrixRoom::Joined(r) = &self.room {
            r.clone()
        } else {
            bail!("Can't read message from a room we are not in")
        };
        let client = self.client.clone();
        // any variable in self can't be called directly in spawn
        RUNTIME
            .spawn(async move {
                let eid = EventId::parse(event_id.clone())?;
                let evt = room.event(&eid).await?;
                if let Ok(AnyTimelineEvent::MessageLike(AnyMessageLikeEvent::RoomMessage(
                    MessageLikeEvent::Original(m),
                ))) = evt.event.deserialize()
                {
                    if let MessageType::File(content) = m.content.msgtype {
                        let request = MediaRequest {
                            source: content.source.clone(),
                            format: MediaFormat::File,
                        };
                        let name = content.body.clone();
                        let mut path = PathBuf::from(dir_path.clone());
                        path.push(name);
                        let mut file = File::create(path.clone())?;
                        let data = client.media().get_media_content(&request, false).await?;
                        file.write_all(&data)?;
                        let key =
                            [room.room_id().as_str().as_bytes(), event_id.as_bytes()].concat();
                        let path_text = path
                            .to_str()
                            .context("Path was generated from strings. Must be string")?;
                        client
                            .store()
                            .set_custom_value(&key, path_text.as_bytes().to_vec())
                            .await?
                            .context("Saving the file path to storage was failed")?;
                        Ok(path_text.to_string())
                    } else {
                        bail!("This message type is not file")
                    }
                } else {
                    bail!("It is not message")
                }
            })
            .await?
    }

    pub async fn file_path(&self, event_id: String) -> Result<String> {
        let room = if let MatrixRoom::Joined(r) = &self.room {
            r.clone()
        } else {
            bail!("Can't read message from a room we are not in")
        };
        let client = self.client.clone();
        RUNTIME
            .spawn(async move {
                let eid = EventId::parse(event_id.clone())?;
                let evt = room.event(&eid).await?;
                if let Ok(AnyTimelineEvent::MessageLike(AnyMessageLikeEvent::RoomMessage(
                    MessageLikeEvent::Original(m),
                ))) = evt.event.deserialize()
                {
                    if let MessageType::File(content) = m.content.msgtype {
                        let key = [
                            room.room_id().as_str().as_bytes(),
                            event_id.as_str().as_bytes(),
                        ]
                        .concat();
                        let path = client
                            .store()
                            .get_custom_value(&key)
                            .await?
                            .context("Couldn't get the path of saved file")?;
                        let text = std::str::from_utf8(&path)?;
                        Ok(text.to_string())
                    } else {
                        bail!("This message type is not file")
                    }
                } else {
                    bail!("It is not message")
                }
            })
            .await?
    }

    pub async fn is_encrypted(&self) -> Result<bool> {
        let room = if let MatrixRoom::Joined(r) = &self.room {
            r.clone()
        } else {
            bail!("Can't know if a room we are not in is encrypted")
        };
        let client = self.client.clone();
        RUNTIME
            .spawn(async move {
                let encrypted = room.is_encrypted().await?;
                Ok(encrypted)
            })
            .await?
    }

<<<<<<< HEAD
    pub async fn edit_text_message(
        &self,
        new_msg: String,
=======
    pub async fn get_message(&self, event_id: String) -> Result<RoomMessage> {
        let room = if let MatrixRoom::Joined(r) = &self.room {
            r.clone()
        } else {
            bail!("Can't read message from a room we are not in")
        };
        let client = self.client.clone();
        let r = self.room.clone();
        // any variable in self can't be called directly in spawn
        RUNTIME
            .spawn(async move {
                let eid = EventId::parse(event_id.clone())?;
                let evt = room.event(&eid).await?;
                match evt.event.deserialize() {
                    Ok(AnyTimelineEvent::State(s)) => {
                        bail!("Invalid AnyTimelineEvent::State: {:?}", s)
                    }
                    Ok(AnyTimelineEvent::MessageLike(AnyMessageLikeEvent::RoomRedaction(r))) => {
                        if let Some(r) = r.as_original() {
                            info!("RoomRedaction: {:?}", r.content);
                        }
                        bail!("Invalid AnyMessageLikeEvent::RoomRedaction: {:?}", r)
                    }
                    Ok(AnyTimelineEvent::MessageLike(AnyMessageLikeEvent::RoomEncrypted(e))) => {
                        if let Some(e) = e.as_original() {
                            info!("RoomEncrypted: {:?}", e.content);
                        }
                        bail!("Invalid AnyMessageLikeEvent::RoomEncrypted: {:?}", e)
                    }
                    Ok(AnyTimelineEvent::MessageLike(AnyMessageLikeEvent::RoomMessage(m))) => {
                        match m {
                            MessageLikeEvent::Original(m) => {
                                let msg = RoomMessage::from_sync_event(
                                    Some(m.content.msgtype),
                                    m.content.relates_to,
                                    m.event_id.to_string(),
                                    m.sender.to_string(),
                                    m.origin_server_ts.get().into(),
                                    "Message".to_string(),
                                    &r,
                                    false, // not needed for parent msg
                                );
                                Ok(msg)
                            }
                            MessageLikeEvent::Redacted(m) => {
                                let msg = RoomMessage::from_sync_event(
                                    None,
                                    None,
                                    m.event_id.to_string(),
                                    m.sender.to_string(),
                                    m.origin_server_ts.get().into(),
                                    "RedactedMessage".to_string(),
                                    &r,
                                    false, // not needed for deleted msg
                                );
                                Ok(msg)
                            }
                        }
                    }
                    Ok(AnyTimelineEvent::MessageLike(_)) => {
                        bail!("Invalid AnyTimelineEvent::MessageLike: other")
                    }
                    Err(e) => {
                        warn!("Error deserializing event {:?}", e);
                        bail!("Invalid event deserialization error")
                    }
                }
            })
            .await?
    }

    pub async fn send_text_reply(
        &self,
        msg: String,
>>>>>>> caf4f982
        event_id: String,
        txn_id: Option<String>,
    ) -> Result<bool> {
        let room = if let MatrixRoom::Joined(r) = &self.room {
            r.clone()
        } else {
<<<<<<< HEAD
            bail!("Can't edit message from a room we are not in")
        };
        let eid = EventId::parse(event_id)?;
        let client = self.client.clone();

=======
            bail!("Can't send reply as text to a room we are not in")
        };
        let eid = EventId::parse(event_id)?;

        // any variable in self can't be called directly in spawn
>>>>>>> caf4f982
        RUNTIME
            .spawn(async move {
                let timeline = Arc::new(room.timeline().await);
                let timeline_event = room.event(&eid).await.context("Couldn't find event.")?;

                let event_content = timeline_event
                    .event
                    .deserialize_as::<RoomMessageEvent>()
                    .context("Couldn't deserialise event")?;

<<<<<<< HEAD
                let mut sent_by_me = false;
                if let Some(user_id) = client.user_id() {
                    if user_id == event_content.sender() {
                        sent_by_me = true;
                    }
                }
                if !sent_by_me {
                    info!("Can't edit an event not sent by own user");
                    return Ok(false);
                }

                let text_content = TextMessageEventContent::markdown(new_msg.to_owned());
                let mut edited_content =
                    RoomMessageEventContent::new(MessageType::Text(text_content.clone()));
                let replacement = Replacement::new(eid.to_owned(), MessageType::Text(text_content));
                edited_content.relates_to = Some(MessageRelation::Replacement(replacement));

                timeline
                    .send(edited_content.into(), txn_id.as_deref().map(Into::into))
=======
                let original_message = event_content
                    .as_original()
                    .context("Couldn't retrieve original message.")?;

                let text_content = TextMessageEventContent::markdown(msg);
                let reply_content = RoomMessageEventContent::new(MessageType::Text(text_content))
                    .make_reply_to(original_message, ForwardThread::Yes);

                timeline
                    .send(reply_content.into(), txn_id.as_deref().map(Into::into))
>>>>>>> caf4f982
                    .await?;
                Ok(true)
            })
            .await?
    }

    #[allow(clippy::too_many_arguments)]
<<<<<<< HEAD
    pub async fn edit_image_message(
=======
    pub async fn send_image_reply(
>>>>>>> caf4f982
        &self,
        uri: String,
        name: String,
        mimetype: String,
        size: Option<u32>,
        width: Option<u32>,
        height: Option<u32>,
        event_id: String,
        txn_id: Option<String>,
    ) -> Result<bool> {
        let room = if let MatrixRoom::Joined(r) = &self.room {
            r.clone()
        } else {
<<<<<<< HEAD
            bail!("Can't edit message from a room we are not in")
        };
        let eid = EventId::parse(event_id)?;
        let client = self.client.clone();

=======
            bail!("Can't send reply as image to a room we are not in")
        };
        let client = self.client.clone();
        let r = self.room.clone();
        let eid = EventId::parse(event_id)?;

        // any variable in self can't be called directly in spawn
>>>>>>> caf4f982
        RUNTIME
            .spawn(async move {
                let path = PathBuf::from(uri);
                let mut image_buf = std::fs::read(path)?;

                let timeline = Arc::new(room.timeline().await);
                let timeline_event = room.event(&eid).await.context("Couldn't find event.")?;

                let event_content = timeline_event
                    .event
                    .deserialize_as::<RoomMessageEvent>()
                    .context("Couldn't deserialise event")?;

<<<<<<< HEAD
                let mut sent_by_me = false;
                if let Some(user_id) = client.user_id() {
                    if user_id == event_content.sender() {
                        sent_by_me = true;
                    }
                }
                if !sent_by_me {
                    info!("Can't edit an event not sent by own user");
                    return Ok(false);
                }

                let content_type: mime::Mime = mimetype.parse()?;
                let response = client.media().upload(&content_type, &image_buf).await?;
=======
                let original_message = event_content
                    .as_original()
                    .context("Couldn't retrieve original message.")?;

                let content_type: mime::Mime = mimetype.parse()?;
                let response = client.media().upload(&content_type, image_buf).await?;
>>>>>>> caf4f982

                let info = assign!(ImageInfo::new(), {
                    height: height.map(UInt::from),
                    width: width.map(UInt::from),
                    mimetype: Some(mimetype),
                    size: size.map(UInt::from),
                });
                let image_content = ImageMessageEventContent::plain(
                    name,
                    response.content_uri,
                    Some(Box::new(info)),
                );
<<<<<<< HEAD
                let mut edited_content =
                    RoomMessageEventContent::new(MessageType::Image(image_content.clone()));
                let replacement =
                    Replacement::new(eid.to_owned(), MessageType::Image(image_content));
                edited_content.relates_to = Some(MessageRelation::Replacement(replacement));

                timeline
                    .send(edited_content.into(), txn_id.as_deref().map(Into::into))
=======
                let reply_content = RoomMessageEventContent::new(MessageType::Image(image_content))
                    .make_reply_to(original_message, ForwardThread::Yes);

                timeline
                    .send(reply_content.into(), txn_id.as_deref().map(Into::into))
>>>>>>> caf4f982
                    .await?;
                Ok(true)
            })
            .await?
    }

<<<<<<< HEAD
    pub async fn edit_file_message(
=======
    pub async fn send_file_reply(
>>>>>>> caf4f982
        &self,
        uri: String,
        name: String,
        mimetype: String,
        size: Option<u32>,
        event_id: String,
        txn_id: Option<String>,
    ) -> Result<bool> {
        let room = if let MatrixRoom::Joined(r) = &self.room {
            r.clone()
        } else {
<<<<<<< HEAD
            bail!("Can't edit message from a room we are not in")
        };
        let eid = EventId::parse(event_id)?;
        let client = self.client.clone();

=======
            bail!("Can't send reply as file to a room we are not in")
        };
        let client = self.client.clone();
        let r = self.room.clone();
        let eid = EventId::parse(event_id)?;

        // any variable in self can't be called directly in spawn
>>>>>>> caf4f982
        RUNTIME
            .spawn(async move {
                let path = PathBuf::from(uri);
                let mut file_buf = std::fs::read(path)?;

                let timeline = Arc::new(room.timeline().await);
                let timeline_event = room.event(&eid).await.context("Couldn't find event.")?;

                let event_content = timeline_event
                    .event
                    .deserialize_as::<RoomMessageEvent>()
                    .context("Couldn't deserialise event")?;

<<<<<<< HEAD
                let mut sent_by_me = false;
                if let Some(user_id) = client.user_id() {
                    if user_id == event_content.sender() {
                        sent_by_me = true;
                    }
                }
                if !sent_by_me {
                    info!("Can't edit an event not sent by own user");
                    return Ok(false);
                }

                let content_type: mime::Mime = mimetype.parse()?;
                let response = client.media().upload(&content_type, &file_buf).await?;
=======
                let original_message = event_content
                    .as_original()
                    .context("Couldn't retrieve original message.")?;

                let content_type: mime::Mime = mimetype.parse()?;
                let response = client.media().upload(&content_type, file_buf).await?;
>>>>>>> caf4f982

                let info = assign!(FileInfo::new(), {
                    mimetype: Some(mimetype),
                    size: size.map(UInt::from),
                });
                let file_content = FileMessageEventContent::plain(
                    name,
                    response.content_uri,
                    Some(Box::new(info)),
                );
<<<<<<< HEAD
                let mut edited_content =
                    RoomMessageEventContent::new(MessageType::File(file_content.clone()));
                let replacement = Replacement::new(eid.to_owned(), MessageType::File(file_content));
                edited_content.relates_to = Some(MessageRelation::Replacement(replacement));

                timeline
                    .send(edited_content.into(), txn_id.as_deref().map(Into::into))
=======
                let reply_content = RoomMessageEventContent::new(MessageType::File(file_content))
                    .make_reply_to(original_message, ForwardThread::Yes);

                timeline
                    .send(reply_content.into(), txn_id.as_deref().map(Into::into))
>>>>>>> caf4f982
                    .await?;
                Ok(true)
            })
            .await?
    }
}

impl std::ops::Deref for Room {
    type Target = MatrixRoom;
    fn deref(&self) -> &MatrixRoom {
        &self.room
    }
}<|MERGE_RESOLUTION|>--- conflicted
+++ resolved
@@ -1,12 +1,7 @@
 use anyhow::{bail, Context, Result};
 use derive_builder::Builder;
 use effektio_core::statics::{PURPOSE_FIELD, PURPOSE_FIELD_DEV, PURPOSE_TEAM_VALUE};
-<<<<<<< HEAD
-use log::info;
-=======
 use log::{info, warn};
-
->>>>>>> caf4f982
 use matrix_sdk::{
     attachment::{AttachmentConfig, AttachmentInfo, BaseFileInfo, BaseImageInfo},
     media::{MediaFormat, MediaRequest},
@@ -14,22 +9,13 @@
     ruma::{
         assign,
         events::{
-<<<<<<< HEAD
-            reaction::{ReactionEventContent, Relation as ReactionRelation},
-            room::{
-                message::{
-                    FileInfo, FileMessageEventContent, ImageMessageEventContent, MessageType,
-                    Relation as MessageRelation, Replacement, RoomMessageEvent,
-                    RoomMessageEventContent, TextMessageEventContent,
-=======
             reaction::ReactionEventContent,
-            relation::Annotation,
+            relation::{Annotation, Replacement},
             room::{
                 message::{
                     FileInfo, FileMessageEventContent, ForwardThread, ImageMessageEventContent,
-                    MessageType, RoomMessageEvent, RoomMessageEventContent,
-                    TextMessageEventContent,
->>>>>>> caf4f982
+                    MessageType, RoomMessageEvent, Relation as MessageRelation,
+                    RoomMessageEventContent, TextMessageEventContent,
                 },
                 ImageInfo,
             },
@@ -259,11 +245,7 @@
         let event_id = EventId::parse(event_id)?;
         RUNTIME
             .spawn(async move {
-<<<<<<< HEAD
-                let relates_to = ReactionRelation::new(event_id, key);
-=======
                 let relates_to = Annotation::new(event_id, key);
->>>>>>> caf4f982
                 let content = ReactionEventContent::new(relates_to);
                 let response = room.send(content, None).await?;
                 Ok(response.event_id.to_string())
@@ -547,11 +529,193 @@
             .await?
     }
 
-<<<<<<< HEAD
     pub async fn edit_text_message(
         &self,
         new_msg: String,
-=======
+        event_id: String,
+        txn_id: Option<String>,
+    ) -> Result<bool> {
+        let room = if let MatrixRoom::Joined(r) = &self.room {
+            r.clone()
+        } else {
+            bail!("Can't edit message from a room we are not in")
+        };
+        let eid = EventId::parse(event_id)?;
+        let client = self.client.clone();
+
+        RUNTIME
+            .spawn(async move {
+                let timeline = Arc::new(room.timeline().await);
+                let timeline_event = room.event(&eid).await.context("Couldn't find event.")?;
+
+                let event_content = timeline_event
+                    .event
+                    .deserialize_as::<RoomMessageEvent>()
+                    .context("Couldn't deserialise event")?;
+
+                let mut sent_by_me = false;
+                if let Some(user_id) = client.user_id() {
+                    if user_id == event_content.sender() {
+                        sent_by_me = true;
+                    }
+                }
+                if !sent_by_me {
+                    info!("Can't edit an event not sent by own user");
+                    return Ok(false);
+                }
+
+                let text_content = TextMessageEventContent::markdown(new_msg.to_owned());
+                let mut edited_content =
+                    RoomMessageEventContent::new(MessageType::Text(text_content.clone()));
+                let replacement = Replacement::new(eid.to_owned(), MessageType::Text(text_content));
+                edited_content.relates_to = Some(MessageRelation::Replacement(replacement));
+
+                timeline
+                    .send(edited_content.into(), txn_id.as_deref().map(Into::into))
+                    .await?;
+                Ok(true)
+            })
+            .await?
+    }
+
+    #[allow(clippy::too_many_arguments)]
+    pub async fn edit_image_message(
+        &self,
+        uri: String,
+        name: String,
+        mimetype: String,
+        size: Option<u32>,
+        width: Option<u32>,
+        height: Option<u32>,
+        event_id: String,
+        txn_id: Option<String>,
+    ) -> Result<bool> {
+        let room = if let MatrixRoom::Joined(r) = &self.room {
+            r.clone()
+        } else {
+            bail!("Can't edit message from a room we are not in")
+        };
+        let eid = EventId::parse(event_id)?;
+        let client = self.client.clone();
+
+        RUNTIME
+            .spawn(async move {
+                let path = PathBuf::from(uri);
+                let mut image_buf = std::fs::read(path)?;
+
+                let timeline = Arc::new(room.timeline().await);
+                let timeline_event = room.event(&eid).await.context("Couldn't find event.")?;
+
+                let event_content = timeline_event
+                    .event
+                    .deserialize_as::<RoomMessageEvent>()
+                    .context("Couldn't deserialise event")?;
+
+                let mut sent_by_me = false;
+                if let Some(user_id) = client.user_id() {
+                    if user_id == event_content.sender() {
+                        sent_by_me = true;
+                    }
+                }
+                if !sent_by_me {
+                    info!("Can't edit an event not sent by own user");
+                    return Ok(false);
+                }
+
+                let content_type: mime::Mime = mimetype.parse()?;
+                let response = client.media().upload(&content_type, image_buf).await?;
+
+                let info = assign!(ImageInfo::new(), {
+                    height: height.map(UInt::from),
+                    width: width.map(UInt::from),
+                    mimetype: Some(mimetype),
+                    size: size.map(UInt::from),
+                });
+                let image_content = ImageMessageEventContent::plain(
+                    name,
+                    response.content_uri,
+                    Some(Box::new(info)),
+                );
+                let mut edited_content =
+                    RoomMessageEventContent::new(MessageType::Image(image_content.clone()));
+                let replacement =
+                    Replacement::new(eid.to_owned(), MessageType::Image(image_content));
+                edited_content.relates_to = Some(MessageRelation::Replacement(replacement));
+
+                timeline
+                    .send(edited_content.into(), txn_id.as_deref().map(Into::into))
+                    .await?;
+                Ok(true)
+            })
+            .await?
+    }
+
+    pub async fn edit_file_message(
+        &self,
+        uri: String,
+        name: String,
+        mimetype: String,
+        size: Option<u32>,
+        event_id: String,
+        txn_id: Option<String>,
+    ) -> Result<bool> {
+        let room = if let MatrixRoom::Joined(r) = &self.room {
+            r.clone()
+        } else {
+            bail!("Can't edit message from a room we are not in")
+        };
+        let eid = EventId::parse(event_id)?;
+        let client = self.client.clone();
+
+        RUNTIME
+            .spawn(async move {
+                let path = PathBuf::from(uri);
+                let mut file_buf = std::fs::read(path)?;
+
+                let timeline = Arc::new(room.timeline().await);
+                let timeline_event = room.event(&eid).await.context("Couldn't find event.")?;
+
+                let event_content = timeline_event
+                    .event
+                    .deserialize_as::<RoomMessageEvent>()
+                    .context("Couldn't deserialise event")?;
+
+                let mut sent_by_me = false;
+                if let Some(user_id) = client.user_id() {
+                    if user_id == event_content.sender() {
+                        sent_by_me = true;
+                    }
+                }
+                if !sent_by_me {
+                    info!("Can't edit an event not sent by own user");
+                    return Ok(false);
+                }
+
+                let content_type: mime::Mime = mimetype.parse()?;
+                let response = client.media().upload(&content_type, file_buf).await?;
+
+                let info = assign!(FileInfo::new(), {
+                    mimetype: Some(mimetype),
+                    size: size.map(UInt::from),
+                });
+                let file_content = FileMessageEventContent::plain(
+                    name,
+                    response.content_uri,
+                    Some(Box::new(info)),
+                );
+                let mut edited_content =
+                    RoomMessageEventContent::new(MessageType::File(file_content.clone()));
+                let replacement = Replacement::new(eid.to_owned(), MessageType::File(file_content));
+                edited_content.relates_to = Some(MessageRelation::Replacement(replacement));
+
+                timeline
+                    .send(edited_content.into(), txn_id.as_deref().map(Into::into))
+                    .await?;
+                Ok(true)
+            })
+            .await?
+    }
+
     pub async fn get_message(&self, event_id: String) -> Result<RoomMessage> {
         let room = if let MatrixRoom::Joined(r) = &self.room {
             r.clone()
@@ -626,26 +790,17 @@
     pub async fn send_text_reply(
         &self,
         msg: String,
->>>>>>> caf4f982
         event_id: String,
         txn_id: Option<String>,
     ) -> Result<bool> {
         let room = if let MatrixRoom::Joined(r) = &self.room {
             r.clone()
         } else {
-<<<<<<< HEAD
-            bail!("Can't edit message from a room we are not in")
+            bail!("Can't send reply as text to a room we are not in")
         };
         let eid = EventId::parse(event_id)?;
-        let client = self.client.clone();
-
-=======
-            bail!("Can't send reply as text to a room we are not in")
-        };
-        let eid = EventId::parse(event_id)?;
 
         // any variable in self can't be called directly in spawn
->>>>>>> caf4f982
         RUNTIME
             .spawn(async move {
                 let timeline = Arc::new(room.timeline().await);
@@ -656,27 +811,6 @@
                     .deserialize_as::<RoomMessageEvent>()
                     .context("Couldn't deserialise event")?;
 
-<<<<<<< HEAD
-                let mut sent_by_me = false;
-                if let Some(user_id) = client.user_id() {
-                    if user_id == event_content.sender() {
-                        sent_by_me = true;
-                    }
-                }
-                if !sent_by_me {
-                    info!("Can't edit an event not sent by own user");
-                    return Ok(false);
-                }
-
-                let text_content = TextMessageEventContent::markdown(new_msg.to_owned());
-                let mut edited_content =
-                    RoomMessageEventContent::new(MessageType::Text(text_content.clone()));
-                let replacement = Replacement::new(eid.to_owned(), MessageType::Text(text_content));
-                edited_content.relates_to = Some(MessageRelation::Replacement(replacement));
-
-                timeline
-                    .send(edited_content.into(), txn_id.as_deref().map(Into::into))
-=======
                 let original_message = event_content
                     .as_original()
                     .context("Couldn't retrieve original message.")?;
@@ -687,7 +821,6 @@
 
                 timeline
                     .send(reply_content.into(), txn_id.as_deref().map(Into::into))
->>>>>>> caf4f982
                     .await?;
                 Ok(true)
             })
@@ -695,11 +828,7 @@
     }
 
     #[allow(clippy::too_many_arguments)]
-<<<<<<< HEAD
-    pub async fn edit_image_message(
-=======
     pub async fn send_image_reply(
->>>>>>> caf4f982
         &self,
         uri: String,
         name: String,
@@ -713,13 +842,6 @@
         let room = if let MatrixRoom::Joined(r) = &self.room {
             r.clone()
         } else {
-<<<<<<< HEAD
-            bail!("Can't edit message from a room we are not in")
-        };
-        let eid = EventId::parse(event_id)?;
-        let client = self.client.clone();
-
-=======
             bail!("Can't send reply as image to a room we are not in")
         };
         let client = self.client.clone();
@@ -727,7 +849,6 @@
         let eid = EventId::parse(event_id)?;
 
         // any variable in self can't be called directly in spawn
->>>>>>> caf4f982
         RUNTIME
             .spawn(async move {
                 let path = PathBuf::from(uri);
@@ -741,28 +862,12 @@
                     .deserialize_as::<RoomMessageEvent>()
                     .context("Couldn't deserialise event")?;
 
-<<<<<<< HEAD
-                let mut sent_by_me = false;
-                if let Some(user_id) = client.user_id() {
-                    if user_id == event_content.sender() {
-                        sent_by_me = true;
-                    }
-                }
-                if !sent_by_me {
-                    info!("Can't edit an event not sent by own user");
-                    return Ok(false);
-                }
-
-                let content_type: mime::Mime = mimetype.parse()?;
-                let response = client.media().upload(&content_type, &image_buf).await?;
-=======
                 let original_message = event_content
                     .as_original()
                     .context("Couldn't retrieve original message.")?;
 
                 let content_type: mime::Mime = mimetype.parse()?;
                 let response = client.media().upload(&content_type, image_buf).await?;
->>>>>>> caf4f982
 
                 let info = assign!(ImageInfo::new(), {
                     height: height.map(UInt::from),
@@ -775,33 +880,18 @@
                     response.content_uri,
                     Some(Box::new(info)),
                 );
-<<<<<<< HEAD
-                let mut edited_content =
-                    RoomMessageEventContent::new(MessageType::Image(image_content.clone()));
-                let replacement =
-                    Replacement::new(eid.to_owned(), MessageType::Image(image_content));
-                edited_content.relates_to = Some(MessageRelation::Replacement(replacement));
-
-                timeline
-                    .send(edited_content.into(), txn_id.as_deref().map(Into::into))
-=======
                 let reply_content = RoomMessageEventContent::new(MessageType::Image(image_content))
                     .make_reply_to(original_message, ForwardThread::Yes);
 
                 timeline
                     .send(reply_content.into(), txn_id.as_deref().map(Into::into))
->>>>>>> caf4f982
                     .await?;
                 Ok(true)
             })
             .await?
     }
 
-<<<<<<< HEAD
-    pub async fn edit_file_message(
-=======
     pub async fn send_file_reply(
->>>>>>> caf4f982
         &self,
         uri: String,
         name: String,
@@ -813,13 +903,6 @@
         let room = if let MatrixRoom::Joined(r) = &self.room {
             r.clone()
         } else {
-<<<<<<< HEAD
-            bail!("Can't edit message from a room we are not in")
-        };
-        let eid = EventId::parse(event_id)?;
-        let client = self.client.clone();
-
-=======
             bail!("Can't send reply as file to a room we are not in")
         };
         let client = self.client.clone();
@@ -827,7 +910,6 @@
         let eid = EventId::parse(event_id)?;
 
         // any variable in self can't be called directly in spawn
->>>>>>> caf4f982
         RUNTIME
             .spawn(async move {
                 let path = PathBuf::from(uri);
@@ -841,28 +923,12 @@
                     .deserialize_as::<RoomMessageEvent>()
                     .context("Couldn't deserialise event")?;
 
-<<<<<<< HEAD
-                let mut sent_by_me = false;
-                if let Some(user_id) = client.user_id() {
-                    if user_id == event_content.sender() {
-                        sent_by_me = true;
-                    }
-                }
-                if !sent_by_me {
-                    info!("Can't edit an event not sent by own user");
-                    return Ok(false);
-                }
-
-                let content_type: mime::Mime = mimetype.parse()?;
-                let response = client.media().upload(&content_type, &file_buf).await?;
-=======
                 let original_message = event_content
                     .as_original()
                     .context("Couldn't retrieve original message.")?;
 
                 let content_type: mime::Mime = mimetype.parse()?;
                 let response = client.media().upload(&content_type, file_buf).await?;
->>>>>>> caf4f982
 
                 let info = assign!(FileInfo::new(), {
                     mimetype: Some(mimetype),
@@ -873,21 +939,11 @@
                     response.content_uri,
                     Some(Box::new(info)),
                 );
-<<<<<<< HEAD
-                let mut edited_content =
-                    RoomMessageEventContent::new(MessageType::File(file_content.clone()));
-                let replacement = Replacement::new(eid.to_owned(), MessageType::File(file_content));
-                edited_content.relates_to = Some(MessageRelation::Replacement(replacement));
-
-                timeline
-                    .send(edited_content.into(), txn_id.as_deref().map(Into::into))
-=======
                 let reply_content = RoomMessageEventContent::new(MessageType::File(file_content))
                     .make_reply_to(original_message, ForwardThread::Yes);
 
                 timeline
                     .send(reply_content.into(), txn_id.as_deref().map(Into::into))
->>>>>>> caf4f982
                     .await?;
                 Ok(true)
             })
