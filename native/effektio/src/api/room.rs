--- conflicted
+++ resolved
@@ -8,17 +8,8 @@
     room::Room as MatrixRoom,
     ruma::{
         events::{
-<<<<<<< HEAD
-            room::{
-                member::StrippedRoomMemberEvent,
-                message::{MessageType, RoomMessageEventContent},
-            },
-            AnyMessageLikeEvent, AnyMessageLikeEventContent, AnyRoomEvent, AnySyncMessageLikeEvent,
-            AnySyncRoomEvent, MessageLikeEvent, SyncMessageLikeEvent,
-=======
             room::message::{MessageType, RoomMessageEventContent},
             AnyMessageLikeEvent, AnyMessageLikeEventContent, AnyTimelineEvent, MessageLikeEvent,
->>>>>>> 560dc2af
         },
         EventId, UInt, UserId,
     },
@@ -418,7 +409,7 @@
                 let mut accounts: Vec<Account> = vec![];
                 for user_id in invited.iter() {
                     let other_client = MatrixClient::builder()
-                        .user_id(user_id)
+                        .server_name(user_id.server_name())
                         .build()
                         .await
                         .unwrap();
