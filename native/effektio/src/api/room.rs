--- conflicted
+++ resolved
@@ -198,13 +198,8 @@
                 let content = AnyMessageLikeEventContent::RoomMessage(
                     RoomMessageEventContent::text_plain(message),
                 );
-<<<<<<< HEAD
-                let r = room.send(content, None).await?;
-                Ok(r.event_id.to_string())
-=======
                 let response = room.send(content, None).await?;
                 Ok(response.event_id.to_string())
->>>>>>> 5f736038
             })
             .await?
     }
@@ -220,9 +215,8 @@
                 let content = AnyMessageLikeEventContent::RoomMessage(
                     RoomMessageEventContent::text_markdown(markdown),
                 );
-<<<<<<< HEAD
-                let r = room.send(content, None).await?;
-                Ok(r.event_id.to_string())
+                let response = room.send(content, None).await?;
+                Ok(response.event_id.to_string())
             })
             .await?
     }
@@ -238,12 +232,8 @@
             .spawn(async move {
                 let relates_to = Relation::new(event_id, key);
                 let content = ReactionEventContent::new(relates_to);
-                let r = room.send(content, None).await.expect("Sending the reaction should not fail");
-                Ok(r.event_id.to_string())
-=======
-                let response = room.send(content, None).await?;
+                let response = room.send(content, None).await.expect("Sending the reaction should not fail");
                 Ok(response.event_id.to_string())
->>>>>>> 5f736038
             })
             .await?
     }
