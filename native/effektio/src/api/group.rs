--- conflicted
+++ resolved
@@ -69,13 +69,8 @@
                     name: settings.name.as_ref().map(|x| x.as_ref()),
                     visibility: settings.visibility,
                 });
-<<<<<<< HEAD
-                let response = c.create_room(request).await?;
+                let response = client.create_room(request).await?;
                 Ok(response.room_id().to_owned())
-=======
-                let response = client.create_room(request).await?;
-                Ok(response.room_id)
->>>>>>> 1a33b812
             })
             .await?
     }
