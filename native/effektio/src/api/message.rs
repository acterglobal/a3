--- conflicted
+++ resolved
@@ -87,17 +87,13 @@
         let mut formatted_body: Option<String> = None;
         let mut image_description: Option<ImageDescription> = None;
         let mut file_description: Option<FileDescription> = None;
-<<<<<<< HEAD
         let mut is_editable = false;
-=======
->>>>>>> a452ac64
         match &event.content.msgtype {
             MessageType::Text(content) => {
                 if let Some(formatted) = &content.formatted {
                     if formatted.format == MessageFormat::Html {
                         formatted_body = Some(formatted.body.clone());
                     }
-<<<<<<< HEAD
                 }
                 if sent_by_me {
                     is_editable = true;
@@ -128,30 +124,6 @@
                     });
                 }
             }
-=======
-                }
-            }
-            MessageType::Image(content) => {
-                if let Some(info) = content.info.as_ref() {
-                    image_description = Some(ImageDescription {
-                        name: content.body.clone(),
-                        mimetype: info.mimetype.clone(),
-                        size: info.size.map(u64::from),
-                        width: info.width.map(u64::from),
-                        height: info.height.map(u64::from),
-                    });
-                }
-            }
-            MessageType::File(content) => {
-                if let Some(info) = content.info.as_ref() {
-                    file_description = Some(FileDescription {
-                        name: content.body.clone(),
-                        mimetype: info.mimetype.clone(),
-                        size: info.size.map(u64::from),
-                    });
-                }
-            }
->>>>>>> a452ac64
             _ => {}
         }
         let is_reply = matches!(
@@ -231,17 +203,13 @@
                 let mut formatted_body: Option<String> = None;
                 let mut image_description: Option<ImageDescription> = None;
                 let mut file_description: Option<FileDescription> = None;
-<<<<<<< HEAD
                 let mut is_editable = false;
-=======
->>>>>>> a452ac64
                 match msgtype {
                     MessageType::Text(content) => {
                         if let Some(formatted) = &content.formatted {
                             if formatted.format == MessageFormat::Html {
                                 formatted_body = Some(formatted.body.clone());
                             }
-<<<<<<< HEAD
                         }
                         if sent_by_me {
                             is_editable = true;
@@ -272,30 +240,6 @@
                             });
                         }
                     }
-=======
-                        }
-                    }
-                    MessageType::Image(content) => {
-                        if let Some(info) = content.info.as_ref() {
-                            image_description = Some(ImageDescription {
-                                name: content.body.clone(),
-                                mimetype: info.mimetype.clone(),
-                                size: info.size.map(u64::from),
-                                width: info.width.map(u64::from),
-                                height: info.height.map(u64::from),
-                            });
-                        }
-                    }
-                    MessageType::File(content) => {
-                        if let Some(info) = content.info.as_ref() {
-                            file_description = Some(FileDescription {
-                                name: content.body.clone(),
-                                mimetype: info.mimetype.clone(),
-                                size: info.size.map(u64::from),
-                            });
-                        }
-                    }
->>>>>>> a452ac64
                     _ => {}
                 }
                 let is_reply = match msg.in_reply_to() {
