--- conflicted
+++ resolved
@@ -29,11 +29,8 @@
     image_description: Option<ImageDescription>,
     file_description: Option<FileDescription>,
     is_reply: bool,
-<<<<<<< HEAD
     reactions: HashMap<String, ReactionDescription>,
-=======
     is_editable: bool,
->>>>>>> f8a8e231
 }
 
 impl RoomMessage {
@@ -49,11 +46,8 @@
         image_description: Option<ImageDescription>,
         file_description: Option<FileDescription>,
         is_reply: bool,
-<<<<<<< HEAD
         reactions: HashMap<String, ReactionDescription>,
-=======
         is_editable: bool,
->>>>>>> f8a8e231
     ) -> Self {
         RoomMessage {
             event_id,
@@ -66,11 +60,8 @@
             image_description,
             file_description,
             is_reply,
-<<<<<<< HEAD
             reactions,
-=======
             is_editable,
->>>>>>> f8a8e231
         }
     }
 
@@ -78,16 +69,13 @@
         event: &OriginalSyncMessageLikeEvent<RoomMessageEventContent>,
         room: Room,
     ) -> Self {
-<<<<<<< HEAD
         info!("room message from original sync event");
-=======
         let mut sent_by_me = false;
         if let Some(user_id) = room.client().user_id() {
             if *user_id == event.sender {
                 sent_by_me = true;
             }
         }
->>>>>>> f8a8e231
         let fallback = match &event.content.msgtype {
             MessageType::Audio(audio) => "sent an audio.".to_string(),
             MessageType::Emote(emote) => emote.body.clone(),
@@ -160,11 +148,8 @@
             image_description,
             file_description,
             is_reply,
-<<<<<<< HEAD
             Default::default(),
-=======
             is_editable,
->>>>>>> f8a8e231
         )
     }
 
@@ -193,11 +178,8 @@
             None,
             None,
             false,
-<<<<<<< HEAD
             Default::default(),
-=======
             false,
->>>>>>> f8a8e231
         )
     }
 
@@ -291,11 +273,8 @@
                     image_description,
                     file_description,
                     is_reply,
-<<<<<<< HEAD
                     reactions,
-=======
                     is_editable,
->>>>>>> f8a8e231
                 ));
             }
             TimelineItemContent::RedactedMessage => {
@@ -362,7 +341,6 @@
         }
     }
 
-<<<<<<< HEAD
     pub fn reaction_keys(&self) -> Vec<String> {
         self.reactions.keys().cloned().collect()
     }
@@ -373,10 +351,10 @@
         } else {
             None
         }
-=======
+    }
+
     pub fn is_editable(&self) -> bool {
         self.is_editable
->>>>>>> f8a8e231
     }
 }
 
