use log::info;
use matrix_sdk::{
    deserialized_responses::{SyncTimelineEvent, TimelineEvent},
    room::{
        timeline::{
            EventTimelineItem, ReactionDetails, TimelineItem, TimelineItemContent,
            VirtualTimelineItem,
        },
        Room,
    },
    ruma::events::{
        room::{
            encrypted::OriginalSyncRoomEncryptedEvent,
            message::{MessageFormat, MessageType, Relation, RoomMessageEventContent},
        },
        AnySyncMessageLikeEvent, AnySyncTimelineEvent, OriginalSyncMessageLikeEvent,
        SyncMessageLikeEvent,
    },
};
use regex::Regex;
use std::{collections::HashMap, sync::Arc};

#[derive(Clone, Debug)]
pub struct RoomEventItem {
    event_id: String,
    sender: String,
    origin_server_ts: Option<u64>,
    item_content_type: String,
    msgtype: Option<String>,
    text_desc: Option<TextDesc>,
    image_desc: Option<ImageDesc>,
    file_desc: Option<FileDesc>,
    is_reply: bool,
    reactions: HashMap<String, ReactionDesc>,
    is_editable: bool,
}

impl RoomEventItem {
    #[allow(clippy::too_many_arguments)]
    fn new(
        event_id: String,
        sender: String,
        origin_server_ts: Option<u64>,
        item_content_type: String,
        msgtype: Option<String>,
        text_desc: Option<TextDesc>,
        image_desc: Option<ImageDesc>,
        file_desc: Option<FileDesc>,
        is_reply: bool,
        reactions: HashMap<String, ReactionDesc>,
        is_editable: bool,
    ) -> Self {
        RoomEventItem {
            event_id,
            sender,
            origin_server_ts,
            item_content_type,
            msgtype,
            text_desc,
            image_desc,
            file_desc,
            is_reply,
            reactions,
            is_editable,
        }
    }

    pub fn event_id(&self) -> String {
        self.event_id.clone()
    }

    pub fn sender(&self) -> String {
        self.sender.clone()
    }

    pub fn origin_server_ts(&self) -> Option<u64> {
        self.origin_server_ts
    }

    pub fn item_content_type(&self) -> String {
        self.item_content_type.clone()
    }

    pub fn msgtype(&self) -> Option<String> {
        self.msgtype.clone()
    }

    pub fn text_desc(&self) -> Option<TextDesc> {
        self.text_desc.clone()
    }

    pub fn image_desc(&self) -> Option<ImageDesc> {
        self.image_desc.clone()
    }

    pub fn file_desc(&self) -> Option<FileDesc> {
        self.file_desc.clone()
    }

    pub(crate) fn is_reply(&self) -> bool {
        self.is_reply
    }

    pub(crate) fn simplify_body(&mut self) {
        if let Some(mut text_desc) = self.text_desc.clone() {
            if let Some(text) = text_desc.formatted_body() {
                let re = Regex::new(r"^<mx-reply>[\s\S]+</mx-reply>").unwrap();
                let simplified = re.replace(text.as_str(), "").to_string();
                text_desc.set_body(simplified);
                self.text_desc = Some(text_desc);
                info!("regex replaced");
            }
        }
    }

    pub fn reaction_keys(&self) -> Vec<String> {
        self.reactions.keys().cloned().collect()
    }

    pub fn reaction_desc(&self, key: String) -> Option<ReactionDesc> {
        if self.reactions.contains_key(&key) {
            Some(self.reactions[&key].clone())
        } else {
            None
        }
    }

    pub fn is_editable(&self) -> bool {
        self.is_editable
    }
}

#[derive(Clone, Debug)]
pub struct RoomVirtualItem {}

#[derive(Clone, Debug)]
pub struct RoomMessage {
    item_type: String,
    room_id: String,
    event_item: Option<RoomEventItem>,
    virtual_item: Option<RoomVirtualItem>,
}

impl RoomMessage {
    fn new(
        item_type: String,
        room_id: String,
        event_item: Option<RoomEventItem>,
        virtual_item: Option<RoomVirtualItem>,
    ) -> Self {
        RoomMessage {
            item_type,
            room_id,
            event_item,
            virtual_item,
        }
    }

    pub(crate) fn from_original(
        event: &OriginalSyncMessageLikeEvent<RoomMessageEventContent>,
        room: Room,
    ) -> Self {
        info!("room message from original sync event");
        let mut sent_by_me = false;
        if let Some(user_id) = room.client().user_id() {
            if *user_id == event.sender {
                sent_by_me = true;
            }
        }
        let fallback = match &event.content.msgtype {
            MessageType::Audio(content) => "sent an audio.".to_string(),
            MessageType::Emote(content) => content.body.clone(),
            MessageType::File(content) => "sent a file.".to_string(),
            MessageType::Image(content) => "sent an image.".to_string(),
            MessageType::Location(content) => content.body.to_string(),
            MessageType::Notice(content) => content.body.clone(),
            MessageType::ServerNotice(content) => content.body.clone(),
            MessageType::Text(content) => content.body.clone(),
            MessageType::Video(content) => "sent a video.".to_string(),
            _ => "Unknown timeline item".to_string(),
        };
        let mut text_desc = TextDesc {
            body: fallback,
            formatted_body: None,
        };
        let mut image_desc: Option<ImageDesc> = None;
        let mut file_desc: Option<FileDesc> = None;
        let mut is_editable = false;
        match &event.content.msgtype {
            MessageType::Text(content) => {
                if let Some(formatted) = &content.formatted {
                    if formatted.format == MessageFormat::Html {
                        text_desc.set_formatted_body(Some(formatted.body.clone()));
                    }
                }
                if sent_by_me {
                    is_editable = true;
                }
            }
            MessageType::Emote(content) => {
                if sent_by_me {
                    is_editable = true;
                }
            }
            MessageType::Image(content) => {
                if let Some(info) = content.info.as_ref() {
                    image_desc = Some(ImageDesc {
                        name: content.body.clone(),
                        mimetype: info.mimetype.clone(),
                        size: info.size.map(u64::from),
                        width: info.width.map(u64::from),
                        height: info.height.map(u64::from),
                    });
                }
            }
            MessageType::File(content) => {
                if let Some(info) = content.info.as_ref() {
                    file_desc = Some(FileDesc {
                        name: content.body.clone(),
                        mimetype: info.mimetype.clone(),
                        size: info.size.map(u64::from),
                    });
                }
            }
            _ => {}
        }
        let is_reply = matches!(
            &event.content.relates_to,
            Some(Relation::Reply { in_reply_to }),
        );
        // room list needn't show message reaction
        // so sync event handler should keep `reactions` empty
        // reaction event handler needn't exist in conversation controller
        let event_item = RoomEventItem::new(
            event.sender.to_string(),
            event.sender.to_string(),
            Some(event.origin_server_ts.get().into()),
            "Message".to_string(),
            Some(event.content.msgtype().to_string()),
            Some(text_desc),
            image_desc,
            file_desc,
            is_reply,
            Default::default(),
            is_editable,
        );
        RoomMessage::new(
            "event".to_string(),
            room.room_id().to_string(),
            Some(event_item),
            None,
        )
    }

    pub(crate) fn from_timeline_event(
        event: &OriginalSyncRoomEncryptedEvent,
        decrypted: &TimelineEvent,
        room: Room,
    ) -> Self {
        let mut text_desc = TextDesc {
            body: "OriginalSyncRoomEncryptedEvent".to_string(),
            formatted_body: None,
        };
        info!("sync room encrypted: {:?}", decrypted.event.deserialize());
        // if let MessageType::Text(content) = decrypted.event.deserialize() {
        //     if let Some(formatted) = &content.formatted {
        //         if formatted.format == MessageFormat::Html {
        //             text_desc.set_formatted_body(Some(formatted.body.clone()));
        //         }
        //     }
        // }
        let event_item = RoomEventItem::new(
            event.event_id.to_string(),
            event.sender.to_string(),
            Some(event.origin_server_ts.get().into()),
            "Message".to_string(),
            Some("m.room.encrypted".to_string()),
            Some(text_desc),
            None,
            None,
            false,
            Default::default(),
            false,
        );
        RoomMessage::new(
            "event".to_string(),
            room.room_id().to_string(),
            Some(event_item),
            None,
        )
    }

    pub(crate) fn from_event_timeline_item(event: &EventTimelineItem, room: Room) -> Self {
        let event_id = match event.event_id() {
            Some(id) => id.to_string(),
            None => format!("{:?}", event.key()),
        };
        let room_id = room.room_id().to_string();
        let sender = event.sender().to_string();
        let origin_server_ts: Option<u64> = event.origin_server_ts().map(|x| x.get().into());
        let mut reactions: HashMap<String, ReactionDesc> = HashMap::new();
        for (key, value) in event.reactions().iter() {
            reactions.insert(key.to_string(), ReactionDesc::new(value.count.into()));
        }

        let event_item = match event.content() {
            TimelineItemContent::Message(msg) => {
                let mut sent_by_me = false;
                if let Some(user_id) = room.client().user_id() {
                    if user_id == event.sender() {
                        sent_by_me = true;
                    }
                }
                let msgtype = msg.msgtype();
                let fallback = match msgtype {
                    MessageType::Audio(content) => "sent an audio.".to_string(),
                    MessageType::Emote(content) => content.body.clone(),
                    MessageType::File(content) => "sent a file.".to_string(),
                    MessageType::Image(content) => "sent an image.".to_string(),
                    MessageType::Location(content) => content.body.clone(),
                    MessageType::Notice(content) => content.body.clone(),
                    MessageType::ServerNotice(content) => content.body.clone(),
                    MessageType::Text(content) => content.body.clone(),
                    MessageType::Video(content) => "sent a video.".to_string(),
                    _ => "Unknown timeline item".to_string(),
                };
                let mut text_desc = TextDesc {
                    body: fallback,
                    formatted_body: None,
                };
                let mut image_desc: Option<ImageDesc> = None;
                let mut file_desc: Option<FileDesc> = None;
                let mut is_editable = false;
                match msgtype {
                    MessageType::Text(content) => {
                        if let Some(formatted) = &content.formatted {
                            if formatted.format == MessageFormat::Html {
                                text_desc.set_formatted_body(Some(formatted.body.clone()));
                            }
                        }
                        if sent_by_me {
                            is_editable = true;
                        }
                    }
                    MessageType::Emote(content) => {
                        if sent_by_me {
                            is_editable = true;
                        }
                    }
                    MessageType::Image(content) => {
                        if let Some(info) = content.info.as_ref() {
                            image_desc = Some(ImageDesc {
                                name: content.body.clone(),
                                mimetype: info.mimetype.clone(),
                                size: info.size.map(u64::from),
                                width: info.width.map(u64::from),
                                height: info.height.map(u64::from),
                            });
                        }
                    }
                    MessageType::File(content) => {
                        if let Some(info) = content.info.as_ref() {
                            file_desc = Some(FileDesc {
                                name: content.body.clone(),
                                mimetype: info.mimetype.clone(),
                                size: info.size.map(u64::from),
                            });
                        }
                    }
                    _ => {}
                }
                let is_reply = match msg.in_reply_to() {
                    Some(in_reply_to) => true,
                    None => false,
                };
                RoomEventItem::new(
                    event_id,
                    sender,
                    origin_server_ts,
                    "Message".to_string(),
                    Some(msgtype.msgtype().to_string()),
                    Some(text_desc),
                    image_desc,
                    file_desc,
                    is_reply,
                    reactions,
                    is_editable,
                )
            }
            TimelineItemContent::RedactedMessage => {
                info!("Edit event applies to a redacted message, discarding");
                RoomEventItem::new(
                    event_id,
                    sender,
                    origin_server_ts,
                    "RedactedMessage".to_string(),
                    None,
                    None,
                    None,
                    None,
                    false,
                    Default::default(),
                    false,
                )
            }
            TimelineItemContent::UnableToDecrypt(encrypted_msg) => {
                info!("Edit event applies to event that couldn't be decrypted, discarding");
                RoomEventItem::new(
                    event_id,
                    sender,
                    origin_server_ts,
                    "UnableToDecrypt".to_string(),
                    None,
                    None,
                    None,
                    None,
                    false,
                    Default::default(),
                    false,
                )
            }
            TimelineItemContent::FailedToParseMessageLike { event_type, error } => {
                info!("Edit event applies to event that couldn't be parsed, discarding");
                RoomEventItem::new(
                    event_id,
                    sender,
                    origin_server_ts,
                    "FailedToParseMessageLike".to_string(),
                    None,
                    None,
                    None,
                    None,
                    false,
                    Default::default(),
                    false,
                )
            }
            TimelineItemContent::FailedToParseState {
                event_type,
                state_key,
                error,
            } => {
                info!("Edit event applies to event that couldn't be parsed, discarding");
                RoomEventItem::new(
                    event_id,
                    sender,
                    origin_server_ts,
                    "FailedToParseState".to_string(),
                    None,
                    None,
                    None,
                    None,
                    false,
                    Default::default(),
                    false,
                )
            }
        };
        RoomMessage::new("event".to_string(), room_id, Some(event_item), None)
    }

    pub(crate) fn from_virtual_timeline_item(event: &VirtualTimelineItem, room: Room) -> Self {
        let room_id = room.room_id().to_string();
        RoomMessage::new(
            "virtual".to_string(),
            room_id,
            None,
            Some(RoomVirtualItem {}),
        )
    }

    pub fn item_type(&self) -> String {
        self.item_type.clone()
    }

    pub fn room_id(&self) -> String {
        self.room_id.clone()
    }

    pub fn event_item(&self) -> Option<RoomEventItem> {
        self.event_item.clone()
    }

    pub(crate) fn set_event_item(&mut self, event_item: Option<RoomEventItem>) {
        self.event_item = event_item;
    }

    pub fn virtual_item(&self) -> Option<RoomVirtualItem> {
        self.virtual_item.clone()
    }
}

<<<<<<< HEAD
    pub fn is_reply(&self) -> bool {
        self.is_reply
    }
=======
#[derive(Clone, Debug)]
pub struct TextDesc {
    body: String,
    formatted_body: Option<String>,
}
>>>>>>> 26d6cc4f

impl TextDesc {
    pub fn body(&self) -> String {
        self.body.clone()
    }

    pub(crate) fn set_body(&mut self, text: String) {
        self.body = text;
    }

    pub fn formatted_body(&self) -> Option<String> {
        self.formatted_body.clone()
    }

    pub(crate) fn set_formatted_body(&mut self, text: Option<String>) {
        self.formatted_body = text;
    }
}

#[derive(Clone, Debug)]
pub struct ImageDesc {
    name: String,
    mimetype: Option<String>,
    size: Option<u64>,
    width: Option<u64>,
    height: Option<u64>,
}

impl ImageDesc {
    pub fn name(&self) -> String {
        self.name.clone()
    }

    pub fn mimetype(&self) -> Option<String> {
        self.mimetype.clone()
    }

    pub fn size(&self) -> Option<u64> {
        self.size
    }

    pub fn width(&self) -> Option<u64> {
        self.width
    }

    pub fn height(&self) -> Option<u64> {
        self.height
    }
}

#[derive(Clone, Debug)]
pub struct FileDesc {
    name: String,
    mimetype: Option<String>,
    size: Option<u64>,
}

impl FileDesc {
    pub fn name(&self) -> String {
        self.name.clone()
    }

    pub fn mimetype(&self) -> Option<String> {
        self.mimetype.clone()
    }

    pub fn size(&self) -> Option<u64> {
        self.size
    }
}

#[derive(Clone, Debug)]
pub struct ReactionDesc {
    count: u64,
}

impl ReactionDesc {
    pub(crate) fn new(count: u64) -> Self {
        ReactionDesc { count }
    }

    pub fn count(&self) -> u64 {
        self.count
    }
}

pub(crate) fn sync_event_to_message(ev: SyncTimelineEvent, room: Room) -> Option<RoomMessage> {
    info!("sync event to message: {:?}", ev);
    if let Ok(AnySyncTimelineEvent::MessageLike(evt)) = ev.event.deserialize() {
        match evt {
            AnySyncMessageLikeEvent::RoomEncrypted(SyncMessageLikeEvent::Original(m)) => {}
            AnySyncMessageLikeEvent::RoomMessage(SyncMessageLikeEvent::Original(m)) => {
                return Some(RoomMessage::from_original(&m, room));
            }
            _ => {}
        }
    }
    None
}

pub(crate) fn timeline_item_to_message(item: Arc<TimelineItem>, room: Room) -> RoomMessage {
    match item.as_ref() {
        TimelineItem::Event(event_item) => RoomMessage::from_event_timeline_item(event_item, room),
        TimelineItem::Virtual(virtual_item) => {
            RoomMessage::from_virtual_timeline_item(virtual_item, room)
        }
    }
}<|MERGE_RESOLUTION|>--- conflicted
+++ resolved
@@ -490,17 +490,11 @@
     }
 }
 
-<<<<<<< HEAD
-    pub fn is_reply(&self) -> bool {
-        self.is_reply
-    }
-=======
 #[derive(Clone, Debug)]
 pub struct TextDesc {
     body: String,
     formatted_body: Option<String>,
 }
->>>>>>> 26d6cc4f
 
 impl TextDesc {
     pub fn body(&self) -> String {
