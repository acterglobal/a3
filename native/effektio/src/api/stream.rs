use anyhow::Result;
<<<<<<< HEAD
use futures::{pin_mut, StreamExt};
use futures_signals::signal_vec::{SignalVecExt, VecDiff};
use js_int::UInt;
use log::info;
use matrix_sdk::{room::Room, Client};
=======
use core::pin::Pin;
use futures::{lock::Mutex, pin_mut, StreamExt};
use log::info;
use matrix_sdk::{deserialized_responses::SyncTimelineEvent, room::Room, Client};
>>>>>>> b13ed0c7
use std::sync::Arc;

use super::{
    message::{timeline_item_to_message, RoomMessage},
    RUNTIME,
};

#[derive(Clone)]
pub struct TimelineStream {
    client: Client,
    room: Room,
}

impl TimelineStream {
    pub fn new(client: Client, room: Room) -> Self {
        TimelineStream { client, room }
    }

    pub async fn paginate_backwards(&self, mut count: u32) -> Result<Vec<RoomMessage>> {
        let room = self.room.clone();
<<<<<<< HEAD
        let timeline = Arc::new(self.room.timeline());

=======
        info!("stream back: {:?}", room.clone());
>>>>>>> b13ed0c7
        RUNTIME
            .spawn(async move {
                let mut stream = timeline.signal().to_stream();
                pin_mut!(stream);
                let mut messages: Vec<RoomMessage> = Vec::new();
                let outcome = timeline.paginate_backwards(UInt::from(count)).await?;

<<<<<<< HEAD
                loop {
                    info!("stream backward timeline loop");
                    if let Some(diff) = stream.next().await {
                        match (diff) {
                            VecDiff::Replace { values } => {
                                info!("stream backward timeline replace");
                                messages.clear();
                                for value in values {
                                    if let Some(msg) = timeline_item_to_message(value, room.clone()) {
                                        messages.push(msg);
                                    }
                                }
                            }
                            VecDiff::InsertAt { index, value } => {
                                info!("stream backward timeline insert_at");
                                if let Some(msg) = timeline_item_to_message(value, room.clone()) {
                                    messages.insert(index, msg);
                                }
                            }
                            VecDiff::UpdateAt { index, value } => {
                                info!("stream backward timeline update_at");
                                if let Some(msg) = timeline_item_to_message(value, room.clone()) {
                                    messages[index] = msg;
                                }
                            }
                            VecDiff::Push { value } => {
                                info!("stream backward timeline push");
                                if let Some(msg) = timeline_item_to_message(value, room.clone()) {
                                    messages.push(msg);
                                }
                            }
                            VecDiff::RemoveAt { index } => {
                                info!("stream backward timeline remove_at");
                                messages.remove(index);
                            }
                            VecDiff::Move {
                                old_index,
                                new_index,
                            } => {
                                info!("stream backward timeline move");
                                let msg = messages.remove(old_index);
                                messages.insert(new_index, msg);
                            }
                            VecDiff::Pop {} => {
                                info!("stream backward timeline pop");
                                messages.pop();
                            }
                            VecDiff::Clear {} => {
                                info!("stream backward timeline clear");
                                messages.clear();
=======
                while count > 0 {
                    match stream.next().await {
                        Some(Ok(ev)) => {
                            if let Some(inner) = sync_event_to_message(ev, room.clone()) {
                                messages.push(inner);
                                count -= 1;
>>>>>>> b13ed0c7
                            }
                        }
                    } else {
                        // reach limit count
                        break;
                    }
                }
                Ok(messages)
            })
            .await?
    }

    pub async fn next(&self) -> Result<RoomMessage> {
        let room = self.room.clone();
        let timeline = self.room.timeline();
        let mut stream = timeline.signal().to_stream();

        RUNTIME
            .spawn(async move {
                loop {
<<<<<<< HEAD
                    if let Some(diff) = stream.next().await {
                        match (diff) {
                            VecDiff::Replace { values } => {
                                info!("stream forward timeline replace");
                            }
                            VecDiff::InsertAt { index, value } => {
                                info!("stream forward timeline insert_at");
                            }
                            VecDiff::UpdateAt { index, value } => {
                                info!("stream forward timeline update_at");
                            }
                            VecDiff::Push { value } => {
                                info!("stream forward timeline push");
                                if let Some(inner) = timeline_item_to_message(value, room.clone()) {
                                    return Ok(inner);
                                }
                            }
                            VecDiff::RemoveAt { index } => {
                                info!("stream forward timeline remove_at");
                            }
                            VecDiff::Move {
                                old_index,
                                new_index,
                            } => {
                                info!("stream forward timeline move");
                            }
                            VecDiff::Pop {} => {
                                info!("stream forward timeline pop");
                            }
                            VecDiff::Clear {} => {
                                info!("stream forward timeline clear");
                            }
                        }
=======
                    if let Some(msg) = stream
                        .next()
                        .await
                        .and_then(|ev| sync_event_to_message(ev, room.clone()))
                    {
                        return Ok(msg);
>>>>>>> b13ed0c7
                    }
                }
            })
            .await?
    }
}<|MERGE_RESOLUTION|>--- conflicted
+++ resolved
@@ -1,16 +1,9 @@
 use anyhow::Result;
-<<<<<<< HEAD
 use futures::{pin_mut, StreamExt};
 use futures_signals::signal_vec::{SignalVecExt, VecDiff};
 use js_int::UInt;
 use log::info;
 use matrix_sdk::{room::Room, Client};
-=======
-use core::pin::Pin;
-use futures::{lock::Mutex, pin_mut, StreamExt};
-use log::info;
-use matrix_sdk::{deserialized_responses::SyncTimelineEvent, room::Room, Client};
->>>>>>> b13ed0c7
 use std::sync::Arc;
 
 use super::{
@@ -31,12 +24,8 @@
 
     pub async fn paginate_backwards(&self, mut count: u32) -> Result<Vec<RoomMessage>> {
         let room = self.room.clone();
-<<<<<<< HEAD
         let timeline = Arc::new(self.room.timeline());
 
-=======
-        info!("stream back: {:?}", room.clone());
->>>>>>> b13ed0c7
         RUNTIME
             .spawn(async move {
                 let mut stream = timeline.signal().to_stream();
@@ -44,10 +33,10 @@
                 let mut messages: Vec<RoomMessage> = Vec::new();
                 let outcome = timeline.paginate_backwards(UInt::from(count)).await?;
 
-<<<<<<< HEAD
-                loop {
+                while count > 0 {
                     info!("stream backward timeline loop");
                     if let Some(diff) = stream.next().await {
+                        count -= 1;
                         match (diff) {
                             VecDiff::Replace { values } => {
                                 info!("stream backward timeline replace");
@@ -95,14 +84,6 @@
                             VecDiff::Clear {} => {
                                 info!("stream backward timeline clear");
                                 messages.clear();
-=======
-                while count > 0 {
-                    match stream.next().await {
-                        Some(Ok(ev)) => {
-                            if let Some(inner) = sync_event_to_message(ev, room.clone()) {
-                                messages.push(inner);
-                                count -= 1;
->>>>>>> b13ed0c7
                             }
                         }
                     } else {
@@ -123,7 +104,6 @@
         RUNTIME
             .spawn(async move {
                 loop {
-<<<<<<< HEAD
                     if let Some(diff) = stream.next().await {
                         match (diff) {
                             VecDiff::Replace { values } => {
@@ -157,14 +137,6 @@
                                 info!("stream forward timeline clear");
                             }
                         }
-=======
-                    if let Some(msg) = stream
-                        .next()
-                        .await
-                        .and_then(|ev| sync_event_to_message(ev, room.clone()))
-                    {
-                        return Ok(msg);
->>>>>>> b13ed0c7
                     }
                 }
             })
