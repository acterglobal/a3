--- conflicted
+++ resolved
@@ -1,4 +1,4 @@
-use super::{Client, ClientStateBuilder, CrossSigningEvent, RUNTIME};
+use super::{Client, ClientStateBuilder, CrossSigningEvent, SyncState, RUNTIME};
 use crate::platform;
 use anyhow::{bail, Context, Result};
 use assign::assign;
@@ -24,18 +24,13 @@
                     .context("device id is given by server")?,
             };
             client.restore_login(session).await?;
-            let (to_device_tx, to_device_rx) = channel::<CrossSigningEvent>(10); // dropping after more than 10 items queued
-            let (sync_msg_like_tx, sync_msg_like_rx) = channel::<CrossSigningEvent>(10); // dropping after more than 10 items queued
             let c = Client::new(
                 client,
                 ClientStateBuilder::default()
                     .is_guest(true)
                     .build()
                     .unwrap(),
-                to_device_rx,
-                sync_msg_like_rx,
             );
-            c.start_sync(to_device_tx, sync_msg_like_tx);
             Ok(c)
         })
         .await?
@@ -54,34 +49,19 @@
         .spawn(async move {
             let client = config.build().await?;
             client.restore_login(session).await?;
-            let (to_device_tx, to_device_rx) = channel::<CrossSigningEvent>(10); // dropping after more than 10 items queued
-            let (sync_msg_like_tx, sync_msg_like_rx) = channel::<CrossSigningEvent>(10); // dropping after more than 10 items queued
             let c = Client::new(
                 client,
                 ClientStateBuilder::default()
                     .is_guest(is_guest)
                     .build()
                     .unwrap(),
-                to_device_rx,
-                sync_msg_like_rx,
             );
-            c.start_sync(to_device_tx, sync_msg_like_tx);
             Ok(c)
         })
         .await?
 }
 
 pub async fn login_new_client(
-    base_path: String,
-    username: String,
-    password: String,
-) -> Result<Client> {
-    let client = login_new_client_no_sync(base_path, username, password).await?;
-    client.start_sync();
-    Ok(client)
-}
-
-pub async fn login_new_client_no_sync(
     base_path: String,
     username: String,
     password: String,
@@ -107,21 +87,13 @@
         .spawn(async move {
             let client = config.build().await?;
             client.login(user, &password, None, None).await?;
-            let (to_device_tx, to_device_rx) = channel::<CrossSigningEvent>(10); // dropping after more than 10 items queued
-            let (sync_msg_like_tx, sync_msg_like_rx) = channel::<CrossSigningEvent>(10); // dropping after more than 10 items queued
             let c = Client::new(
                 client,
                 ClientStateBuilder::default()
                     .is_guest(false)
                     .build()
                     .unwrap(),
-                to_device_rx,
-                sync_msg_like_rx,
             );
-<<<<<<< HEAD
-            c.start_sync(to_device_tx, sync_msg_like_tx);
-=======
->>>>>>> b64c347d
             Ok(c)
         })
         .await?
@@ -157,18 +129,13 @@
                 bail!("Server is not set up to allow registration.");
             }
 
-            let (to_device_tx, to_device_rx) = channel::<CrossSigningEvent>(10); // dropping after more than 10 items queued
-            let (sync_msg_like_tx, sync_msg_like_rx) = channel::<CrossSigningEvent>(10); // dropping after more than 10 items queued
             let c = Client::new(
                 client,
                 ClientStateBuilder::default()
                     .is_guest(false)
                     .build()
                     .unwrap(),
-                to_device_rx,
-                sync_msg_like_rx,
             );
-            c.start_sync(to_device_tx, sync_msg_like_tx);
             Ok(c)
         })
         .await?
