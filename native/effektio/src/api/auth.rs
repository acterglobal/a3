--- conflicted
+++ resolved
@@ -31,13 +31,9 @@
                     .is_guest(true)
                     .build()
                     .unwrap(),
-<<<<<<< HEAD
             )
             .await?;
-=======
-            );
             log::info!("Successfully created guest login: {:?}", register.user_id);
->>>>>>> 809c44e8
             Ok(c)
         })
         .await?
@@ -63,13 +59,9 @@
                     .is_guest(is_guest)
                     .build()
                     .unwrap(),
-<<<<<<< HEAD
             )
             .await?;
-=======
-            );
             log::info!("Successfully logged in {:?} with token.", user_id);
->>>>>>> 809c44e8
             Ok(c)
         })
         .await?
@@ -107,13 +99,9 @@
                     .is_guest(false)
                     .build()
                     .unwrap(),
-<<<<<<< HEAD
             )
             .await?;
-=======
-            );
             log::info!("Successfully logged in user: {:?}", user);
->>>>>>> 809c44e8
             Ok(c)
         })
         .await?
@@ -155,13 +143,9 @@
                     .is_guest(false)
                     .build()
                     .unwrap(),
-<<<<<<< HEAD
             )
             .await?;
-=======
-            );
             log::info!("Successfully registered user: {:?}", username);
->>>>>>> 809c44e8
             Ok(c)
         })
         .await?
