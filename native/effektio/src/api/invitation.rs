use anyhow::{bail, Context, Result};
use futures_signals::signal::{
    Mutable, MutableSignal, MutableSignalCloned, SignalExt, SignalStream,
};
use log::{error, info, warn};
use matrix_sdk::{
    event_handler::Ctx,
    room::Room as MatrixRoom,
    ruma::{
        events::room::member::{
            MembershipState, OriginalSyncRoomMemberEvent, StrippedRoomMemberEvent,
        },
        RoomId, UserId,
    },
    Client as MatrixClient,
};
use std::time::{SystemTime, UNIX_EPOCH};
use tokio::time::{sleep, Duration};

use super::{client::Client, profile::UserProfile, RUNTIME};

#[derive(Default, Clone, Debug)]
pub struct Invitation {
    client: Option<MatrixClient>,
    origin_server_ts: Option<u64>,
    room_id: String,
    room_name: String,
    sender: String,
}

impl Invitation {
    pub fn origin_server_ts(&self) -> Option<u64> {
        self.origin_server_ts
    }

    pub fn room_id(&self) -> String {
        self.room_id.clone()
    }

    pub fn room_name(&self) -> String {
        self.room_name.clone()
    }

    pub fn sender(&self) -> String {
        self.sender.clone()
    }

    pub async fn get_sender_profile(&self) -> Result<UserProfile> {
        let client = self.client.clone().unwrap();
        let user_id = UserId::parse(self.sender.clone())?;
        RUNTIME
            .spawn(async move {
                let mut user_profile = UserProfile::new(client, user_id);
                user_profile.fetch().await;
                Ok(user_profile)
            })
            .await?
    }

    pub async fn accept(&self) -> Result<bool> {
        let client = self.client.clone().unwrap();
        let room_id = RoomId::parse(self.room_id.clone())?;
        let room = client
            .get_invited_room(&room_id)
            .context("Can't accept a room we are not invited")?;
        // any variable in self can't be called directly in spawn
        RUNTIME
            .spawn(async move {
                let mut delay = 2;
                while let Err(err) = room.accept_invitation().await {
                    // retry autojoin due to synapse sending invites, before the
                    // invited user can join for more information see
                    // https://github.com/matrix-org/synapse/issues/4345
                    error!(
                        "Failed to accept room {} ({:?}), retrying in {}s",
                        room.room_id(),
                        err,
                        delay,
                    );

                    sleep(Duration::from_secs(delay)).await;
                    delay *= 2;

                    if delay > 3600 {
                        error!("Can't accept room {} ({:?})", room.room_id(), err);
                        break;
                    }
                }
                info!("Successfully accepted room {}", room.room_id());
                Ok(delay <= 3600)
            })
            .await?
    }

    pub async fn reject(&self) -> Result<bool> {
        let client = self.client.clone().unwrap();
        let room_id = RoomId::parse(self.room_id.clone())?;
        let room = client
            .get_invited_room(&room_id)
            .context("Can't accept a room we are not invited")?;
        // any variable in self can't be called directly in spawn
        RUNTIME
            .spawn(async move {
                let mut delay = 2;
                while let Err(err) = room.reject_invitation().await {
                    // retry autojoin due to synapse sending invites, before the
                    // invited user can join for more information see
                    // https://github.com/matrix-org/synapse/issues/4345
                    error!(
                        "Failed to reject room {} ({:?}), retrying in {}s",
                        room.room_id(),
                        err,
                        delay,
                    );

                    sleep(Duration::from_secs(delay)).await;
                    delay *= 2;

                    if delay > 3600 {
                        error!("Can't reject room {} ({:?})", room.room_id(), err);
                        break;
                    }
                }
                info!("Successfully rejected room {}", room.room_id());
                Ok(delay <= 3600)
            })
            .await?
    }
}

#[derive(Clone)]
pub(crate) struct InvitationController {
    invitations: Mutable<Vec<Invitation>>,
}

impl InvitationController {
    pub fn new() -> Self {
        InvitationController {
            invitations: Default::default(),
        }
    }

    pub async fn setup(&self, client: &MatrixClient) {
        let invitations = self.get_invitations(client).await;
        self.invitations.lock_mut().clone_from(&invitations);

        let me = self.clone();
        client.add_event_handler_context(client.clone());
        client.add_event_handler_context(me.clone());
        client.add_event_handler(
            |ev: StrippedRoomMemberEvent,
             room: MatrixRoom,
             Ctx(client): Ctx<MatrixClient>,
             Ctx(me): Ctx<InvitationController>| async move {
                // user got invitation
                me.clone().process_stripped_event(ev, room, &client).await;
            },
        );
        client.add_event_handler_context(client.clone());
        client.add_event_handler_context(me);
        client.add_event_handler(
            |ev: OriginalSyncRoomMemberEvent,
             room: MatrixRoom,
             Ctx(client): Ctx<MatrixClient>,
             Ctx(me): Ctx<InvitationController>| async move {
                // user accepted or rejected invitation
                me.clone().process_sync_event(ev, room, &client);
            },
        );
    }

    async fn get_invitations(&self, client: &MatrixClient) -> Vec<Invitation> {
        let mut invitations: Vec<Invitation> = vec![];
        for room in client.invited_rooms().iter() {
            let details = room.invite_details().await.unwrap();
            let invitation = Invitation {
                client: Some(client.clone()),
                origin_server_ts: None,
                room_id: room.room_id().to_string(),
                room_name: room.display_name().await.unwrap().to_string(),
                sender: details.inviter.unwrap().user_id().to_string(),
            };
            invitations.push(invitation);
        }
        invitations
    }

    async fn process_stripped_event(
        &mut self,
        ev: StrippedRoomMemberEvent,
        room: MatrixRoom,
        client: &MatrixClient,
    ) {
        // filter only event for me
        let user_id = client.user_id().expect("You seem to be not logged in");
        if ev.state_key != *user_id {
            return;
        }

        info!("invitation - stripped room member event: {:?}", ev);
        let start = SystemTime::now();
        let since_the_epoch = start
            .duration_since(UNIX_EPOCH)
            .expect("Time went backwards");

        info!("event type: StrippedRoomMemberEvent");
        info!("membership: {:?}", ev.content.membership);

        if ev.content.membership == MembershipState::Invite {
            let room_id = room.room_id();
            let sender = ev.sender;
            let invitation = Invitation {
<<<<<<< HEAD
                origin_server_ts: Some(since_the_epoch.as_millis() as u64),
=======
                client: Some(client.clone()),
                origin_server_ts: Some(since_the_epoch.as_secs()),
>>>>>>> 4a3fdbcc
                room_id: room_id.to_string(),
                room_name: room.display_name().await.unwrap().to_string(),
                sender: sender.to_string(),
            };
            let mut invitations = self.invitations.lock_mut();
            let idx = invitations
                .iter()
                .position(|x| x.room_id == *room_id && x.sender == *sender);
            if idx.is_none() {
                invitations.insert(0, invitation);
            }
        }
    }

    fn process_sync_event(
        &mut self,
        ev: OriginalSyncRoomMemberEvent,
        room: MatrixRoom,
        client: &MatrixClient,
    ) {
        // filter only event for me
        let user_id = client.user_id().expect("You seem to be not logged in");
        if ev.state_key != *user_id {
            return;
        }

        let evt = ev.clone();
        // info!("invitation - original sync room member event: {:?}", ev);
        if let Some(prev_content) = ev.unsigned.prev_content {
            let mut invitations = self.invitations.lock_mut();
            match (prev_content.membership, ev.content.membership) {
                (MembershipState::Invite, MembershipState::Join) => {
                    info!("invitation - original sync room member event: {:?}", evt);
                    // remove this invitation from list
                    let room_id = room.room_id().to_string();
                    if let Some(idx) = invitations.iter().position(|x| x.room_id == room_id) {
                        invitations.remove(idx);
                    }
                }
                (MembershipState::Invite, MembershipState::Leave) => {
                    // remove this invitation from list
                    let room_id = room.room_id().to_string();
                    if let Some(idx) = invitations.iter().position(|x| x.room_id == room_id) {
                        invitations.remove(idx);
                    }
                }
                _ => {}
            }
        }
    }
}

impl Client {
    pub fn invitations_rx(&self) -> SignalStream<MutableSignalCloned<Vec<Invitation>>> {
        self.invitation_controller
            .invitations
            .signal_cloned()
            .to_stream()
    }
}<|MERGE_RESOLUTION|>--- conflicted
+++ resolved
@@ -210,12 +210,8 @@
             let room_id = room.room_id();
             let sender = ev.sender;
             let invitation = Invitation {
-<<<<<<< HEAD
+                client: Some(client.clone()),
                 origin_server_ts: Some(since_the_epoch.as_millis() as u64),
-=======
-                client: Some(client.clone()),
-                origin_server_ts: Some(since_the_epoch.as_secs()),
->>>>>>> 4a3fdbcc
                 room_id: room_id.to_string(),
                 room_name: room.display_name().await.unwrap().to_string(),
                 sender: sender.to_string(),
