use anyhow::{Context, Result};
pub use matrix_sdk::ruma::{self, DeviceId, MxcUri, RoomId, ServerName};
<<<<<<< HEAD
use matrix_sdk::{
    media::{MediaFormat, MediaRequest},
    room::Room as MatrixRoom,
    Account as MatrixAccount, Client as MatrixClient, LoopCtrl, Session,
};

use parking_lot::RwLock;
use ruma::events::room::MediaSource;
=======
use matrix_sdk::{media::MediaFormat, Account as MatrixAccount};
>>>>>>> 5b77d8f4
use std::io::Cursor;
use url::Url;

use super::{api, RUNTIME};

#[derive(Clone)]
pub struct Account {
    account: MatrixAccount,
    user_id: String,
}

impl std::ops::Deref for Account {
    type Target = MatrixAccount;
    fn deref(&self) -> &MatrixAccount {
        &self.account
    }
}

impl Account {
    pub fn new(account: MatrixAccount, user_id: String) -> Self {
        Account { account, user_id }
    }

    pub fn user_id(&self) -> String {
        self.user_id.clone()
    }

    pub async fn display_name(&self) -> Result<String> {
        let l = self.account.clone();
        RUNTIME
            .spawn(async move {
                let display_name = l.get_display_name().await?.context("No User ID found")?;
                Ok(display_name.as_str().to_string())
            })
            .await?
    }

    pub async fn set_display_name(&self, new_name: String) -> Result<bool> {
        let l = self.account.clone();
        RUNTIME
            .spawn(async move {
                let name = if new_name.is_empty() {
                    None
                } else {
                    Some(new_name.as_str())
                };
                l.set_display_name(name).await?;
                Ok(true)
            })
            .await?
    }

    pub async fn avatar(&self) -> Result<api::FfiBuffer<u8>> {
        let l = self.account.clone();
        RUNTIME
            .spawn(async move {
                let data = l
                    .get_avatar(MediaFormat::File)
                    .await?
                    .context("No avatar Url given")?;
                Ok(api::FfiBuffer::new(data))
            })
            .await?
    }

    pub async fn set_avatar(&self, c_type: String, data: Vec<u8>) -> Result<bool> {
        let l = self.account.clone();
        let mut c = Cursor::new(data);
        RUNTIME
            .spawn(async move {
                let new_url = l.upload_avatar(&c_type.parse()?, &mut c).await?;
                Ok(true)
            })
            .await?
    }
}<|MERGE_RESOLUTION|>--- conflicted
+++ resolved
@@ -1,17 +1,6 @@
 use anyhow::{Context, Result};
 pub use matrix_sdk::ruma::{self, DeviceId, MxcUri, RoomId, ServerName};
-<<<<<<< HEAD
-use matrix_sdk::{
-    media::{MediaFormat, MediaRequest},
-    room::Room as MatrixRoom,
-    Account as MatrixAccount, Client as MatrixClient, LoopCtrl, Session,
-};
-
-use parking_lot::RwLock;
-use ruma::events::room::MediaSource;
-=======
 use matrix_sdk::{media::MediaFormat, Account as MatrixAccount};
->>>>>>> 5b77d8f4
 use std::io::Cursor;
 use url::Url;
 
