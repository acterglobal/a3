--- conflicted
+++ resolved
@@ -38,12 +38,8 @@
     conversation::{Conversation, ConversationController},
     device::DeviceController,
     group::Group,
-<<<<<<< HEAD
     membership::MembershipController,
-    receipt_notification::ReceiptNotificationController,
-=======
     receipt::ReceiptController,
->>>>>>> 560dc2af
     room::Room,
     typing::TypingController,
     verification::VerificationController,
@@ -66,21 +62,11 @@
 pub struct Client {
     pub(crate) client: MatrixClient,
     pub(crate) state: Arc<RwLock<ClientState>>,
-<<<<<<< HEAD
     pub(crate) membership_controller: MembershipController,
-    pub(crate) session_verification_controller:
-        Arc<MatrixRwLock<Option<SessionVerificationController>>>,
-    pub(crate) device_lists_controller: Arc<MatrixRwLock<Option<DeviceListsController>>>,
-    pub(crate) typing_notification_controller:
-        Arc<MatrixRwLock<Option<TypingNotificationController>>>,
-    pub(crate) receipt_notification_controller:
-        Arc<MatrixRwLock<Option<ReceiptNotificationController>>>,
-=======
     pub(crate) verification_controller: VerificationController,
     pub(crate) device_controller: DeviceController,
     pub(crate) typing_controller: TypingController,
     pub(crate) receipt_controller: ReceiptController,
->>>>>>> 560dc2af
     pub(crate) conversation_controller: ConversationController,
 }
 
@@ -136,18 +122,11 @@
         Client {
             client,
             state: Arc::new(RwLock::new(state)),
-<<<<<<< HEAD
             membership_controller: MembershipController::new(),
-            session_verification_controller: Arc::new(MatrixRwLock::new(None)),
-            device_lists_controller: Arc::new(MatrixRwLock::new(None)),
-            typing_notification_controller: Arc::new(MatrixRwLock::new(None)),
-            receipt_notification_controller: Arc::new(MatrixRwLock::new(None)),
-=======
             verification_controller: VerificationController::new(),
             device_controller: DeviceController::new(),
             typing_controller: TypingController::new(),
             receipt_controller: ReceiptController::new(),
->>>>>>> 560dc2af
             conversation_controller: ConversationController::new(),
         }
     }
@@ -155,16 +134,11 @@
     pub fn start_sync(&self) -> SyncState {
         let client = self.client.clone();
         let state = self.state.clone();
-<<<<<<< HEAD
         let mut membership_controller = self.membership_controller.clone();
-        let session_verification_controller = self.session_verification_controller.clone();
-        let device_lists_controller = self.device_lists_controller.clone();
-=======
         let mut verification_controller = self.verification_controller.clone();
         let mut device_controller = self.device_controller.clone();
         self.typing_controller.setup(&client);
         self.receipt_controller.setup(&client);
->>>>>>> 560dc2af
         let conversation_controller = self.conversation_controller.clone();
 
         let (first_synced_tx, first_synced_rx) = channel(false);
