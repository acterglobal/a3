--- conflicted
+++ resolved
@@ -18,11 +18,7 @@
 use matrix_sdk::{
     config::SyncSettings,
     media::{MediaFormat, MediaRequest},
-<<<<<<< HEAD
-    ruma::{events::AnySyncRoomEvent, OwnedUserId, RoomId, UserId},
-=======
-    ruma::{device_id, events::AnySyncRoomEvent, OwnedUserId, RoomId},
->>>>>>> c85dd6c1
+    ruma::{device_id, events::AnySyncRoomEvent, OwnedUserId, RoomId, UserId},
     Client as MatrixClient, LoopCtrl,
 };
 use parking_lot::{Mutex, RwLock};
@@ -34,14 +30,9 @@
 use super::{
     api::FfiBuffer,
     events::{
-<<<<<<< HEAD
-        handle_emoji_sync_msg_event, handle_emoji_to_device_event, handle_typing_notification,
-        EmojiVerificationEvent, TypingNotification,
-=======
         handle_devices_changed_event, handle_devices_left_event, handle_emoji_sync_msg_event,
-        handle_emoji_to_device_event, DevicesChangedEvent, DevicesLeftEvent,
-        EmojiVerificationEvent,
->>>>>>> c85dd6c1
+        handle_emoji_to_device_event, handle_typing_notification, DevicesChangedEvent,
+        DevicesLeftEvent, EmojiVerificationEvent, TypingNotification,
     },
     Account, Conversation, Group, Room, RUNTIME,
 };
@@ -58,32 +49,6 @@
     pub should_stop_syncing: bool,
 }
 
-<<<<<<< HEAD
-#[derive(Clone, Debug)]
-pub struct EmojiUnit {
-    symbol: u32,
-    description: String,
-}
-
-impl EmojiUnit {
-    pub(crate) fn new(symbol: u32, description: String) -> Self {
-        EmojiUnit {
-            symbol,
-            description,
-        }
-    }
-
-    pub fn get_symbol(&self) -> u32 {
-        self.symbol
-    }
-
-    pub fn get_description(&self) -> String {
-        self.description.clone()
-    }
-}
-
-=======
->>>>>>> c85dd6c1
 #[derive(Clone)]
 pub struct Client {
     pub(crate) client: MatrixClient,
@@ -147,62 +112,49 @@
 #[derive(Clone)]
 pub struct SyncState {
     emoji_verification_event_rx: Arc<Mutex<Option<Receiver<EmojiVerificationEvent>>>>, // mutex for sync, arc for clone. once called, it will become None, not Some
-<<<<<<< HEAD
-    typing_notification_rx: Arc<Mutex<Option<Receiver<TypingNotification>>>>, // mutex for sync, arc for clone. once called, it will become None, not Some
-=======
     devices_changed_event_rx: Arc<Mutex<Option<Receiver<DevicesChangedEvent>>>>, // mutex for sync, arc for clone. once called, it will become None, not Some
     devices_left_event_rx: Arc<Mutex<Option<Receiver<DevicesLeftEvent>>>>, // mutex for sync, arc for clone. once called, it will become None, not Some
->>>>>>> c85dd6c1
+    typing_notification_rx: Arc<Mutex<Option<Receiver<TypingNotification>>>>, // mutex for sync, arc for clone. once called, it will become None, not Some
     first_synced_rx: Arc<Mutex<Option<SignalReceiver<bool>>>>,
 }
 
 impl SyncState {
     pub fn new(
         emoji_verification_event_rx: Receiver<EmojiVerificationEvent>,
-<<<<<<< HEAD
-        typing_notification_rx: Receiver<TypingNotification>,
-        first_synced_rx: SignalReceiver<bool>,
-    ) -> Self {
-        Self {
-            emoji_verification_event_rx: Arc::new(Mutex::new(Some(emoji_verification_event_rx))),
-            typing_notification_rx: Arc::new(Mutex::new(Some(typing_notification_rx))),
-            first_synced_rx: Arc::new(Mutex::new(Some(first_synced_rx))),
-=======
         devices_changed_event_rx: Receiver<DevicesChangedEvent>,
         devices_left_event_rx: Receiver<DevicesLeftEvent>,
+        typing_notification_rx: Receiver<TypingNotification>,
         first_synced_rx: SignalReceiver<bool>,
     ) -> Self {
         let emoji_verification_event_rx = Arc::new(Mutex::new(Some(emoji_verification_event_rx)));
         let devices_changed_event_rx = Arc::new(Mutex::new(Some(devices_changed_event_rx)));
         let devices_left_event_rx = Arc::new(Mutex::new(Some(devices_left_event_rx)));
+        let typing_notification_rx = Arc::new(Mutex::new(Some(typing_notification_rx)));
         let first_synced_rx = Arc::new(Mutex::new(Some(first_synced_rx)));
 
         Self {
             emoji_verification_event_rx,
             devices_changed_event_rx,
             devices_left_event_rx,
+            typing_notification_rx,
             first_synced_rx,
->>>>>>> c85dd6c1
         }
     }
 
     pub fn get_emoji_verification_event_rx(&self) -> Option<Receiver<EmojiVerificationEvent>> {
         self.emoji_verification_event_rx.lock().take()
-<<<<<<< HEAD
+    }
+
+    pub fn get_devices_changed_event_rx(&self) -> Option<Receiver<DevicesChangedEvent>> {
+        self.devices_changed_event_rx.lock().take()
+    }
+
+    pub fn get_devices_left_event_rx(&self) -> Option<Receiver<DevicesLeftEvent>> {
+        self.devices_left_event_rx.lock().take()
     }
 
     pub fn get_typing_notification_rx(&self) -> Option<Receiver<TypingNotification>> {
         self.typing_notification_rx.lock().take()
-=======
-    }
-
-    pub fn get_devices_changed_event_rx(&self) -> Option<Receiver<DevicesChangedEvent>> {
-        self.devices_changed_event_rx.lock().take()
-    }
-
-    pub fn get_devices_left_event_rx(&self) -> Option<Receiver<DevicesLeftEvent>> {
-        self.devices_left_event_rx.lock().take()
->>>>>>> c85dd6c1
     }
 
     pub fn get_first_synced_rx(&self) -> Option<SignalStream<SignalReceiver<bool>>> {
@@ -224,38 +176,25 @@
 
         let (emoji_verification_event_tx, emoji_verification_event_rx) =
             channel::<EmojiVerificationEvent>(10); // dropping after more than 10 items queued
-<<<<<<< HEAD
-        let emoji_verification_event_arc = Arc::new(emoji_verification_event_tx);
-
-        let (typing_notification_tx, typing_notification_rx) = channel::<TypingNotification>(10); // dropping after more than 10 items queued
-        let typing_notification_arc = Arc::new(typing_notification_tx);
-
-        let (first_synced_tx, first_synced_rx) = signal_channel(false);
-=======
         let (devices_changed_event_tx, devices_changed_event_rx) =
             channel::<DevicesChangedEvent>(10); // dropping after more than 10 items queued
         let (devices_left_event_tx, devices_left_event_rx) = channel::<DevicesLeftEvent>(10); // dropping after more than 10 items queued
+        let (typing_notification_tx, typing_notification_rx) = channel::<TypingNotification>(10); // dropping after more than 10 items queued
+        let (first_synced_tx, first_synced_rx) = signal_channel(false);
         let emoji_verification_event_arc = Arc::new(emoji_verification_event_tx);
         let devices_changed_event_arc = Arc::new(devices_changed_event_tx);
         let devices_left_event_arc = Arc::new(devices_left_event_tx);
->>>>>>> c85dd6c1
+        let typing_notification_arc = Arc::new(typing_notification_tx);
         let first_synced_arc = Arc::new(first_synced_tx);
 
-        let sync_state = SyncState::new(
-            emoji_verification_event_rx,
-            typing_notification_rx,
-            first_synced_rx,
-        );
-        let initial_sync = Arc::new(AtomicBool::from(true));
-<<<<<<< HEAD
-=======
+        let initial_arc = Arc::new(AtomicBool::from(true));
         let sync_state = SyncState::new(
             emoji_verification_event_rx,
             devices_changed_event_rx,
             devices_left_event_rx,
+            typing_notification_rx,
             first_synced_rx,
         );
->>>>>>> c85dd6c1
 
         RUNTIME.spawn(async move {
             let client = client.clone();
@@ -267,27 +206,21 @@
                     let client = client.clone();
                     let state = state.clone();
                     let emoji_verification_event_arc = emoji_verification_event_arc.clone();
-<<<<<<< HEAD
-                    let typing_notification_arc = typing_notification_arc.clone();
-=======
                     let devices_changed_event_arc = devices_changed_event_arc.clone();
                     let devices_left_event_arc = devices_left_event_arc.clone();
-                    let initial_sync = initial_sync.clone();
->>>>>>> c85dd6c1
+                    let typing_notification_arc = typing_notification_arc.clone();
                     let first_synced_arc = first_synced_arc.clone();
-                    let initial_sync = initial_sync.clone();
+                    let initial_arc = initial_arc.clone();
 
                     async move {
                         let client = client.clone();
                         let state = state.clone();
-                        let initial = initial_sync.clone();
+                        let initial = initial_arc.clone();
                         let mut emoji_verification_event_tx =
                             (*emoji_verification_event_arc).clone();
-<<<<<<< HEAD
-                        let mut typing_notification_tx = (*typing_notification_arc).clone();
-=======
                         let mut devices_changed_event_tx = (*devices_changed_event_arc).clone();
                         let mut devices_left_event_tx = (*devices_left_event_arc).clone();
+                        let mut typing_notification_tx = (*typing_notification_arc).clone();
 
                         for user_id in response.device_lists.changed {
                             handle_devices_changed_event(
@@ -296,7 +229,6 @@
                                 &mut devices_changed_event_tx,
                             );
                         }
->>>>>>> c85dd6c1
 
                         for user_id in response.device_lists.left {
                             handle_devices_left_event(user_id, &client, &mut devices_left_event_tx);
@@ -309,18 +241,10 @@
                             .filter_map(|e| e.deserialize().ok())
                         {
                             handle_emoji_to_device_event(
-<<<<<<< HEAD
-                                &event,
-                                &client,
-                                &mut emoji_verification_event_tx,
-                            )
-                            .await;
-=======
                                 &client,
                                 &event,
                                 &mut emoji_verification_event_tx,
                             );
->>>>>>> c85dd6c1
                         }
 
                         if !initial.load(Ordering::SeqCst) {
@@ -333,13 +257,11 @@
                                 {
                                     if let AnySyncRoomEvent::MessageLike(evt) = event {
                                         handle_emoji_sync_msg_event(
-<<<<<<< HEAD
+                                            &client,
                                             &room_id,
                                             &evt,
-                                            &client,
                                             &mut emoji_verification_event_tx,
-                                        )
-                                        .await;
+                                        );
                                     }
                                 }
                                 for event in room_info.ephemeral.events {
@@ -351,13 +273,6 @@
                                             &mut typing_notification_tx,
                                         )
                                         .await;
-=======
-                                            &client,
-                                            &room_id,
-                                            &evt,
-                                            &mut emoji_verification_event_tx,
-                                        );
->>>>>>> c85dd6c1
                                     }
                                 }
                             }
