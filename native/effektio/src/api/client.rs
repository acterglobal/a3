--- conflicted
+++ resolved
@@ -143,18 +143,14 @@
         let cl = Client {
             client,
             state: Arc::new(RwLock::new(state)),
-<<<<<<< HEAD
-        };
-
-        cl.init_tasks().await;
-        Ok(cl)
-=======
             session_verification_controller: Arc::new(MatrixRwLock::new(None)),
             device_lists_controller: Arc::new(MatrixRwLock::new(None)),
             typing_notification_controller: Arc::new(MatrixRwLock::new(None)),
             receipt_notification_controller: Arc::new(MatrixRwLock::new(None)),
-        }
->>>>>>> 809c44e8
+        };
+
+        cl.init_tasks().await;
+        Ok(cl)
     }
 
     pub fn start_sync(&self) -> SyncState {
