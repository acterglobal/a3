--- conflicted
+++ resolved
@@ -1,9 +1,3 @@
-<<<<<<< HEAD
-use super::{api, Account, Conversation, Group, Room, UserId, RUNTIME};
-use anyhow::{bail, Context, Result};
-use derive_builder::Builder;
-use effektio_core::RestoreToken;
-=======
 use super::{api, Account, Conversation, Group, Room, RUNTIME};
 use anyhow::{bail, Context, Result};
 use derive_builder::Builder;
@@ -13,7 +7,6 @@
     ruma::api::client::account::register,
     RestoreToken,
 };
->>>>>>> 68855d95
 use futures::{stream, Stream, StreamExt};
 use lazy_static::lazy_static;
 pub use matrix_sdk::ruma::{self, DeviceId, MxcUri, RoomId, ServerName};
