--- conflicted
+++ resolved
@@ -28,10 +28,7 @@
 log-panics = "2.0.0"
 mime = "0.3.16"
 parking_lot = "0.11.2"
-<<<<<<< HEAD
-=======
 regex = "1"
->>>>>>> f8a8e231
 ruma =  { workspace = true }
 sanitize-filename-reader-friendly = "2.2.1"
 serde = { version = "1", features = ["derive"] }
