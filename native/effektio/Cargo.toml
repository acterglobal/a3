[package]
name = "effektio"
version = "0.1.0"
edition = "2021"
rust-version = "1.58"
description = "SDK of the effektio app"
homepage = "https://effekto.org"
repository = "https://github.com/effektio/effektio"
license-file = "../../LICENSE.txt"

[features]
default = [ "with-mocks", "dart" ]
with-mocks = [ "effektio-core/with-mocks" ]
cbindgen = [ ]
dart = [ "with-mocks" ]

[build-dependencies]
ffi-gen = { git = "https://github.com/effektio/ffi-gen" }
cbindgen = "0.20.0"

[dependencies]
anyhow = "1.0.51"
assign = "1.1.1"
derive_builder = { version = "0.10.2" }
ffi-gen-macro = { git = "https://github.com/effektio/ffi-gen" }
futures = "0.3.17"
futures-signals = "0.3.28"
lazy_static = "1.4"
log = "0.4"
log-panics = "2.0.0"
mime = "0.3.16"
parking_lot = "0.11.2"
ruma = "0.6.1"
sanitize-filename-reader-friendly = "2.2.1"
serde = { version = "1", features = ["derive"] }
serde_json = { version = "1" }
tokio = "1"
tracing = { version = "0.1.29", default-features = false }
tracing-log = "0.1.2"
tracing-subscriber = { version = "0.3.3", default-features = false, features = ["env-filter", "fmt"] }
url = "2.2.2"

[dev-dependencies]
tokio = { version = "1", features = ["rt-multi-thread", "macros"] }

[dependencies.effektio-core]
path = "../core"

[dependencies.matrix-sdk]
git = "https://github.com/matrix-org/matrix-rust-sdk/"
default-features = false
features = [
    "anyhow",
    "e2e-encryption",
    "experimental-timeline",
<<<<<<< HEAD
#    "qrcode",
=======
#   "qrcode",
>>>>>>> c85dd6c1
    "rustls-tls",
    "sled",
]

#   ----   WASM
[target.'cfg(target_arch = "wasm32")'.dependencies]
tracing-wasm = "0.2.1"
wasm-bindgen-futures = "0.4.28"

#   ----  ANDROID
[target.'cfg(target_os = "android")'.dependencies]
android_logger = "0.10.1"
tokio = { version = "1", features = ["rt-multi-thread", "parking_lot"] }
tracing-android = "0.2"

[lib]
name = "effektio"
crate-type = ["cdylib", "staticlib", "lib"]<|MERGE_RESOLUTION|>--- conflicted
+++ resolved
@@ -53,11 +53,7 @@
     "anyhow",
     "e2e-encryption",
     "experimental-timeline",
-<<<<<<< HEAD
-#    "qrcode",
-=======
 #   "qrcode",
->>>>>>> c85dd6c1
     "rustls-tls",
     "sled",
 ]
