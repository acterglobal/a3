--- conflicted
+++ resolved
@@ -40,15 +40,10 @@
 url = "2.2.2"
 
 [dev-dependencies]
+env_logger = "0.9.0"
+tempfile = "3.3.0"
 tokio = { version = "1", features = ["rt-multi-thread", "macros"] }
-<<<<<<< HEAD
-tokio-test = "*"
 zenv = "0.8.0"
-=======
-zenv = "0.8.0"
-tempfile = "3.3.0"
-env_logger = "0.9.0"
->>>>>>> 6a6fc405
 
 [dependencies.effektio-core]
 path = "../core"
