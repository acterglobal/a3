--- conflicted
+++ resolved
@@ -41,13 +41,9 @@
 
 [dev-dependencies]
 tokio = { version = "1", features = ["rt-multi-thread", "macros"] }
-<<<<<<< HEAD
-tokio-test = "*"
 zenv = "0.8.0"
-=======
 tempfile = "3.3.0"
 env_logger = "0.9.0"
->>>>>>> b64c347d
 
 [dependencies.effektio-core]
 path = "../core"
