// #[cfg(test)]
// mod auth;
#[cfg(test)]
<<<<<<< HEAD
mod auth;
#[cfg(test)]
mod news;
// #[cfg(test)]
// mod membership;
=======
mod formatted_body;
// #[cfg(test)]
// mod news;
>>>>>>> 487dcf94
// #[cfg(test)]
// mod receipt_notification;
// #[cfg(test)]
// mod session_verification;
// #[cfg(test)]
// mod typing_notification;<|MERGE_RESOLUTION|>--- conflicted
+++ resolved
@@ -1,17 +1,11 @@
-// #[cfg(test)]
-// mod auth;
 #[cfg(test)]
-<<<<<<< HEAD
 mod auth;
 #[cfg(test)]
-mod news;
+mod formatted_body;
 // #[cfg(test)]
 // mod membership;
-=======
-mod formatted_body;
 // #[cfg(test)]
 // mod news;
->>>>>>> 487dcf94
 // #[cfg(test)]
 // mod receipt_notification;
 // #[cfg(test)]
