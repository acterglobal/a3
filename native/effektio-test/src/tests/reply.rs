--- conflicted
+++ resolved
@@ -37,9 +37,7 @@
 
     let reply_id = EventId::parse(reply_id)?;
     let ev = group.event(&reply_id).await?;
-<<<<<<< HEAD
     println!("reply: {ev:?}");
-
     let Ok(AnyTimelineEvent::MessageLike(AnyMessageLikeEvent::RoomMessage(MessageLikeEvent::Original(m)))) = ev.event.deserialize() else {
         bail!("Could not deserialize event");
     };
@@ -48,20 +46,6 @@
         m.content.body(),
         "> <@sisko:ds9.effektio.org> Hi, everyone\nSorry, it's my bad"
     );
-=======
-    println!("reply: {:?}", ev);
-
-    if let Ok(AnyTimelineEvent::MessageLike(evt)) = ev.event.deserialize() {
-        println!("123");
-        if let AnyMessageLikeEvent::RoomMessage(MessageLikeEvent::Original(m)) = evt {
-            println!("456");
-            assert_eq!(
-                m.content.body(),
-                "> <@sisko:ds9.effektio.org> Hi, everyone\nSorry, it's my bad"
-            );
-        }
-    }
->>>>>>> 36d1959b
 
     Ok(())
 }