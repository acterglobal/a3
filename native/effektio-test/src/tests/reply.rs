--- conflicted
+++ resolved
@@ -38,12 +38,10 @@
     let reply_id = EventId::parse(reply_id)?;
     let ev = group.event(&reply_id).await?;
     println!("reply: {ev:?}");
-<<<<<<< HEAD
-=======
+
     let Ok(AnyTimelineEvent::MessageLike(AnyMessageLikeEvent::RoomMessage(MessageLikeEvent::Original(m)))) = ev.event.deserialize() else {
         bail!("Could not deserialize event");
     };
->>>>>>> 78a08c55
 
     assert_eq!(
         m.content.body(),
