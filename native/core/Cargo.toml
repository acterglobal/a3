--- conflicted
+++ resolved
@@ -21,12 +21,8 @@
 csscolorparser = { version = "0.5.0", features = ["serde"] }
 dashmap = "5.4.0"
 derive-getters = "0.2.0"
-<<<<<<< HEAD
 enum_dispatch = "0.3.10"
-=======
 derive_builder = "0.11.2"
-enum_dispatch = "0.3.9"
->>>>>>> ffa0e954
 futures = "0.3.24"
 ruma-macros = { workspace = true }
 serde = "1.0.136"
