--- conflicted
+++ resolved
@@ -51,13 +51,8 @@
     }
 }
 
-<<<<<<< HEAD
 impl ActerModel for Pin {
-    fn indizes(&self) -> Vec<String> {
-=======
-impl super::ActerModel for Pin {
     fn indizes(&self, _user_id: &matrix_sdk::ruma::UserId) -> Vec<String> {
->>>>>>> 8b25a905
         vec![
             format!("{}::{}", self.meta.room_id, KEYS::PINS),
             KEYS::PINS.to_owned(),
@@ -117,13 +112,8 @@
     meta: EventMeta,
 }
 
-<<<<<<< HEAD
 impl ActerModel for PinUpdate {
-    fn indizes(&self) -> Vec<String> {
-=======
-impl super::ActerModel for PinUpdate {
     fn indizes(&self, _user_id: &matrix_sdk::ruma::UserId) -> Vec<String> {
->>>>>>> 8b25a905
         vec![format!("{:}::history", self.inner.pin.event_id)]
     }
 
