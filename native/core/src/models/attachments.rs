--- conflicted
+++ resolved
@@ -123,13 +123,8 @@
     }
 }
 
-<<<<<<< HEAD
 impl ActerModel for Attachment {
-    fn indizes(&self) -> Vec<String> {
-=======
-impl super::ActerModel for Attachment {
     fn indizes(&self, _user_id: &matrix_sdk::ruma::UserId) -> Vec<String> {
->>>>>>> 8b25a905
         self.belongs_to()
             .expect("we always have some as attachments")
             .into_iter()
@@ -214,13 +209,8 @@
     meta: EventMeta,
 }
 
-<<<<<<< HEAD
 impl ActerModel for AttachmentUpdate {
-    fn indizes(&self) -> Vec<String> {
-=======
-impl super::ActerModel for AttachmentUpdate {
     fn indizes(&self, _user_id: &matrix_sdk::ruma::UserId) -> Vec<String> {
->>>>>>> 8b25a905
         vec![format!("{:}::history", self.inner.attachment.event_id)]
     }
 
