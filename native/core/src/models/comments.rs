--- conflicted
+++ resolved
@@ -129,13 +129,8 @@
     }
 }
 
-<<<<<<< HEAD
 impl ActerModel for Comment {
-    fn indizes(&self) -> Vec<String> {
-=======
-impl super::ActerModel for Comment {
     fn indizes(&self, _user_id: &matrix_sdk::ruma::UserId) -> Vec<String> {
->>>>>>> 8b25a905
         self.belongs_to()
             .expect("we always have some as comments")
             .into_iter()
@@ -230,13 +225,8 @@
     meta: EventMeta,
 }
 
-<<<<<<< HEAD
 impl ActerModel for CommentUpdate {
-    fn indizes(&self) -> Vec<String> {
-=======
-impl super::ActerModel for CommentUpdate {
     fn indizes(&self, _user_id: &matrix_sdk::ruma::UserId) -> Vec<String> {
->>>>>>> 8b25a905
         vec![format!("{:}::history", self.inner.comment.event_id)]
     }
 
