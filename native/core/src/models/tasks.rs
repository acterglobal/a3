use derive_getters::Getters;
use matrix_sdk::ruma::{events::OriginalMessageLikeEvent, EventId, OwnedUserId, RoomId};
use serde::{Deserialize, Serialize};
use std::ops::Deref;

use super::{AnyEffektioModel, EventMeta};

use crate::{
    events::tasks::{
        TaskEventContent, TaskListEventContent, TaskListUpdateBuilder, TaskListUpdateEventContent,
        TaskUpdateBuilder, TaskUpdateEventContent,
    },
    statics::KEYS,
};

static TASKS_KEY: &str = "tasks";

#[derive(Clone, Debug, Deserialize, Serialize)]
pub struct Task {
    inner: TaskEventContent,
    meta: EventMeta,
}
impl Deref for Task {
    type Target = TaskEventContent;
    fn deref(&self) -> &Self::Target {
        &self.inner
    }
}

impl Task {
    pub fn title(&self) -> &String {
        &self.inner.title
    }

<<<<<<< HEAD
    pub fn subscribers(&self) -> Vec<OwnedUserId> {
        self.inner.subscribers.clone()
=======
    pub fn room_id(&self) -> &RoomId {
        &self.meta.room_id
>>>>>>> 94adad26
    }

    pub fn is_done(&self) -> bool {
        self.inner
            .progress_percent
            .map(|u| u >= 100)
            .unwrap_or_default()
    }

    pub fn percent(&self) -> Option<u8> {
        self.inner.progress_percent
    }

    pub fn updater(&self) -> TaskUpdateBuilder {
        TaskUpdateBuilder::default()
            .task(self.meta.event_id.clone())
            .to_owned()
    }

    pub fn key_from_event(event_id: &EventId) -> String {
        event_id.to_string()
    }
}

impl super::EffektioModel for Task {
    fn indizes(&self) -> Vec<String> {
        vec![format!("{}::{TASKS_KEY}", self.inner.task_list_id.event_id)]
    }

    fn event_id(&self) -> &EventId {
        &self.meta.event_id
    }

    fn supports_comments(&self) -> bool {
        true
    }

    fn belongs_to(&self) -> Option<Vec<String>> {
        Some(vec![TaskList::key_from_event(
            &self.inner.task_list_id.event_id,
        )])
    }

    fn transition(&mut self, model: &super::AnyEffektioModel) -> crate::Result<bool> {
        let AnyEffektioModel::TaskUpdate(update) = model else {
            return Ok(false)
        };

        update.apply(&mut self.inner)
    }
}

impl From<OriginalMessageLikeEvent<TaskEventContent>> for Task {
    fn from(outer: OriginalMessageLikeEvent<TaskEventContent>) -> Self {
        let OriginalMessageLikeEvent {
            content,
            room_id,
            event_id,
            sender,
            origin_server_ts,
            ..
        } = outer;
        Task {
            inner: content,
            meta: EventMeta {
                room_id,
                event_id,
                sender,
                origin_server_ts,
            },
        }
    }
}

#[derive(Clone, Debug, Deserialize, Serialize)]
pub struct TaskUpdate {
    inner: TaskUpdateEventContent,
    meta: EventMeta,
}

impl super::EffektioModel for TaskUpdate {
    fn indizes(&self) -> Vec<String> {
        vec![format!("{:}::history", self.inner.task.event_id)]
    }

    fn event_id(&self) -> &EventId {
        &self.meta.event_id
    }

    fn belongs_to(&self) -> Option<Vec<String>> {
        Some(vec![Task::key_from_event(&self.inner.task.event_id)])
    }
}

impl Deref for TaskUpdate {
    type Target = TaskUpdateEventContent;
    fn deref(&self) -> &Self::Target {
        &self.inner
    }
}

impl From<OriginalMessageLikeEvent<TaskUpdateEventContent>> for TaskUpdate {
    fn from(outer: OriginalMessageLikeEvent<TaskUpdateEventContent>) -> Self {
        let OriginalMessageLikeEvent {
            content,
            room_id,
            event_id,
            sender,
            origin_server_ts,
            ..
        } = outer;
        TaskUpdate {
            inner: content,
            meta: EventMeta {
                room_id,
                event_id,
                sender,
                origin_server_ts,
            },
        }
    }
}
#[derive(Clone, Debug, Default, Deserialize, Serialize, Getters)]
pub struct TaskStats {
    has_tasks: bool,
    tasks_count: u32,
}

#[derive(Clone, Debug, Deserialize, Serialize)]
pub struct TaskList {
    inner: TaskListEventContent,
    meta: EventMeta,
    task_stats: TaskStats,
}

impl Deref for TaskList {
    type Target = TaskListEventContent;
    fn deref(&self) -> &Self::Target {
        &self.inner
    }
}

impl TaskList {
    pub fn room_id(&self) -> &RoomId {
        &self.meta.room_id
    }
    pub fn stats(&self) -> &TaskStats {
        &self.task_stats
    }

    pub fn tasks_key(&self) -> String {
        format!("{}::{TASKS_KEY}", self.meta.event_id)
    }

    pub fn key_from_event(event_id: &EventId) -> String {
        event_id.to_string()
    }

    pub fn redacted(&self) -> bool {
        false
    }

    pub fn updater(&self) -> TaskListUpdateBuilder {
        TaskListUpdateBuilder::default()
            .task_list(self.meta.event_id.to_owned())
            .to_owned()
    }
}

impl From<OriginalMessageLikeEvent<TaskListEventContent>> for TaskList {
    fn from(outer: OriginalMessageLikeEvent<TaskListEventContent>) -> Self {
        let OriginalMessageLikeEvent {
            content,
            room_id,
            event_id,
            sender,
            origin_server_ts,
            ..
        } = outer;
        TaskList {
            inner: content,
            meta: EventMeta {
                room_id,
                event_id,
                sender,
                origin_server_ts,
            },
            task_stats: Default::default(),
        }
    }
}

impl super::EffektioModel for TaskList {
    fn indizes(&self) -> Vec<String> {
        vec![KEYS::TASKS.to_owned()]
    }
    fn event_id(&self) -> &EventId {
        &self.meta.event_id
    }

    fn supports_comments(&self) -> bool {
        true
    }

    fn transition(&mut self, model: &super::AnyEffektioModel) -> crate::Result<bool> {
        match model {
            super::AnyEffektioModel::TaskListUpdate(update) => update.apply(&mut self.inner),
            super::AnyEffektioModel::Task(task) => {
                let key = self.event_id().to_owned();
                tracing::trace!(?key, ?task, "adding task to list");
                self.task_stats.tasks_count += 1;
                self.task_stats.has_tasks = true;
                Ok(true)
            }
            _ => {
                tracing::warn!(?model, "Trying to transition with an unknown model");
                Ok(false)
            }
        }
    }
}

#[derive(Clone, Debug, Deserialize, Serialize)]
pub struct TaskListUpdate {
    inner: TaskListUpdateEventContent,
    meta: EventMeta,
}

impl super::EffektioModel for TaskListUpdate {
    fn indizes(&self) -> Vec<String> {
        vec![format!(
            "tasklist-{:}::history",
            self.inner.task_list.event_id
        )]
    }
    fn event_id(&self) -> &EventId {
        &self.meta.event_id
    }

    fn belongs_to(&self) -> Option<Vec<String>> {
        Some(vec![TaskList::key_from_event(
            &self.inner.task_list.event_id,
        )])
    }
}

impl Deref for TaskListUpdate {
    type Target = TaskListUpdateEventContent;
    fn deref(&self) -> &Self::Target {
        &self.inner
    }
}

impl From<OriginalMessageLikeEvent<TaskListUpdateEventContent>> for TaskListUpdate {
    fn from(outer: OriginalMessageLikeEvent<TaskListUpdateEventContent>) -> Self {
        let OriginalMessageLikeEvent {
            content,
            room_id,
            event_id,
            sender,
            origin_server_ts,
            ..
        } = outer;
        TaskListUpdate {
            inner: content,
            meta: EventMeta {
                room_id,
                event_id,
                sender,
                origin_server_ts,
            },
        }
    }
}<|MERGE_RESOLUTION|>--- conflicted
+++ resolved
@@ -32,13 +32,12 @@
         &self.inner.title
     }
 
-<<<<<<< HEAD
     pub fn subscribers(&self) -> Vec<OwnedUserId> {
         self.inner.subscribers.clone()
-=======
+    }
+
     pub fn room_id(&self) -> &RoomId {
         &self.meta.room_id
->>>>>>> 94adad26
     }
 
     pub fn is_done(&self) -> bool {
