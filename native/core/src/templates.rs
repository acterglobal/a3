--- conflicted
+++ resolved
@@ -378,11 +378,7 @@
         let stream = try_stream! {
             trace!(total = objects.len(), "starting execution");
             for (count, (key, fields)) in objects.into_iter().enumerate() {
-<<<<<<< HEAD
-                tracing::trace!(count, ?key, "executing");
-=======
-                trace!(count,  ?key, "executing");
->>>>>>> 1fb46b41
+                trace!(count, ?key, "executing");
                 let reformatted = execute_value_template(TomlValue::Table(fields), &env, &context)
                     .map_err(|e| Error::RenderingObject(key.to_string(), e.to_string()))?;
                 let TomlValue::Table(t) = reformatted else {
