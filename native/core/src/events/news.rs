--- conflicted
+++ resolved
@@ -1,11 +1,6 @@
 use derive_builder::Builder;
 use derive_getters::Getters;
-<<<<<<< HEAD
-use matrix_sdk::ruma::events::{
-=======
-use ruma_common::OwnedMxcUri;
 use ruma_events::{
->>>>>>> 335ab0ae
     macros::EventContent,
     room::message::{
         AudioMessageEventContent, FileMessageEventContent, ImageMessageEventContent,
