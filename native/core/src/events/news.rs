--- conflicted
+++ resolved
@@ -19,11 +19,7 @@
     Text(TextMessageEventContent),
     /// A video message.
     Video(VideoMessageEventContent),
-<<<<<<< HEAD
     /// An audio message.
-=======
-    /// A audio message.
->>>>>>> 28f99550
     Audio(AudioMessageEventContent),
     /// A file message.
     File(FileMessageEventContent),
@@ -37,60 +33,6 @@
             NewsContent::Image(_) => "image".to_owned(),
             NewsContent::Text(_) => "text".to_owned(),
             NewsContent::Video(_) => "video".to_owned(),
-            NewsContent::Audio(_) => "audio".to_owned(),
-            NewsContent::File(_) => "file".to_owned(),
-        }
-    }
-
-    pub fn audio(&self) -> Option<AudioMessageEventContent> {
-        if let NewsContent::Audio(i) = self {
-            Some(i.clone())
-        } else {
-            None
-        }
-    }
-
-    pub fn file(&self) -> Option<FileMessageEventContent> {
-        if let NewsContent::File(i) = self {
-            Some(i.clone())
-        } else {
-            None
-        }
-    }
-
-    pub fn image(&self) -> Option<ImageMessageEventContent> {
-<<<<<<< HEAD
-        match self {
-            NewsContent::Image(content) => Some(content.clone()),
-            _ => None,
-=======
-        if let NewsContent::Image(i) = self {
-            Some(i.clone())
-        } else {
-            None
->>>>>>> 28f99550
-        }
-    }
-
-    pub fn text(&self) -> Option<TextMessageEventContent> {
-<<<<<<< HEAD
-        match self {
-            NewsContent::Text(content) => Some(content.clone()),
-            _ => None,
-=======
-        if let NewsContent::Text(i) = self {
-            Some(i.clone())
-        } else {
-            None
->>>>>>> 28f99550
-        }
-    }
-
-    pub fn video(&self) -> Option<VideoMessageEventContent> {
-<<<<<<< HEAD
-        match self {
-            NewsContent::Video(content) => Some(content.clone()),
-            _ => None,
         }
     }
 
@@ -105,12 +47,27 @@
         match self {
             NewsContent::File(content) => Some(content.clone()),
             _ => None,
-=======
-        if let NewsContent::Video(i) = self {
-            Some(i.clone())
-        } else {
-            None
->>>>>>> 28f99550
+        }
+    }
+
+    pub fn image(&self) -> Option<ImageMessageEventContent> {
+        match self {
+            NewsContent::Image(content) => Some(content.clone()),
+            _ => None,
+        }
+    }
+
+    pub fn text(&self) -> Option<TextMessageEventContent> {
+        match self {
+            NewsContent::Text(content) => Some(content.clone()),
+            _ => None,
+        }
+    }
+
+    pub fn video(&self) -> Option<VideoMessageEventContent> {
+        match self {
+            NewsContent::Video(content) => Some(content.clone()),
+            _ => None,
         }
     }
 }
