use super::color::Color;
use matrix_sdk_base::ruma::events::room::ImageInfo;
use serde::{Deserialize, Serialize};
use std::str::FromStr;
use strum::{Display, EnumString};

#[derive(Clone, Debug, Display, Deserialize, Serialize, Default)]
#[serde(rename_all = "kebab-case")]
pub enum Position {
    TopLeft,
    TopMiddle,
    TopRight,
    CenterLeft,
    CenterMiddle,
    CenterRight,
    BottomLeft,
    #[default]
    BottomMiddle,
    BottomRight,
}

impl FromStr for Position {
    type Err = crate::Error;

    fn from_str(s: &str) -> Result<Self, Self::Err> {
        match s {
            "top-left" => Ok(Position::TopLeft),
            "top-middle" => Ok(Position::TopMiddle),
            "top-right" => Ok(Position::TopRight),
            "center-left" => Ok(Position::CenterLeft),
            "center-middle" => Ok(Position::CenterMiddle),
            "center-right" => Ok(Position::CenterRight),
            "bottom-left" => Ok(Position::BottomLeft),
            "bottom-middle" => Ok(Position::BottomMiddle),
            "bottom-right" => Ok(Position::BottomRight),
            _ => Err(crate::Error::FailedToParse {
                model_type: "Position".to_owned(),
                msg: format!("{s} is not a valid Position"),
            }),
        }
    }
}

/// Customize the color scheme
#[derive(Clone, Debug, Eq, PartialEq, Deserialize, Serialize, Default)]
pub struct Colorize {
    /// The foreground color to be used, as HEX
    color: Option<Color>,
    /// The background color to be used, as HEX
    background: Option<Color>,
}

impl Colorize {
    pub fn color(&self) -> Option<Color> {
        self.color
    }
    pub fn background(&self) -> Option<Color> {
        self.background
    }
}

#[derive(Debug, Clone, Default)]
pub struct ColorizeBuilder {
    colorize: Colorize,
}

impl ColorizeBuilder {
    pub fn color(&mut self, color: u32) {
        self.colorize.color = Some(color);
    }

    pub fn background(&mut self, color: u32) {
        self.colorize.background = Some(color);
    }

    pub fn unset_color(&mut self) {
        self.colorize.color = None;
    }

    pub fn unset_background(&mut self) {
        self.colorize.background = None;
    }

    pub fn build(self) -> Option<Colorize> {
        let ColorizeBuilder { colorize } = self;
        if colorize.color.is_some() || colorize.background.is_some() {
            return Some(colorize);
        }
        None
    }
}

#[derive(Clone, Debug, Eq, PartialEq, Deserialize, Serialize, EnumString, Display)]
#[serde(rename_all = "kebab-case")]
#[strum(serialize_all = "kebab-case")]
pub enum BrandLogo {
    Discord,
    Email,
    Facebook,
    Ferdiverse,
    Figma,
    Github,
    Gitlab,
    Googledrive,
    Googleplay,
    Instagram,
    Jitsi,
    Linkedin,
    Matrix,
    Mastodon,
    Medium,
    Meta,
    Notion,
    Reddit,
    Slack,
    Skype,
    Snapchat,
    #[serde(alias = "stackoverflow", alias = "stack-overflow")]
    StackOverflow,
    Telegram,
    Twitter,
    Whatsapp,
    Wechat,
    Youtube,
    X,
    Zoom,
    Custom(String),
    // FIXME: support for others?
}

#[derive(Clone, Debug, Eq, PartialEq, Deserialize, Serialize, EnumString, Display)]
#[serde(rename_all = "kebab-case")]
#[strum(serialize_all = "kebab-case")]
pub enum ActerIcon {
    // subset of https://phosphoricons.com
    Acorn,
    Alien,
    Ambulance,
    Anchor,
    Archive,
    Armchair,
    Axe,
    Backpack,
    Balloon,
    Binoculars,
    Bird,
    Fire,
    Flower,
    FlowerLotus,
    FlowerTulip,
    GameController,
    Ghost,
    Globe,
    Guitar,
    Heart,
    HeartBeat,
    Home,
    Island,
    Lego,
    LegoSmile,
    Megaphone,
    Newspaper,
    Rocket,
    RocketLaunch,
    Custom(String),
    // FIXME: support for others?
}

/// Customize the color scheme
#[derive(Clone, Debug, Deserialize, Serialize)]
#[serde(tag = "type", rename_all = "kebab-case")]
pub enum Icon {
    Emoji { key: String },
    BrandLogo { icon: BrandLogo },
    ActerIcon { icon: ActerIcon },
    Image(ImageInfo),
}

impl Icon {
    pub fn parse(typ: String, key: String) -> Icon {
        match typ.to_lowercase().as_str() {
            "emoji" => Icon::Emoji { key },
            "logo" | "brand" | "brand-logo" => Icon::BrandLogo {
                icon: BrandLogo::from_str(&key).unwrap_or(BrandLogo::Custom(key)),
            },
            _ => Icon::ActerIcon {
                icon: ActerIcon::from_str(&key).unwrap_or(ActerIcon::Custom(key)),
            },
        }
    }
    pub fn icon_type_str(&self) -> String {
        match self {
            Icon::Emoji { .. } => "emoji".to_owned(),
            Icon::BrandLogo { .. } => "brand-logo".to_owned(),
            Icon::ActerIcon { .. } => "acter-icon".to_owned(),
            Icon::Image(_) => "image".to_owned(),
        }
    }
    pub fn icon_str(&self) -> String {
        match self {
            Icon::Emoji { key } => key.clone(),
            Icon::BrandLogo {
                icon: BrandLogo::Custom(inner),
            }
            | Icon::ActerIcon {
                icon: ActerIcon::Custom(inner),
            } => inner.clone(),
            Icon::BrandLogo { icon } => icon.to_string(),
            Icon::ActerIcon { icon } => icon.to_string(),
            Icon::Image(_) => "image".to_owned(),
        }
    }
}

impl PartialEq for Icon {
    fn eq(&self, other: &Self) -> bool {
        match (&self, &other) {
            (Icon::Emoji { key: a }, Icon::Emoji { key: b }) => a == b,
            (Icon::BrandLogo { icon: a }, Icon::BrandLogo { icon: b }) => a == b,
            (Icon::ActerIcon { icon: a }, Icon::ActerIcon { icon: b }) => a == b,
<<<<<<< HEAD
            _ => false, // we can"t match images unfortunately
=======
            _ => false, // we can’t match images unfortunately
>>>>>>> 651f1905
        }
    }
}
impl Eq for Icon {}

#[cfg(test)]
mod test {
    use super::*;

    #[test]
    pub fn test_emoji() {
        let emoji = Icon::Emoji {
            key: "A".to_owned(),
        };
        assert_eq!(emoji.icon_type_str(), "emoji".to_owned());
        assert_eq!(emoji.icon_str(), "A".to_owned());

        let emoji = Icon::Emoji {
            key: "🚀".to_owned(),
        };
        assert_eq!(emoji.icon_type_str(), "emoji".to_owned());
        assert_eq!(emoji.icon_str(), "🚀".to_owned());

        let emoji = Icon::parse("emoji".to_owned(), "asdf".to_owned());
        assert_eq!(emoji.icon_type_str(), "emoji".to_owned());
        assert_eq!(emoji.icon_str(), "asdf".to_owned());
    }

    #[test]
    pub fn test_custom_brand_gives_custom() {
        let icon = Icon::parse("brand".to_owned(), "acter".to_owned());
        assert_eq!(icon.icon_type_str(), "brand-logo".to_owned());
        assert_eq!(icon.icon_str(), "acter".to_owned());

        let icon = Icon::parse("logo".to_owned(), "email".to_owned());
        assert_eq!(icon.icon_type_str(), "brand-logo".to_owned());
        assert_eq!(icon.icon_str(), "email".to_owned());

        let icon = Icon::parse("brand-logo".to_owned(), "email".to_owned());
        assert_eq!(icon.icon_type_str(), "brand-logo".to_owned());
        assert_eq!(icon.icon_str(), "email".to_owned());

        // for sure a custom one
        let icon = Icon::BrandLogo {
            icon: BrandLogo::Custom("actOR".to_owned()),
        };
        assert_eq!(icon.icon_type_str(), "brand-logo".to_owned());
        assert_eq!(icon.icon_str(), "actOR".to_owned());
    }

    #[test]
    pub fn test_custom_acter_gives_custom() {
        let icon = Icon::parse("acter-icon".to_owned(), "acorn".to_owned());
        assert_eq!(icon.icon_type_str(), "acter-icon".to_owned());
        assert_eq!(icon.icon_str(), "acorn".to_owned());

        let icon = Icon::parse("acter".to_owned(), "bird".to_owned());
        assert_eq!(icon.icon_type_str(), "acter-icon".to_owned());
        assert_eq!(icon.icon_str(), "bird".to_owned());

        // for sure a custom one
        let icon = Icon::ActerIcon {
            icon: ActerIcon::Custom("lacasa".to_owned()),
        };
        assert_eq!(icon.icon_type_str(), "acter-icon".to_owned());
        assert_eq!(icon.icon_str(), "lacasa".to_owned());
    }
}<|MERGE_RESOLUTION|>--- conflicted
+++ resolved
@@ -218,11 +218,7 @@
             (Icon::Emoji { key: a }, Icon::Emoji { key: b }) => a == b,
             (Icon::BrandLogo { icon: a }, Icon::BrandLogo { icon: b }) => a == b,
             (Icon::ActerIcon { icon: a }, Icon::ActerIcon { icon: b }) => a == b,
-<<<<<<< HEAD
-            _ => false, // we can"t match images unfortunately
-=======
             _ => false, // we can’t match images unfortunately
->>>>>>> 651f1905
         }
     }
 }
