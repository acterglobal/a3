use super::EventId;
pub use chrono::{DateTime, Utc};
pub use chrono_tz::Tz as TimeZone;
pub use csscolorparser::Color;
<<<<<<< HEAD
use ruma::events::macros::EventContent;
=======
>>>>>>> 7490bff9
use serde::{Deserialize, Serialize};

/// Default UTC Datetime Object
pub type UtcDateTime = DateTime<Utc>;

/// Customize the color scheme
#[derive(Clone, Debug, Deserialize, Serialize)]
<<<<<<< HEAD
// org.effektio.dev.colors
=======
// #[ruma_event(type = "org.effektio.dev.colors")]
>>>>>>> 7490bff9
pub struct Colorize {
    /// The foreground color to be used, as HEX
    pub color: Option<Color>,
    /// The background color to be used, as HEX
    pub background: Option<Color>,
}

#[derive(Clone, Debug, Deserialize, Serialize)]
#[serde(tag = "rel_type", rename = "m.thread")]
pub struct InThread {
    /// The event this event archives.
    pub event_id: Box<EventId>,
}

pub type BelongsTo = InThread;<|MERGE_RESOLUTION|>--- conflicted
+++ resolved
@@ -2,10 +2,6 @@
 pub use chrono::{DateTime, Utc};
 pub use chrono_tz::Tz as TimeZone;
 pub use csscolorparser::Color;
-<<<<<<< HEAD
-use ruma::events::macros::EventContent;
-=======
->>>>>>> 7490bff9
 use serde::{Deserialize, Serialize};
 
 /// Default UTC Datetime Object
@@ -13,11 +9,7 @@
 
 /// Customize the color scheme
 #[derive(Clone, Debug, Deserialize, Serialize)]
-<<<<<<< HEAD
-// org.effektio.dev.colors
-=======
 // #[ruma_event(type = "org.effektio.dev.colors")]
->>>>>>> 7490bff9
 pub struct Colorize {
     /// The foreground color to be used, as HEX
     pub color: Option<Color>,
