--- conflicted
+++ resolved
@@ -142,23 +142,6 @@
     ) -> Result<Option<RawChunk<TimelineEvent, Gap>>, Self::Error> {
         self.inner
             .load_previous_chunk(room_id, before_chunk_identifier)
-<<<<<<< HEAD
-            .await
-            .map_err(|e| e.into())
-    }
-
-    async fn clear_all_rooms_chunks(&self) -> Result<(), Self::Error> {
-        self.inner
-            .clear_all_rooms_chunks()
-            .await
-            .map_err(|e| e.into())
-    }
-
-    async fn clean_up_media_cache(&self) -> Result<(), Self::Error> {
-        self.inner
-            .clean_up_media_cache()
-=======
->>>>>>> 029d6997
             .await
             .map_err(|e| e.into())
     }
@@ -261,17 +244,20 @@
             .map_err(|e| e.into())
     }
 
-<<<<<<< HEAD
-=======
     async fn clear_all_rooms_chunks(&self) -> Result<(), Self::Error> {
-        Ok(())
+        self.inner
+            .clear_all_rooms_chunks()
+            .await
+            .map_err(|e| e.into())
     }
 
     async fn clean_up_media_cache(&self) -> Result<(), Self::Error> {
-        Ok(())
-    }
-
->>>>>>> 029d6997
+        self.inner
+            .clean_up_media_cache()
+            .await
+            .map_err(|e| e.into())
+    }
+
     async fn filter_duplicated_events(
         &self,
         room_id: &RoomId,
