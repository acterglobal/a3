on:
  push:
    branches: [ main ]
  pull_request:
    branches: [ main ]

name: App

env:
  RELEASE: true

jobs:

  cancel-others:
    runs-on: ubuntu-latest
    steps:
      - name: Cancel Previous Runs
        uses: styfle/cancel-workflow-action@0.9.1
        with:
          access_token: ${{ github.token }}

  build-android:
    runs-on: ubuntu-latest
    name: Build Android
    continue-on-error: true
    steps:
      - uses: actions/checkout@v2

      - name: Install supported toolchain
        uses: actions-rs/toolchain@v1
        with:
          toolchain: nightly

      - uses: Swatinem/rust-cache@v1

      - uses: nttld/setup-ndk@v1
        id: install-ndk-22
        with:
<<<<<<< HEAD
          # FIXME: cargo-ndk doesn't work with latest
          ndk-version: r22
      - name: Copy ndk utilities for cargo make
        run: |
          rm -r /usr/local/lib/android/sdk/ndk-bundle/toolchains
          mkdir -p /usr/local/lib/android/sdk/ndk-bundle/toolchains
          cp -R ${{ steps.install-ndk-22.outputs.ndk-path }}/toolchains/llvm /usr/local/lib/android/sdk/ndk-bundle/toolchains
      - run: |
          cargo install cargo-make
          cargo make setup-android
=======
          ndk-version: r23c

      - name: Install cargo-make
        uses: davidB/rust-cargo-make@v1

      - name: Rust Android Setup
        run: cargo make setup-android

>>>>>>> 7a67cb4c
      - uses: subosito/flutter-action@v2
        name: "Set up flutter"
        with:
          channel: 'stable'

      - name: Build Android FFI
        run: cargo make --profile release android-arm

      - name: Ensure ffi-interface is up to date
        run: git diff --exit-code  effektio_flutter_sdk/lib/effektio_flutter_sdk_ffi.dart

      - run: flutter build apk --target-platform android-arm64 --release
        working-directory: ./app

  build-ios:
    runs-on: macos-latest
    name: Build iOS
    continue-on-error: true
    steps:
      - uses: actions/checkout@v2
      - name: Install supported toolchain
        uses: actions-rs/toolchain@v1
        with:
          toolchain: nightly
      - name: Install cargo-make
        uses: davidB/rust-cargo-make@v1
      - uses: Swatinem/rust-cache@v1
      - run: |
          cargo make setup-ios
      - uses: subosito/flutter-action@v2
        name: "Set up flutter"
        with:
          channel: 'stable'
      - name: Build iOS FFI
        run: cargo make --profile release  ios
      - name: Ensure ffi-interface is up to date
        run: git diff --exit-code  effektio_flutter_sdk/lib/effektio_flutter_sdk_ffi.dart
      - run: flutter build ios --release --no-codesign
        working-directory: ./app

  integration-test:
    runs-on: ubuntu-latest
    name: Integration Tests
    continue-on-error: true
    services:
      synapse:
        image: "lightyear/effekio-synapse-ci:latest"
        volumes:
          - synapse-data:/data
        ports: 
          - 8008:8008
          - 8009:8009
          - 8448:8448
    steps:
      - uses: actions/checkout@v2

      - name: Install supported toolchain
        uses: actions-rs/toolchain@v1
        with:
          toolchain: nightly

      - uses: Swatinem/rust-cache@v1

      - uses: nttld/setup-ndk@v1
        with:
          ndk-version: r23c

      - name: Install cargo-make
        uses: davidB/rust-cargo-make@v1

      - name: Rust Android Setup
        run: cargo make setup-android

      - uses: subosito/flutter-action@v2
        name: "Set up flutter"
        with:
          channel: 'stable'

      - name: Build Native
        run: cargo make --profile release android

      - name: Ensure ffi-interface is up to date
        run: git diff --exit-code  effektio_flutter_sdk/lib/effektio_flutter_sdk_ffi.dart

      - name: Initialize e2ee mock data
        run: cargo run -p effektio-cli -- mock http://localhost:${{ job.services.synapse.ports['8008'] }}

      - name: Start Android emulator
        uses: malinskiy/action-android/emulator-run-cmd@release/0.1.1
        with:
          cmd: flutter doctor -v
          api: 28
          tag: default
          abi: x86

      - name: Versions
        run: |
          sdkmanager platform-tools
          adb devices
          echo $ANDROID_HOME

      - run: flutter test -d android integration_test/*  --dart-define DEFAULT_EFFEKTIO_SERVER=http://localhost:${{ job.services.synapse.ports['8008'] }}
        name: "running tests"
        working-directory: ./app<|MERGE_RESOLUTION|>--- conflicted
+++ resolved
@@ -36,18 +36,6 @@
       - uses: nttld/setup-ndk@v1
         id: install-ndk-22
         with:
-<<<<<<< HEAD
-          # FIXME: cargo-ndk doesn't work with latest
-          ndk-version: r22
-      - name: Copy ndk utilities for cargo make
-        run: |
-          rm -r /usr/local/lib/android/sdk/ndk-bundle/toolchains
-          mkdir -p /usr/local/lib/android/sdk/ndk-bundle/toolchains
-          cp -R ${{ steps.install-ndk-22.outputs.ndk-path }}/toolchains/llvm /usr/local/lib/android/sdk/ndk-bundle/toolchains
-      - run: |
-          cargo install cargo-make
-          cargo make setup-android
-=======
           ndk-version: r23c
 
       - name: Install cargo-make
@@ -56,7 +44,6 @@
       - name: Rust Android Setup
         run: cargo make setup-android
 
->>>>>>> 7a67cb4c
       - uses: subosito/flutter-action@v2
         name: "Set up flutter"
         with:
