+++
title = "Troubleshooting"

sort_by = "weight"
weight = 10
template = "docs/page.html"

[extra]
toc = true
top = false
+++


## NDK compile error

The current system has a problem with the latest android native development kit (NDK), please downgrade to version r22.* - then things should be fine.

## Android Build in Windows

1. 35GB of HDD needed for project building. It doesn't cover android emulator vm.
2. Run `cargo install cargo-make` so that `cargo make` can be executed.
3. Run `cargo make android` in root directory.
4. Open sdk manager in android studio and install `Google Play x86_64 API 30` image and `Android SDK Platform 30`.
  - `API 31+` image is not launching in windows for now.
  - This apk is not working on `x86` image of `API 30`.
  - `API 32` doesn't contain `x86` image now.
5. Open virtual device manager in android studio and create vm using `Google Play x86_64 API 30` image.
  - 4GB of internal storage is recommended, because apk size of this project is 500+MB.
6. Launch android emulator.
7. Change to `app` directory and run `flutter run`.

## iOS Build

The iOS build doesn't work right now, see [#10](https://github.com/effektio/effektio/issues/10). Please install the Android SDK and use the aformentioned emulator for development and testing.

The following is iOS build steps.
Unlike android, ios needs small space of 2~3 GB.

1. Install `flutter v2.10.5`. `v3+` seems to have some problem in macos.
2. Install the latest version of `rust`.
3. Install `cargo-make`.
4. Run `cargo make ios` in root directory of this project.
5. Run `flutter pub get` in `app` directory of this project.
6. Uncomment `# platform :ios, '9.0'` in Podfile of `app/ios` directory.
7. Run `flutter run`.

<<<<<<< HEAD
### flutter v3.7 issue

Compared with `flutter v3.3`, `flutter v3.7` has many changes.
It should be compiled in macOS 12.5+ and Xcode 14+.
As default, macOS 12.5 contains `ruby v2.6` and its path is `/usr/bin/ruby`.
In case that you need `ruby v3`, you can't delete system default ruby.
Instead, you can install `ruby v3` additionally after installing Ruby Version Manager.
Please run the following commands:
```sh
brew install gnupg
curl -sSL https://rvm.io/mpapis.asc | gpg --import -
curl -sSL https://rvm.io/pkuczynski.asc | gpg --import -
curl -sSL https://get.rvm.io | bash -s stable --ruby
source /Users/bitfriend/.rvm/scripts/rvm
sudo gem install cocoapods
```
=======
## Flutter package `file_picker` error in android 6.0

`FilePickerDelegate` occurs error in `getSlotFromBufferLocked()` under android 6.0.
This issue was fixed android 7.0.
Please read [this comment](https://ubidots.com/community/t/solved-android-send-call-data-to-ubidots-etslotfrombufferlocked-unknown-buffer/334/2).
Now minimum version of android is 7.0.
>>>>>>> e6c4564b
<|MERGE_RESOLUTION|>--- conflicted
+++ resolved
@@ -44,8 +44,14 @@
 6. Uncomment `# platform :ios, '9.0'` in Podfile of `app/ios` directory.
 7. Run `flutter run`.
 
-<<<<<<< HEAD
-### flutter v3.7 issue
+## Flutter package `file_picker` error in android 6.0
+
+`FilePickerDelegate` occurs error in `getSlotFromBufferLocked()` under android 6.0.
+This issue was fixed android 7.0.
+Please read [this comment](https://ubidots.com/community/t/solved-android-send-call-data-to-ubidots-etslotfrombufferlocked-unknown-buffer/334/2).
+Now minimum version of android is 7.0.
+
+### flutter v3.7 issue in iOS
 
 Compared with `flutter v3.3`, `flutter v3.7` has many changes.
 It should be compiled in macOS 12.5+ and Xcode 14+.
@@ -60,12 +66,4 @@
 curl -sSL https://get.rvm.io | bash -s stable --ruby
 source /Users/bitfriend/.rvm/scripts/rvm
 sudo gem install cocoapods
-```
-=======
-## Flutter package `file_picker` error in android 6.0
-
-`FilePickerDelegate` occurs error in `getSlotFromBufferLocked()` under android 6.0.
-This issue was fixed android 7.0.
-Please read [this comment](https://ubidots.com/community/t/solved-android-send-call-data-to-ubidots-etslotfrombufferlocked-unknown-buffer/334/2).
-Now minimum version of android is 7.0.
->>>>>>> e6c4564b
+```