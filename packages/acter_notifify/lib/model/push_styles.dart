--- conflicted
+++ resolved
@@ -30,17 +30,15 @@
   redaction('🗑️'),
   otherChanges('✏️'),
 
-<<<<<<< HEAD
+  //Space Name
+  roomName('✏️'),
+  roomTopic('✏️'),
+  roomAvatar('👤'),
+
   invitationAccepted('✅'),
   invited('📨'),
   joined('🤝'),
   invitationRevoked('❌');
-=======
-  //Space Name
-  roomName('✏️'),
-  roomTopic('✏️'),
-  roomAvatar('👤');
->>>>>>> a7e48286
 
   const PushStyles(this.emoji);
 
