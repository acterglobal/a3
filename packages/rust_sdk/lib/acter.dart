library uniffi;

import "dart:async";
import "dart:convert";
import "dart:ffi";
import "dart:io" show Platform, File, Directory;
import "dart:isolate";
import "dart:typed_data";
import "package:ffi/ffi.dart";

class UniffiNotificationItem {
  final String title;
  final String pushStyle;
  final String targetUrl;
  final String? body;
  final String? threadId;
  final String? imagePath;
  final bool? isNoisy;

  UniffiNotificationItem._(
    this.title,
    this.pushStyle,
    this.targetUrl,
    this.body,
    this.threadId,
    this.imagePath,
    this.isNoisy,
  );
}

class FfiConverterUniffiNotificationItem {
  static UniffiNotificationItem lift(RustBuffer buf) {
    return FfiConverterUniffiNotificationItem.read(buf.asUint8List()).value;
  }

  static LiftRetVal<UniffiNotificationItem> read(Uint8List buf) {
    int new_offset = 0;

    final title_lifted =
        FfiConverterString.read(Uint8List.view(buf.buffer, new_offset));
    final title = title_lifted.value;
    new_offset += title_lifted.bytesRead;
    final pushStyle_lifted =
        FfiConverterString.read(Uint8List.view(buf.buffer, new_offset));
    final pushStyle = pushStyle_lifted.value;
    new_offset += pushStyle_lifted.bytesRead;
    final targetUrl_lifted =
        FfiConverterString.read(Uint8List.view(buf.buffer, new_offset));
    final targetUrl = targetUrl_lifted.value;
    new_offset += targetUrl_lifted.bytesRead;
    final body_lifted =
        FfiConverterOptionalString.read(Uint8List.view(buf.buffer, new_offset));
    final body = body_lifted.value;
    new_offset += body_lifted.bytesRead;
    final threadId_lifted =
        FfiConverterOptionalString.read(Uint8List.view(buf.buffer, new_offset));
    final threadId = threadId_lifted.value;
    new_offset += threadId_lifted.bytesRead;
    final imagePath_lifted =
        FfiConverterOptionalString.read(Uint8List.view(buf.buffer, new_offset));
    final imagePath = imagePath_lifted.value;
    new_offset += imagePath_lifted.bytesRead;
    final isNoisy_lifted =
        FfiConverterOptionalBool.read(Uint8List.view(buf.buffer, new_offset));
    final isNoisy = isNoisy_lifted.value;
    new_offset += isNoisy_lifted.bytesRead;
    return LiftRetVal(
        UniffiNotificationItem._(
          title,
          pushStyle,
          targetUrl,
          body,
          threadId,
          imagePath,
          isNoisy,
        ),
        new_offset);
  }

  static RustBuffer lower(UniffiNotificationItem value) {
    final total_length = FfiConverterString.allocationSize(value.title) +
        FfiConverterString.allocationSize(value.pushStyle) +
        FfiConverterString.allocationSize(value.targetUrl) +
        FfiConverterOptionalString.allocationSize(value.body) +
        FfiConverterOptionalString.allocationSize(value.threadId) +
        FfiConverterOptionalString.allocationSize(value.imagePath) +
        FfiConverterOptionalBool.allocationSize(value.isNoisy) +
        0;
    final buf = Uint8List(total_length);
    write(value, buf);
    return toRustBuffer(buf);
  }

  static int write(UniffiNotificationItem value, Uint8List buf) {
    int new_offset = buf.offsetInBytes;

    new_offset += FfiConverterString.write(
        value.title, Uint8List.view(buf.buffer, new_offset));
    new_offset += FfiConverterString.write(
        value.pushStyle, Uint8List.view(buf.buffer, new_offset));
    new_offset += FfiConverterString.write(
        value.targetUrl, Uint8List.view(buf.buffer, new_offset));
    new_offset += FfiConverterOptionalString.write(
        value.body, Uint8List.view(buf.buffer, new_offset));
    new_offset += FfiConverterOptionalString.write(
        value.threadId, Uint8List.view(buf.buffer, new_offset));
    new_offset += FfiConverterOptionalString.write(
        value.imagePath, Uint8List.view(buf.buffer, new_offset));
    new_offset += FfiConverterOptionalBool.write(
        value.isNoisy, Uint8List.view(buf.buffer, new_offset));
    return new_offset;
  }

  static int allocationSize(UniffiNotificationItem value) {
    return FfiConverterString.allocationSize(value.title) +
        FfiConverterString.allocationSize(value.pushStyle) +
        FfiConverterString.allocationSize(value.targetUrl) +
        FfiConverterOptionalString.allocationSize(value.body) +
        FfiConverterOptionalString.allocationSize(value.threadId) +
        FfiConverterOptionalString.allocationSize(value.imagePath) +
        FfiConverterOptionalBool.allocationSize(value.isNoisy) +
        0;
  }
}

enum ActerError {
  disconnect,
  unknown,
  anyhow,
  ;
}

class FfiConverterActerError {
  static ActerError lift(RustBuffer buffer) {
    final index = buffer.asUint8List().buffer.asByteData().getInt32(0);
    switch (index) {
      case 1:
        return ActerError.disconnect;
      case 2:
        return ActerError.unknown;
      case 3:
        return ActerError.anyhow;
      default:
        throw UniffiInternalError(UniffiInternalError.unexpectedEnumCase,
            "Unable to determine enum variant");
    }
  }

  static RustBuffer lower(ActerError input) {
    return toRustBuffer(createUint8ListFromInt(input.index + 1));
  }
}

final _UniffiClientFinalizer = Finalizer<Pointer<Void>>((ptr) {
  rustCall((status) =>
      _UniffiLib.instance.uniffi_acter_fn_free_unifficlient(ptr, status));
});

class UniffiClient {
  final Pointer<Void> _ptr;

  UniffiClient._(this._ptr) {
    _UniffiClientFinalizer.attach(this, _ptr, detach: this);
  }

  factory UniffiClient.lift(Pointer<Void> ptr) {
    return UniffiClient._(ptr);
  }

  Pointer<Void> uniffiClonePointer() {
    return rustCall((status) =>
        _UniffiLib.instance.uniffi_acter_fn_clone_unifficlient(_ptr, status));
  }

  void dispose() {
    _UniffiClientFinalizer.detach(this);
    rustCall((status) =>
        _UniffiLib.instance.uniffi_acter_fn_free_unifficlient(_ptr, status));
  }

  UniffiClient cloned() {
    return rustCall((status) => UniffiClient.lift(_UniffiLib.instance
        .uniffi_acter_fn_method_unifficlient_cloned(
            uniffiClonePointer(), status)));
  }

  String userId() {
    return rustCall((status) => FfiConverterString.lift(_UniffiLib.instance
        .uniffi_acter_fn_method_unifficlient_user_id(
            uniffiClonePointer(), status)));
  }
}

class UniffiInternalError implements Exception {
  static const int bufferOverflow = 0;
  static const int incompleteData = 1;
  static const int unexpectedOptionalTag = 2;
  static const int unexpectedEnumCase = 3;
  static const int unexpectedNullPointer = 4;
  static const int unexpectedRustCallStatusCode = 5;
  static const int unexpectedRustCallError = 6;
  static const int unexpectedStaleHandle = 7;
  static const int rustPanic = 8;

  final int errorCode;
  final String? panicMessage;

  const UniffiInternalError(this.errorCode, this.panicMessage);

  static UniffiInternalError panicked(String message) {
    return UniffiInternalError(rustPanic, message);
  }

  @override
  String toString() {
    switch (errorCode) {
      case bufferOverflow:
        return "UniFfi::BufferOverflow";
      case incompleteData:
        return "UniFfi::IncompleteData";
      case unexpectedOptionalTag:
        return "UniFfi::UnexpectedOptionalTag";
      case unexpectedEnumCase:
        return "UniFfi::UnexpectedEnumCase";
      case unexpectedNullPointer:
        return "UniFfi::UnexpectedNullPointer";
      case unexpectedRustCallStatusCode:
        return "UniFfi::UnexpectedRustCallStatusCode";
      case unexpectedRustCallError:
        return "UniFfi::UnexpectedRustCallError";
      case unexpectedStaleHandle:
        return "UniFfi::UnexpectedStaleHandle";
      case rustPanic:
        return "UniFfi::rustPanic: \$\$panicMessage";
      default:
        return "UniFfi::UnknownError: \$\$errorCode";
    }
  }
}

const int CALL_SUCCESS = 0;
const int CALL_ERROR = 1;
const int CALL_UNEXPECTED_ERROR = 2;

class RustCallStatus extends Struct {
  @Int8()
  external int code;

  external RustBuffer errorBuf;
}

void checkCallStatus(
    UniffiRustCallStatusErrorHandler errorHandler, RustCallStatus status) {
  if (status.code == CALL_SUCCESS) {
    return;
  } else if (status.code == CALL_ERROR) {
    throw errorHandler.lift(status.errorBuf);
  } else if (status.code == CALL_UNEXPECTED_ERROR) {
    if (status.errorBuf.len > 0) {
      throw UniffiInternalError.panicked(
          FfiConverterString.lift(status.errorBuf));
    } else {
      throw UniffiInternalError.panicked("Rust panic");
    }
  } else {
    throw UniffiInternalError.panicked(
        "Unexpected RustCallStatus code: \${status.code}");
  }
}

T rustCall<T>(T Function(Pointer<RustCallStatus>) callback) {
  final status = calloc<RustCallStatus>();
  try {
    return callback(status);
  } finally {
    calloc.free(status);
  }
}

class NullRustCallStatusErrorHandler extends UniffiRustCallStatusErrorHandler {
  @override
  Exception lift(RustBuffer errorBuf) {
    errorBuf.free();
    return UniffiInternalError.panicked("Unexpected CALL_ERROR");
  }
}

abstract class UniffiRustCallStatusErrorHandler {
  Exception lift(RustBuffer errorBuf);
}

class RustBuffer extends Struct {
  @Uint64()
  external int capacity;

  @Uint64()
  external int len;

  external Pointer<Uint8> data;

  static RustBuffer alloc(int size) {
    return rustCall((status) =>
        _UniffiLib.instance.ffi_acter_rustbuffer_alloc(size, status));
  }

  static RustBuffer fromBytes(ForeignBytes bytes) {
    return rustCall((status) =>
        _UniffiLib.instance.ffi_acter_rustbuffer_from_bytes(bytes, status));
  }

  void free() {
    rustCall((status) =>
        _UniffiLib.instance.ffi_acter_rustbuffer_free(this, status));
  }

  RustBuffer reserve(int additionalCapacity) {
    return rustCall((status) => _UniffiLib.instance
        .ffi_acter_rustbuffer_reserve(this, additionalCapacity, status));
  }

  Uint8List asUint8List() {
    final dataList = data.asTypedList(len);
    final byteData = ByteData.sublistView(dataList);
    return Uint8List.view(byteData.buffer);
  }

  @override
  String toString() {
    return "RustBuffer{capacity: \$capacity, len: \$len, data: \$data}";
  }
}

RustBuffer toRustBuffer(Uint8List data) {
  final length = data.length;

  final Pointer<Uint8> frameData = calloc<Uint8>(length);
  final pointerList = frameData.asTypedList(length);
  pointerList.setAll(0, data);

  final bytes = calloc<ForeignBytes>();
  bytes.ref.len = length;
  bytes.ref.data = frameData;
  return RustBuffer.fromBytes(bytes.ref);
}

class ForeignBytes extends Struct {
  @Int32()
  external int len;
  external Pointer<Uint8> data;

  void free() {
    calloc.free(data);
  }
}

class LiftRetVal<T> {
  final T value;
  final int bytesRead;
  const LiftRetVal(this.value, this.bytesRead);

  LiftRetVal<T> copyWithOffset(int offset) {
    return LiftRetVal(value, bytesRead + offset);
  }
}

abstract class FfiConverter<D, F> {
  const FfiConverter();

  D lift(F value);
  F lower(D value);
  D read(ByteData buffer, int offset);
  void write(D value, ByteData buffer, int offset);
  int size(D value);
}

mixin FfiConverterPrimitive<T> on FfiConverter<T, T> {
  @override
  T lift(T value) => value;

  @override
  T lower(T value) => value;
}

Uint8List createUint8ListFromInt(int value) {
  int length = value.bitLength ~/ 8 + 1;

  if (length != 4 && length != 8) {
    length = (value < 0x100000000) ? 4 : 8;
  }

  Uint8List uint8List = Uint8List(length);

  for (int i = length - 1; i >= 0; i--) {
    uint8List[i] = value & 0xFF;
    value >>= 8;
  }

  return uint8List;
}

<<<<<<< HEAD
class FfiConverterOptionalString {
  static String? lift(RustBuffer buf) {
    return FfiConverterOptionalString.read(buf.asUint8List()).value;
=======
class FfiConverterString {
  static String lift(RustBuffer buf) {
    return utf8.decoder.convert(buf.asUint8List());
  }

  static RustBuffer lower(String value) {
    return toRustBuffer(Utf8Encoder().convert(value));
  }

  static LiftRetVal<String> read(Uint8List buf) {
    final end = buf.buffer.asByteData(buf.offsetInBytes).getInt32(0) + 4;
    return LiftRetVal(utf8.decoder.convert(buf, 4, end), end);
  }

  static int allocationSize([String value = ""]) {
    return utf8.encoder.convert(value).length + 4;
  }

  static int write(String value, Uint8List buf) {
    final list = utf8.encoder.convert(value);
    buf.buffer.asByteData(buf.offsetInBytes).setInt32(0, list.length);
    buf.setAll(4, list);
    return list.length + 4;
  }
}

class FfiConverterOptionalBool {
  static bool? lift(RustBuffer buf) {
    return FfiConverterOptionalBool.read(buf.asUint8List()).value;
>>>>>>> 466ea2c4
  }

  static LiftRetVal<bool?> read(Uint8List buf) {
    if (ByteData.view(buf.buffer, buf.offsetInBytes).getInt8(0) == 0) {
      return LiftRetVal(null, 1);
    }
    return FfiConverterBool.read(
            Uint8List.view(buf.buffer, buf.offsetInBytes + 1))
        .copyWithOffset(1);
  }

  static int allocationSize([bool? value]) {
    if (value == null) {
      return 1;
    }
    return FfiConverterBool.allocationSize(value) + 1;
  }

  static RustBuffer lower(bool? value) {
    if (value == null) {
      return toRustBuffer(Uint8List.fromList([0]));
    }

    final length = FfiConverterOptionalBool.allocationSize(value);

    final Pointer<Uint8> frameData = calloc<Uint8>(length);
    final buf = frameData.asTypedList(length);

    FfiConverterOptionalBool.write(value, buf);

    final bytes = calloc<ForeignBytes>();
    bytes.ref.len = length;
    bytes.ref.data = frameData;
    return RustBuffer.fromBytes(bytes.ref);
  }

  static int write(bool? value, Uint8List buf) {
    if (value == null) {
      buf[0] = 0;
      return 1;
    }

    buf[0] = 1;

    return FfiConverterBool.write(
            value, Uint8List.view(buf.buffer, buf.offsetInBytes + 1)) +
        1;
  }
}

<<<<<<< HEAD
class FfiConverterString {
  static String lift(RustBuffer buf) {
    return utf8.decoder.convert(buf.asUint8List());
  }

  static RustBuffer lower(String value) {
    return toRustBuffer(Utf8Encoder().convert(value));
  }

  static LiftRetVal<String> read(Uint8List buf) {
    final end = buf.buffer.asByteData(buf.offsetInBytes).getInt32(0) + 4;
    return LiftRetVal(utf8.decoder.convert(buf, 4, end), end);
  }

  static int allocationSize([String value = ""]) {
    return utf8.encoder.convert(value).length + 4;
  }

  static int write(String value, Uint8List buf) {
    final list = utf8.encoder.convert(value);
    buf.buffer.asByteData(buf.offsetInBytes).setInt32(0, list.length);
    buf.setAll(4, list);
    return list.length + 4;
  }
}

class FfiConverterBool {
  static bool lift(int value) {
    return value == 1;
  }

  static int lower(bool value) {
    return value ? 1 : 0;
  }

  static LiftRetVal<bool> read(Uint8List buf) {
    return LiftRetVal(FfiConverterBool.lift(buf.first), 1);
  }

  static RustBuffer lowerIntoRustBuffer(bool value) {
    return toRustBuffer(Uint8List.fromList([FfiConverterBool.lower(value)]));
  }

  static int allocationSize([bool value = false]) {
    return 1;
  }

  static int write(bool value, Uint8List buf) {
    buf.setAll(0, [value ? 1 : 0]);
    return allocationSize();
  }
}

class FfiConverterOptionalBool {
  static bool? lift(RustBuffer buf) {
    return FfiConverterOptionalBool.read(buf.asUint8List()).value;
=======
class FfiConverterBool {
  static bool lift(int value) {
    return value == 1;
>>>>>>> 466ea2c4
  }

  static int lower(bool value) {
    return value ? 1 : 0;
  }

  static LiftRetVal<bool> read(Uint8List buf) {
    return LiftRetVal(FfiConverterBool.lift(buf.first), 1);
  }

  static RustBuffer lowerIntoRustBuffer(bool value) {
    return toRustBuffer(Uint8List.fromList([FfiConverterBool.lower(value)]));
  }

  static int allocationSize([bool value = false]) {
    return 1;
  }

  static int write(bool value, Uint8List buf) {
    buf.setAll(0, [value ? 1 : 0]);
    return allocationSize();
  }
}

class FfiConverterOptionalString {
  static String? lift(RustBuffer buf) {
    return FfiConverterOptionalString.read(buf.asUint8List()).value;
  }

  static LiftRetVal<String?> read(Uint8List buf) {
    if (ByteData.view(buf.buffer, buf.offsetInBytes).getInt8(0) == 0) {
      return LiftRetVal(null, 1);
    }
    return FfiConverterString.read(
            Uint8List.view(buf.buffer, buf.offsetInBytes + 1))
        .copyWithOffset(1);
  }

  static int allocationSize([String? value]) {
    if (value == null) {
      return 1;
    }
    return FfiConverterString.allocationSize(value) + 1;
  }

  static RustBuffer lower(String? value) {
    if (value == null) {
      return toRustBuffer(Uint8List.fromList([0]));
    }

    final length = FfiConverterOptionalString.allocationSize(value);

    final Pointer<Uint8> frameData = calloc<Uint8>(length);
    final buf = frameData.asTypedList(length);

    FfiConverterOptionalString.write(value, buf);

    final bytes = calloc<ForeignBytes>();
    bytes.ref.len = length;
    bytes.ref.data = frameData;
    return RustBuffer.fromBytes(bytes.ref);
  }

  static int write(String? value, Uint8List buf) {
    if (value == null) {
      buf[0] = 0;
      return 1;
    }

    buf[0] = 1;

    return FfiConverterString.write(
            value, Uint8List.view(buf.buffer, buf.offsetInBytes + 1)) +
        1;
  }
}

const int UNIFFI_RUST_FUTURE_POLL_READY = 0;
const int UNIFFI_RUST_FUTURE_POLL_MAYBE_READY = 1;

typedef UniffiRustFutureContinuationCallback = Void Function(Uint64, Int8);

Future<T> uniffiRustCallAsync<T, F>(
  int Function() rustFutureFunc,
  void Function(int,
          Pointer<NativeFunction<UniffiRustFutureContinuationCallback>>, int)
      pollFunc,
  F Function(int, Pointer<RustCallStatus>) completeFunc,
  void Function(int) freeFunc,
  T Function(F) liftFunc, [
  UniffiRustCallStatusErrorHandler? errorHandler,
]) async {
  final rustFuture = rustFutureFunc();
  final completer = Completer<int>();

  late final NativeCallable<UniffiRustFutureContinuationCallback> callback;

  void poll() {
    pollFunc(
      rustFuture,
      callback.nativeFunction,
      0,
    );
  }

  void onResponse(int _idx, int pollResult) {
    if (pollResult == UNIFFI_RUST_FUTURE_POLL_READY) {
      completer.complete(pollResult);
    } else {
      poll();
    }
  }

  callback =
      NativeCallable<UniffiRustFutureContinuationCallback>.listener(onResponse);

  try {
    poll();
    await completer.future;
    callback.close();

    final status = calloc<RustCallStatus>();
    try {
      final result = completeFunc(rustFuture, status);

      return liftFunc(result);
    } finally {
      calloc.free(status);
    }
  } finally {
    freeFunc(rustFuture);
  }
}

Future<UniffiNotificationItem> getNotificationItem(
  String basePath,
  String mediaCachePath,
  String tempDir,
  String restoreToken,
  String roomId,
  String eventId,
) {
  return uniffiRustCallAsync(
    () => _UniffiLib.instance.uniffi_acter_fn_func_get_notification_item(
      FfiConverterString.lower(basePath),
      FfiConverterString.lower(mediaCachePath),
      FfiConverterString.lower(tempDir),
      FfiConverterString.lower(restoreToken),
      FfiConverterString.lower(roomId),
      FfiConverterString.lower(eventId),
    ),
    _UniffiLib.instance.ffi_acter_rust_future_poll_rust_buffer,
    _UniffiLib.instance.ffi_acter_rust_future_complete_rust_buffer,
    _UniffiLib.instance.ffi_acter_rust_future_free_rust_buffer,
    FfiConverterUniffiNotificationItem.lift,
  );
}

class _UniffiLib {
  _UniffiLib._();

  static final DynamicLibrary _dylib = _open();

  static DynamicLibrary _open() {
    if (Platform.isAndroid) return DynamicLibrary.open("libacter.so");
    if (Platform.isIOS) return DynamicLibrary.executable();
    if (Platform.isLinux) return DynamicLibrary.open("libacter.so");
    if (Platform.isMacOS) return DynamicLibrary.open("libacter.dylib");
    if (Platform.isWindows) return DynamicLibrary.open("acter.dll");
    throw UnsupportedError(
        "Unsupported platform: \${Platform.operatingSystem}");
  }

  static final _UniffiLib instance = _UniffiLib._();

  late final Pointer<Void> Function(Pointer<Void>, Pointer<RustCallStatus>)
      uniffi_acter_fn_clone_unifficlient = _dylib.lookupFunction<
          Pointer<Void> Function(Pointer<Void>, Pointer<RustCallStatus>),
          Pointer<Void> Function(Pointer<Void>,
              Pointer<RustCallStatus>)>("uniffi_acter_fn_clone_unifficlient");
  late final void Function(Pointer<Void>, Pointer<RustCallStatus>)
      uniffi_acter_fn_free_unifficlient = _dylib.lookupFunction<
          Void Function(Pointer<Void>, Pointer<RustCallStatus>),
          void Function(Pointer<Void>,
              Pointer<RustCallStatus>)>("uniffi_acter_fn_free_unifficlient");
  late final Pointer<Void> Function(Pointer<Void>, Pointer<RustCallStatus>)
      uniffi_acter_fn_method_unifficlient_cloned = _dylib.lookupFunction<
              Pointer<Void> Function(Pointer<Void>, Pointer<RustCallStatus>),
              Pointer<Void> Function(Pointer<Void>, Pointer<RustCallStatus>)>(
          "uniffi_acter_fn_method_unifficlient_cloned");
  late final RustBuffer Function(Pointer<Void>, Pointer<RustCallStatus>)
      uniffi_acter_fn_method_unifficlient_user_id = _dylib.lookupFunction<
              RustBuffer Function(Pointer<Void>, Pointer<RustCallStatus>),
              RustBuffer Function(Pointer<Void>, Pointer<RustCallStatus>)>(
          "uniffi_acter_fn_method_unifficlient_user_id");
  late final int Function(
    RustBuffer,
    RustBuffer,
    RustBuffer,
    RustBuffer,
    RustBuffer,
    RustBuffer,
  ) uniffi_acter_fn_func_get_notification_item = _dylib.lookupFunction<
      Uint64 Function(
        RustBuffer,
        RustBuffer,
        RustBuffer,
        RustBuffer,
        RustBuffer,
        RustBuffer,
      ),
      int Function(
        RustBuffer,
        RustBuffer,
        RustBuffer,
        RustBuffer,
        RustBuffer,
        RustBuffer,
      )>("uniffi_acter_fn_func_get_notification_item");
  late final RustBuffer Function(int, Pointer<RustCallStatus>)
      ffi_acter_rustbuffer_alloc = _dylib.lookupFunction<
          RustBuffer Function(Uint64, Pointer<RustCallStatus>),
          RustBuffer Function(
              int, Pointer<RustCallStatus>)>("ffi_acter_rustbuffer_alloc");
  late final RustBuffer Function(ForeignBytes, Pointer<RustCallStatus>)
      ffi_acter_rustbuffer_from_bytes = _dylib.lookupFunction<
          RustBuffer Function(ForeignBytes, Pointer<RustCallStatus>),
          RustBuffer Function(ForeignBytes,
              Pointer<RustCallStatus>)>("ffi_acter_rustbuffer_from_bytes");
  late final void Function(RustBuffer, Pointer<RustCallStatus>)
      ffi_acter_rustbuffer_free = _dylib.lookupFunction<
          Void Function(RustBuffer, Pointer<RustCallStatus>),
          void Function(RustBuffer,
              Pointer<RustCallStatus>)>("ffi_acter_rustbuffer_free");
  late final RustBuffer Function(RustBuffer, int, Pointer<RustCallStatus>)
      ffi_acter_rustbuffer_reserve = _dylib.lookupFunction<
          RustBuffer Function(RustBuffer, Uint64, Pointer<RustCallStatus>),
          RustBuffer Function(RustBuffer, int,
              Pointer<RustCallStatus>)>("ffi_acter_rustbuffer_reserve");
  late final void Function(
    int,
    Pointer<NativeFunction<UniffiRustFutureContinuationCallback>>,
    int,
  ) ffi_acter_rust_future_poll_u8 = _dylib.lookupFunction<
      Void Function(
        Uint64,
        Pointer<NativeFunction<UniffiRustFutureContinuationCallback>>,
        Uint64,
      ),
      void Function(
        int,
        Pointer<NativeFunction<UniffiRustFutureContinuationCallback>>,
        int,
      )>("ffi_acter_rust_future_poll_u8");
  late final void Function(
    int,
  ) ffi_acter_rust_future_cancel_u8 = _dylib.lookupFunction<
      Void Function(
        Uint64,
      ),
      void Function(
        int,
      )>("ffi_acter_rust_future_cancel_u8");
  late final void Function(
    int,
  ) ffi_acter_rust_future_free_u8 = _dylib.lookupFunction<
      Void Function(
        Uint64,
      ),
      void Function(
        int,
      )>("ffi_acter_rust_future_free_u8");
  late final int Function(int, Pointer<RustCallStatus>)
      ffi_acter_rust_future_complete_u8 = _dylib.lookupFunction<
          Uint8 Function(Uint64, Pointer<RustCallStatus>),
          int Function(int,
              Pointer<RustCallStatus>)>("ffi_acter_rust_future_complete_u8");
  late final void Function(
    int,
    Pointer<NativeFunction<UniffiRustFutureContinuationCallback>>,
    int,
  ) ffi_acter_rust_future_poll_i8 = _dylib.lookupFunction<
      Void Function(
        Uint64,
        Pointer<NativeFunction<UniffiRustFutureContinuationCallback>>,
        Uint64,
      ),
      void Function(
        int,
        Pointer<NativeFunction<UniffiRustFutureContinuationCallback>>,
        int,
      )>("ffi_acter_rust_future_poll_i8");
  late final void Function(
    int,
  ) ffi_acter_rust_future_cancel_i8 = _dylib.lookupFunction<
      Void Function(
        Uint64,
      ),
      void Function(
        int,
      )>("ffi_acter_rust_future_cancel_i8");
  late final void Function(
    int,
  ) ffi_acter_rust_future_free_i8 = _dylib.lookupFunction<
      Void Function(
        Uint64,
      ),
      void Function(
        int,
      )>("ffi_acter_rust_future_free_i8");
  late final int Function(int, Pointer<RustCallStatus>)
      ffi_acter_rust_future_complete_i8 = _dylib.lookupFunction<
          Int8 Function(Uint64, Pointer<RustCallStatus>),
          int Function(int,
              Pointer<RustCallStatus>)>("ffi_acter_rust_future_complete_i8");
  late final void Function(
    int,
    Pointer<NativeFunction<UniffiRustFutureContinuationCallback>>,
    int,
  ) ffi_acter_rust_future_poll_u16 = _dylib.lookupFunction<
      Void Function(
        Uint64,
        Pointer<NativeFunction<UniffiRustFutureContinuationCallback>>,
        Uint64,
      ),
      void Function(
        int,
        Pointer<NativeFunction<UniffiRustFutureContinuationCallback>>,
        int,
      )>("ffi_acter_rust_future_poll_u16");
  late final void Function(
    int,
  ) ffi_acter_rust_future_cancel_u16 = _dylib.lookupFunction<
      Void Function(
        Uint64,
      ),
      void Function(
        int,
      )>("ffi_acter_rust_future_cancel_u16");
  late final void Function(
    int,
  ) ffi_acter_rust_future_free_u16 = _dylib.lookupFunction<
      Void Function(
        Uint64,
      ),
      void Function(
        int,
      )>("ffi_acter_rust_future_free_u16");
  late final int Function(int, Pointer<RustCallStatus>)
      ffi_acter_rust_future_complete_u16 = _dylib.lookupFunction<
          Uint16 Function(Uint64, Pointer<RustCallStatus>),
          int Function(int,
              Pointer<RustCallStatus>)>("ffi_acter_rust_future_complete_u16");
  late final void Function(
    int,
    Pointer<NativeFunction<UniffiRustFutureContinuationCallback>>,
    int,
  ) ffi_acter_rust_future_poll_i16 = _dylib.lookupFunction<
      Void Function(
        Uint64,
        Pointer<NativeFunction<UniffiRustFutureContinuationCallback>>,
        Uint64,
      ),
      void Function(
        int,
        Pointer<NativeFunction<UniffiRustFutureContinuationCallback>>,
        int,
      )>("ffi_acter_rust_future_poll_i16");
  late final void Function(
    int,
  ) ffi_acter_rust_future_cancel_i16 = _dylib.lookupFunction<
      Void Function(
        Uint64,
      ),
      void Function(
        int,
      )>("ffi_acter_rust_future_cancel_i16");
  late final void Function(
    int,
  ) ffi_acter_rust_future_free_i16 = _dylib.lookupFunction<
      Void Function(
        Uint64,
      ),
      void Function(
        int,
      )>("ffi_acter_rust_future_free_i16");
  late final int Function(int, Pointer<RustCallStatus>)
      ffi_acter_rust_future_complete_i16 = _dylib.lookupFunction<
          Int16 Function(Uint64, Pointer<RustCallStatus>),
          int Function(int,
              Pointer<RustCallStatus>)>("ffi_acter_rust_future_complete_i16");
  late final void Function(
    int,
    Pointer<NativeFunction<UniffiRustFutureContinuationCallback>>,
    int,
  ) ffi_acter_rust_future_poll_u32 = _dylib.lookupFunction<
      Void Function(
        Uint64,
        Pointer<NativeFunction<UniffiRustFutureContinuationCallback>>,
        Uint64,
      ),
      void Function(
        int,
        Pointer<NativeFunction<UniffiRustFutureContinuationCallback>>,
        int,
      )>("ffi_acter_rust_future_poll_u32");
  late final void Function(
    int,
  ) ffi_acter_rust_future_cancel_u32 = _dylib.lookupFunction<
      Void Function(
        Uint64,
      ),
      void Function(
        int,
      )>("ffi_acter_rust_future_cancel_u32");
  late final void Function(
    int,
  ) ffi_acter_rust_future_free_u32 = _dylib.lookupFunction<
      Void Function(
        Uint64,
      ),
      void Function(
        int,
      )>("ffi_acter_rust_future_free_u32");
  late final int Function(int, Pointer<RustCallStatus>)
      ffi_acter_rust_future_complete_u32 = _dylib.lookupFunction<
          Uint32 Function(Uint64, Pointer<RustCallStatus>),
          int Function(int,
              Pointer<RustCallStatus>)>("ffi_acter_rust_future_complete_u32");
  late final void Function(
    int,
    Pointer<NativeFunction<UniffiRustFutureContinuationCallback>>,
    int,
  ) ffi_acter_rust_future_poll_i32 = _dylib.lookupFunction<
      Void Function(
        Uint64,
        Pointer<NativeFunction<UniffiRustFutureContinuationCallback>>,
        Uint64,
      ),
      void Function(
        int,
        Pointer<NativeFunction<UniffiRustFutureContinuationCallback>>,
        int,
      )>("ffi_acter_rust_future_poll_i32");
  late final void Function(
    int,
  ) ffi_acter_rust_future_cancel_i32 = _dylib.lookupFunction<
      Void Function(
        Uint64,
      ),
      void Function(
        int,
      )>("ffi_acter_rust_future_cancel_i32");
  late final void Function(
    int,
  ) ffi_acter_rust_future_free_i32 = _dylib.lookupFunction<
      Void Function(
        Uint64,
      ),
      void Function(
        int,
      )>("ffi_acter_rust_future_free_i32");
  late final int Function(int, Pointer<RustCallStatus>)
      ffi_acter_rust_future_complete_i32 = _dylib.lookupFunction<
          Int32 Function(Uint64, Pointer<RustCallStatus>),
          int Function(int,
              Pointer<RustCallStatus>)>("ffi_acter_rust_future_complete_i32");
  late final void Function(
    int,
    Pointer<NativeFunction<UniffiRustFutureContinuationCallback>>,
    int,
  ) ffi_acter_rust_future_poll_u64 = _dylib.lookupFunction<
      Void Function(
        Uint64,
        Pointer<NativeFunction<UniffiRustFutureContinuationCallback>>,
        Uint64,
      ),
      void Function(
        int,
        Pointer<NativeFunction<UniffiRustFutureContinuationCallback>>,
        int,
      )>("ffi_acter_rust_future_poll_u64");
  late final void Function(
    int,
  ) ffi_acter_rust_future_cancel_u64 = _dylib.lookupFunction<
      Void Function(
        Uint64,
      ),
      void Function(
        int,
      )>("ffi_acter_rust_future_cancel_u64");
  late final void Function(
    int,
  ) ffi_acter_rust_future_free_u64 = _dylib.lookupFunction<
      Void Function(
        Uint64,
      ),
      void Function(
        int,
      )>("ffi_acter_rust_future_free_u64");
  late final int Function(int, Pointer<RustCallStatus>)
      ffi_acter_rust_future_complete_u64 = _dylib.lookupFunction<
          Uint64 Function(Uint64, Pointer<RustCallStatus>),
          int Function(int,
              Pointer<RustCallStatus>)>("ffi_acter_rust_future_complete_u64");
  late final void Function(
    int,
    Pointer<NativeFunction<UniffiRustFutureContinuationCallback>>,
    int,
  ) ffi_acter_rust_future_poll_i64 = _dylib.lookupFunction<
      Void Function(
        Uint64,
        Pointer<NativeFunction<UniffiRustFutureContinuationCallback>>,
        Uint64,
      ),
      void Function(
        int,
        Pointer<NativeFunction<UniffiRustFutureContinuationCallback>>,
        int,
      )>("ffi_acter_rust_future_poll_i64");
  late final void Function(
    int,
  ) ffi_acter_rust_future_cancel_i64 = _dylib.lookupFunction<
      Void Function(
        Uint64,
      ),
      void Function(
        int,
      )>("ffi_acter_rust_future_cancel_i64");
  late final void Function(
    int,
  ) ffi_acter_rust_future_free_i64 = _dylib.lookupFunction<
      Void Function(
        Uint64,
      ),
      void Function(
        int,
      )>("ffi_acter_rust_future_free_i64");
  late final int Function(int, Pointer<RustCallStatus>)
      ffi_acter_rust_future_complete_i64 = _dylib.lookupFunction<
          Int64 Function(Uint64, Pointer<RustCallStatus>),
          int Function(int,
              Pointer<RustCallStatus>)>("ffi_acter_rust_future_complete_i64");
  late final void Function(
    int,
    Pointer<NativeFunction<UniffiRustFutureContinuationCallback>>,
    int,
  ) ffi_acter_rust_future_poll_f32 = _dylib.lookupFunction<
      Void Function(
        Uint64,
        Pointer<NativeFunction<UniffiRustFutureContinuationCallback>>,
        Uint64,
      ),
      void Function(
        int,
        Pointer<NativeFunction<UniffiRustFutureContinuationCallback>>,
        int,
      )>("ffi_acter_rust_future_poll_f32");
  late final void Function(
    int,
  ) ffi_acter_rust_future_cancel_f32 = _dylib.lookupFunction<
      Void Function(
        Uint64,
      ),
      void Function(
        int,
      )>("ffi_acter_rust_future_cancel_f32");
  late final void Function(
    int,
  ) ffi_acter_rust_future_free_f32 = _dylib.lookupFunction<
      Void Function(
        Uint64,
      ),
      void Function(
        int,
      )>("ffi_acter_rust_future_free_f32");
  late final double Function(int, Pointer<RustCallStatus>)
      ffi_acter_rust_future_complete_f32 = _dylib.lookupFunction<
          Float Function(Uint64, Pointer<RustCallStatus>),
          double Function(int,
              Pointer<RustCallStatus>)>("ffi_acter_rust_future_complete_f32");
  late final void Function(
    int,
    Pointer<NativeFunction<UniffiRustFutureContinuationCallback>>,
    int,
  ) ffi_acter_rust_future_poll_f64 = _dylib.lookupFunction<
      Void Function(
        Uint64,
        Pointer<NativeFunction<UniffiRustFutureContinuationCallback>>,
        Uint64,
      ),
      void Function(
        int,
        Pointer<NativeFunction<UniffiRustFutureContinuationCallback>>,
        int,
      )>("ffi_acter_rust_future_poll_f64");
  late final void Function(
    int,
  ) ffi_acter_rust_future_cancel_f64 = _dylib.lookupFunction<
      Void Function(
        Uint64,
      ),
      void Function(
        int,
      )>("ffi_acter_rust_future_cancel_f64");
  late final void Function(
    int,
  ) ffi_acter_rust_future_free_f64 = _dylib.lookupFunction<
      Void Function(
        Uint64,
      ),
      void Function(
        int,
      )>("ffi_acter_rust_future_free_f64");
  late final double Function(int, Pointer<RustCallStatus>)
      ffi_acter_rust_future_complete_f64 = _dylib.lookupFunction<
          Double Function(Uint64, Pointer<RustCallStatus>),
          double Function(int,
              Pointer<RustCallStatus>)>("ffi_acter_rust_future_complete_f64");
  late final void Function(
    int,
    Pointer<NativeFunction<UniffiRustFutureContinuationCallback>>,
    int,
  ) ffi_acter_rust_future_poll_pointer = _dylib.lookupFunction<
      Void Function(
        Uint64,
        Pointer<NativeFunction<UniffiRustFutureContinuationCallback>>,
        Uint64,
      ),
      void Function(
        int,
        Pointer<NativeFunction<UniffiRustFutureContinuationCallback>>,
        int,
      )>("ffi_acter_rust_future_poll_pointer");
  late final void Function(
    int,
  ) ffi_acter_rust_future_cancel_pointer = _dylib.lookupFunction<
      Void Function(
        Uint64,
      ),
      void Function(
        int,
      )>("ffi_acter_rust_future_cancel_pointer");
  late final void Function(
    int,
  ) ffi_acter_rust_future_free_pointer = _dylib.lookupFunction<
      Void Function(
        Uint64,
      ),
      void Function(
        int,
      )>("ffi_acter_rust_future_free_pointer");
  late final Pointer<Void> Function(int, Pointer<RustCallStatus>)
      ffi_acter_rust_future_complete_pointer = _dylib.lookupFunction<
              Pointer<Void> Function(Uint64, Pointer<RustCallStatus>),
              Pointer<Void> Function(int, Pointer<RustCallStatus>)>(
          "ffi_acter_rust_future_complete_pointer");
  late final void Function(
    int,
    Pointer<NativeFunction<UniffiRustFutureContinuationCallback>>,
    int,
  ) ffi_acter_rust_future_poll_rust_buffer = _dylib.lookupFunction<
      Void Function(
        Uint64,
        Pointer<NativeFunction<UniffiRustFutureContinuationCallback>>,
        Uint64,
      ),
      void Function(
        int,
        Pointer<NativeFunction<UniffiRustFutureContinuationCallback>>,
        int,
      )>("ffi_acter_rust_future_poll_rust_buffer");
  late final void Function(
    int,
  ) ffi_acter_rust_future_cancel_rust_buffer = _dylib.lookupFunction<
      Void Function(
        Uint64,
      ),
      void Function(
        int,
      )>("ffi_acter_rust_future_cancel_rust_buffer");
  late final void Function(
    int,
  ) ffi_acter_rust_future_free_rust_buffer = _dylib.lookupFunction<
      Void Function(
        Uint64,
      ),
      void Function(
        int,
      )>("ffi_acter_rust_future_free_rust_buffer");
  late final RustBuffer Function(int, Pointer<RustCallStatus>)
      ffi_acter_rust_future_complete_rust_buffer = _dylib.lookupFunction<
              RustBuffer Function(Uint64, Pointer<RustCallStatus>),
              RustBuffer Function(int, Pointer<RustCallStatus>)>(
          "ffi_acter_rust_future_complete_rust_buffer");
  late final void Function(
    int,
    Pointer<NativeFunction<UniffiRustFutureContinuationCallback>>,
    int,
  ) ffi_acter_rust_future_poll_void = _dylib.lookupFunction<
      Void Function(
        Uint64,
        Pointer<NativeFunction<UniffiRustFutureContinuationCallback>>,
        Uint64,
      ),
      void Function(
        int,
        Pointer<NativeFunction<UniffiRustFutureContinuationCallback>>,
        int,
      )>("ffi_acter_rust_future_poll_void");
  late final void Function(
    int,
  ) ffi_acter_rust_future_cancel_void = _dylib.lookupFunction<
      Void Function(
        Uint64,
      ),
      void Function(
        int,
      )>("ffi_acter_rust_future_cancel_void");
  late final void Function(
    int,
  ) ffi_acter_rust_future_free_void = _dylib.lookupFunction<
      Void Function(
        Uint64,
      ),
      void Function(
        int,
      )>("ffi_acter_rust_future_free_void");
  late final void Function(int, Pointer<RustCallStatus>)
      ffi_acter_rust_future_complete_void = _dylib.lookupFunction<
          Void Function(Uint64, Pointer<RustCallStatus>),
          void Function(int,
              Pointer<RustCallStatus>)>("ffi_acter_rust_future_complete_void");
  late final int Function() uniffi_acter_checksum_func_get_notification_item =
      _dylib.lookupFunction<Uint16 Function(), int Function()>(
          "uniffi_acter_checksum_func_get_notification_item");
  late final int Function() uniffi_acter_checksum_method_unifficlient_cloned =
      _dylib.lookupFunction<Uint16 Function(), int Function()>(
          "uniffi_acter_checksum_method_unifficlient_cloned");
  late final int Function() uniffi_acter_checksum_method_unifficlient_user_id =
      _dylib.lookupFunction<Uint16 Function(), int Function()>(
          "uniffi_acter_checksum_method_unifficlient_user_id");
  late final int Function() ffi_acter_uniffi_contract_version =
      _dylib.lookupFunction<Uint32 Function(), int Function()>(
          "ffi_acter_uniffi_contract_version");

  static void _checkApiVersion() {
    final bindingsVersion = 26;
    final scaffoldingVersion =
        _UniffiLib.instance.ffi_acter_uniffi_contract_version();
    if (bindingsVersion != scaffoldingVersion) {
      throw UniffiInternalError.panicked(
          "UniFFI contract version mismatch: bindings version \$bindingsVersion, scaffolding version \$scaffoldingVersion");
    }
  }

  static void _checkApiChecksums() {
    if (_UniffiLib.instance
            .uniffi_acter_checksum_func_get_notification_item() !=
        20285) {
      throw UniffiInternalError.panicked("UniFFI API checksum mismatch");
    }
    if (_UniffiLib.instance
            .uniffi_acter_checksum_method_unifficlient_cloned() !=
        14372) {
      throw UniffiInternalError.panicked("UniFFI API checksum mismatch");
    }
    if (_UniffiLib.instance
            .uniffi_acter_checksum_method_unifficlient_user_id() !=
        57780) {
      throw UniffiInternalError.panicked("UniFFI API checksum mismatch");
    }
  }
}

void initialize() {
  _UniffiLib._open();
}

void ensureInitialized() {
  _UniffiLib._checkApiVersion();
  _UniffiLib._checkApiChecksums();
}<|MERGE_RESOLUTION|>--- conflicted
+++ resolved
@@ -398,11 +398,86 @@
   return uint8List;
 }
 
-<<<<<<< HEAD
-class FfiConverterOptionalString {
-  static String? lift(RustBuffer buf) {
-    return FfiConverterOptionalString.read(buf.asUint8List()).value;
-=======
+class FfiConverterOptionalBool {
+  static bool? lift(RustBuffer buf) {
+    return FfiConverterOptionalBool.read(buf.asUint8List()).value;
+  }
+
+  static LiftRetVal<bool?> read(Uint8List buf) {
+    if (ByteData.view(buf.buffer, buf.offsetInBytes).getInt8(0) == 0) {
+      return LiftRetVal(null, 1);
+    }
+    return FfiConverterBool.read(
+            Uint8List.view(buf.buffer, buf.offsetInBytes + 1))
+        .copyWithOffset(1);
+  }
+
+  static int allocationSize([bool? value]) {
+    if (value == null) {
+      return 1;
+    }
+    return FfiConverterBool.allocationSize(value) + 1;
+  }
+
+  static RustBuffer lower(bool? value) {
+    if (value == null) {
+      return toRustBuffer(Uint8List.fromList([0]));
+    }
+
+    final length = FfiConverterOptionalBool.allocationSize(value);
+
+    final Pointer<Uint8> frameData = calloc<Uint8>(length);
+    final buf = frameData.asTypedList(length);
+
+    FfiConverterOptionalBool.write(value, buf);
+
+    final bytes = calloc<ForeignBytes>();
+    bytes.ref.len = length;
+    bytes.ref.data = frameData;
+    return RustBuffer.fromBytes(bytes.ref);
+  }
+
+  static int write(bool? value, Uint8List buf) {
+    if (value == null) {
+      buf[0] = 0;
+      return 1;
+    }
+
+    buf[0] = 1;
+
+    return FfiConverterBool.write(
+            value, Uint8List.view(buf.buffer, buf.offsetInBytes + 1)) +
+        1;
+  }
+}
+
+class FfiConverterBool {
+  static bool lift(int value) {
+    return value == 1;
+  }
+
+  static int lower(bool value) {
+    return value ? 1 : 0;
+  }
+
+  static LiftRetVal<bool> read(Uint8List buf) {
+    return LiftRetVal(FfiConverterBool.lift(buf.first), 1);
+  }
+
+  static RustBuffer lowerIntoRustBuffer(bool value) {
+    return toRustBuffer(Uint8List.fromList([FfiConverterBool.lower(value)]));
+  }
+
+  static int allocationSize([bool value = false]) {
+    return 1;
+  }
+
+  static int write(bool value, Uint8List buf) {
+    buf.setAll(0, [value ? 1 : 0]);
+    return allocationSize();
+  }
+}
+
 class FfiConverterString {
   static String lift(RustBuffer buf) {
     return utf8.decoder.convert(buf.asUint8List());
@@ -426,146 +501,6 @@
     buf.buffer.asByteData(buf.offsetInBytes).setInt32(0, list.length);
     buf.setAll(4, list);
     return list.length + 4;
-  }
-}
-
-class FfiConverterOptionalBool {
-  static bool? lift(RustBuffer buf) {
-    return FfiConverterOptionalBool.read(buf.asUint8List()).value;
->>>>>>> 466ea2c4
-  }
-
-  static LiftRetVal<bool?> read(Uint8List buf) {
-    if (ByteData.view(buf.buffer, buf.offsetInBytes).getInt8(0) == 0) {
-      return LiftRetVal(null, 1);
-    }
-    return FfiConverterBool.read(
-            Uint8List.view(buf.buffer, buf.offsetInBytes + 1))
-        .copyWithOffset(1);
-  }
-
-  static int allocationSize([bool? value]) {
-    if (value == null) {
-      return 1;
-    }
-    return FfiConverterBool.allocationSize(value) + 1;
-  }
-
-  static RustBuffer lower(bool? value) {
-    if (value == null) {
-      return toRustBuffer(Uint8List.fromList([0]));
-    }
-
-    final length = FfiConverterOptionalBool.allocationSize(value);
-
-    final Pointer<Uint8> frameData = calloc<Uint8>(length);
-    final buf = frameData.asTypedList(length);
-
-    FfiConverterOptionalBool.write(value, buf);
-
-    final bytes = calloc<ForeignBytes>();
-    bytes.ref.len = length;
-    bytes.ref.data = frameData;
-    return RustBuffer.fromBytes(bytes.ref);
-  }
-
-  static int write(bool? value, Uint8List buf) {
-    if (value == null) {
-      buf[0] = 0;
-      return 1;
-    }
-
-    buf[0] = 1;
-
-    return FfiConverterBool.write(
-            value, Uint8List.view(buf.buffer, buf.offsetInBytes + 1)) +
-        1;
-  }
-}
-
-<<<<<<< HEAD
-class FfiConverterString {
-  static String lift(RustBuffer buf) {
-    return utf8.decoder.convert(buf.asUint8List());
-  }
-
-  static RustBuffer lower(String value) {
-    return toRustBuffer(Utf8Encoder().convert(value));
-  }
-
-  static LiftRetVal<String> read(Uint8List buf) {
-    final end = buf.buffer.asByteData(buf.offsetInBytes).getInt32(0) + 4;
-    return LiftRetVal(utf8.decoder.convert(buf, 4, end), end);
-  }
-
-  static int allocationSize([String value = ""]) {
-    return utf8.encoder.convert(value).length + 4;
-  }
-
-  static int write(String value, Uint8List buf) {
-    final list = utf8.encoder.convert(value);
-    buf.buffer.asByteData(buf.offsetInBytes).setInt32(0, list.length);
-    buf.setAll(4, list);
-    return list.length + 4;
-  }
-}
-
-class FfiConverterBool {
-  static bool lift(int value) {
-    return value == 1;
-  }
-
-  static int lower(bool value) {
-    return value ? 1 : 0;
-  }
-
-  static LiftRetVal<bool> read(Uint8List buf) {
-    return LiftRetVal(FfiConverterBool.lift(buf.first), 1);
-  }
-
-  static RustBuffer lowerIntoRustBuffer(bool value) {
-    return toRustBuffer(Uint8List.fromList([FfiConverterBool.lower(value)]));
-  }
-
-  static int allocationSize([bool value = false]) {
-    return 1;
-  }
-
-  static int write(bool value, Uint8List buf) {
-    buf.setAll(0, [value ? 1 : 0]);
-    return allocationSize();
-  }
-}
-
-class FfiConverterOptionalBool {
-  static bool? lift(RustBuffer buf) {
-    return FfiConverterOptionalBool.read(buf.asUint8List()).value;
-=======
-class FfiConverterBool {
-  static bool lift(int value) {
-    return value == 1;
->>>>>>> 466ea2c4
-  }
-
-  static int lower(bool value) {
-    return value ? 1 : 0;
-  }
-
-  static LiftRetVal<bool> read(Uint8List buf) {
-    return LiftRetVal(FfiConverterBool.lift(buf.first), 1);
-  }
-
-  static RustBuffer lowerIntoRustBuffer(bool value) {
-    return toRustBuffer(Uint8List.fromList([FfiConverterBool.lower(value)]));
-  }
-
-  static int allocationSize([bool value = false]) {
-    return 1;
-  }
-
-  static int write(bool value, Uint8List buf) {
-    buf.setAll(0, [value ? 1 : 0]);
-    return allocationSize();
   }
 }
 
