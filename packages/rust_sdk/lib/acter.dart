library uniffi;

import "dart:async";
import "dart:convert";
import "dart:ffi";
import "dart:io" show Platform, File, Directory;
import "dart:isolate";
import "dart:typed_data";
import "package:ffi/ffi.dart";

class UniffiNotificationItem {
  final String title;
  final String pushStyle;
  final String targetUrl;
  final String? body;
  final String? threadId;
  final String? imagePath;
  final bool? isNoisy;

  UniffiNotificationItem._(
    this.title,
    this.pushStyle,
    this.targetUrl,
    this.body,
    this.threadId,
    this.imagePath,
    this.isNoisy,
  );
}

class FfiConverterUniffiNotificationItem {
  static UniffiNotificationItem lift(RustBuffer buf) {
    return FfiConverterUniffiNotificationItem.read(buf.asUint8List()).value;
  }

  static LiftRetVal<UniffiNotificationItem> read(Uint8List buf) {
    int new_offset = 0;

    final title_lifted = FfiConverterString.read(
      Uint8List.view(buf.buffer, new_offset),
    );
    final title = title_lifted.value;
    new_offset += title_lifted.bytesRead;
    final pushStyle_lifted = FfiConverterString.read(
      Uint8List.view(buf.buffer, new_offset),
    );
    final pushStyle = pushStyle_lifted.value;
    new_offset += pushStyle_lifted.bytesRead;
    final targetUrl_lifted = FfiConverterString.read(
      Uint8List.view(buf.buffer, new_offset),
    );
    final targetUrl = targetUrl_lifted.value;
    new_offset += targetUrl_lifted.bytesRead;
    final body_lifted = FfiConverterOptionalString.read(
      Uint8List.view(buf.buffer, new_offset),
    );
    final body = body_lifted.value;
    new_offset += body_lifted.bytesRead;
    final threadId_lifted = FfiConverterOptionalString.read(
      Uint8List.view(buf.buffer, new_offset),
    );
    final threadId = threadId_lifted.value;
    new_offset += threadId_lifted.bytesRead;
    final imagePath_lifted = FfiConverterOptionalString.read(
      Uint8List.view(buf.buffer, new_offset),
    );
    final imagePath = imagePath_lifted.value;
    new_offset += imagePath_lifted.bytesRead;
    final isNoisy_lifted = FfiConverterOptionalBool.read(
      Uint8List.view(buf.buffer, new_offset),
    );
    final isNoisy = isNoisy_lifted.value;
    new_offset += isNoisy_lifted.bytesRead;
    return LiftRetVal(
      UniffiNotificationItem._(
        title,
        pushStyle,
        targetUrl,
        body,
        threadId,
        imagePath,
        isNoisy,
      ),
      new_offset,
    );
  }

  static RustBuffer lower(UniffiNotificationItem value) {
    final total_length =
        FfiConverterString.allocationSize(value.title) +
        FfiConverterString.allocationSize(value.pushStyle) +
        FfiConverterString.allocationSize(value.targetUrl) +
        FfiConverterOptionalString.allocationSize(value.body) +
        FfiConverterOptionalString.allocationSize(value.threadId) +
        FfiConverterOptionalString.allocationSize(value.imagePath) +
        FfiConverterOptionalBool.allocationSize(value.isNoisy) +
        0;
    final buf = Uint8List(total_length);
    write(value, buf);
    return toRustBuffer(buf);
  }

  static int write(UniffiNotificationItem value, Uint8List buf) {
    int new_offset = buf.offsetInBytes;

    new_offset += FfiConverterString.write(
      value.title,
      Uint8List.view(buf.buffer, new_offset),
    );
    new_offset += FfiConverterString.write(
      value.pushStyle,
      Uint8List.view(buf.buffer, new_offset),
    );
    new_offset += FfiConverterString.write(
      value.targetUrl,
      Uint8List.view(buf.buffer, new_offset),
    );
    new_offset += FfiConverterOptionalString.write(
      value.body,
      Uint8List.view(buf.buffer, new_offset),
    );
    new_offset += FfiConverterOptionalString.write(
      value.threadId,
      Uint8List.view(buf.buffer, new_offset),
    );
    new_offset += FfiConverterOptionalString.write(
      value.imagePath,
      Uint8List.view(buf.buffer, new_offset),
    );
    new_offset += FfiConverterOptionalBool.write(
      value.isNoisy,
      Uint8List.view(buf.buffer, new_offset),
    );
    return new_offset;
  }

  static int allocationSize(UniffiNotificationItem value) {
    return FfiConverterString.allocationSize(value.title) +
        FfiConverterString.allocationSize(value.pushStyle) +
        FfiConverterString.allocationSize(value.targetUrl) +
        FfiConverterOptionalString.allocationSize(value.body) +
        FfiConverterOptionalString.allocationSize(value.threadId) +
        FfiConverterOptionalString.allocationSize(value.imagePath) +
        FfiConverterOptionalBool.allocationSize(value.isNoisy) +
        0;
  }
}

enum ActerError { disconnect, unknown, anyhow }

class FfiConverterActerError {
  static ActerError lift(RustBuffer buffer) {
    final index = buffer.asUint8List().buffer.asByteData().getInt32(0);
    switch (index) {
      case 1:
        return ActerError.disconnect;
      case 2:
        return ActerError.unknown;
      case 3:
        return ActerError.anyhow;
      default:
        throw UniffiInternalError(
          UniffiInternalError.unexpectedEnumCase,
          "Unable to determine enum variant",
        );
    }
  }

  static RustBuffer lower(ActerError input) {
    return toRustBuffer(createUint8ListFromInt(input.index + 1));
  }
}

final _UniffiClientFinalizer = Finalizer<Pointer<Void>>((ptr) {
  rustCall(
    (status) =>
        _UniffiLib.instance.uniffi_acter_fn_free_unifficlient(ptr, status),
  );
});

class UniffiClient {
  final Pointer<Void> _ptr;

  UniffiClient._(this._ptr) {
    _UniffiClientFinalizer.attach(this, _ptr, detach: this);
  }

  factory UniffiClient.lift(Pointer<Void> ptr) {
    return UniffiClient._(ptr);
  }

  Pointer<Void> uniffiClonePointer() {
    return rustCall(
      (status) =>
          _UniffiLib.instance.uniffi_acter_fn_clone_unifficlient(_ptr, status),
    );
  }

  void dispose() {
    _UniffiClientFinalizer.detach(this);
    rustCall(
      (status) =>
          _UniffiLib.instance.uniffi_acter_fn_free_unifficlient(_ptr, status),
    );
  }

  UniffiClient cloned() {
    return rustCall(
      (status) => UniffiClient.lift(
        _UniffiLib.instance.uniffi_acter_fn_method_unifficlient_cloned(
          uniffiClonePointer(),
          status,
        ),
      ),
    );
  }

  String userId() {
    return rustCall(
      (status) => FfiConverterString.lift(
        _UniffiLib.instance.uniffi_acter_fn_method_unifficlient_user_id(
          uniffiClonePointer(),
          status,
        ),
      ),
    );
  }
}

class UniffiInternalError implements Exception {
  static const int bufferOverflow = 0;
  static const int incompleteData = 1;
  static const int unexpectedOptionalTag = 2;
  static const int unexpectedEnumCase = 3;
  static const int unexpectedNullPointer = 4;
  static const int unexpectedRustCallStatusCode = 5;
  static const int unexpectedRustCallError = 6;
  static const int unexpectedStaleHandle = 7;
  static const int rustPanic = 8;

  final int errorCode;
  final String? panicMessage;

  const UniffiInternalError(this.errorCode, this.panicMessage);

  static UniffiInternalError panicked(String message) {
    return UniffiInternalError(rustPanic, message);
  }

  @override
  String toString() {
    switch (errorCode) {
      case bufferOverflow:
        return "UniFfi::BufferOverflow";
      case incompleteData:
        return "UniFfi::IncompleteData";
      case unexpectedOptionalTag:
        return "UniFfi::UnexpectedOptionalTag";
      case unexpectedEnumCase:
        return "UniFfi::UnexpectedEnumCase";
      case unexpectedNullPointer:
        return "UniFfi::UnexpectedNullPointer";
      case unexpectedRustCallStatusCode:
        return "UniFfi::UnexpectedRustCallStatusCode";
      case unexpectedRustCallError:
        return "UniFfi::UnexpectedRustCallError";
      case unexpectedStaleHandle:
        return "UniFfi::UnexpectedStaleHandle";
      case rustPanic:
        return "UniFfi::rustPanic: \$\$panicMessage";
      default:
        return "UniFfi::UnknownError: \$\$errorCode";
    }
  }
}

const int CALL_SUCCESS = 0;
const int CALL_ERROR = 1;
const int CALL_UNEXPECTED_ERROR = 2;

class RustCallStatus extends Struct {
  @Int8()
  external int code;

  external RustBuffer errorBuf;
}

void checkCallStatus(
  UniffiRustCallStatusErrorHandler errorHandler,
  RustCallStatus status,
) {
  if (status.code == CALL_SUCCESS) {
    return;
  } else if (status.code == CALL_ERROR) {
    throw errorHandler.lift(status.errorBuf);
  } else if (status.code == CALL_UNEXPECTED_ERROR) {
    if (status.errorBuf.len > 0) {
      throw UniffiInternalError.panicked(
        FfiConverterString.lift(status.errorBuf),
      );
    } else {
      throw UniffiInternalError.panicked("Rust panic");
    }
  } else {
    throw UniffiInternalError.panicked(
      "Unexpected RustCallStatus code: \${status.code}",
    );
  }
}

T rustCall<T>(T Function(Pointer<RustCallStatus>) callback) {
  final status = calloc<RustCallStatus>();
  try {
    return callback(status);
  } finally {
    calloc.free(status);
  }
}

class NullRustCallStatusErrorHandler extends UniffiRustCallStatusErrorHandler {
  @override
  Exception lift(RustBuffer errorBuf) {
    errorBuf.free();
    return UniffiInternalError.panicked("Unexpected CALL_ERROR");
  }
}

abstract class UniffiRustCallStatusErrorHandler {
  Exception lift(RustBuffer errorBuf);
}

class RustBuffer extends Struct {
  @Uint64()
  external int capacity;

  @Uint64()
  external int len;

  external Pointer<Uint8> data;

  static RustBuffer alloc(int size) {
    return rustCall(
      (status) => _UniffiLib.instance.ffi_acter_rustbuffer_alloc(size, status),
    );
  }

  static RustBuffer fromBytes(ForeignBytes bytes) {
    return rustCall(
      (status) =>
          _UniffiLib.instance.ffi_acter_rustbuffer_from_bytes(bytes, status),
    );
  }

  void free() {
    rustCall(
      (status) => _UniffiLib.instance.ffi_acter_rustbuffer_free(this, status),
    );
  }

  RustBuffer reserve(int additionalCapacity) {
    return rustCall(
      (status) => _UniffiLib.instance.ffi_acter_rustbuffer_reserve(
        this,
        additionalCapacity,
        status,
      ),
    );
  }

  Uint8List asUint8List() {
    final dataList = data.asTypedList(len);
    final byteData = ByteData.sublistView(dataList);
    return Uint8List.view(byteData.buffer);
  }

  @override
  String toString() {
    return "RustBuffer{capacity: \$capacity, len: \$len, data: \$data}";
  }
}

RustBuffer toRustBuffer(Uint8List data) {
  final length = data.length;

  final Pointer<Uint8> frameData = calloc<Uint8>(length);
  final pointerList = frameData.asTypedList(length);
  pointerList.setAll(0, data);

  final bytes = calloc<ForeignBytes>();
  bytes.ref.len = length;
  bytes.ref.data = frameData;
  return RustBuffer.fromBytes(bytes.ref);
}

class ForeignBytes extends Struct {
  @Int32()
  external int len;
  external Pointer<Uint8> data;

  void free() {
    calloc.free(data);
  }
}

class LiftRetVal<T> {
  final T value;
  final int bytesRead;
  const LiftRetVal(this.value, this.bytesRead);

  LiftRetVal<T> copyWithOffset(int offset) {
    return LiftRetVal(value, bytesRead + offset);
  }
}

abstract class FfiConverter<D, F> {
  const FfiConverter();

  D lift(F value);
  F lower(D value);
  D read(ByteData buffer, int offset);
  void write(D value, ByteData buffer, int offset);
  int size(D value);
}

mixin FfiConverterPrimitive<T> on FfiConverter<T, T> {
  @override
  T lift(T value) => value;

  @override
  T lower(T value) => value;
}

Uint8List createUint8ListFromInt(int value) {
  int length = value.bitLength ~/ 8 + 1;

  if (length != 4 && length != 8) {
    length = (value < 0x100000000) ? 4 : 8;
  }

  Uint8List uint8List = Uint8List(length);

  for (int i = length - 1; i >= 0; i--) {
    uint8List[i] = value & 0xFF;
    value >>= 8;
  }

  return uint8List;
}

class FfiConverterOptionalBool {
  static bool? lift(RustBuffer buf) {
    return FfiConverterOptionalBool.read(buf.asUint8List()).value;
  }

  static LiftRetVal<bool?> read(Uint8List buf) {
    if (ByteData.view(buf.buffer, buf.offsetInBytes).getInt8(0) == 0) {
      return LiftRetVal(null, 1);
    }
    return FfiConverterBool.read(
      Uint8List.view(buf.buffer, buf.offsetInBytes + 1),
    ).copyWithOffset(1);
  }

  static int allocationSize([bool? value]) {
    if (value == null) {
      return 1;
    }
    return FfiConverterBool.allocationSize(value) + 1;
  }

  static RustBuffer lower(bool? value) {
    if (value == null) {
      return toRustBuffer(Uint8List.fromList([0]));
    }

    final length = FfiConverterOptionalBool.allocationSize(value);

    final Pointer<Uint8> frameData = calloc<Uint8>(length);
    final buf = frameData.asTypedList(length);

    FfiConverterOptionalBool.write(value, buf);

    final bytes = calloc<ForeignBytes>();
    bytes.ref.len = length;
    bytes.ref.data = frameData;
    return RustBuffer.fromBytes(bytes.ref);
  }

  static int write(bool? value, Uint8List buf) {
    if (value == null) {
      buf[0] = 0;
      return 1;
    }

    buf[0] = 1;

    return FfiConverterBool.write(
          value,
          Uint8List.view(buf.buffer, buf.offsetInBytes + 1),
        ) +
        1;
  }
}

<<<<<<< HEAD
=======
class FfiConverterBool {
  static bool lift(int value) {
    return value == 1;
  }

  static int lower(bool value) {
    return value ? 1 : 0;
  }

  static LiftRetVal<bool> read(Uint8List buf) {
    return LiftRetVal(FfiConverterBool.lift(buf.first), 1);
  }

  static RustBuffer lowerIntoRustBuffer(bool value) {
    return toRustBuffer(Uint8List.fromList([FfiConverterBool.lower(value)]));
  }

  static int allocationSize([bool value = false]) {
    return 1;
  }

  static int write(bool value, Uint8List buf) {
    buf.setAll(0, [value ? 1 : 0]);
    return allocationSize();
  }
}

class FfiConverterString {
  static String lift(RustBuffer buf) {
    return utf8.decoder.convert(buf.asUint8List());
  }

  static RustBuffer lower(String value) {
    return toRustBuffer(Utf8Encoder().convert(value));
  }

  static LiftRetVal<String> read(Uint8List buf) {
    final end = buf.buffer.asByteData(buf.offsetInBytes).getInt32(0) + 4;
    return LiftRetVal(utf8.decoder.convert(buf, 4, end), end);
  }

  static int allocationSize([String value = ""]) {
    return utf8.encoder.convert(value).length + 4;
  }

  static int write(String value, Uint8List buf) {
    final list = utf8.encoder.convert(value);
    buf.buffer.asByteData(buf.offsetInBytes).setInt32(0, list.length);
    buf.setAll(4, list);
    return list.length + 4;
  }
}

>>>>>>> 953bcffe
class FfiConverterOptionalString {
  static String? lift(RustBuffer buf) {
    return FfiConverterOptionalString.read(buf.asUint8List()).value;
  }

  static LiftRetVal<String?> read(Uint8List buf) {
    if (ByteData.view(buf.buffer, buf.offsetInBytes).getInt8(0) == 0) {
      return LiftRetVal(null, 1);
    }
    return FfiConverterString.read(
      Uint8List.view(buf.buffer, buf.offsetInBytes + 1),
    ).copyWithOffset(1);
  }

  static int allocationSize([String? value]) {
    if (value == null) {
      return 1;
    }
    return FfiConverterString.allocationSize(value) + 1;
  }

  static RustBuffer lower(String? value) {
    if (value == null) {
      return toRustBuffer(Uint8List.fromList([0]));
    }

    final length = FfiConverterOptionalString.allocationSize(value);

    final Pointer<Uint8> frameData = calloc<Uint8>(length);
    final buf = frameData.asTypedList(length);

    FfiConverterOptionalString.write(value, buf);

    final bytes = calloc<ForeignBytes>();
    bytes.ref.len = length;
    bytes.ref.data = frameData;
    return RustBuffer.fromBytes(bytes.ref);
  }

  static int write(String? value, Uint8List buf) {
    if (value == null) {
      buf[0] = 0;
      return 1;
    }

    buf[0] = 1;

    return FfiConverterString.write(
          value,
          Uint8List.view(buf.buffer, buf.offsetInBytes + 1),
        ) +
        1;
  }
}

class FfiConverterString {
  static String lift(RustBuffer buf) {
    return utf8.decoder.convert(buf.asUint8List());
  }

  static RustBuffer lower(String value) {
    return toRustBuffer(Utf8Encoder().convert(value));
  }

  static LiftRetVal<String> read(Uint8List buf) {
    final end = buf.buffer.asByteData(buf.offsetInBytes).getInt32(0) + 4;
    return LiftRetVal(utf8.decoder.convert(buf, 4, end), end);
  }

  static int allocationSize([String value = ""]) {
    return utf8.encoder.convert(value).length + 4;
  }

  static int write(String value, Uint8List buf) {
    final list = utf8.encoder.convert(value);
    buf.buffer.asByteData(buf.offsetInBytes).setInt32(0, list.length);
    buf.setAll(4, list);
    return list.length + 4;
  }
}

class FfiConverterBool {
  static bool lift(int value) {
    return value == 1;
  }

  static int lower(bool value) {
    return value ? 1 : 0;
  }

  static LiftRetVal<bool> read(Uint8List buf) {
    return LiftRetVal(FfiConverterBool.lift(buf.first), 1);
  }

  static RustBuffer lowerIntoRustBuffer(bool value) {
    return toRustBuffer(Uint8List.fromList([FfiConverterBool.lower(value)]));
  }

  static int allocationSize([bool value = false]) {
    return 1;
  }

  static int write(bool value, Uint8List buf) {
    buf.setAll(0, [value ? 1 : 0]);
    return allocationSize();
  }
}

const int UNIFFI_RUST_FUTURE_POLL_READY = 0;
const int UNIFFI_RUST_FUTURE_POLL_MAYBE_READY = 1;

typedef UniffiRustFutureContinuationCallback = Void Function(Uint64, Int8);

Future<T> uniffiRustCallAsync<T, F>(
  int Function() rustFutureFunc,
  void Function(
    int,
    Pointer<NativeFunction<UniffiRustFutureContinuationCallback>>,
    int,
  )
  pollFunc,
  F Function(int, Pointer<RustCallStatus>) completeFunc,
  void Function(int) freeFunc,
  T Function(F) liftFunc, [
  UniffiRustCallStatusErrorHandler? errorHandler,
]) async {
  final rustFuture = rustFutureFunc();
  final completer = Completer<int>();

  late final NativeCallable<UniffiRustFutureContinuationCallback> callback;

  void poll() {
    pollFunc(rustFuture, callback.nativeFunction, 0);
  }

  void onResponse(int _idx, int pollResult) {
    if (pollResult == UNIFFI_RUST_FUTURE_POLL_READY) {
      completer.complete(pollResult);
    } else {
      poll();
    }
  }

  callback = NativeCallable<UniffiRustFutureContinuationCallback>.listener(
    onResponse,
  );

  try {
    poll();
    await completer.future;
    callback.close();

    final status = calloc<RustCallStatus>();
    try {
      final result = completeFunc(rustFuture, status);

      return liftFunc(result);
    } finally {
      calloc.free(status);
    }
  } finally {
    freeFunc(rustFuture);
  }
}

Future<UniffiNotificationItem> getNotificationItem(
  String basePath,
  String mediaCachePath,
  String tempDir,
  String restoreToken,
  String roomId,
  String eventId,
) {
  return uniffiRustCallAsync(
    () => _UniffiLib.instance.uniffi_acter_fn_func_get_notification_item(
      FfiConverterString.lower(basePath),
      FfiConverterString.lower(mediaCachePath),
      FfiConverterString.lower(tempDir),
      FfiConverterString.lower(restoreToken),
      FfiConverterString.lower(roomId),
      FfiConverterString.lower(eventId),
    ),
    _UniffiLib.instance.ffi_acter_rust_future_poll_rust_buffer,
    _UniffiLib.instance.ffi_acter_rust_future_complete_rust_buffer,
    _UniffiLib.instance.ffi_acter_rust_future_free_rust_buffer,
    FfiConverterUniffiNotificationItem.lift,
  );
}

class _UniffiLib {
  _UniffiLib._();

  static final DynamicLibrary _dylib = _open();

  static DynamicLibrary _open() {
    if (Platform.isAndroid) return DynamicLibrary.open("libacter.so");
    if (Platform.isIOS) return DynamicLibrary.executable();
    if (Platform.isLinux) return DynamicLibrary.open("libacter.so");
    if (Platform.isMacOS) return DynamicLibrary.open("libacter.dylib");
    if (Platform.isWindows) return DynamicLibrary.open("acter.dll");
    throw UnsupportedError(
      "Unsupported platform: \${Platform.operatingSystem}",
    );
  }

  static final _UniffiLib instance = _UniffiLib._();

  late final Pointer<Void> Function(Pointer<Void>, Pointer<RustCallStatus>)
  uniffi_acter_fn_clone_unifficlient = _dylib.lookupFunction<
    Pointer<Void> Function(Pointer<Void>, Pointer<RustCallStatus>),
    Pointer<Void> Function(Pointer<Void>, Pointer<RustCallStatus>)
  >("uniffi_acter_fn_clone_unifficlient");
  late final void Function(Pointer<Void>, Pointer<RustCallStatus>)
  uniffi_acter_fn_free_unifficlient = _dylib.lookupFunction<
    Void Function(Pointer<Void>, Pointer<RustCallStatus>),
    void Function(Pointer<Void>, Pointer<RustCallStatus>)
  >("uniffi_acter_fn_free_unifficlient");
  late final Pointer<Void> Function(Pointer<Void>, Pointer<RustCallStatus>)
  uniffi_acter_fn_method_unifficlient_cloned = _dylib.lookupFunction<
    Pointer<Void> Function(Pointer<Void>, Pointer<RustCallStatus>),
    Pointer<Void> Function(Pointer<Void>, Pointer<RustCallStatus>)
  >("uniffi_acter_fn_method_unifficlient_cloned");
  late final RustBuffer Function(Pointer<Void>, Pointer<RustCallStatus>)
  uniffi_acter_fn_method_unifficlient_user_id = _dylib.lookupFunction<
    RustBuffer Function(Pointer<Void>, Pointer<RustCallStatus>),
    RustBuffer Function(Pointer<Void>, Pointer<RustCallStatus>)
  >("uniffi_acter_fn_method_unifficlient_user_id");
  late final int Function(
    RustBuffer,
    RustBuffer,
    RustBuffer,
    RustBuffer,
    RustBuffer,
    RustBuffer,
  )
  uniffi_acter_fn_func_get_notification_item = _dylib.lookupFunction<
    Uint64 Function(
      RustBuffer,
      RustBuffer,
      RustBuffer,
      RustBuffer,
      RustBuffer,
      RustBuffer,
    ),
    int Function(
      RustBuffer,
      RustBuffer,
      RustBuffer,
      RustBuffer,
      RustBuffer,
      RustBuffer,
    )
  >("uniffi_acter_fn_func_get_notification_item");
  late final RustBuffer Function(int, Pointer<RustCallStatus>)
  ffi_acter_rustbuffer_alloc = _dylib.lookupFunction<
    RustBuffer Function(Uint64, Pointer<RustCallStatus>),
    RustBuffer Function(int, Pointer<RustCallStatus>)
  >("ffi_acter_rustbuffer_alloc");
  late final RustBuffer Function(ForeignBytes, Pointer<RustCallStatus>)
  ffi_acter_rustbuffer_from_bytes = _dylib.lookupFunction<
    RustBuffer Function(ForeignBytes, Pointer<RustCallStatus>),
    RustBuffer Function(ForeignBytes, Pointer<RustCallStatus>)
  >("ffi_acter_rustbuffer_from_bytes");
  late final void Function(RustBuffer, Pointer<RustCallStatus>)
  ffi_acter_rustbuffer_free = _dylib.lookupFunction<
    Void Function(RustBuffer, Pointer<RustCallStatus>),
    void Function(RustBuffer, Pointer<RustCallStatus>)
  >("ffi_acter_rustbuffer_free");
  late final RustBuffer Function(RustBuffer, int, Pointer<RustCallStatus>)
  ffi_acter_rustbuffer_reserve = _dylib.lookupFunction<
    RustBuffer Function(RustBuffer, Uint64, Pointer<RustCallStatus>),
    RustBuffer Function(RustBuffer, int, Pointer<RustCallStatus>)
  >("ffi_acter_rustbuffer_reserve");
  late final void Function(
    int,
    Pointer<NativeFunction<UniffiRustFutureContinuationCallback>>,
    int,
  )
  ffi_acter_rust_future_poll_u8 = _dylib.lookupFunction<
    Void Function(
      Uint64,
      Pointer<NativeFunction<UniffiRustFutureContinuationCallback>>,
      Uint64,
    ),
    void Function(
      int,
      Pointer<NativeFunction<UniffiRustFutureContinuationCallback>>,
      int,
    )
  >("ffi_acter_rust_future_poll_u8");
  late final void Function(int) ffi_acter_rust_future_cancel_u8 = _dylib
      .lookupFunction<Void Function(Uint64), void Function(int)>(
        "ffi_acter_rust_future_cancel_u8",
      );
  late final void Function(int) ffi_acter_rust_future_free_u8 = _dylib
      .lookupFunction<Void Function(Uint64), void Function(int)>(
        "ffi_acter_rust_future_free_u8",
      );
  late final int Function(int, Pointer<RustCallStatus>)
  ffi_acter_rust_future_complete_u8 = _dylib.lookupFunction<
    Uint8 Function(Uint64, Pointer<RustCallStatus>),
    int Function(int, Pointer<RustCallStatus>)
  >("ffi_acter_rust_future_complete_u8");
  late final void Function(
    int,
    Pointer<NativeFunction<UniffiRustFutureContinuationCallback>>,
    int,
  )
  ffi_acter_rust_future_poll_i8 = _dylib.lookupFunction<
    Void Function(
      Uint64,
      Pointer<NativeFunction<UniffiRustFutureContinuationCallback>>,
      Uint64,
    ),
    void Function(
      int,
      Pointer<NativeFunction<UniffiRustFutureContinuationCallback>>,
      int,
    )
  >("ffi_acter_rust_future_poll_i8");
  late final void Function(int) ffi_acter_rust_future_cancel_i8 = _dylib
      .lookupFunction<Void Function(Uint64), void Function(int)>(
        "ffi_acter_rust_future_cancel_i8",
      );
  late final void Function(int) ffi_acter_rust_future_free_i8 = _dylib
      .lookupFunction<Void Function(Uint64), void Function(int)>(
        "ffi_acter_rust_future_free_i8",
      );
  late final int Function(int, Pointer<RustCallStatus>)
  ffi_acter_rust_future_complete_i8 = _dylib.lookupFunction<
    Int8 Function(Uint64, Pointer<RustCallStatus>),
    int Function(int, Pointer<RustCallStatus>)
  >("ffi_acter_rust_future_complete_i8");
  late final void Function(
    int,
    Pointer<NativeFunction<UniffiRustFutureContinuationCallback>>,
    int,
  )
  ffi_acter_rust_future_poll_u16 = _dylib.lookupFunction<
    Void Function(
      Uint64,
      Pointer<NativeFunction<UniffiRustFutureContinuationCallback>>,
      Uint64,
    ),
    void Function(
      int,
      Pointer<NativeFunction<UniffiRustFutureContinuationCallback>>,
      int,
    )
  >("ffi_acter_rust_future_poll_u16");
  late final void Function(int) ffi_acter_rust_future_cancel_u16 = _dylib
      .lookupFunction<Void Function(Uint64), void Function(int)>(
        "ffi_acter_rust_future_cancel_u16",
      );
  late final void Function(int) ffi_acter_rust_future_free_u16 = _dylib
      .lookupFunction<Void Function(Uint64), void Function(int)>(
        "ffi_acter_rust_future_free_u16",
      );
  late final int Function(int, Pointer<RustCallStatus>)
  ffi_acter_rust_future_complete_u16 = _dylib.lookupFunction<
    Uint16 Function(Uint64, Pointer<RustCallStatus>),
    int Function(int, Pointer<RustCallStatus>)
  >("ffi_acter_rust_future_complete_u16");
  late final void Function(
    int,
    Pointer<NativeFunction<UniffiRustFutureContinuationCallback>>,
    int,
  )
  ffi_acter_rust_future_poll_i16 = _dylib.lookupFunction<
    Void Function(
      Uint64,
      Pointer<NativeFunction<UniffiRustFutureContinuationCallback>>,
      Uint64,
    ),
    void Function(
      int,
      Pointer<NativeFunction<UniffiRustFutureContinuationCallback>>,
      int,
    )
  >("ffi_acter_rust_future_poll_i16");
  late final void Function(int) ffi_acter_rust_future_cancel_i16 = _dylib
      .lookupFunction<Void Function(Uint64), void Function(int)>(
        "ffi_acter_rust_future_cancel_i16",
      );
  late final void Function(int) ffi_acter_rust_future_free_i16 = _dylib
      .lookupFunction<Void Function(Uint64), void Function(int)>(
        "ffi_acter_rust_future_free_i16",
      );
  late final int Function(int, Pointer<RustCallStatus>)
  ffi_acter_rust_future_complete_i16 = _dylib.lookupFunction<
    Int16 Function(Uint64, Pointer<RustCallStatus>),
    int Function(int, Pointer<RustCallStatus>)
  >("ffi_acter_rust_future_complete_i16");
  late final void Function(
    int,
    Pointer<NativeFunction<UniffiRustFutureContinuationCallback>>,
    int,
  )
  ffi_acter_rust_future_poll_u32 = _dylib.lookupFunction<
    Void Function(
      Uint64,
      Pointer<NativeFunction<UniffiRustFutureContinuationCallback>>,
      Uint64,
    ),
    void Function(
      int,
      Pointer<NativeFunction<UniffiRustFutureContinuationCallback>>,
      int,
    )
  >("ffi_acter_rust_future_poll_u32");
  late final void Function(int) ffi_acter_rust_future_cancel_u32 = _dylib
      .lookupFunction<Void Function(Uint64), void Function(int)>(
        "ffi_acter_rust_future_cancel_u32",
      );
  late final void Function(int) ffi_acter_rust_future_free_u32 = _dylib
      .lookupFunction<Void Function(Uint64), void Function(int)>(
        "ffi_acter_rust_future_free_u32",
      );
  late final int Function(int, Pointer<RustCallStatus>)
  ffi_acter_rust_future_complete_u32 = _dylib.lookupFunction<
    Uint32 Function(Uint64, Pointer<RustCallStatus>),
    int Function(int, Pointer<RustCallStatus>)
  >("ffi_acter_rust_future_complete_u32");
  late final void Function(
    int,
    Pointer<NativeFunction<UniffiRustFutureContinuationCallback>>,
    int,
  )
  ffi_acter_rust_future_poll_i32 = _dylib.lookupFunction<
    Void Function(
      Uint64,
      Pointer<NativeFunction<UniffiRustFutureContinuationCallback>>,
      Uint64,
    ),
    void Function(
      int,
      Pointer<NativeFunction<UniffiRustFutureContinuationCallback>>,
      int,
    )
  >("ffi_acter_rust_future_poll_i32");
  late final void Function(int) ffi_acter_rust_future_cancel_i32 = _dylib
      .lookupFunction<Void Function(Uint64), void Function(int)>(
        "ffi_acter_rust_future_cancel_i32",
      );
  late final void Function(int) ffi_acter_rust_future_free_i32 = _dylib
      .lookupFunction<Void Function(Uint64), void Function(int)>(
        "ffi_acter_rust_future_free_i32",
      );
  late final int Function(int, Pointer<RustCallStatus>)
  ffi_acter_rust_future_complete_i32 = _dylib.lookupFunction<
    Int32 Function(Uint64, Pointer<RustCallStatus>),
    int Function(int, Pointer<RustCallStatus>)
  >("ffi_acter_rust_future_complete_i32");
  late final void Function(
    int,
    Pointer<NativeFunction<UniffiRustFutureContinuationCallback>>,
    int,
  )
  ffi_acter_rust_future_poll_u64 = _dylib.lookupFunction<
    Void Function(
      Uint64,
      Pointer<NativeFunction<UniffiRustFutureContinuationCallback>>,
      Uint64,
    ),
    void Function(
      int,
      Pointer<NativeFunction<UniffiRustFutureContinuationCallback>>,
      int,
    )
  >("ffi_acter_rust_future_poll_u64");
  late final void Function(int) ffi_acter_rust_future_cancel_u64 = _dylib
      .lookupFunction<Void Function(Uint64), void Function(int)>(
        "ffi_acter_rust_future_cancel_u64",
      );
  late final void Function(int) ffi_acter_rust_future_free_u64 = _dylib
      .lookupFunction<Void Function(Uint64), void Function(int)>(
        "ffi_acter_rust_future_free_u64",
      );
  late final int Function(int, Pointer<RustCallStatus>)
  ffi_acter_rust_future_complete_u64 = _dylib.lookupFunction<
    Uint64 Function(Uint64, Pointer<RustCallStatus>),
    int Function(int, Pointer<RustCallStatus>)
  >("ffi_acter_rust_future_complete_u64");
  late final void Function(
    int,
    Pointer<NativeFunction<UniffiRustFutureContinuationCallback>>,
    int,
  )
  ffi_acter_rust_future_poll_i64 = _dylib.lookupFunction<
    Void Function(
      Uint64,
      Pointer<NativeFunction<UniffiRustFutureContinuationCallback>>,
      Uint64,
    ),
    void Function(
      int,
      Pointer<NativeFunction<UniffiRustFutureContinuationCallback>>,
      int,
    )
  >("ffi_acter_rust_future_poll_i64");
  late final void Function(int) ffi_acter_rust_future_cancel_i64 = _dylib
      .lookupFunction<Void Function(Uint64), void Function(int)>(
        "ffi_acter_rust_future_cancel_i64",
      );
  late final void Function(int) ffi_acter_rust_future_free_i64 = _dylib
      .lookupFunction<Void Function(Uint64), void Function(int)>(
        "ffi_acter_rust_future_free_i64",
      );
  late final int Function(int, Pointer<RustCallStatus>)
  ffi_acter_rust_future_complete_i64 = _dylib.lookupFunction<
    Int64 Function(Uint64, Pointer<RustCallStatus>),
    int Function(int, Pointer<RustCallStatus>)
  >("ffi_acter_rust_future_complete_i64");
  late final void Function(
    int,
    Pointer<NativeFunction<UniffiRustFutureContinuationCallback>>,
    int,
  )
  ffi_acter_rust_future_poll_f32 = _dylib.lookupFunction<
    Void Function(
      Uint64,
      Pointer<NativeFunction<UniffiRustFutureContinuationCallback>>,
      Uint64,
    ),
    void Function(
      int,
      Pointer<NativeFunction<UniffiRustFutureContinuationCallback>>,
      int,
    )
  >("ffi_acter_rust_future_poll_f32");
  late final void Function(int) ffi_acter_rust_future_cancel_f32 = _dylib
      .lookupFunction<Void Function(Uint64), void Function(int)>(
        "ffi_acter_rust_future_cancel_f32",
      );
  late final void Function(int) ffi_acter_rust_future_free_f32 = _dylib
      .lookupFunction<Void Function(Uint64), void Function(int)>(
        "ffi_acter_rust_future_free_f32",
      );
  late final double Function(int, Pointer<RustCallStatus>)
  ffi_acter_rust_future_complete_f32 = _dylib.lookupFunction<
    Float Function(Uint64, Pointer<RustCallStatus>),
    double Function(int, Pointer<RustCallStatus>)
  >("ffi_acter_rust_future_complete_f32");
  late final void Function(
    int,
    Pointer<NativeFunction<UniffiRustFutureContinuationCallback>>,
    int,
  )
  ffi_acter_rust_future_poll_f64 = _dylib.lookupFunction<
    Void Function(
      Uint64,
      Pointer<NativeFunction<UniffiRustFutureContinuationCallback>>,
      Uint64,
    ),
    void Function(
      int,
      Pointer<NativeFunction<UniffiRustFutureContinuationCallback>>,
      int,
    )
  >("ffi_acter_rust_future_poll_f64");
  late final void Function(int) ffi_acter_rust_future_cancel_f64 = _dylib
      .lookupFunction<Void Function(Uint64), void Function(int)>(
        "ffi_acter_rust_future_cancel_f64",
      );
  late final void Function(int) ffi_acter_rust_future_free_f64 = _dylib
      .lookupFunction<Void Function(Uint64), void Function(int)>(
        "ffi_acter_rust_future_free_f64",
      );
  late final double Function(int, Pointer<RustCallStatus>)
  ffi_acter_rust_future_complete_f64 = _dylib.lookupFunction<
    Double Function(Uint64, Pointer<RustCallStatus>),
    double Function(int, Pointer<RustCallStatus>)
  >("ffi_acter_rust_future_complete_f64");
  late final void Function(
    int,
    Pointer<NativeFunction<UniffiRustFutureContinuationCallback>>,
    int,
  )
  ffi_acter_rust_future_poll_pointer = _dylib.lookupFunction<
    Void Function(
      Uint64,
      Pointer<NativeFunction<UniffiRustFutureContinuationCallback>>,
      Uint64,
    ),
    void Function(
      int,
      Pointer<NativeFunction<UniffiRustFutureContinuationCallback>>,
      int,
    )
  >("ffi_acter_rust_future_poll_pointer");
  late final void Function(int) ffi_acter_rust_future_cancel_pointer = _dylib
      .lookupFunction<Void Function(Uint64), void Function(int)>(
        "ffi_acter_rust_future_cancel_pointer",
      );
  late final void Function(int) ffi_acter_rust_future_free_pointer = _dylib
      .lookupFunction<Void Function(Uint64), void Function(int)>(
        "ffi_acter_rust_future_free_pointer",
      );
  late final Pointer<Void> Function(int, Pointer<RustCallStatus>)
  ffi_acter_rust_future_complete_pointer = _dylib.lookupFunction<
    Pointer<Void> Function(Uint64, Pointer<RustCallStatus>),
    Pointer<Void> Function(int, Pointer<RustCallStatus>)
  >("ffi_acter_rust_future_complete_pointer");
  late final void Function(
    int,
    Pointer<NativeFunction<UniffiRustFutureContinuationCallback>>,
    int,
  )
  ffi_acter_rust_future_poll_rust_buffer = _dylib.lookupFunction<
    Void Function(
      Uint64,
      Pointer<NativeFunction<UniffiRustFutureContinuationCallback>>,
      Uint64,
    ),
    void Function(
      int,
      Pointer<NativeFunction<UniffiRustFutureContinuationCallback>>,
      int,
    )
  >("ffi_acter_rust_future_poll_rust_buffer");
  late final void Function(int) ffi_acter_rust_future_cancel_rust_buffer =
      _dylib.lookupFunction<Void Function(Uint64), void Function(int)>(
        "ffi_acter_rust_future_cancel_rust_buffer",
      );
  late final void Function(int) ffi_acter_rust_future_free_rust_buffer = _dylib
      .lookupFunction<Void Function(Uint64), void Function(int)>(
        "ffi_acter_rust_future_free_rust_buffer",
      );
  late final RustBuffer Function(int, Pointer<RustCallStatus>)
  ffi_acter_rust_future_complete_rust_buffer = _dylib.lookupFunction<
    RustBuffer Function(Uint64, Pointer<RustCallStatus>),
    RustBuffer Function(int, Pointer<RustCallStatus>)
  >("ffi_acter_rust_future_complete_rust_buffer");
  late final void Function(
    int,
    Pointer<NativeFunction<UniffiRustFutureContinuationCallback>>,
    int,
  )
  ffi_acter_rust_future_poll_void = _dylib.lookupFunction<
    Void Function(
      Uint64,
      Pointer<NativeFunction<UniffiRustFutureContinuationCallback>>,
      Uint64,
    ),
    void Function(
      int,
      Pointer<NativeFunction<UniffiRustFutureContinuationCallback>>,
      int,
    )
  >("ffi_acter_rust_future_poll_void");
  late final void Function(int) ffi_acter_rust_future_cancel_void = _dylib
      .lookupFunction<Void Function(Uint64), void Function(int)>(
        "ffi_acter_rust_future_cancel_void",
      );
  late final void Function(int) ffi_acter_rust_future_free_void = _dylib
      .lookupFunction<Void Function(Uint64), void Function(int)>(
        "ffi_acter_rust_future_free_void",
      );
  late final void Function(int, Pointer<RustCallStatus>)
  ffi_acter_rust_future_complete_void = _dylib.lookupFunction<
    Void Function(Uint64, Pointer<RustCallStatus>),
    void Function(int, Pointer<RustCallStatus>)
  >("ffi_acter_rust_future_complete_void");
  late final int Function() uniffi_acter_checksum_func_get_notification_item =
      _dylib.lookupFunction<Uint16 Function(), int Function()>(
        "uniffi_acter_checksum_func_get_notification_item",
      );
  late final int Function() uniffi_acter_checksum_method_unifficlient_cloned =
      _dylib.lookupFunction<Uint16 Function(), int Function()>(
        "uniffi_acter_checksum_method_unifficlient_cloned",
      );
  late final int Function() uniffi_acter_checksum_method_unifficlient_user_id =
      _dylib.lookupFunction<Uint16 Function(), int Function()>(
        "uniffi_acter_checksum_method_unifficlient_user_id",
      );
  late final int Function() ffi_acter_uniffi_contract_version = _dylib
      .lookupFunction<Uint32 Function(), int Function()>(
        "ffi_acter_uniffi_contract_version",
      );

  static void _checkApiVersion() {
    final bindingsVersion = 26;
    final scaffoldingVersion =
        _UniffiLib.instance.ffi_acter_uniffi_contract_version();
    if (bindingsVersion != scaffoldingVersion) {
      throw UniffiInternalError.panicked(
        "UniFFI contract version mismatch: bindings version \$bindingsVersion, scaffolding version \$scaffoldingVersion",
      );
    }
  }

  static void _checkApiChecksums() {
    if (_UniffiLib.instance
            .uniffi_acter_checksum_func_get_notification_item() !=
        20285) {
      throw UniffiInternalError.panicked("UniFFI API checksum mismatch");
    }
    if (_UniffiLib.instance
            .uniffi_acter_checksum_method_unifficlient_cloned() !=
        14372) {
      throw UniffiInternalError.panicked("UniFFI API checksum mismatch");
    }
    if (_UniffiLib.instance
            .uniffi_acter_checksum_method_unifficlient_user_id() !=
        57780) {
      throw UniffiInternalError.panicked("UniFFI API checksum mismatch");
    }
  }
}

void initialize() {
  _UniffiLib._open();
}

void ensureInitialized() {
  _UniffiLib._checkApiVersion();
  _UniffiLib._checkApiChecksums();
}<|MERGE_RESOLUTION|>--- conflicted
+++ resolved
@@ -502,8 +502,6 @@
   }
 }
 
-<<<<<<< HEAD
-=======
 class FfiConverterBool {
   static bool lift(int value) {
     return value == 1;
@@ -557,7 +555,6 @@
   }
 }
 
->>>>>>> 953bcffe
 class FfiConverterOptionalString {
   static String? lift(RustBuffer buf) {
     return FfiConverterOptionalString.read(buf.asUint8List()).value;
