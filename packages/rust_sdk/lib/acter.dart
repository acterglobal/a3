--- conflicted
+++ resolved
@@ -401,36 +401,6 @@
 class FfiConverterBool {
   static bool lift(int value) {
     return value == 1;
-<<<<<<< HEAD
-  }
-
-  static int lower(bool value) {
-    return value ? 1 : 0;
-  }
-
-  static LiftRetVal<bool> read(Uint8List buf) {
-    return LiftRetVal(FfiConverterBool.lift(buf.first), 1);
-  }
-
-  static RustBuffer lowerIntoRustBuffer(bool value) {
-    return toRustBuffer(Uint8List.fromList([FfiConverterBool.lower(value)]));
-  }
-
-  static int allocationSize([bool value = false]) {
-    return 1;
-  }
-
-  static int write(bool value, Uint8List buf) {
-    buf.setAll(0, [value ? 1 : 0]);
-    return allocationSize();
-  }
-}
-
-class FfiConverterOptionalBool {
-  static bool? lift(RustBuffer buf) {
-    return FfiConverterOptionalBool.read(buf.asUint8List()).value;
-=======
->>>>>>> c5f63222
   }
 
   static int lower(bool value) {
