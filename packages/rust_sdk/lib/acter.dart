library uniffi;

import "dart:async";
import "dart:convert";
import "dart:ffi";
import "dart:io" show Platform, File, Directory;
import "dart:isolate";
import "dart:typed_data";
import "package:ffi/ffi.dart";

class UniffiNotificationItem {
  final String title;
  final String pushStyle;
  final String targetUrl;
  final String? body;
  final String? threadId;
  final String? imagePath;
  final bool? isNoisy;

  UniffiNotificationItem._(
    this.title,
    this.pushStyle,
    this.targetUrl,
    this.body,
    this.threadId,
    this.imagePath,
    this.isNoisy,
  );
}

class FfiConverterUniffiNotificationItem {
  static UniffiNotificationItem lift(RustBuffer buf) {
    return FfiConverterUniffiNotificationItem.read(buf.asUint8List()).value;
  }

  static LiftRetVal<UniffiNotificationItem> read(Uint8List buf) {
    int new_offset = 0;

    final title_lifted = FfiConverterString.read(
      Uint8List.view(buf.buffer, new_offset),
    );
    final title = title_lifted.value;
    new_offset += title_lifted.bytesRead;
    final pushStyle_lifted = FfiConverterString.read(
      Uint8List.view(buf.buffer, new_offset),
    );
    final pushStyle = pushStyle_lifted.value;
    new_offset += pushStyle_lifted.bytesRead;
    final targetUrl_lifted = FfiConverterString.read(
      Uint8List.view(buf.buffer, new_offset),
    );
    final targetUrl = targetUrl_lifted.value;
    new_offset += targetUrl_lifted.bytesRead;
    final body_lifted = FfiConverterOptionalString.read(
      Uint8List.view(buf.buffer, new_offset),
    );
    final body = body_lifted.value;
    new_offset += body_lifted.bytesRead;
    final threadId_lifted = FfiConverterOptionalString.read(
      Uint8List.view(buf.buffer, new_offset),
    );
    final threadId = threadId_lifted.value;
    new_offset += threadId_lifted.bytesRead;
    final imagePath_lifted = FfiConverterOptionalString.read(
      Uint8List.view(buf.buffer, new_offset),
    );
    final imagePath = imagePath_lifted.value;
    new_offset += imagePath_lifted.bytesRead;
    final isNoisy_lifted = FfiConverterOptionalBool.read(
      Uint8List.view(buf.buffer, new_offset),
    );
    final isNoisy = isNoisy_lifted.value;
    new_offset += isNoisy_lifted.bytesRead;
    return LiftRetVal(
      UniffiNotificationItem._(
        title,
        pushStyle,
        targetUrl,
        body,
        threadId,
        imagePath,
        isNoisy,
      ),
      new_offset,
    );
  }

  static RustBuffer lower(UniffiNotificationItem value) {
    final total_length =
        FfiConverterString.allocationSize(value.title) +
        FfiConverterString.allocationSize(value.pushStyle) +
        FfiConverterString.allocationSize(value.targetUrl) +
        FfiConverterOptionalString.allocationSize(value.body) +
        FfiConverterOptionalString.allocationSize(value.threadId) +
        FfiConverterOptionalString.allocationSize(value.imagePath) +
        FfiConverterOptionalBool.allocationSize(value.isNoisy) +
        0;
    final buf = Uint8List(total_length);
    write(value, buf);
    return toRustBuffer(buf);
  }

  static int write(UniffiNotificationItem value, Uint8List buf) {
    int new_offset = buf.offsetInBytes;

    new_offset += FfiConverterString.write(
      value.title,
      Uint8List.view(buf.buffer, new_offset),
    );
    new_offset += FfiConverterString.write(
      value.pushStyle,
      Uint8List.view(buf.buffer, new_offset),
    );
    new_offset += FfiConverterString.write(
      value.targetUrl,
      Uint8List.view(buf.buffer, new_offset),
    );
    new_offset += FfiConverterOptionalString.write(
      value.body,
      Uint8List.view(buf.buffer, new_offset),
    );
    new_offset += FfiConverterOptionalString.write(
      value.threadId,
      Uint8List.view(buf.buffer, new_offset),
    );
    new_offset += FfiConverterOptionalString.write(
      value.imagePath,
      Uint8List.view(buf.buffer, new_offset),
    );
    new_offset += FfiConverterOptionalBool.write(
      value.isNoisy,
      Uint8List.view(buf.buffer, new_offset),
    );
    return new_offset;
  }

  static int allocationSize(UniffiNotificationItem value) {
    return FfiConverterString.allocationSize(value.title) +
        FfiConverterString.allocationSize(value.pushStyle) +
        FfiConverterString.allocationSize(value.targetUrl) +
        FfiConverterOptionalString.allocationSize(value.body) +
        FfiConverterOptionalString.allocationSize(value.threadId) +
        FfiConverterOptionalString.allocationSize(value.imagePath) +
        FfiConverterOptionalBool.allocationSize(value.isNoisy) +
        0;
  }
}

enum ActerError { disconnect, unknown, anyhow }

class FfiConverterActerError {
  static ActerError lift(RustBuffer buffer) {
    final index = buffer.asUint8List().buffer.asByteData().getInt32(0);
    switch (index) {
      case 1:
        return ActerError.disconnect;
      case 2:
        return ActerError.unknown;
      case 3:
        return ActerError.anyhow;
      default:
        throw UniffiInternalError(
          UniffiInternalError.unexpectedEnumCase,
          "Unable to determine enum variant",
        );
    }
  }

  static RustBuffer lower(ActerError input) {
    return toRustBuffer(createUint8ListFromInt(input.index + 1));
  }
}

final _UniffiClientFinalizer = Finalizer<Pointer<Void>>((ptr) {
  rustCall(
    (status) =>
        _UniffiLib.instance.uniffi_acter_fn_free_unifficlient(ptr, status),
  );
});

class UniffiClient {
  final Pointer<Void> _ptr;

  UniffiClient._(this._ptr) {
    _UniffiClientFinalizer.attach(this, _ptr, detach: this);
  }

  factory UniffiClient.lift(Pointer<Void> ptr) {
    return UniffiClient._(ptr);
  }

  Pointer<Void> uniffiClonePointer() {
    return rustCall(
      (status) =>
          _UniffiLib.instance.uniffi_acter_fn_clone_unifficlient(_ptr, status),
    );
  }

  void dispose() {
    _UniffiClientFinalizer.detach(this);
    rustCall(
      (status) =>
          _UniffiLib.instance.uniffi_acter_fn_free_unifficlient(_ptr, status),
    );
  }

  UniffiClient cloned() {
    return rustCall(
      (status) => UniffiClient.lift(
        _UniffiLib.instance.uniffi_acter_fn_method_unifficlient_cloned(
          uniffiClonePointer(),
          status,
        ),
      ),
    );
  }

  String userId() {
    return rustCall(
      (status) => FfiConverterString.lift(
        _UniffiLib.instance.uniffi_acter_fn_method_unifficlient_user_id(
          uniffiClonePointer(),
          status,
        ),
      ),
    );
  }
}

class UniffiInternalError implements Exception {
  static const int bufferOverflow = 0;
  static const int incompleteData = 1;
  static const int unexpectedOptionalTag = 2;
  static const int unexpectedEnumCase = 3;
  static const int unexpectedNullPointer = 4;
  static const int unexpectedRustCallStatusCode = 5;
  static const int unexpectedRustCallError = 6;
  static const int unexpectedStaleHandle = 7;
  static const int rustPanic = 8;

  final int errorCode;
  final String? panicMessage;

  const UniffiInternalError(this.errorCode, this.panicMessage);

  static UniffiInternalError panicked(String message) {
    return UniffiInternalError(rustPanic, message);
  }

  @override
  String toString() {
    switch (errorCode) {
      case bufferOverflow:
        return "UniFfi::BufferOverflow";
      case incompleteData:
        return "UniFfi::IncompleteData";
      case unexpectedOptionalTag:
        return "UniFfi::UnexpectedOptionalTag";
      case unexpectedEnumCase:
        return "UniFfi::UnexpectedEnumCase";
      case unexpectedNullPointer:
        return "UniFfi::UnexpectedNullPointer";
      case unexpectedRustCallStatusCode:
        return "UniFfi::UnexpectedRustCallStatusCode";
      case unexpectedRustCallError:
        return "UniFfi::UnexpectedRustCallError";
      case unexpectedStaleHandle:
        return "UniFfi::UnexpectedStaleHandle";
      case rustPanic:
        return "UniFfi::rustPanic: \$\$panicMessage";
      default:
        return "UniFfi::UnknownError: \$\$errorCode";
    }
  }
}

const int CALL_SUCCESS = 0;
const int CALL_ERROR = 1;
const int CALL_UNEXPECTED_ERROR = 2;

class RustCallStatus extends Struct {
  @Int8()
  external int code;

  external RustBuffer errorBuf;
}

void checkCallStatus(
  UniffiRustCallStatusErrorHandler errorHandler,
  RustCallStatus status,
) {
  if (status.code == CALL_SUCCESS) {
    return;
  } else if (status.code == CALL_ERROR) {
    throw errorHandler.lift(status.errorBuf);
  } else if (status.code == CALL_UNEXPECTED_ERROR) {
    if (status.errorBuf.len > 0) {
      throw UniffiInternalError.panicked(
        FfiConverterString.lift(status.errorBuf),
      );
    } else {
      throw UniffiInternalError.panicked("Rust panic");
    }
  } else {
    throw UniffiInternalError.panicked(
      "Unexpected RustCallStatus code: \${status.code}",
    );
  }
}

T rustCall<T>(T Function(Pointer<RustCallStatus>) callback) {
  final status = calloc<RustCallStatus>();
  try {
    return callback(status);
  } finally {
    calloc.free(status);
  }
}

class NullRustCallStatusErrorHandler extends UniffiRustCallStatusErrorHandler {
  @override
  Exception lift(RustBuffer errorBuf) {
    errorBuf.free();
    return UniffiInternalError.panicked("Unexpected CALL_ERROR");
  }
}

abstract class UniffiRustCallStatusErrorHandler {
  Exception lift(RustBuffer errorBuf);
}

class RustBuffer extends Struct {
  @Uint64()
  external int capacity;

  @Uint64()
  external int len;

  external Pointer<Uint8> data;

  static RustBuffer alloc(int size) {
    return rustCall(
      (status) => _UniffiLib.instance.ffi_acter_rustbuffer_alloc(size, status),
    );
  }

  static RustBuffer fromBytes(ForeignBytes bytes) {
    return rustCall(
      (status) =>
          _UniffiLib.instance.ffi_acter_rustbuffer_from_bytes(bytes, status),
    );
  }

  void free() {
    rustCall(
      (status) => _UniffiLib.instance.ffi_acter_rustbuffer_free(this, status),
    );
  }

  RustBuffer reserve(int additionalCapacity) {
    return rustCall(
      (status) => _UniffiLib.instance.ffi_acter_rustbuffer_reserve(
        this,
        additionalCapacity,
        status,
      ),
    );
  }

  Uint8List asUint8List() {
    final dataList = data.asTypedList(len);
    final byteData = ByteData.sublistView(dataList);
    return Uint8List.view(byteData.buffer);
  }

  @override
  String toString() {
    return "RustBuffer{capacity: \$capacity, len: \$len, data: \$data}";
  }
}

RustBuffer toRustBuffer(Uint8List data) {
  final length = data.length;

  final Pointer<Uint8> frameData = calloc<Uint8>(length);
  final pointerList = frameData.asTypedList(length);
  pointerList.setAll(0, data);

  final bytes = calloc<ForeignBytes>();
  bytes.ref.len = length;
  bytes.ref.data = frameData;
  return RustBuffer.fromBytes(bytes.ref);
}

class ForeignBytes extends Struct {
  @Int32()
  external int len;
  external Pointer<Uint8> data;

  void free() {
    calloc.free(data);
  }
}

class LiftRetVal<T> {
  final T value;
  final int bytesRead;
  const LiftRetVal(this.value, this.bytesRead);

  LiftRetVal<T> copyWithOffset(int offset) {
    return LiftRetVal(value, bytesRead + offset);
  }
}

abstract class FfiConverter<D, F> {
  const FfiConverter();

  D lift(F value);
  F lower(D value);
  D read(ByteData buffer, int offset);
  void write(D value, ByteData buffer, int offset);
  int size(D value);
}

mixin FfiConverterPrimitive<T> on FfiConverter<T, T> {
  @override
  T lift(T value) => value;

  @override
  T lower(T value) => value;
}

Uint8List createUint8ListFromInt(int value) {
  int length = value.bitLength ~/ 8 + 1;

  if (length != 4 && length != 8) {
    length = (value < 0x100000000) ? 4 : 8;
  }

  Uint8List uint8List = Uint8List(length);

  for (int i = length - 1; i >= 0; i--) {
    uint8List[i] = value & 0xFF;
    value >>= 8;
  }

  return uint8List;
}

class FfiConverterString {
  static String lift(RustBuffer buf) {
    return utf8.decoder.convert(buf.asUint8List());
<<<<<<< HEAD
=======
  }

  static RustBuffer lower(String value) {
    return toRustBuffer(Utf8Encoder().convert(value));
  }

  static LiftRetVal<String> read(Uint8List buf) {
    final end = buf.buffer.asByteData(buf.offsetInBytes).getInt32(0) + 4;
    return LiftRetVal(utf8.decoder.convert(buf, 4, end), end);
  }

  static int allocationSize([String value = ""]) {
    return utf8.encoder.convert(value).length + 4;
  }

  static int write(String value, Uint8List buf) {
    final list = utf8.encoder.convert(value);
    buf.buffer.asByteData(buf.offsetInBytes).setInt32(0, list.length);
    buf.setAll(4, list);
    return list.length + 4;
  }
}

class FfiConverterOptionalBool {
  static bool? lift(RustBuffer buf) {
    return FfiConverterOptionalBool.read(buf.asUint8List()).value;
  }

  static LiftRetVal<bool?> read(Uint8List buf) {
    if (ByteData.view(buf.buffer, buf.offsetInBytes).getInt8(0) == 0) {
      return LiftRetVal(null, 1);
    }
    return FfiConverterBool.read(
            Uint8List.view(buf.buffer, buf.offsetInBytes + 1))
        .copyWithOffset(1);
  }

  static int allocationSize([bool? value]) {
    if (value == null) {
      return 1;
    }
    return FfiConverterBool.allocationSize(value) + 1;
  }

  static RustBuffer lower(bool? value) {
    if (value == null) {
      return toRustBuffer(Uint8List.fromList([0]));
    }

    final length = FfiConverterOptionalBool.allocationSize(value);

    final Pointer<Uint8> frameData = calloc<Uint8>(length);
    final buf = frameData.asTypedList(length);

    FfiConverterOptionalBool.write(value, buf);

    final bytes = calloc<ForeignBytes>();
    bytes.ref.len = length;
    bytes.ref.data = frameData;
    return RustBuffer.fromBytes(bytes.ref);
  }

  static int write(bool? value, Uint8List buf) {
    if (value == null) {
      buf[0] = 0;
      return 1;
    }

    buf[0] = 1;

    return FfiConverterBool.write(
            value, Uint8List.view(buf.buffer, buf.offsetInBytes + 1)) +
        1;
  }
}

class FfiConverterBool {
  static bool lift(int value) {
    return value == 1;
>>>>>>> 24a0e221
  }

  static int lower(bool value) {
    return value ? 1 : 0;
  }

  static LiftRetVal<bool> read(Uint8List buf) {
    return LiftRetVal(FfiConverterBool.lift(buf.first), 1);
  }

  static RustBuffer lowerIntoRustBuffer(bool value) {
    return toRustBuffer(Uint8List.fromList([FfiConverterBool.lower(value)]));
  }

  static int allocationSize([bool value = false]) {
    return 1;
  }

  static int write(bool value, Uint8List buf) {
    buf.setAll(0, [value ? 1 : 0]);
    return allocationSize();
  }
}

class FfiConverterOptionalString {
  static String? lift(RustBuffer buf) {
    return FfiConverterOptionalString.read(buf.asUint8List()).value;
  }

  static LiftRetVal<String?> read(Uint8List buf) {
    if (ByteData.view(buf.buffer, buf.offsetInBytes).getInt8(0) == 0) {
      return LiftRetVal(null, 1);
    }
    return FfiConverterString.read(
      Uint8List.view(buf.buffer, buf.offsetInBytes + 1),
    ).copyWithOffset(1);
  }

  static int allocationSize([String? value]) {
    if (value == null) {
      return 1;
    }
    return FfiConverterString.allocationSize(value) + 1;
  }

  static RustBuffer lower(String? value) {
    if (value == null) {
      return toRustBuffer(Uint8List.fromList([0]));
    }

    final length = FfiConverterOptionalString.allocationSize(value);

    final Pointer<Uint8> frameData = calloc<Uint8>(length);
    final buf = frameData.asTypedList(length);

    FfiConverterOptionalString.write(value, buf);

    final bytes = calloc<ForeignBytes>();
    bytes.ref.len = length;
    bytes.ref.data = frameData;
    return RustBuffer.fromBytes(bytes.ref);
  }

  static int write(String? value, Uint8List buf) {
    if (value == null) {
      buf[0] = 0;
      return 1;
    }

    buf[0] = 1;

    return FfiConverterString.write(
          value,
          Uint8List.view(buf.buffer, buf.offsetInBytes + 1),
        ) +
        1;
  }
}

class FfiConverterOptionalBool {
  static bool? lift(RustBuffer buf) {
    return FfiConverterOptionalBool.read(buf.asUint8List()).value;
  }

  static LiftRetVal<bool?> read(Uint8List buf) {
    if (ByteData.view(buf.buffer, buf.offsetInBytes).getInt8(0) == 0) {
      return LiftRetVal(null, 1);
    }
    return FfiConverterBool.read(
      Uint8List.view(buf.buffer, buf.offsetInBytes + 1),
    ).copyWithOffset(1);
  }

  static int allocationSize([bool? value]) {
    if (value == null) {
      return 1;
    }
    return FfiConverterBool.allocationSize(value) + 1;
  }

  static RustBuffer lower(bool? value) {
    if (value == null) {
      return toRustBuffer(Uint8List.fromList([0]));
    }

    final length = FfiConverterOptionalBool.allocationSize(value);

    final Pointer<Uint8> frameData = calloc<Uint8>(length);
    final buf = frameData.asTypedList(length);

    FfiConverterOptionalBool.write(value, buf);

    final bytes = calloc<ForeignBytes>();
    bytes.ref.len = length;
    bytes.ref.data = frameData;
    return RustBuffer.fromBytes(bytes.ref);
  }

  static int write(bool? value, Uint8List buf) {
    if (value == null) {
      buf[0] = 0;
      return 1;
    }

    buf[0] = 1;

    return FfiConverterBool.write(
          value,
          Uint8List.view(buf.buffer, buf.offsetInBytes + 1),
        ) +
        1;
  }
}

const int UNIFFI_RUST_FUTURE_POLL_READY = 0;
const int UNIFFI_RUST_FUTURE_POLL_MAYBE_READY = 1;

typedef UniffiRustFutureContinuationCallback = Void Function(Uint64, Int8);

Future<T> uniffiRustCallAsync<T, F>(
  int Function() rustFutureFunc,
  void Function(
    int,
    Pointer<NativeFunction<UniffiRustFutureContinuationCallback>>,
    int,
  )
  pollFunc,
  F Function(int, Pointer<RustCallStatus>) completeFunc,
  void Function(int) freeFunc,
  T Function(F) liftFunc, [
  UniffiRustCallStatusErrorHandler? errorHandler,
]) async {
  final rustFuture = rustFutureFunc();
  final completer = Completer<int>();

  late final NativeCallable<UniffiRustFutureContinuationCallback> callback;

  void poll() {
    pollFunc(rustFuture, callback.nativeFunction, 0);
  }

  void onResponse(int _idx, int pollResult) {
    if (pollResult == UNIFFI_RUST_FUTURE_POLL_READY) {
      completer.complete(pollResult);
    } else {
      poll();
    }
  }

  callback = NativeCallable<UniffiRustFutureContinuationCallback>.listener(
    onResponse,
  );

  try {
    poll();
    await completer.future;
    callback.close();

    final status = calloc<RustCallStatus>();
    try {
      final result = completeFunc(rustFuture, status);

      return liftFunc(result);
    } finally {
      calloc.free(status);
    }
  } finally {
    freeFunc(rustFuture);
  }
}

Future<UniffiNotificationItem> getNotificationItem(
  String basePath,
  String mediaCachePath,
  String tempDir,
  String restoreToken,
  String roomId,
  String eventId,
) {
  return uniffiRustCallAsync(
    () => _UniffiLib.instance.uniffi_acter_fn_func_get_notification_item(
      FfiConverterString.lower(basePath),
      FfiConverterString.lower(mediaCachePath),
      FfiConverterString.lower(tempDir),
      FfiConverterString.lower(restoreToken),
      FfiConverterString.lower(roomId),
      FfiConverterString.lower(eventId),
    ),
    _UniffiLib.instance.ffi_acter_rust_future_poll_rust_buffer,
    _UniffiLib.instance.ffi_acter_rust_future_complete_rust_buffer,
    _UniffiLib.instance.ffi_acter_rust_future_free_rust_buffer,
    FfiConverterUniffiNotificationItem.lift,
  );
}

class _UniffiLib {
  _UniffiLib._();

  static final DynamicLibrary _dylib = _open();

  static DynamicLibrary _open() {
    if (Platform.isAndroid) return DynamicLibrary.open("libacter.so");
    if (Platform.isIOS) return DynamicLibrary.executable();
    if (Platform.isLinux) return DynamicLibrary.open("libacter.so");
    if (Platform.isMacOS) return DynamicLibrary.open("libacter.dylib");
    if (Platform.isWindows) return DynamicLibrary.open("acter.dll");
    throw UnsupportedError(
      "Unsupported platform: \${Platform.operatingSystem}",
    );
  }

  static final _UniffiLib instance = _UniffiLib._();

  late final Pointer<Void> Function(Pointer<Void>, Pointer<RustCallStatus>)
  uniffi_acter_fn_clone_unifficlient = _dylib.lookupFunction<
    Pointer<Void> Function(Pointer<Void>, Pointer<RustCallStatus>),
    Pointer<Void> Function(Pointer<Void>, Pointer<RustCallStatus>)
  >("uniffi_acter_fn_clone_unifficlient");
  late final void Function(Pointer<Void>, Pointer<RustCallStatus>)
  uniffi_acter_fn_free_unifficlient = _dylib.lookupFunction<
    Void Function(Pointer<Void>, Pointer<RustCallStatus>),
    void Function(Pointer<Void>, Pointer<RustCallStatus>)
  >("uniffi_acter_fn_free_unifficlient");
  late final Pointer<Void> Function(Pointer<Void>, Pointer<RustCallStatus>)
  uniffi_acter_fn_method_unifficlient_cloned = _dylib.lookupFunction<
    Pointer<Void> Function(Pointer<Void>, Pointer<RustCallStatus>),
    Pointer<Void> Function(Pointer<Void>, Pointer<RustCallStatus>)
  >("uniffi_acter_fn_method_unifficlient_cloned");
  late final RustBuffer Function(Pointer<Void>, Pointer<RustCallStatus>)
  uniffi_acter_fn_method_unifficlient_user_id = _dylib.lookupFunction<
    RustBuffer Function(Pointer<Void>, Pointer<RustCallStatus>),
    RustBuffer Function(Pointer<Void>, Pointer<RustCallStatus>)
  >("uniffi_acter_fn_method_unifficlient_user_id");
  late final int Function(
    RustBuffer,
    RustBuffer,
    RustBuffer,
    RustBuffer,
    RustBuffer,
    RustBuffer,
  )
  uniffi_acter_fn_func_get_notification_item = _dylib.lookupFunction<
    Uint64 Function(
      RustBuffer,
      RustBuffer,
      RustBuffer,
      RustBuffer,
      RustBuffer,
      RustBuffer,
    ),
    int Function(
      RustBuffer,
      RustBuffer,
      RustBuffer,
      RustBuffer,
      RustBuffer,
      RustBuffer,
    )
  >("uniffi_acter_fn_func_get_notification_item");
  late final RustBuffer Function(int, Pointer<RustCallStatus>)
  ffi_acter_rustbuffer_alloc = _dylib.lookupFunction<
    RustBuffer Function(Uint64, Pointer<RustCallStatus>),
    RustBuffer Function(int, Pointer<RustCallStatus>)
  >("ffi_acter_rustbuffer_alloc");
  late final RustBuffer Function(ForeignBytes, Pointer<RustCallStatus>)
  ffi_acter_rustbuffer_from_bytes = _dylib.lookupFunction<
    RustBuffer Function(ForeignBytes, Pointer<RustCallStatus>),
    RustBuffer Function(ForeignBytes, Pointer<RustCallStatus>)
  >("ffi_acter_rustbuffer_from_bytes");
  late final void Function(RustBuffer, Pointer<RustCallStatus>)
  ffi_acter_rustbuffer_free = _dylib.lookupFunction<
    Void Function(RustBuffer, Pointer<RustCallStatus>),
    void Function(RustBuffer, Pointer<RustCallStatus>)
  >("ffi_acter_rustbuffer_free");
  late final RustBuffer Function(RustBuffer, int, Pointer<RustCallStatus>)
  ffi_acter_rustbuffer_reserve = _dylib.lookupFunction<
    RustBuffer Function(RustBuffer, Uint64, Pointer<RustCallStatus>),
    RustBuffer Function(RustBuffer, int, Pointer<RustCallStatus>)
  >("ffi_acter_rustbuffer_reserve");
  late final void Function(
    int,
    Pointer<NativeFunction<UniffiRustFutureContinuationCallback>>,
    int,
  )
  ffi_acter_rust_future_poll_u8 = _dylib.lookupFunction<
    Void Function(
      Uint64,
      Pointer<NativeFunction<UniffiRustFutureContinuationCallback>>,
      Uint64,
    ),
    void Function(
      int,
      Pointer<NativeFunction<UniffiRustFutureContinuationCallback>>,
      int,
    )
  >("ffi_acter_rust_future_poll_u8");
  late final void Function(int) ffi_acter_rust_future_cancel_u8 = _dylib
      .lookupFunction<Void Function(Uint64), void Function(int)>(
        "ffi_acter_rust_future_cancel_u8",
      );
  late final void Function(int) ffi_acter_rust_future_free_u8 = _dylib
      .lookupFunction<Void Function(Uint64), void Function(int)>(
        "ffi_acter_rust_future_free_u8",
      );
  late final int Function(int, Pointer<RustCallStatus>)
  ffi_acter_rust_future_complete_u8 = _dylib.lookupFunction<
    Uint8 Function(Uint64, Pointer<RustCallStatus>),
    int Function(int, Pointer<RustCallStatus>)
  >("ffi_acter_rust_future_complete_u8");
  late final void Function(
    int,
    Pointer<NativeFunction<UniffiRustFutureContinuationCallback>>,
    int,
  )
  ffi_acter_rust_future_poll_i8 = _dylib.lookupFunction<
    Void Function(
      Uint64,
      Pointer<NativeFunction<UniffiRustFutureContinuationCallback>>,
      Uint64,
    ),
    void Function(
      int,
      Pointer<NativeFunction<UniffiRustFutureContinuationCallback>>,
      int,
    )
  >("ffi_acter_rust_future_poll_i8");
  late final void Function(int) ffi_acter_rust_future_cancel_i8 = _dylib
      .lookupFunction<Void Function(Uint64), void Function(int)>(
        "ffi_acter_rust_future_cancel_i8",
      );
  late final void Function(int) ffi_acter_rust_future_free_i8 = _dylib
      .lookupFunction<Void Function(Uint64), void Function(int)>(
        "ffi_acter_rust_future_free_i8",
      );
  late final int Function(int, Pointer<RustCallStatus>)
  ffi_acter_rust_future_complete_i8 = _dylib.lookupFunction<
    Int8 Function(Uint64, Pointer<RustCallStatus>),
    int Function(int, Pointer<RustCallStatus>)
  >("ffi_acter_rust_future_complete_i8");
  late final void Function(
    int,
    Pointer<NativeFunction<UniffiRustFutureContinuationCallback>>,
    int,
  )
  ffi_acter_rust_future_poll_u16 = _dylib.lookupFunction<
    Void Function(
      Uint64,
      Pointer<NativeFunction<UniffiRustFutureContinuationCallback>>,
      Uint64,
    ),
    void Function(
      int,
      Pointer<NativeFunction<UniffiRustFutureContinuationCallback>>,
      int,
    )
  >("ffi_acter_rust_future_poll_u16");
  late final void Function(int) ffi_acter_rust_future_cancel_u16 = _dylib
      .lookupFunction<Void Function(Uint64), void Function(int)>(
        "ffi_acter_rust_future_cancel_u16",
      );
  late final void Function(int) ffi_acter_rust_future_free_u16 = _dylib
      .lookupFunction<Void Function(Uint64), void Function(int)>(
        "ffi_acter_rust_future_free_u16",
      );
  late final int Function(int, Pointer<RustCallStatus>)
  ffi_acter_rust_future_complete_u16 = _dylib.lookupFunction<
    Uint16 Function(Uint64, Pointer<RustCallStatus>),
    int Function(int, Pointer<RustCallStatus>)
  >("ffi_acter_rust_future_complete_u16");
  late final void Function(
    int,
    Pointer<NativeFunction<UniffiRustFutureContinuationCallback>>,
    int,
  )
  ffi_acter_rust_future_poll_i16 = _dylib.lookupFunction<
    Void Function(
      Uint64,
      Pointer<NativeFunction<UniffiRustFutureContinuationCallback>>,
      Uint64,
    ),
    void Function(
      int,
      Pointer<NativeFunction<UniffiRustFutureContinuationCallback>>,
      int,
    )
  >("ffi_acter_rust_future_poll_i16");
  late final void Function(int) ffi_acter_rust_future_cancel_i16 = _dylib
      .lookupFunction<Void Function(Uint64), void Function(int)>(
        "ffi_acter_rust_future_cancel_i16",
      );
  late final void Function(int) ffi_acter_rust_future_free_i16 = _dylib
      .lookupFunction<Void Function(Uint64), void Function(int)>(
        "ffi_acter_rust_future_free_i16",
      );
  late final int Function(int, Pointer<RustCallStatus>)
  ffi_acter_rust_future_complete_i16 = _dylib.lookupFunction<
    Int16 Function(Uint64, Pointer<RustCallStatus>),
    int Function(int, Pointer<RustCallStatus>)
  >("ffi_acter_rust_future_complete_i16");
  late final void Function(
    int,
    Pointer<NativeFunction<UniffiRustFutureContinuationCallback>>,
    int,
  )
  ffi_acter_rust_future_poll_u32 = _dylib.lookupFunction<
    Void Function(
      Uint64,
      Pointer<NativeFunction<UniffiRustFutureContinuationCallback>>,
      Uint64,
    ),
    void Function(
      int,
      Pointer<NativeFunction<UniffiRustFutureContinuationCallback>>,
      int,
    )
  >("ffi_acter_rust_future_poll_u32");
  late final void Function(int) ffi_acter_rust_future_cancel_u32 = _dylib
      .lookupFunction<Void Function(Uint64), void Function(int)>(
        "ffi_acter_rust_future_cancel_u32",
      );
  late final void Function(int) ffi_acter_rust_future_free_u32 = _dylib
      .lookupFunction<Void Function(Uint64), void Function(int)>(
        "ffi_acter_rust_future_free_u32",
      );
  late final int Function(int, Pointer<RustCallStatus>)
  ffi_acter_rust_future_complete_u32 = _dylib.lookupFunction<
    Uint32 Function(Uint64, Pointer<RustCallStatus>),
    int Function(int, Pointer<RustCallStatus>)
  >("ffi_acter_rust_future_complete_u32");
  late final void Function(
    int,
    Pointer<NativeFunction<UniffiRustFutureContinuationCallback>>,
    int,
  )
  ffi_acter_rust_future_poll_i32 = _dylib.lookupFunction<
    Void Function(
      Uint64,
      Pointer<NativeFunction<UniffiRustFutureContinuationCallback>>,
      Uint64,
    ),
    void Function(
      int,
      Pointer<NativeFunction<UniffiRustFutureContinuationCallback>>,
      int,
    )
  >("ffi_acter_rust_future_poll_i32");
  late final void Function(int) ffi_acter_rust_future_cancel_i32 = _dylib
      .lookupFunction<Void Function(Uint64), void Function(int)>(
        "ffi_acter_rust_future_cancel_i32",
      );
  late final void Function(int) ffi_acter_rust_future_free_i32 = _dylib
      .lookupFunction<Void Function(Uint64), void Function(int)>(
        "ffi_acter_rust_future_free_i32",
      );
  late final int Function(int, Pointer<RustCallStatus>)
  ffi_acter_rust_future_complete_i32 = _dylib.lookupFunction<
    Int32 Function(Uint64, Pointer<RustCallStatus>),
    int Function(int, Pointer<RustCallStatus>)
  >("ffi_acter_rust_future_complete_i32");
  late final void Function(
    int,
    Pointer<NativeFunction<UniffiRustFutureContinuationCallback>>,
    int,
  )
  ffi_acter_rust_future_poll_u64 = _dylib.lookupFunction<
    Void Function(
      Uint64,
      Pointer<NativeFunction<UniffiRustFutureContinuationCallback>>,
      Uint64,
    ),
    void Function(
      int,
      Pointer<NativeFunction<UniffiRustFutureContinuationCallback>>,
      int,
    )
  >("ffi_acter_rust_future_poll_u64");
  late final void Function(int) ffi_acter_rust_future_cancel_u64 = _dylib
      .lookupFunction<Void Function(Uint64), void Function(int)>(
        "ffi_acter_rust_future_cancel_u64",
      );
  late final void Function(int) ffi_acter_rust_future_free_u64 = _dylib
      .lookupFunction<Void Function(Uint64), void Function(int)>(
        "ffi_acter_rust_future_free_u64",
      );
  late final int Function(int, Pointer<RustCallStatus>)
  ffi_acter_rust_future_complete_u64 = _dylib.lookupFunction<
    Uint64 Function(Uint64, Pointer<RustCallStatus>),
    int Function(int, Pointer<RustCallStatus>)
  >("ffi_acter_rust_future_complete_u64");
  late final void Function(
    int,
    Pointer<NativeFunction<UniffiRustFutureContinuationCallback>>,
    int,
  )
  ffi_acter_rust_future_poll_i64 = _dylib.lookupFunction<
    Void Function(
      Uint64,
      Pointer<NativeFunction<UniffiRustFutureContinuationCallback>>,
      Uint64,
    ),
    void Function(
      int,
      Pointer<NativeFunction<UniffiRustFutureContinuationCallback>>,
      int,
    )
  >("ffi_acter_rust_future_poll_i64");
  late final void Function(int) ffi_acter_rust_future_cancel_i64 = _dylib
      .lookupFunction<Void Function(Uint64), void Function(int)>(
        "ffi_acter_rust_future_cancel_i64",
      );
  late final void Function(int) ffi_acter_rust_future_free_i64 = _dylib
      .lookupFunction<Void Function(Uint64), void Function(int)>(
        "ffi_acter_rust_future_free_i64",
      );
  late final int Function(int, Pointer<RustCallStatus>)
  ffi_acter_rust_future_complete_i64 = _dylib.lookupFunction<
    Int64 Function(Uint64, Pointer<RustCallStatus>),
    int Function(int, Pointer<RustCallStatus>)
  >("ffi_acter_rust_future_complete_i64");
  late final void Function(
    int,
    Pointer<NativeFunction<UniffiRustFutureContinuationCallback>>,
    int,
  )
  ffi_acter_rust_future_poll_f32 = _dylib.lookupFunction<
    Void Function(
      Uint64,
      Pointer<NativeFunction<UniffiRustFutureContinuationCallback>>,
      Uint64,
    ),
    void Function(
      int,
      Pointer<NativeFunction<UniffiRustFutureContinuationCallback>>,
      int,
    )
  >("ffi_acter_rust_future_poll_f32");
  late final void Function(int) ffi_acter_rust_future_cancel_f32 = _dylib
      .lookupFunction<Void Function(Uint64), void Function(int)>(
        "ffi_acter_rust_future_cancel_f32",
      );
  late final void Function(int) ffi_acter_rust_future_free_f32 = _dylib
      .lookupFunction<Void Function(Uint64), void Function(int)>(
        "ffi_acter_rust_future_free_f32",
      );
  late final double Function(int, Pointer<RustCallStatus>)
  ffi_acter_rust_future_complete_f32 = _dylib.lookupFunction<
    Float Function(Uint64, Pointer<RustCallStatus>),
    double Function(int, Pointer<RustCallStatus>)
  >("ffi_acter_rust_future_complete_f32");
  late final void Function(
    int,
    Pointer<NativeFunction<UniffiRustFutureContinuationCallback>>,
    int,
  )
  ffi_acter_rust_future_poll_f64 = _dylib.lookupFunction<
    Void Function(
      Uint64,
      Pointer<NativeFunction<UniffiRustFutureContinuationCallback>>,
      Uint64,
    ),
    void Function(
      int,
      Pointer<NativeFunction<UniffiRustFutureContinuationCallback>>,
      int,
    )
  >("ffi_acter_rust_future_poll_f64");
  late final void Function(int) ffi_acter_rust_future_cancel_f64 = _dylib
      .lookupFunction<Void Function(Uint64), void Function(int)>(
        "ffi_acter_rust_future_cancel_f64",
      );
  late final void Function(int) ffi_acter_rust_future_free_f64 = _dylib
      .lookupFunction<Void Function(Uint64), void Function(int)>(
        "ffi_acter_rust_future_free_f64",
      );
  late final double Function(int, Pointer<RustCallStatus>)
  ffi_acter_rust_future_complete_f64 = _dylib.lookupFunction<
    Double Function(Uint64, Pointer<RustCallStatus>),
    double Function(int, Pointer<RustCallStatus>)
  >("ffi_acter_rust_future_complete_f64");
  late final void Function(
    int,
    Pointer<NativeFunction<UniffiRustFutureContinuationCallback>>,
    int,
  )
  ffi_acter_rust_future_poll_pointer = _dylib.lookupFunction<
    Void Function(
      Uint64,
      Pointer<NativeFunction<UniffiRustFutureContinuationCallback>>,
      Uint64,
    ),
    void Function(
      int,
      Pointer<NativeFunction<UniffiRustFutureContinuationCallback>>,
      int,
    )
  >("ffi_acter_rust_future_poll_pointer");
  late final void Function(int) ffi_acter_rust_future_cancel_pointer = _dylib
      .lookupFunction<Void Function(Uint64), void Function(int)>(
        "ffi_acter_rust_future_cancel_pointer",
      );
  late final void Function(int) ffi_acter_rust_future_free_pointer = _dylib
      .lookupFunction<Void Function(Uint64), void Function(int)>(
        "ffi_acter_rust_future_free_pointer",
      );
  late final Pointer<Void> Function(int, Pointer<RustCallStatus>)
  ffi_acter_rust_future_complete_pointer = _dylib.lookupFunction<
    Pointer<Void> Function(Uint64, Pointer<RustCallStatus>),
    Pointer<Void> Function(int, Pointer<RustCallStatus>)
  >("ffi_acter_rust_future_complete_pointer");
  late final void Function(
    int,
    Pointer<NativeFunction<UniffiRustFutureContinuationCallback>>,
    int,
  )
  ffi_acter_rust_future_poll_rust_buffer = _dylib.lookupFunction<
    Void Function(
      Uint64,
      Pointer<NativeFunction<UniffiRustFutureContinuationCallback>>,
      Uint64,
    ),
    void Function(
      int,
      Pointer<NativeFunction<UniffiRustFutureContinuationCallback>>,
      int,
    )
  >("ffi_acter_rust_future_poll_rust_buffer");
  late final void Function(int) ffi_acter_rust_future_cancel_rust_buffer =
      _dylib.lookupFunction<Void Function(Uint64), void Function(int)>(
        "ffi_acter_rust_future_cancel_rust_buffer",
      );
  late final void Function(int) ffi_acter_rust_future_free_rust_buffer = _dylib
      .lookupFunction<Void Function(Uint64), void Function(int)>(
        "ffi_acter_rust_future_free_rust_buffer",
      );
  late final RustBuffer Function(int, Pointer<RustCallStatus>)
  ffi_acter_rust_future_complete_rust_buffer = _dylib.lookupFunction<
    RustBuffer Function(Uint64, Pointer<RustCallStatus>),
    RustBuffer Function(int, Pointer<RustCallStatus>)
  >("ffi_acter_rust_future_complete_rust_buffer");
  late final void Function(
    int,
    Pointer<NativeFunction<UniffiRustFutureContinuationCallback>>,
    int,
  )
  ffi_acter_rust_future_poll_void = _dylib.lookupFunction<
    Void Function(
      Uint64,
      Pointer<NativeFunction<UniffiRustFutureContinuationCallback>>,
      Uint64,
    ),
    void Function(
      int,
      Pointer<NativeFunction<UniffiRustFutureContinuationCallback>>,
      int,
    )
  >("ffi_acter_rust_future_poll_void");
  late final void Function(int) ffi_acter_rust_future_cancel_void = _dylib
      .lookupFunction<Void Function(Uint64), void Function(int)>(
        "ffi_acter_rust_future_cancel_void",
      );
  late final void Function(int) ffi_acter_rust_future_free_void = _dylib
      .lookupFunction<Void Function(Uint64), void Function(int)>(
        "ffi_acter_rust_future_free_void",
      );
  late final void Function(int, Pointer<RustCallStatus>)
  ffi_acter_rust_future_complete_void = _dylib.lookupFunction<
    Void Function(Uint64, Pointer<RustCallStatus>),
    void Function(int, Pointer<RustCallStatus>)
  >("ffi_acter_rust_future_complete_void");
  late final int Function() uniffi_acter_checksum_func_get_notification_item =
      _dylib.lookupFunction<Uint16 Function(), int Function()>(
        "uniffi_acter_checksum_func_get_notification_item",
      );
  late final int Function() uniffi_acter_checksum_method_unifficlient_cloned =
      _dylib.lookupFunction<Uint16 Function(), int Function()>(
        "uniffi_acter_checksum_method_unifficlient_cloned",
      );
  late final int Function() uniffi_acter_checksum_method_unifficlient_user_id =
      _dylib.lookupFunction<Uint16 Function(), int Function()>(
        "uniffi_acter_checksum_method_unifficlient_user_id",
      );
  late final int Function() ffi_acter_uniffi_contract_version = _dylib
      .lookupFunction<Uint32 Function(), int Function()>(
        "ffi_acter_uniffi_contract_version",
      );

  static void _checkApiVersion() {
    final bindingsVersion = 26;
    final scaffoldingVersion =
        _UniffiLib.instance.ffi_acter_uniffi_contract_version();
    if (bindingsVersion != scaffoldingVersion) {
      throw UniffiInternalError.panicked(
        "UniFFI contract version mismatch: bindings version \$bindingsVersion, scaffolding version \$scaffoldingVersion",
      );
    }
  }

  static void _checkApiChecksums() {
    if (_UniffiLib.instance
            .uniffi_acter_checksum_func_get_notification_item() !=
        20285) {
      throw UniffiInternalError.panicked("UniFFI API checksum mismatch");
    }
    if (_UniffiLib.instance
            .uniffi_acter_checksum_method_unifficlient_cloned() !=
        14372) {
      throw UniffiInternalError.panicked("UniFFI API checksum mismatch");
    }
    if (_UniffiLib.instance
            .uniffi_acter_checksum_method_unifficlient_user_id() !=
        57780) {
      throw UniffiInternalError.panicked("UniFFI API checksum mismatch");
    }
  }
}

void initialize() {
  _UniffiLib._open();
}

void ensureInitialized() {
  _UniffiLib._checkApiVersion();
  _UniffiLib._checkApiChecksums();
}<|MERGE_RESOLUTION|>--- conflicted
+++ resolved
@@ -86,8 +86,7 @@
   }
 
   static RustBuffer lower(UniffiNotificationItem value) {
-    final total_length =
-        FfiConverterString.allocationSize(value.title) +
+    final total_length = FfiConverterString.allocationSize(value.title) +
         FfiConverterString.allocationSize(value.pushStyle) +
         FfiConverterString.allocationSize(value.targetUrl) +
         FfiConverterOptionalString.allocationSize(value.body) +
@@ -450,8 +449,6 @@
 class FfiConverterString {
   static String lift(RustBuffer buf) {
     return utf8.decoder.convert(buf.asUint8List());
-<<<<<<< HEAD
-=======
   }
 
   static RustBuffer lower(String value) {
@@ -531,7 +528,6 @@
 class FfiConverterBool {
   static bool lift(int value) {
     return value == 1;
->>>>>>> 24a0e221
   }
 
   static int lower(bool value) {
@@ -677,8 +673,7 @@
     int,
     Pointer<NativeFunction<UniffiRustFutureContinuationCallback>>,
     int,
-  )
-  pollFunc,
+  ) pollFunc,
   F Function(int, Pointer<RustCallStatus>) completeFunc,
   void Function(int) freeFunc,
   T Function(F) liftFunc, [
@@ -766,25 +761,25 @@
   static final _UniffiLib instance = _UniffiLib._();
 
   late final Pointer<Void> Function(Pointer<Void>, Pointer<RustCallStatus>)
-  uniffi_acter_fn_clone_unifficlient = _dylib.lookupFunction<
-    Pointer<Void> Function(Pointer<Void>, Pointer<RustCallStatus>),
-    Pointer<Void> Function(Pointer<Void>, Pointer<RustCallStatus>)
-  >("uniffi_acter_fn_clone_unifficlient");
+      uniffi_acter_fn_clone_unifficlient = _dylib.lookupFunction<
+          Pointer<Void> Function(Pointer<Void>, Pointer<RustCallStatus>),
+          Pointer<Void> Function(Pointer<Void>,
+              Pointer<RustCallStatus>)>("uniffi_acter_fn_clone_unifficlient");
   late final void Function(Pointer<Void>, Pointer<RustCallStatus>)
-  uniffi_acter_fn_free_unifficlient = _dylib.lookupFunction<
-    Void Function(Pointer<Void>, Pointer<RustCallStatus>),
-    void Function(Pointer<Void>, Pointer<RustCallStatus>)
-  >("uniffi_acter_fn_free_unifficlient");
+      uniffi_acter_fn_free_unifficlient = _dylib.lookupFunction<
+          Void Function(Pointer<Void>, Pointer<RustCallStatus>),
+          void Function(Pointer<Void>,
+              Pointer<RustCallStatus>)>("uniffi_acter_fn_free_unifficlient");
   late final Pointer<Void> Function(Pointer<Void>, Pointer<RustCallStatus>)
-  uniffi_acter_fn_method_unifficlient_cloned = _dylib.lookupFunction<
-    Pointer<Void> Function(Pointer<Void>, Pointer<RustCallStatus>),
-    Pointer<Void> Function(Pointer<Void>, Pointer<RustCallStatus>)
-  >("uniffi_acter_fn_method_unifficlient_cloned");
+      uniffi_acter_fn_method_unifficlient_cloned = _dylib.lookupFunction<
+              Pointer<Void> Function(Pointer<Void>, Pointer<RustCallStatus>),
+              Pointer<Void> Function(Pointer<Void>, Pointer<RustCallStatus>)>(
+          "uniffi_acter_fn_method_unifficlient_cloned");
   late final RustBuffer Function(Pointer<Void>, Pointer<RustCallStatus>)
-  uniffi_acter_fn_method_unifficlient_user_id = _dylib.lookupFunction<
-    RustBuffer Function(Pointer<Void>, Pointer<RustCallStatus>),
-    RustBuffer Function(Pointer<Void>, Pointer<RustCallStatus>)
-  >("uniffi_acter_fn_method_unifficlient_user_id");
+      uniffi_acter_fn_method_unifficlient_user_id = _dylib.lookupFunction<
+              RustBuffer Function(Pointer<Void>, Pointer<RustCallStatus>),
+              RustBuffer Function(Pointer<Void>, Pointer<RustCallStatus>)>(
+          "uniffi_acter_fn_method_unifficlient_user_id");
   late final int Function(
     RustBuffer,
     RustBuffer,
@@ -792,451 +787,423 @@
     RustBuffer,
     RustBuffer,
     RustBuffer,
-  )
-  uniffi_acter_fn_func_get_notification_item = _dylib.lookupFunction<
-    Uint64 Function(
-      RustBuffer,
-      RustBuffer,
-      RustBuffer,
-      RustBuffer,
-      RustBuffer,
-      RustBuffer,
-    ),
-    int Function(
-      RustBuffer,
-      RustBuffer,
-      RustBuffer,
-      RustBuffer,
-      RustBuffer,
-      RustBuffer,
-    )
-  >("uniffi_acter_fn_func_get_notification_item");
+  ) uniffi_acter_fn_func_get_notification_item = _dylib.lookupFunction<
+      Uint64 Function(
+        RustBuffer,
+        RustBuffer,
+        RustBuffer,
+        RustBuffer,
+        RustBuffer,
+        RustBuffer,
+      ),
+      int Function(
+        RustBuffer,
+        RustBuffer,
+        RustBuffer,
+        RustBuffer,
+        RustBuffer,
+        RustBuffer,
+      )>("uniffi_acter_fn_func_get_notification_item");
   late final RustBuffer Function(int, Pointer<RustCallStatus>)
-  ffi_acter_rustbuffer_alloc = _dylib.lookupFunction<
-    RustBuffer Function(Uint64, Pointer<RustCallStatus>),
-    RustBuffer Function(int, Pointer<RustCallStatus>)
-  >("ffi_acter_rustbuffer_alloc");
+      ffi_acter_rustbuffer_alloc = _dylib.lookupFunction<
+          RustBuffer Function(Uint64, Pointer<RustCallStatus>),
+          RustBuffer Function(
+              int, Pointer<RustCallStatus>)>("ffi_acter_rustbuffer_alloc");
   late final RustBuffer Function(ForeignBytes, Pointer<RustCallStatus>)
-  ffi_acter_rustbuffer_from_bytes = _dylib.lookupFunction<
-    RustBuffer Function(ForeignBytes, Pointer<RustCallStatus>),
-    RustBuffer Function(ForeignBytes, Pointer<RustCallStatus>)
-  >("ffi_acter_rustbuffer_from_bytes");
+      ffi_acter_rustbuffer_from_bytes = _dylib.lookupFunction<
+          RustBuffer Function(ForeignBytes, Pointer<RustCallStatus>),
+          RustBuffer Function(ForeignBytes,
+              Pointer<RustCallStatus>)>("ffi_acter_rustbuffer_from_bytes");
   late final void Function(RustBuffer, Pointer<RustCallStatus>)
-  ffi_acter_rustbuffer_free = _dylib.lookupFunction<
-    Void Function(RustBuffer, Pointer<RustCallStatus>),
-    void Function(RustBuffer, Pointer<RustCallStatus>)
-  >("ffi_acter_rustbuffer_free");
+      ffi_acter_rustbuffer_free = _dylib.lookupFunction<
+          Void Function(RustBuffer, Pointer<RustCallStatus>),
+          void Function(RustBuffer,
+              Pointer<RustCallStatus>)>("ffi_acter_rustbuffer_free");
   late final RustBuffer Function(RustBuffer, int, Pointer<RustCallStatus>)
-  ffi_acter_rustbuffer_reserve = _dylib.lookupFunction<
-    RustBuffer Function(RustBuffer, Uint64, Pointer<RustCallStatus>),
-    RustBuffer Function(RustBuffer, int, Pointer<RustCallStatus>)
-  >("ffi_acter_rustbuffer_reserve");
+      ffi_acter_rustbuffer_reserve = _dylib.lookupFunction<
+          RustBuffer Function(RustBuffer, Uint64, Pointer<RustCallStatus>),
+          RustBuffer Function(RustBuffer, int,
+              Pointer<RustCallStatus>)>("ffi_acter_rustbuffer_reserve");
   late final void Function(
     int,
     Pointer<NativeFunction<UniffiRustFutureContinuationCallback>>,
     int,
-  )
-  ffi_acter_rust_future_poll_u8 = _dylib.lookupFunction<
-    Void Function(
-      Uint64,
-      Pointer<NativeFunction<UniffiRustFutureContinuationCallback>>,
-      Uint64,
-    ),
-    void Function(
-      int,
-      Pointer<NativeFunction<UniffiRustFutureContinuationCallback>>,
-      int,
-    )
-  >("ffi_acter_rust_future_poll_u8");
-  late final void Function(int) ffi_acter_rust_future_cancel_u8 = _dylib
-      .lookupFunction<Void Function(Uint64), void Function(int)>(
-        "ffi_acter_rust_future_cancel_u8",
-      );
-  late final void Function(int) ffi_acter_rust_future_free_u8 = _dylib
-      .lookupFunction<Void Function(Uint64), void Function(int)>(
-        "ffi_acter_rust_future_free_u8",
-      );
+  ) ffi_acter_rust_future_poll_u8 = _dylib.lookupFunction<
+      Void Function(
+        Uint64,
+        Pointer<NativeFunction<UniffiRustFutureContinuationCallback>>,
+        Uint64,
+      ),
+      void Function(
+        int,
+        Pointer<NativeFunction<UniffiRustFutureContinuationCallback>>,
+        int,
+      )>("ffi_acter_rust_future_poll_u8");
+  late final void Function(int) ffi_acter_rust_future_cancel_u8 =
+      _dylib.lookupFunction<Void Function(Uint64), void Function(int)>(
+    "ffi_acter_rust_future_cancel_u8",
+  );
+  late final void Function(int) ffi_acter_rust_future_free_u8 =
+      _dylib.lookupFunction<Void Function(Uint64), void Function(int)>(
+    "ffi_acter_rust_future_free_u8",
+  );
   late final int Function(int, Pointer<RustCallStatus>)
-  ffi_acter_rust_future_complete_u8 = _dylib.lookupFunction<
-    Uint8 Function(Uint64, Pointer<RustCallStatus>),
-    int Function(int, Pointer<RustCallStatus>)
-  >("ffi_acter_rust_future_complete_u8");
+      ffi_acter_rust_future_complete_u8 = _dylib.lookupFunction<
+          Uint8 Function(Uint64, Pointer<RustCallStatus>),
+          int Function(int,
+              Pointer<RustCallStatus>)>("ffi_acter_rust_future_complete_u8");
   late final void Function(
     int,
     Pointer<NativeFunction<UniffiRustFutureContinuationCallback>>,
     int,
-  )
-  ffi_acter_rust_future_poll_i8 = _dylib.lookupFunction<
-    Void Function(
-      Uint64,
-      Pointer<NativeFunction<UniffiRustFutureContinuationCallback>>,
-      Uint64,
-    ),
-    void Function(
-      int,
-      Pointer<NativeFunction<UniffiRustFutureContinuationCallback>>,
-      int,
-    )
-  >("ffi_acter_rust_future_poll_i8");
-  late final void Function(int) ffi_acter_rust_future_cancel_i8 = _dylib
-      .lookupFunction<Void Function(Uint64), void Function(int)>(
-        "ffi_acter_rust_future_cancel_i8",
-      );
-  late final void Function(int) ffi_acter_rust_future_free_i8 = _dylib
-      .lookupFunction<Void Function(Uint64), void Function(int)>(
-        "ffi_acter_rust_future_free_i8",
-      );
+  ) ffi_acter_rust_future_poll_i8 = _dylib.lookupFunction<
+      Void Function(
+        Uint64,
+        Pointer<NativeFunction<UniffiRustFutureContinuationCallback>>,
+        Uint64,
+      ),
+      void Function(
+        int,
+        Pointer<NativeFunction<UniffiRustFutureContinuationCallback>>,
+        int,
+      )>("ffi_acter_rust_future_poll_i8");
+  late final void Function(int) ffi_acter_rust_future_cancel_i8 =
+      _dylib.lookupFunction<Void Function(Uint64), void Function(int)>(
+    "ffi_acter_rust_future_cancel_i8",
+  );
+  late final void Function(int) ffi_acter_rust_future_free_i8 =
+      _dylib.lookupFunction<Void Function(Uint64), void Function(int)>(
+    "ffi_acter_rust_future_free_i8",
+  );
   late final int Function(int, Pointer<RustCallStatus>)
-  ffi_acter_rust_future_complete_i8 = _dylib.lookupFunction<
-    Int8 Function(Uint64, Pointer<RustCallStatus>),
-    int Function(int, Pointer<RustCallStatus>)
-  >("ffi_acter_rust_future_complete_i8");
+      ffi_acter_rust_future_complete_i8 = _dylib.lookupFunction<
+          Int8 Function(Uint64, Pointer<RustCallStatus>),
+          int Function(int,
+              Pointer<RustCallStatus>)>("ffi_acter_rust_future_complete_i8");
   late final void Function(
     int,
     Pointer<NativeFunction<UniffiRustFutureContinuationCallback>>,
     int,
-  )
-  ffi_acter_rust_future_poll_u16 = _dylib.lookupFunction<
-    Void Function(
-      Uint64,
-      Pointer<NativeFunction<UniffiRustFutureContinuationCallback>>,
-      Uint64,
-    ),
-    void Function(
-      int,
-      Pointer<NativeFunction<UniffiRustFutureContinuationCallback>>,
-      int,
-    )
-  >("ffi_acter_rust_future_poll_u16");
-  late final void Function(int) ffi_acter_rust_future_cancel_u16 = _dylib
-      .lookupFunction<Void Function(Uint64), void Function(int)>(
-        "ffi_acter_rust_future_cancel_u16",
-      );
-  late final void Function(int) ffi_acter_rust_future_free_u16 = _dylib
-      .lookupFunction<Void Function(Uint64), void Function(int)>(
-        "ffi_acter_rust_future_free_u16",
-      );
+  ) ffi_acter_rust_future_poll_u16 = _dylib.lookupFunction<
+      Void Function(
+        Uint64,
+        Pointer<NativeFunction<UniffiRustFutureContinuationCallback>>,
+        Uint64,
+      ),
+      void Function(
+        int,
+        Pointer<NativeFunction<UniffiRustFutureContinuationCallback>>,
+        int,
+      )>("ffi_acter_rust_future_poll_u16");
+  late final void Function(int) ffi_acter_rust_future_cancel_u16 =
+      _dylib.lookupFunction<Void Function(Uint64), void Function(int)>(
+    "ffi_acter_rust_future_cancel_u16",
+  );
+  late final void Function(int) ffi_acter_rust_future_free_u16 =
+      _dylib.lookupFunction<Void Function(Uint64), void Function(int)>(
+    "ffi_acter_rust_future_free_u16",
+  );
   late final int Function(int, Pointer<RustCallStatus>)
-  ffi_acter_rust_future_complete_u16 = _dylib.lookupFunction<
-    Uint16 Function(Uint64, Pointer<RustCallStatus>),
-    int Function(int, Pointer<RustCallStatus>)
-  >("ffi_acter_rust_future_complete_u16");
+      ffi_acter_rust_future_complete_u16 = _dylib.lookupFunction<
+          Uint16 Function(Uint64, Pointer<RustCallStatus>),
+          int Function(int,
+              Pointer<RustCallStatus>)>("ffi_acter_rust_future_complete_u16");
   late final void Function(
     int,
     Pointer<NativeFunction<UniffiRustFutureContinuationCallback>>,
     int,
-  )
-  ffi_acter_rust_future_poll_i16 = _dylib.lookupFunction<
-    Void Function(
-      Uint64,
-      Pointer<NativeFunction<UniffiRustFutureContinuationCallback>>,
-      Uint64,
-    ),
-    void Function(
-      int,
-      Pointer<NativeFunction<UniffiRustFutureContinuationCallback>>,
-      int,
-    )
-  >("ffi_acter_rust_future_poll_i16");
-  late final void Function(int) ffi_acter_rust_future_cancel_i16 = _dylib
-      .lookupFunction<Void Function(Uint64), void Function(int)>(
-        "ffi_acter_rust_future_cancel_i16",
-      );
-  late final void Function(int) ffi_acter_rust_future_free_i16 = _dylib
-      .lookupFunction<Void Function(Uint64), void Function(int)>(
-        "ffi_acter_rust_future_free_i16",
-      );
+  ) ffi_acter_rust_future_poll_i16 = _dylib.lookupFunction<
+      Void Function(
+        Uint64,
+        Pointer<NativeFunction<UniffiRustFutureContinuationCallback>>,
+        Uint64,
+      ),
+      void Function(
+        int,
+        Pointer<NativeFunction<UniffiRustFutureContinuationCallback>>,
+        int,
+      )>("ffi_acter_rust_future_poll_i16");
+  late final void Function(int) ffi_acter_rust_future_cancel_i16 =
+      _dylib.lookupFunction<Void Function(Uint64), void Function(int)>(
+    "ffi_acter_rust_future_cancel_i16",
+  );
+  late final void Function(int) ffi_acter_rust_future_free_i16 =
+      _dylib.lookupFunction<Void Function(Uint64), void Function(int)>(
+    "ffi_acter_rust_future_free_i16",
+  );
   late final int Function(int, Pointer<RustCallStatus>)
-  ffi_acter_rust_future_complete_i16 = _dylib.lookupFunction<
-    Int16 Function(Uint64, Pointer<RustCallStatus>),
-    int Function(int, Pointer<RustCallStatus>)
-  >("ffi_acter_rust_future_complete_i16");
+      ffi_acter_rust_future_complete_i16 = _dylib.lookupFunction<
+          Int16 Function(Uint64, Pointer<RustCallStatus>),
+          int Function(int,
+              Pointer<RustCallStatus>)>("ffi_acter_rust_future_complete_i16");
   late final void Function(
     int,
     Pointer<NativeFunction<UniffiRustFutureContinuationCallback>>,
     int,
-  )
-  ffi_acter_rust_future_poll_u32 = _dylib.lookupFunction<
-    Void Function(
-      Uint64,
-      Pointer<NativeFunction<UniffiRustFutureContinuationCallback>>,
-      Uint64,
-    ),
-    void Function(
-      int,
-      Pointer<NativeFunction<UniffiRustFutureContinuationCallback>>,
-      int,
-    )
-  >("ffi_acter_rust_future_poll_u32");
-  late final void Function(int) ffi_acter_rust_future_cancel_u32 = _dylib
-      .lookupFunction<Void Function(Uint64), void Function(int)>(
-        "ffi_acter_rust_future_cancel_u32",
-      );
-  late final void Function(int) ffi_acter_rust_future_free_u32 = _dylib
-      .lookupFunction<Void Function(Uint64), void Function(int)>(
-        "ffi_acter_rust_future_free_u32",
-      );
+  ) ffi_acter_rust_future_poll_u32 = _dylib.lookupFunction<
+      Void Function(
+        Uint64,
+        Pointer<NativeFunction<UniffiRustFutureContinuationCallback>>,
+        Uint64,
+      ),
+      void Function(
+        int,
+        Pointer<NativeFunction<UniffiRustFutureContinuationCallback>>,
+        int,
+      )>("ffi_acter_rust_future_poll_u32");
+  late final void Function(int) ffi_acter_rust_future_cancel_u32 =
+      _dylib.lookupFunction<Void Function(Uint64), void Function(int)>(
+    "ffi_acter_rust_future_cancel_u32",
+  );
+  late final void Function(int) ffi_acter_rust_future_free_u32 =
+      _dylib.lookupFunction<Void Function(Uint64), void Function(int)>(
+    "ffi_acter_rust_future_free_u32",
+  );
   late final int Function(int, Pointer<RustCallStatus>)
-  ffi_acter_rust_future_complete_u32 = _dylib.lookupFunction<
-    Uint32 Function(Uint64, Pointer<RustCallStatus>),
-    int Function(int, Pointer<RustCallStatus>)
-  >("ffi_acter_rust_future_complete_u32");
+      ffi_acter_rust_future_complete_u32 = _dylib.lookupFunction<
+          Uint32 Function(Uint64, Pointer<RustCallStatus>),
+          int Function(int,
+              Pointer<RustCallStatus>)>("ffi_acter_rust_future_complete_u32");
   late final void Function(
     int,
     Pointer<NativeFunction<UniffiRustFutureContinuationCallback>>,
     int,
-  )
-  ffi_acter_rust_future_poll_i32 = _dylib.lookupFunction<
-    Void Function(
-      Uint64,
-      Pointer<NativeFunction<UniffiRustFutureContinuationCallback>>,
-      Uint64,
-    ),
-    void Function(
-      int,
-      Pointer<NativeFunction<UniffiRustFutureContinuationCallback>>,
-      int,
-    )
-  >("ffi_acter_rust_future_poll_i32");
-  late final void Function(int) ffi_acter_rust_future_cancel_i32 = _dylib
-      .lookupFunction<Void Function(Uint64), void Function(int)>(
-        "ffi_acter_rust_future_cancel_i32",
-      );
-  late final void Function(int) ffi_acter_rust_future_free_i32 = _dylib
-      .lookupFunction<Void Function(Uint64), void Function(int)>(
-        "ffi_acter_rust_future_free_i32",
-      );
+  ) ffi_acter_rust_future_poll_i32 = _dylib.lookupFunction<
+      Void Function(
+        Uint64,
+        Pointer<NativeFunction<UniffiRustFutureContinuationCallback>>,
+        Uint64,
+      ),
+      void Function(
+        int,
+        Pointer<NativeFunction<UniffiRustFutureContinuationCallback>>,
+        int,
+      )>("ffi_acter_rust_future_poll_i32");
+  late final void Function(int) ffi_acter_rust_future_cancel_i32 =
+      _dylib.lookupFunction<Void Function(Uint64), void Function(int)>(
+    "ffi_acter_rust_future_cancel_i32",
+  );
+  late final void Function(int) ffi_acter_rust_future_free_i32 =
+      _dylib.lookupFunction<Void Function(Uint64), void Function(int)>(
+    "ffi_acter_rust_future_free_i32",
+  );
   late final int Function(int, Pointer<RustCallStatus>)
-  ffi_acter_rust_future_complete_i32 = _dylib.lookupFunction<
-    Int32 Function(Uint64, Pointer<RustCallStatus>),
-    int Function(int, Pointer<RustCallStatus>)
-  >("ffi_acter_rust_future_complete_i32");
+      ffi_acter_rust_future_complete_i32 = _dylib.lookupFunction<
+          Int32 Function(Uint64, Pointer<RustCallStatus>),
+          int Function(int,
+              Pointer<RustCallStatus>)>("ffi_acter_rust_future_complete_i32");
   late final void Function(
     int,
     Pointer<NativeFunction<UniffiRustFutureContinuationCallback>>,
     int,
-  )
-  ffi_acter_rust_future_poll_u64 = _dylib.lookupFunction<
-    Void Function(
-      Uint64,
-      Pointer<NativeFunction<UniffiRustFutureContinuationCallback>>,
-      Uint64,
-    ),
-    void Function(
-      int,
-      Pointer<NativeFunction<UniffiRustFutureContinuationCallback>>,
-      int,
-    )
-  >("ffi_acter_rust_future_poll_u64");
-  late final void Function(int) ffi_acter_rust_future_cancel_u64 = _dylib
-      .lookupFunction<Void Function(Uint64), void Function(int)>(
-        "ffi_acter_rust_future_cancel_u64",
-      );
-  late final void Function(int) ffi_acter_rust_future_free_u64 = _dylib
-      .lookupFunction<Void Function(Uint64), void Function(int)>(
-        "ffi_acter_rust_future_free_u64",
-      );
+  ) ffi_acter_rust_future_poll_u64 = _dylib.lookupFunction<
+      Void Function(
+        Uint64,
+        Pointer<NativeFunction<UniffiRustFutureContinuationCallback>>,
+        Uint64,
+      ),
+      void Function(
+        int,
+        Pointer<NativeFunction<UniffiRustFutureContinuationCallback>>,
+        int,
+      )>("ffi_acter_rust_future_poll_u64");
+  late final void Function(int) ffi_acter_rust_future_cancel_u64 =
+      _dylib.lookupFunction<Void Function(Uint64), void Function(int)>(
+    "ffi_acter_rust_future_cancel_u64",
+  );
+  late final void Function(int) ffi_acter_rust_future_free_u64 =
+      _dylib.lookupFunction<Void Function(Uint64), void Function(int)>(
+    "ffi_acter_rust_future_free_u64",
+  );
   late final int Function(int, Pointer<RustCallStatus>)
-  ffi_acter_rust_future_complete_u64 = _dylib.lookupFunction<
-    Uint64 Function(Uint64, Pointer<RustCallStatus>),
-    int Function(int, Pointer<RustCallStatus>)
-  >("ffi_acter_rust_future_complete_u64");
+      ffi_acter_rust_future_complete_u64 = _dylib.lookupFunction<
+          Uint64 Function(Uint64, Pointer<RustCallStatus>),
+          int Function(int,
+              Pointer<RustCallStatus>)>("ffi_acter_rust_future_complete_u64");
   late final void Function(
     int,
     Pointer<NativeFunction<UniffiRustFutureContinuationCallback>>,
     int,
-  )
-  ffi_acter_rust_future_poll_i64 = _dylib.lookupFunction<
-    Void Function(
-      Uint64,
-      Pointer<NativeFunction<UniffiRustFutureContinuationCallback>>,
-      Uint64,
-    ),
-    void Function(
-      int,
-      Pointer<NativeFunction<UniffiRustFutureContinuationCallback>>,
-      int,
-    )
-  >("ffi_acter_rust_future_poll_i64");
-  late final void Function(int) ffi_acter_rust_future_cancel_i64 = _dylib
-      .lookupFunction<Void Function(Uint64), void Function(int)>(
-        "ffi_acter_rust_future_cancel_i64",
-      );
-  late final void Function(int) ffi_acter_rust_future_free_i64 = _dylib
-      .lookupFunction<Void Function(Uint64), void Function(int)>(
-        "ffi_acter_rust_future_free_i64",
-      );
+  ) ffi_acter_rust_future_poll_i64 = _dylib.lookupFunction<
+      Void Function(
+        Uint64,
+        Pointer<NativeFunction<UniffiRustFutureContinuationCallback>>,
+        Uint64,
+      ),
+      void Function(
+        int,
+        Pointer<NativeFunction<UniffiRustFutureContinuationCallback>>,
+        int,
+      )>("ffi_acter_rust_future_poll_i64");
+  late final void Function(int) ffi_acter_rust_future_cancel_i64 =
+      _dylib.lookupFunction<Void Function(Uint64), void Function(int)>(
+    "ffi_acter_rust_future_cancel_i64",
+  );
+  late final void Function(int) ffi_acter_rust_future_free_i64 =
+      _dylib.lookupFunction<Void Function(Uint64), void Function(int)>(
+    "ffi_acter_rust_future_free_i64",
+  );
   late final int Function(int, Pointer<RustCallStatus>)
-  ffi_acter_rust_future_complete_i64 = _dylib.lookupFunction<
-    Int64 Function(Uint64, Pointer<RustCallStatus>),
-    int Function(int, Pointer<RustCallStatus>)
-  >("ffi_acter_rust_future_complete_i64");
+      ffi_acter_rust_future_complete_i64 = _dylib.lookupFunction<
+          Int64 Function(Uint64, Pointer<RustCallStatus>),
+          int Function(int,
+              Pointer<RustCallStatus>)>("ffi_acter_rust_future_complete_i64");
   late final void Function(
     int,
     Pointer<NativeFunction<UniffiRustFutureContinuationCallback>>,
     int,
-  )
-  ffi_acter_rust_future_poll_f32 = _dylib.lookupFunction<
-    Void Function(
-      Uint64,
-      Pointer<NativeFunction<UniffiRustFutureContinuationCallback>>,
-      Uint64,
-    ),
-    void Function(
-      int,
-      Pointer<NativeFunction<UniffiRustFutureContinuationCallback>>,
-      int,
-    )
-  >("ffi_acter_rust_future_poll_f32");
-  late final void Function(int) ffi_acter_rust_future_cancel_f32 = _dylib
-      .lookupFunction<Void Function(Uint64), void Function(int)>(
-        "ffi_acter_rust_future_cancel_f32",
-      );
-  late final void Function(int) ffi_acter_rust_future_free_f32 = _dylib
-      .lookupFunction<Void Function(Uint64), void Function(int)>(
-        "ffi_acter_rust_future_free_f32",
-      );
+  ) ffi_acter_rust_future_poll_f32 = _dylib.lookupFunction<
+      Void Function(
+        Uint64,
+        Pointer<NativeFunction<UniffiRustFutureContinuationCallback>>,
+        Uint64,
+      ),
+      void Function(
+        int,
+        Pointer<NativeFunction<UniffiRustFutureContinuationCallback>>,
+        int,
+      )>("ffi_acter_rust_future_poll_f32");
+  late final void Function(int) ffi_acter_rust_future_cancel_f32 =
+      _dylib.lookupFunction<Void Function(Uint64), void Function(int)>(
+    "ffi_acter_rust_future_cancel_f32",
+  );
+  late final void Function(int) ffi_acter_rust_future_free_f32 =
+      _dylib.lookupFunction<Void Function(Uint64), void Function(int)>(
+    "ffi_acter_rust_future_free_f32",
+  );
   late final double Function(int, Pointer<RustCallStatus>)
-  ffi_acter_rust_future_complete_f32 = _dylib.lookupFunction<
-    Float Function(Uint64, Pointer<RustCallStatus>),
-    double Function(int, Pointer<RustCallStatus>)
-  >("ffi_acter_rust_future_complete_f32");
+      ffi_acter_rust_future_complete_f32 = _dylib.lookupFunction<
+          Float Function(Uint64, Pointer<RustCallStatus>),
+          double Function(int,
+              Pointer<RustCallStatus>)>("ffi_acter_rust_future_complete_f32");
   late final void Function(
     int,
     Pointer<NativeFunction<UniffiRustFutureContinuationCallback>>,
     int,
-  )
-  ffi_acter_rust_future_poll_f64 = _dylib.lookupFunction<
-    Void Function(
-      Uint64,
-      Pointer<NativeFunction<UniffiRustFutureContinuationCallback>>,
-      Uint64,
-    ),
-    void Function(
-      int,
-      Pointer<NativeFunction<UniffiRustFutureContinuationCallback>>,
-      int,
-    )
-  >("ffi_acter_rust_future_poll_f64");
-  late final void Function(int) ffi_acter_rust_future_cancel_f64 = _dylib
-      .lookupFunction<Void Function(Uint64), void Function(int)>(
-        "ffi_acter_rust_future_cancel_f64",
-      );
-  late final void Function(int) ffi_acter_rust_future_free_f64 = _dylib
-      .lookupFunction<Void Function(Uint64), void Function(int)>(
-        "ffi_acter_rust_future_free_f64",
-      );
+  ) ffi_acter_rust_future_poll_f64 = _dylib.lookupFunction<
+      Void Function(
+        Uint64,
+        Pointer<NativeFunction<UniffiRustFutureContinuationCallback>>,
+        Uint64,
+      ),
+      void Function(
+        int,
+        Pointer<NativeFunction<UniffiRustFutureContinuationCallback>>,
+        int,
+      )>("ffi_acter_rust_future_poll_f64");
+  late final void Function(int) ffi_acter_rust_future_cancel_f64 =
+      _dylib.lookupFunction<Void Function(Uint64), void Function(int)>(
+    "ffi_acter_rust_future_cancel_f64",
+  );
+  late final void Function(int) ffi_acter_rust_future_free_f64 =
+      _dylib.lookupFunction<Void Function(Uint64), void Function(int)>(
+    "ffi_acter_rust_future_free_f64",
+  );
   late final double Function(int, Pointer<RustCallStatus>)
-  ffi_acter_rust_future_complete_f64 = _dylib.lookupFunction<
-    Double Function(Uint64, Pointer<RustCallStatus>),
-    double Function(int, Pointer<RustCallStatus>)
-  >("ffi_acter_rust_future_complete_f64");
+      ffi_acter_rust_future_complete_f64 = _dylib.lookupFunction<
+          Double Function(Uint64, Pointer<RustCallStatus>),
+          double Function(int,
+              Pointer<RustCallStatus>)>("ffi_acter_rust_future_complete_f64");
   late final void Function(
     int,
     Pointer<NativeFunction<UniffiRustFutureContinuationCallback>>,
     int,
-  )
-  ffi_acter_rust_future_poll_pointer = _dylib.lookupFunction<
-    Void Function(
-      Uint64,
-      Pointer<NativeFunction<UniffiRustFutureContinuationCallback>>,
-      Uint64,
-    ),
-    void Function(
-      int,
-      Pointer<NativeFunction<UniffiRustFutureContinuationCallback>>,
-      int,
-    )
-  >("ffi_acter_rust_future_poll_pointer");
-  late final void Function(int) ffi_acter_rust_future_cancel_pointer = _dylib
-      .lookupFunction<Void Function(Uint64), void Function(int)>(
-        "ffi_acter_rust_future_cancel_pointer",
-      );
-  late final void Function(int) ffi_acter_rust_future_free_pointer = _dylib
-      .lookupFunction<Void Function(Uint64), void Function(int)>(
-        "ffi_acter_rust_future_free_pointer",
-      );
+  ) ffi_acter_rust_future_poll_pointer = _dylib.lookupFunction<
+      Void Function(
+        Uint64,
+        Pointer<NativeFunction<UniffiRustFutureContinuationCallback>>,
+        Uint64,
+      ),
+      void Function(
+        int,
+        Pointer<NativeFunction<UniffiRustFutureContinuationCallback>>,
+        int,
+      )>("ffi_acter_rust_future_poll_pointer");
+  late final void Function(int) ffi_acter_rust_future_cancel_pointer =
+      _dylib.lookupFunction<Void Function(Uint64), void Function(int)>(
+    "ffi_acter_rust_future_cancel_pointer",
+  );
+  late final void Function(int) ffi_acter_rust_future_free_pointer =
+      _dylib.lookupFunction<Void Function(Uint64), void Function(int)>(
+    "ffi_acter_rust_future_free_pointer",
+  );
   late final Pointer<Void> Function(int, Pointer<RustCallStatus>)
-  ffi_acter_rust_future_complete_pointer = _dylib.lookupFunction<
-    Pointer<Void> Function(Uint64, Pointer<RustCallStatus>),
-    Pointer<Void> Function(int, Pointer<RustCallStatus>)
-  >("ffi_acter_rust_future_complete_pointer");
+      ffi_acter_rust_future_complete_pointer = _dylib.lookupFunction<
+              Pointer<Void> Function(Uint64, Pointer<RustCallStatus>),
+              Pointer<Void> Function(int, Pointer<RustCallStatus>)>(
+          "ffi_acter_rust_future_complete_pointer");
   late final void Function(
     int,
     Pointer<NativeFunction<UniffiRustFutureContinuationCallback>>,
     int,
-  )
-  ffi_acter_rust_future_poll_rust_buffer = _dylib.lookupFunction<
-    Void Function(
-      Uint64,
-      Pointer<NativeFunction<UniffiRustFutureContinuationCallback>>,
-      Uint64,
-    ),
-    void Function(
-      int,
-      Pointer<NativeFunction<UniffiRustFutureContinuationCallback>>,
-      int,
-    )
-  >("ffi_acter_rust_future_poll_rust_buffer");
+  ) ffi_acter_rust_future_poll_rust_buffer = _dylib.lookupFunction<
+      Void Function(
+        Uint64,
+        Pointer<NativeFunction<UniffiRustFutureContinuationCallback>>,
+        Uint64,
+      ),
+      void Function(
+        int,
+        Pointer<NativeFunction<UniffiRustFutureContinuationCallback>>,
+        int,
+      )>("ffi_acter_rust_future_poll_rust_buffer");
   late final void Function(int) ffi_acter_rust_future_cancel_rust_buffer =
       _dylib.lookupFunction<Void Function(Uint64), void Function(int)>(
-        "ffi_acter_rust_future_cancel_rust_buffer",
-      );
-  late final void Function(int) ffi_acter_rust_future_free_rust_buffer = _dylib
-      .lookupFunction<Void Function(Uint64), void Function(int)>(
-        "ffi_acter_rust_future_free_rust_buffer",
-      );
+    "ffi_acter_rust_future_cancel_rust_buffer",
+  );
+  late final void Function(int) ffi_acter_rust_future_free_rust_buffer =
+      _dylib.lookupFunction<Void Function(Uint64), void Function(int)>(
+    "ffi_acter_rust_future_free_rust_buffer",
+  );
   late final RustBuffer Function(int, Pointer<RustCallStatus>)
-  ffi_acter_rust_future_complete_rust_buffer = _dylib.lookupFunction<
-    RustBuffer Function(Uint64, Pointer<RustCallStatus>),
-    RustBuffer Function(int, Pointer<RustCallStatus>)
-  >("ffi_acter_rust_future_complete_rust_buffer");
+      ffi_acter_rust_future_complete_rust_buffer = _dylib.lookupFunction<
+              RustBuffer Function(Uint64, Pointer<RustCallStatus>),
+              RustBuffer Function(int, Pointer<RustCallStatus>)>(
+          "ffi_acter_rust_future_complete_rust_buffer");
   late final void Function(
     int,
     Pointer<NativeFunction<UniffiRustFutureContinuationCallback>>,
     int,
-  )
-  ffi_acter_rust_future_poll_void = _dylib.lookupFunction<
-    Void Function(
-      Uint64,
-      Pointer<NativeFunction<UniffiRustFutureContinuationCallback>>,
-      Uint64,
-    ),
-    void Function(
-      int,
-      Pointer<NativeFunction<UniffiRustFutureContinuationCallback>>,
-      int,
-    )
-  >("ffi_acter_rust_future_poll_void");
-  late final void Function(int) ffi_acter_rust_future_cancel_void = _dylib
-      .lookupFunction<Void Function(Uint64), void Function(int)>(
-        "ffi_acter_rust_future_cancel_void",
-      );
-  late final void Function(int) ffi_acter_rust_future_free_void = _dylib
-      .lookupFunction<Void Function(Uint64), void Function(int)>(
-        "ffi_acter_rust_future_free_void",
-      );
+  ) ffi_acter_rust_future_poll_void = _dylib.lookupFunction<
+      Void Function(
+        Uint64,
+        Pointer<NativeFunction<UniffiRustFutureContinuationCallback>>,
+        Uint64,
+      ),
+      void Function(
+        int,
+        Pointer<NativeFunction<UniffiRustFutureContinuationCallback>>,
+        int,
+      )>("ffi_acter_rust_future_poll_void");
+  late final void Function(int) ffi_acter_rust_future_cancel_void =
+      _dylib.lookupFunction<Void Function(Uint64), void Function(int)>(
+    "ffi_acter_rust_future_cancel_void",
+  );
+  late final void Function(int) ffi_acter_rust_future_free_void =
+      _dylib.lookupFunction<Void Function(Uint64), void Function(int)>(
+    "ffi_acter_rust_future_free_void",
+  );
   late final void Function(int, Pointer<RustCallStatus>)
-  ffi_acter_rust_future_complete_void = _dylib.lookupFunction<
-    Void Function(Uint64, Pointer<RustCallStatus>),
-    void Function(int, Pointer<RustCallStatus>)
-  >("ffi_acter_rust_future_complete_void");
+      ffi_acter_rust_future_complete_void = _dylib.lookupFunction<
+          Void Function(Uint64, Pointer<RustCallStatus>),
+          void Function(int,
+              Pointer<RustCallStatus>)>("ffi_acter_rust_future_complete_void");
   late final int Function() uniffi_acter_checksum_func_get_notification_item =
       _dylib.lookupFunction<Uint16 Function(), int Function()>(
-        "uniffi_acter_checksum_func_get_notification_item",
-      );
+    "uniffi_acter_checksum_func_get_notification_item",
+  );
   late final int Function() uniffi_acter_checksum_method_unifficlient_cloned =
       _dylib.lookupFunction<Uint16 Function(), int Function()>(
-        "uniffi_acter_checksum_method_unifficlient_cloned",
-      );
+    "uniffi_acter_checksum_method_unifficlient_cloned",
+  );
   late final int Function() uniffi_acter_checksum_method_unifficlient_user_id =
       _dylib.lookupFunction<Uint16 Function(), int Function()>(
-        "uniffi_acter_checksum_method_unifficlient_user_id",
-      );
-  late final int Function() ffi_acter_uniffi_contract_version = _dylib
-      .lookupFunction<Uint32 Function(), int Function()>(
-        "ffi_acter_uniffi_contract_version",
-      );
+    "uniffi_acter_checksum_method_unifficlient_user_id",
+  );
+  late final int Function() ffi_acter_uniffi_contract_version =
+      _dylib.lookupFunction<Uint32 Function(), int Function()>(
+    "ffi_acter_uniffi_contract_version",
+  );
 
   static void _checkApiVersion() {
     final bindingsVersion = 26;
