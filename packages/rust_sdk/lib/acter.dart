--- conflicted
+++ resolved
@@ -451,8 +451,6 @@
   }
 }
 
-<<<<<<< HEAD
-=======
 class FfiConverterString {
   static String lift(RustBuffer buf) {
     return utf8.decoder.convert(buf.asUint8List());
@@ -479,33 +477,6 @@
   }
 }
 
-class FfiConverterString {
-  static String lift(RustBuffer buf) {
-    return utf8.decoder.convert(buf.asUint8List());
-  }
-
-  static RustBuffer lower(String value) {
-    return toRustBuffer(Utf8Encoder().convert(value));
-  }
-
-  static LiftRetVal<String> read(Uint8List buf) {
-    final end = buf.buffer.asByteData(buf.offsetInBytes).getInt32(0) + 4;
-    return LiftRetVal(utf8.decoder.convert(buf, 4, end), end);
-  }
-
-  static int allocationSize([String value = ""]) {
-    return utf8.encoder.convert(value).length + 4;
-  }
-
-  static int write(String value, Uint8List buf) {
-    final list = utf8.encoder.convert(value);
-    buf.buffer.asByteData(buf.offsetInBytes).setInt32(0, list.length);
-    buf.setAll(4, list);
-    return list.length + 4;
-  }
-}
-
->>>>>>> 7905146c
 class FfiConverterOptionalString {
   static String? lift(RustBuffer buf) {
     return FfiConverterOptionalString.read(buf.asUint8List()).value;
@@ -586,35 +557,6 @@
   }
 }
 
-<<<<<<< HEAD
-class FfiConverterString {
-  static String lift(RustBuffer buf) {
-    return utf8.decoder.convert(buf.asUint8List());
-  }
-
-  static RustBuffer lower(String value) {
-    return toRustBuffer(Utf8Encoder().convert(value));
-  }
-
-  static LiftRetVal<String> read(Uint8List buf) {
-    final end = buf.buffer.asByteData(buf.offsetInBytes).getInt32(0) + 4;
-    return LiftRetVal(utf8.decoder.convert(buf, 4, end), end);
-  }
-
-  static int allocationSize([String value = ""]) {
-    return utf8.encoder.convert(value).length + 4;
-  }
-
-  static int write(String value, Uint8List buf) {
-    final list = utf8.encoder.convert(value);
-    buf.buffer.asByteData(buf.offsetInBytes).setInt32(0, list.length);
-    buf.setAll(4, list);
-    return list.length + 4;
-  }
-}
-
-=======
->>>>>>> 7905146c
 const int UNIFFI_RUST_FUTURE_POLL_READY = 0;
 const int UNIFFI_RUST_FUTURE_POLL_MAYBE_READY = 1;
 
