--- conflicted
+++ resolved
@@ -398,6 +398,112 @@
   return uint8List;
 }
 
+class FfiConverterOptionalString {
+  static String? lift(RustBuffer buf) {
+    return FfiConverterOptionalString.read(buf.asUint8List()).value;
+  }
+
+  static LiftRetVal<String?> read(Uint8List buf) {
+    if (ByteData.view(buf.buffer, buf.offsetInBytes).getInt8(0) == 0) {
+      return LiftRetVal(null, 1);
+    }
+    return FfiConverterString.read(
+            Uint8List.view(buf.buffer, buf.offsetInBytes + 1))
+        .copyWithOffset(1);
+  }
+
+  static int allocationSize([String? value]) {
+    if (value == null) {
+      return 1;
+    }
+    return FfiConverterString.allocationSize(value) + 1;
+  }
+
+  static RustBuffer lower(String? value) {
+    if (value == null) {
+      return toRustBuffer(Uint8List.fromList([0]));
+    }
+
+    final length = FfiConverterOptionalString.allocationSize(value);
+
+    final Pointer<Uint8> frameData = calloc<Uint8>(length);
+    final buf = frameData.asTypedList(length);
+
+    FfiConverterOptionalString.write(value, buf);
+
+    final bytes = calloc<ForeignBytes>();
+    bytes.ref.len = length;
+    bytes.ref.data = frameData;
+    return RustBuffer.fromBytes(bytes.ref);
+  }
+
+  static int write(String? value, Uint8List buf) {
+    if (value == null) {
+      buf[0] = 0;
+      return 1;
+    }
+
+    buf[0] = 1;
+
+    return FfiConverterString.write(
+            value, Uint8List.view(buf.buffer, buf.offsetInBytes + 1)) +
+        1;
+  }
+}
+
+class FfiConverterOptionalBool {
+  static bool? lift(RustBuffer buf) {
+    return FfiConverterOptionalBool.read(buf.asUint8List()).value;
+  }
+
+  static LiftRetVal<bool?> read(Uint8List buf) {
+    if (ByteData.view(buf.buffer, buf.offsetInBytes).getInt8(0) == 0) {
+      return LiftRetVal(null, 1);
+    }
+    return FfiConverterBool.read(
+            Uint8List.view(buf.buffer, buf.offsetInBytes + 1))
+        .copyWithOffset(1);
+  }
+
+  static int allocationSize([bool? value]) {
+    if (value == null) {
+      return 1;
+    }
+    return FfiConverterBool.allocationSize(value) + 1;
+  }
+
+  static RustBuffer lower(bool? value) {
+    if (value == null) {
+      return toRustBuffer(Uint8List.fromList([0]));
+    }
+
+    final length = FfiConverterOptionalBool.allocationSize(value);
+
+    final Pointer<Uint8> frameData = calloc<Uint8>(length);
+    final buf = frameData.asTypedList(length);
+
+    FfiConverterOptionalBool.write(value, buf);
+
+    final bytes = calloc<ForeignBytes>();
+    bytes.ref.len = length;
+    bytes.ref.data = frameData;
+    return RustBuffer.fromBytes(bytes.ref);
+  }
+
+  static int write(bool? value, Uint8List buf) {
+    if (value == null) {
+      buf[0] = 0;
+      return 1;
+    }
+
+    buf[0] = 1;
+
+    return FfiConverterBool.write(
+            value, Uint8List.view(buf.buffer, buf.offsetInBytes + 1)) +
+        1;
+  }
+}
+
 class FfiConverterString {
   static String lift(RustBuffer buf) {
     return utf8.decoder.convert(buf.asUint8List());
@@ -448,142 +554,6 @@
   static int write(bool value, Uint8List buf) {
     buf.setAll(0, [value ? 1 : 0]);
     return allocationSize();
-  }
-}
-
-class FfiConverterOptionalBool {
-  static bool? lift(RustBuffer buf) {
-    return FfiConverterOptionalBool.read(buf.asUint8List()).value;
-  }
-
-  static LiftRetVal<bool?> read(Uint8List buf) {
-    if (ByteData.view(buf.buffer, buf.offsetInBytes).getInt8(0) == 0) {
-      return LiftRetVal(null, 1);
-    }
-    return FfiConverterBool.read(
-            Uint8List.view(buf.buffer, buf.offsetInBytes + 1))
-        .copyWithOffset(1);
-  }
-
-  static int allocationSize([bool? value]) {
-    if (value == null) {
-      return 1;
-    }
-    return FfiConverterBool.allocationSize(value) + 1;
-  }
-
-  static RustBuffer lower(bool? value) {
-    if (value == null) {
-      return toRustBuffer(Uint8List.fromList([0]));
-    }
-
-    final length = FfiConverterOptionalBool.allocationSize(value);
-
-    final Pointer<Uint8> frameData = calloc<Uint8>(length);
-    final buf = frameData.asTypedList(length);
-
-    FfiConverterOptionalBool.write(value, buf);
-
-    final bytes = calloc<ForeignBytes>();
-    bytes.ref.len = length;
-    bytes.ref.data = frameData;
-    return RustBuffer.fromBytes(bytes.ref);
-  }
-
-  static int write(bool? value, Uint8List buf) {
-    if (value == null) {
-      buf[0] = 0;
-      return 1;
-    }
-
-    buf[0] = 1;
-
-    return FfiConverterBool.write(
-            value, Uint8List.view(buf.buffer, buf.offsetInBytes + 1)) +
-        1;
-  }
-}
-
-<<<<<<< HEAD
-class FfiConverterBool {
-  static bool lift(int value) {
-    return value == 1;
-  }
-
-  static int lower(bool value) {
-    return value ? 1 : 0;
-  }
-
-  static LiftRetVal<bool> read(Uint8List buf) {
-    return LiftRetVal(FfiConverterBool.lift(buf.first), 1);
-  }
-
-  static RustBuffer lowerIntoRustBuffer(bool value) {
-    return toRustBuffer(Uint8List.fromList([FfiConverterBool.lower(value)]));
-  }
-
-  static int allocationSize([bool value = false]) {
-    return 1;
-  }
-
-  static int write(bool value, Uint8List buf) {
-    buf.setAll(0, [value ? 1 : 0]);
-    return allocationSize();
-  }
-}
-
-=======
->>>>>>> 17742ac5
-class FfiConverterOptionalString {
-  static String? lift(RustBuffer buf) {
-    return FfiConverterOptionalString.read(buf.asUint8List()).value;
-  }
-
-  static LiftRetVal<String?> read(Uint8List buf) {
-    if (ByteData.view(buf.buffer, buf.offsetInBytes).getInt8(0) == 0) {
-      return LiftRetVal(null, 1);
-    }
-    return FfiConverterString.read(
-            Uint8List.view(buf.buffer, buf.offsetInBytes + 1))
-        .copyWithOffset(1);
-  }
-
-  static int allocationSize([String? value]) {
-    if (value == null) {
-      return 1;
-    }
-    return FfiConverterString.allocationSize(value) + 1;
-  }
-
-  static RustBuffer lower(String? value) {
-    if (value == null) {
-      return toRustBuffer(Uint8List.fromList([0]));
-    }
-
-    final length = FfiConverterOptionalString.allocationSize(value);
-
-    final Pointer<Uint8> frameData = calloc<Uint8>(length);
-    final buf = frameData.asTypedList(length);
-
-    FfiConverterOptionalString.write(value, buf);
-
-    final bytes = calloc<ForeignBytes>();
-    bytes.ref.len = length;
-    bytes.ref.data = frameData;
-    return RustBuffer.fromBytes(bytes.ref);
-  }
-
-  static int write(String? value, Uint8List buf) {
-    if (value == null) {
-      buf[0] = 0;
-      return 1;
-    }
-
-    buf[0] = 1;
-
-    return FfiConverterString.write(
-            value, Uint8List.view(buf.buffer, buf.offsetInBytes + 1)) +
-        1;
   }
 }
 
