--- conflicted
+++ resolved
@@ -7,10 +7,6 @@
 import 'package:shared_preferences/shared_preferences.dart';
 export './effektio_flutter_sdk_ffi.dart' show Client;
 
-<<<<<<< HEAD
-const DEFAULT_SERVER = String.fromEnvironment("DEFAULT_EFFEKTIO_SERVER",
-    defaultValue: 'https://matrix.effektio.org');
-=======
 // class EffektioClient extends ChangeNotifier {
 //   final Client client;
 //   EffektioClient(this.client);
@@ -20,7 +16,6 @@
   'DEFAULT_EFFEKTIO_SERVER',
   defaultValue: 'https://matrix.effektio.org',
 );
->>>>>>> 1701a9e6
 
 Color convertColor(ffi.Color? primary, Color fallback) {
   if (primary == null) {
