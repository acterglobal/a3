import 'dart:core';
import 'dart:io';
import 'dart:ui';
import 'package:effektio_flutter_sdk/effektio_flutter_sdk_ffi.dart' as ffi;
import 'package:flutter/foundation.dart';
import 'package:path_provider/path_provider.dart';
import 'package:shared_preferences/shared_preferences.dart';
export './effektio_flutter_sdk_ffi.dart' show Client;


const DEFAULT_SERVER = String.fromEnvironment("DEFAULT_EFFEKTIO_SERVER",
    defaultValue: 'https://matrix.effektio.org');

Color convertColor(ffi.Color? primary, Color fallback) {
  if (primary == null) {
    return fallback;
  }
  var data = primary.rgbaU8();
  return Color.fromARGB(
    data[3],
    data[0],
    data[1],
    data[2],
  );
}

class EffektioSdk {
  static EffektioSdk? _instance;
  late final ffi.Api _api;
  final int _index = 0;
  final List<ffi.Client> _clients = [];

  EffektioSdk._(this._api);

  Future<void> _persistSessions() async {
    List<String> sessions = [];
    for (var c in _clients) {
      String token = await c.restoreToken();
      sessions.add(token);
    }
    SharedPreferences prefs = await SharedPreferences.getInstance();
    await prefs.setStringList('sessions', sessions);
  }

  Future<void> _restore() async {
    Directory appDocDir = await getApplicationDocumentsDirectory();
    String appDocPath = appDocDir.path;
    SharedPreferences prefs = await SharedPreferences.getInstance();
    List<String> sessions = (prefs.getStringList('sessions') ?? []);
    bool loggedIn = false;
    for (var token in sessions) {
      ffi.Client client = await _api.loginWithToken(appDocPath, token);
      clients.add(client);
      loggedIn = await client.loggedIn();
    }

    if (_clients.isEmpty) {
      ffi.Client client = await _api.guestClient(appDocPath, DEFAULT_SERVER);
      clients.add(client);
      loggedIn = await client.loggedIn();
      await _persistSessions();
    }
    debugPrint('Restored $_clients: $loggedIn');
  }

  Future<ffi.Client> get currentClient async {
    return _clients[_index];
  }

  static Future<EffektioSdk> get instance async {
    if (_instance == null) {
      final api = ffi.Api.load();
      api.initLogging('warn');
      _instance = EffektioSdk._(api);
      await _instance!._restore();
    }
    return _instance!;
  }

  Future<ffi.Client> login(String username, String password) async {
    // To be removed when client management is implemented.
    for (final client in _clients) {
      if (await client.userId() == username) {
        return client;
      }
    }

    Directory appDocDir = await getApplicationDocumentsDirectory();
    String appDocPath = appDocDir.path;
    final client = await _api.loginNewClient(appDocPath, username, password);
    if (_clients.length == 1 && _clients[0].isGuest()) {
      // we are replacing a guest account
      _clients.removeAt(0);
    }
    _clients.add(client);
    await _persistSessions();
    return client;
  }

<<<<<<< HEAD
  Future<Client> signUp(String username, String password) async {
    // To be removed when client management is implemented.
    for (final client in _clients) {
      if (await client.userId() == username) {
        return client;
      }
    }

    Directory appDocDir = await getApplicationDocumentsDirectory();
    String appDocPath = appDocDir.path;
    final client = await _api.registerWithRegistrationToken(
      appDocPath,
      username,
      password,
      'asdf1234',
    );
    if (_clients.length == 1 && _clients[0].isGuest()) {
      // we are replacing a guest account
      _clients.removeAt(0);
    }
    _clients.add(client);
    await _persistSessions();
    return client;
  }

  List<Client> get clients {
=======
  List<ffi.Client> get clients {
>>>>>>> 68855d95
    return _clients;
  }
}<|MERGE_RESOLUTION|>--- conflicted
+++ resolved
@@ -97,8 +97,7 @@
     return client;
   }
 
-<<<<<<< HEAD
-  Future<Client> signUp(String username, String password) async {
+  Future<ffi.Client> signUp(String username, String password) async {
     // To be removed when client management is implemented.
     for (final client in _clients) {
       if (await client.userId() == username) {
@@ -123,10 +122,8 @@
     return client;
   }
 
-  List<Client> get clients {
-=======
+
   List<ffi.Client> get clients {
->>>>>>> 68855d95
     return _clients;
   }
 }